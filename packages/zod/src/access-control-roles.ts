import { z } from "zod";
import { accountArray } from "./account";
import { ethereumAddress } from "./ethereum-address";

export const roles = [
  "addonManager",
  "addonModule",
  "addonRegistryModule",
  "admin",
  "auditor",
  "burner",
  "capManagement",
  "claimPolicyManager",
  "claimIssuer",
  "complianceAdmin",
  "complianceManager",
  "custodian",
  "emergency",
  "forcedTransfer",
  "freezer",
  "fundsManager",
  "globalListManager",
  "governance",
  "identityManager",
  "identityRegistryModule",
  "minter",
  "organisationIdentityManager",
  "pauser",
  "recovery",
  "saleAdmin",
  "signer",
  "supplyManagement",
  "systemManager",
  "systemModule",
  "tokenAdmin",
  "tokenFactoryModule",
  "tokenFactoryRegistryModule",
  "tokenManager",
  "trustedIssuersMetaRegistryModule",
  "verificationAdmin",
] as const;

type AccessControlRoles = (typeof roles)[number];

/**
 * Zod schema for validating all possible access control roles.
 * Each property corresponds to a boolean indicating if the user has that role.
 * The keys must match the AccessControlRoles union type exactly.
 */
export const accessControlRoles = z.object(
  Object.fromEntries(roles.map((role) => [role, z.boolean().default(false)]))
);

/**
 * Zod schema for validating an access control role.
 * @remarks
 * This schema is used to validate the role of a user in the access control system.
 * It is used to ensure that the role is one of the possible roles defined in the AccessControlRoles union type.
 */
export const accessControlRole = z.enum(roles);

export type AccessControlRole = z.infer<typeof accessControlRole>;

export const assetAccessControlRoles: AccessControlRoles[] = [
  "custodian",
  "emergency",
  "governance",
  "supplyManagement",
  "tokenManager",
];
export const assetAccessControlRole = z.enum(assetAccessControlRoles);

/**
 * Creates a Zod schema that validates the AccessControl fragment structure from TheGraph.
 * @remarks
 * This schema matches the AccessControlFragment structure, where each role is represented
 * as a single Account object (not an array). This is used when validating access control
 * data from TheGraph queries that use the AccessControlFragment.
 * @returns A Zod object schema for AccessControl validation
 * @example
 * ```typescript
 * const schema = accessControlSchema();
 * const result = schema.parse({
 *   id: "0x123...",
 *   admin: { id: "0x456...", isContract: false },
 *   tokenManager: { id: "0x789...", isContract: true },
 *   // ... other roles as single Account objects
 * });
 * ```
 */
export const accessControlSchema = () =>
  z.object({
    id: ethereumAddress.describe("Access control contract address"),
    addonManager: accountArray().describe("Accounts with addon manager role"),
    addonModule: accountArray().describe("Accounts with addon module role"),
    addonRegistryModule: accountArray().describe(
      "Accounts with addon registry module role"
    ),
    admin: accountArray().describe("Accounts with admin role"),
    auditor: accountArray().describe("Accounts with auditor role"),
    burner: accountArray().describe("Accounts with burner role"),
    capManagement: accountArray().describe("Accounts with cap management role"),
    claimPolicyManager: accountArray().describe(
      "Accounts with claim policy manager role"
    ),
    claimIssuer: accountArray().describe("Accounts with claim issuer role"),
    complianceAdmin: accountArray().describe(
      "Accounts with compliance admin role"
    ),
    complianceManager: accountArray().describe(
      "Accounts with compliance manager role"
    ),
    custodian: accountArray().describe("Accounts with custodian role"),
    emergency: accountArray().describe("Accounts with emergency role"),
    forcedTransfer: accountArray().describe(
      "Accounts with forced transfer role"
    ),
    freezer: accountArray().describe("Accounts with freezer role"),
    fundsManager: accountArray().describe("Accounts with funds manager role"),
    globalListManager: accountArray().describe(
      "Accounts with global list manager role"
    ),
    governance: accountArray().describe("Accounts with governance role"),
    identityManager: accountArray().describe(
      "Accounts with identity manager role"
    ),
    identityRegistryModule: accountArray().describe(
      "Accounts with identity registry module role"
    ),
    minter: accountArray().describe("Accounts with minter role"),
    organisationIdentityManager: accountArray().describe(
      "Accounts with organisation identity manager role"
    ),
    pauser: accountArray().describe("Accounts with pauser role"),
    recovery: accountArray().describe("Accounts with recovery role"),
    saleAdmin: accountArray().describe("Accounts with sale admin role"),
    signer: accountArray().describe("Accounts with signer role"),
    supplyManagement: accountArray().describe(
      "Accounts with supply management role"
    ),
    systemManager: accountArray().describe("Accounts with system manager role"),
    systemModule: accountArray().describe("Accounts with system module role"),
    tokenAdmin: accountArray().describe("Accounts with token admin role"),
    tokenFactoryModule: accountArray().describe(
      "Accounts with token factory module role"
    ),
    tokenFactoryRegistryModule: accountArray().describe(
      "Accounts with token factory registry module role"
    ),
    tokenManager: accountArray().describe("Accounts with token manager role"),
<<<<<<< HEAD
    trustedIssuersMetaRegistryModule: accountArray().describe("Accounts with trusted issuers meta registry module role"),
    verificationAdmin: accountArray().describe("Accounts with verification admin role"),
=======
    verificationAdmin: accountArray().describe(
      "Accounts with verification admin role"
    ),
>>>>>>> ef1113c6
  });

/**
 * Type inference for the AccessControl schema
 */
export type AccessControl = z.infer<ReturnType<typeof accessControlSchema>>;<|MERGE_RESOLUTION|>--- conflicted
+++ resolved
@@ -148,14 +148,8 @@
       "Accounts with token factory registry module role"
     ),
     tokenManager: accountArray().describe("Accounts with token manager role"),
-<<<<<<< HEAD
     trustedIssuersMetaRegistryModule: accountArray().describe("Accounts with trusted issuers meta registry module role"),
     verificationAdmin: accountArray().describe("Accounts with verification admin role"),
-=======
-    verificationAdmin: accountArray().describe(
-      "Accounts with verification admin role"
-    ),
->>>>>>> ef1113c6
   });
 
 /**
