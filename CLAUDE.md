--- conflicted
+++ resolved
@@ -13,117 +13,4 @@
 - Asset types are centralized in the zod validator (no more cryptocurrency)
 - never use barrel files
 - Do not use console.log, use const logger = createLogger({ level:
-<<<<<<< HEAD
-  (process.env.SETTLEMINT_LOG_LEVEL as LogLevel) || "info", });
-=======
-  (process.env.SETTLEMINT_LOG_LEVEL as LogLevel) || "info", });
-- You run in an environment where `ast-grep` is available; whenever a search
-  requires syntax-aware or structural matching, default to
-  `ast-grep --lang ruby -p '<pattern>'` (or set `--lang` appropriately) and
-  avoid falling back to text-only tools like `rg` or `grep`. If it is not
-  installed, install it using `brew install ast-grep`
-
-## Ticket Management
-
-- Use Linear to manage the metadata of a Linear ticket that you are asked to
-  manage. Do this when you start and during the lifecycle of your work/pr so we
-  can keep track of progress.
-
-## MCP Server Usage
-
-### Linear (Project Management)
-
-When working with Linear tickets, use the MCP Linear tools:
-
-```
-# Search for issues
-mcp__linear__list_issues(query="ENG-3236", limit=10)
-
-# Get issue details
-mcp__linear__get_issue(id="ENG-3236")
-
-# Update issue with comment and/or status
-mcp__linear__update_issue(
-  id="ENG-3236",
-  stateId="<state-id>",  # Optional: update status
-  description="Updated description"  # Optional: update description
-)
-
-# Create comment on issue
-mcp__linear__create_comment(
-  issueId="<issue-id>",
-  body="PR created: https://github.com/..."
-)
-
-# List issue statuses to find stateId
-mcp__linear__list_issue_statuses(teamId="<team-id>")
-```
-
-When you create a PR for a Linear ticket:
-
-1. Add a comment with the PR link using `mcp__linear__create_comment`
-2. Update the issue status if needed using `mcp__linear__update_issue`
-3. Include the Linear issue ID in the PR description for automatic linking
-
-### Sentry (Error Tracking)
-
-Use Sentry MCP tools for error investigation:
-
-```
-# Find organizations you have access to
-mcp__sentry__find_organizations()
-
-# Find issues in an organization
-mcp__sentry__find_issues(
-  organizationSlug="settlemint",
-  query="is:unresolved",
-  sortBy="last_seen"
-)
-
-# Get detailed error information
-mcp__sentry__get_issue_details(
-  organizationSlug="settlemint",
-  issueId="PROJECT-123"
-)
-
-# Update issue status
-mcp__sentry__update_issue(
-  organizationSlug="settlemint",
-  issueId="PROJECT-123",
-  status="resolved"
-)
-```
-
-### Context7 (Documentation)
-
-Use for checking latest documentation:
-
-```
-# Search for library documentation
-mcp__context7__resolve-library-id(libraryName="next.js")
-
-# Get library docs
-mcp__context7__get-library-docs(
-  context7CompatibleLibraryID="/vercel/next.js",
-  topic="routing"
-)
-```
-
-### DeepWiki (GitHub Documentation)
-
-Use for repository documentation:
-
-```
-# Get repository documentation structure
-mcp__deepwiki__read_wiki_structure(repoName="facebook/react")
-
-# Read repository documentation
-mcp__deepwiki__read_wiki_contents(repoName="facebook/react")
-
-# Ask questions about a repository
-mcp__deepwiki__ask_question(
-  repoName="facebook/react",
-  question="How does the reconciliation algorithm work?"
-)
-```
->>>>>>> 30861fa7
+  (process.env.SETTLEMINT_LOG_LEVEL as LogLevel) || "info", });