# CLAUDE.md

## Project Snapshot

The SettleMint Asset Tokenization Kit is a full-stack blockchain platform for
tokenizing real-world assets. It provides smart contracts, a React-based dApp,
subgraph indexing, and deployment automation for creating secure digital asset
platforms. Built as a Turborepo monorepo, it offers modular components for
bonds, equities, funds, stablecoins, and deposits with built-in compliance,
identity management, and yield mechanisms.

## Stack (names only)

Node, Bun, TypeScript, Turborepo, Next.js, React, TanStack Query, TanStack
Router, TanStack Form, Tailwind CSS, Radix UI, Drizzle ORM, PostgreSQL, Hasura,
TheGraph, ORPC, Better Auth, Viem, Hardhat, Foundry, Solidity, Docker,
Kubernetes, Helm, Vitest, Playwright

## How to Run (Root Only)

- `bun install` - Install all dependencies across the monorepo
- `bun run dev` - Start development environment with Docker services
- `bun run dev:up` - Start Docker Compose setup for local development
- `bun run dev:reset` - Clean and restart Docker Compose with fresh state
- `bun run build` - Build all packages in dependency order
- `bun run test` - Run unit tests across all packages
- `bun run lint` - Lint all packages with ESLint
- `bun run format` - Format code with Prettier
- `bun run typecheck` - Type-check all TypeScript code
- `bun run ci` - Full CI pipeline (format, compile, codegen, lint, typecheck,
  build, test)
- `bun run artifacts` - Generate contract artifacts, genesis, and ABIs

## Structure

### Monorepo Architecture

```
kit/
├── contracts/       # Smart contracts (Solidity, Foundry, Hardhat)
├── dapp/           # Next.js 15 App Router application
├── subgraph/       # TheGraph indexing protocol
├── e2e/            # Playwright E2E test suite
└── charts/         # Helm charts for Kubernetes deployment
```

### Workspace Dependencies

```
dapp → contracts (ABIs, types)
subgraph → contracts (ABIs, events)
e2e → dapp (testing UI/API)
```

### Package Manager

- **Bun** as primary package manager (see `package.json` for version)
- Workspace protocol: `workspace:*` for internal dependencies
- Turbo task filtering: Use package name directly (e.g.,
  `turbo run build --filter=dapp`)

## Best Practices (Cross-Cutting)

<!-- BEGIN AUTO -->

- **Turborepo**: Configure `dependsOn: ["^build"]` for correct build order; use
  `outputs` for caching build artifacts; mark dev tasks as `persistent: true`
  with `cache: false`
- **TypeScript**: Enable all strict flags (`strict: true`,
  `noUncheckedIndexedAccess`); use path aliases (@/\*) for clean imports;
  leverage type inference over explicit annotations
- **Viem**: Use type-safe contract interactions with generated ABIs; prefer
  `parseEther`/`formatEther` utilities; implement proper error handling with
  typed errors
- **Drizzle ORM**: Define schemas in TypeScript for type safety; use migrations
  for schema changes; leverage query builder over raw SQL
- **TanStack Query**: Configure stale time and cache time appropriately; use
  `useQuery` for reads, `useMutation` for writes; implement optimistic updates
  for better UX
- **ORPC**: Define procedures with Zod schemas for validation; use middleware
  for auth/logging; leverage type inference for end-to-end type safety
- **Docker**: Use multi-stage builds with `turbo prune` for optimized layers;
leverage build cache; minimize final image size with distroless/alpine bases
<!-- END AUTO -->

## Coding Standards & Tooling Mirror

- **TypeScript**: Strict mode enabled with `noImplicitAny`, `strictNullChecks`,
  `noUncheckedIndexedAccess`
- **Module resolution**: `bundler` mode with ESM-first approach, path aliases
  configured (@/*, @schemas/_, @test/*)
- **Formatting**: Prettier with 2-space indentation, trailing commas, single
  quotes for strings
- **Linting**: ESLint with React/TypeScript rules, max warnings = 0, boundaries
  plugin for package isolation
- **Component patterns**: Functional components with hooks, avoid class
  components, use composition over inheritance

## TypeScript Ergonomics

- Enable and maintain all strict compiler flags for maximum type safety
- Use branded types for domain IDs (UserId, TokenId, etc.) to prevent primitive
  obsession
- Leverage Zod for runtime validation with `z.infer<>` for derived types,
  avoiding duplicate type definitions

## Testing Guidance

- **Full test suite**: `bun run test` (runs Vitest across all packages)
- **Single test file**: `bun run test path/to/file.test.ts`
- **Test with UI**: `bun run --cwd kit/dapp test:unit:ui`
- **E2E tests**: `bun run test:e2e:ui` for UI tests, `bun run test:e2e:api` for
  API tests
- **Coverage**: `bun run --cwd kit/dapp test:unit:coverage`
- **Fixtures**: Located in `test/fixtures/` for each package

## CI Gates & Quality

### Automated Checks

- Format validation (Prettier)
- Compilation (Foundry + Hardhat for contracts, TypeScript for apps)
- Code generation (GraphQL types, contract types, SDK bindings)
- Linting (ESLint, Solhint for Solidity)
- Type checking (TypeScript strict mode)
- Unit tests (Vitest, Foundry tests)
- Coverage reporting (Coveralls integration)

### Local Reproduction

- Run full CI locally: `bun run ci`
- Pre-push validation: `bun run ci:base` (skips integration tests)
- Contract-specific: `bun run --cwd kit/contracts test`

## Security & Secrets

### Environment Files

- `.env.local` for local development (gitignored)
- `.env.example` as template with safe defaults
- Load order: `.env` → `.env.local` → environment variables

### CI/CD Secrets

- GitHub Actions uses 1Password service account for secret injection
- Secrets loaded via `1password/load-secrets-action`
- Never commit: private keys, API tokens, database credentials

### Local Development

- Docker Compose handles service credentials
- Use `settlemint connect --instance local` for blockchain connection
- Secrets mounted as environment variables in containers

## Agent Hints

### Architectural Boundaries

- **Smart Contracts**: Immutable once deployed; test thoroughly in
  `kit/contracts/test/`
- **Subgraph**: Schema changes require redeployment; test with
  `turbo subgraph#test:integration`

### Development Patterns

- Prefer editing existing files over creating new ones
- Follow established patterns in each package (check similar files first)
- Maintain workspace isolation - avoid cross-package imports except through
  `workspace:*` dependencies
- Use Turbo for all multi-package operations to respect dependency graph

### Safe Extension Points

<<<<<<< HEAD
- Do EXACTLY what's asked
- ≤4 lines response unless detail requested
- Action > explanation
- NO unnecessary docs/README creation

## Multi-Model Collaboration

- **Gemini**: Via `mcp__gemini_cli__ask_gemini` for validation & approaches
- **GPT-5**: Via `codex` CLI for root cause analysis & verification
- **Claude**: Handles all implementation (you)

### Verification Workflow

```bash
# Root cause analysis with GPT-5
codex exec "Analyze: PROBLEM_DESCRIPTION. Context: FINDINGS" \
  --sandbox read-only

# Approach verification with Gemini
mcp__gemini_cli__ask_gemini --changeMode "APPROACH"

# Implementation by Claude
# You handle all code changes
```
=======
- New smart contract features: Add to `kit/contracts/contracts/addons/`
- UI components: Place in `kit/dapp/src/components/ui/`
- API procedures: Extend routers in `kit/dapp/src/orpc/procedures/`
- Database schemas: Modify `kit/dapp/src/lib/db/schemas/` and run migrations
>>>>>>> 1d4eb551
<|MERGE_RESOLUTION|>--- conflicted
+++ resolved
@@ -88,7 +88,7 @@
 - **TypeScript**: Strict mode enabled with `noImplicitAny`, `strictNullChecks`,
   `noUncheckedIndexedAccess`
 - **Module resolution**: `bundler` mode with ESM-first approach, path aliases
-  configured (@/*, @schemas/_, @test/*)
+  configured (@/_, @schemas/\_, @test/_)
 - **Formatting**: Prettier with 2-space indentation, trailing commas, single
   quotes for strings
 - **Linting**: ESLint with React/TypeScript rules, max warnings = 0, boundaries
@@ -171,34 +171,7 @@
 
 ### Safe Extension Points
 
-<<<<<<< HEAD
-- Do EXACTLY what's asked
-- ≤4 lines response unless detail requested
-- Action > explanation
-- NO unnecessary docs/README creation
-
-## Multi-Model Collaboration
-
-- **Gemini**: Via `mcp__gemini_cli__ask_gemini` for validation & approaches
-- **GPT-5**: Via `codex` CLI for root cause analysis & verification
-- **Claude**: Handles all implementation (you)
-
-### Verification Workflow
-
-```bash
-# Root cause analysis with GPT-5
-codex exec "Analyze: PROBLEM_DESCRIPTION. Context: FINDINGS" \
-  --sandbox read-only
-
-# Approach verification with Gemini
-mcp__gemini_cli__ask_gemini --changeMode "APPROACH"
-
-# Implementation by Claude
-# You handle all code changes
-```
-=======
 - New smart contract features: Add to `kit/contracts/contracts/addons/`
 - UI components: Place in `kit/dapp/src/components/ui/`
 - API procedures: Extend routers in `kit/dapp/src/orpc/procedures/`
-- Database schemas: Modify `kit/dapp/src/lib/db/schemas/` and run migrations
->>>>>>> 1d4eb551
+- Database schemas: Modify `kit/dapp/src/lib/db/schemas/` and run migrations