# CLAUDE.md

This file provides guidance to Claude Code (claude.ai/code) when working with
code in this repository.

## Project Overview

This is the SettleMint Asset Tokenization Kit - a full-stack solution for
building digital asset platforms. It consists of:

- Smart contracts for various tokenized assets (bonds, equity, stablecoins,
  funds, deposits)
- A Next.js dApp with TypeScript
- TheGraph subgraph for blockchain indexing
- Kubernetes deployment via Helm charts
- End-to-end tests using Playwright

## Key Commands

### Development Setup

```bash
# Install dependencies (uses Bun)
bun install

# Connect to SettleMint platform
bunx settlemint login
bunx settlemint connect

# Start local development environment
bun run dev:up            # Start Docker Compose services
bunx settlemint connect --instance local  # Connect to local instance

# Start development (predeployed contracts)
cd kit/dapp
bun codegen:settlemint
bun addresses
bun dev
```

### Testing & Quality Assurance

```bash
# Run full QA suite from root
bun run clean && bun install && bun run ci

# Run specific test suites
bun run test              # All tests
bun run test:e2e:ui       # UI E2E tests
bun run test:e2e:ui:debug # Debug UI tests
bun run test:e2e:api      # API E2E tests

# Run contract tests
cd kit/contracts
bun test                  # Run all contract tests
forge test --match-test testName  # Run specific test
forge test --match-contract ContractName  # Test specific contract

# Linting and formatting
bun run lint              # Run all linters
bun run format            # Format code
```

### Contract Development

```bash
cd kit/contracts

# Compile contracts
bun compile:forge          # Foundry compilation
bun compile:hardhat        # Hardhat compilation
bun run compile            # Compile all

# Generate artifacts
bun genesis                # Generate genesis configuration
bun abi-output            # Generate ABI files for portal
bun codegen:types         # Generate TypeScript types

# Testing
forge test -vvv           # Run tests with verbosity
forge test --gas-report   # Include gas usage report
```

### Database Management

```bash
cd kit/dapp

# Database operations
bun db:push               # Push schema changes
bun db:pull               # Pull current schema
bun db:generate           # Generate migrations
bun db:studio             # Open Drizzle Studio GUI
```

### Subgraph Development

```bash
cd kit/subgraph

# Build and deploy
bun codegen               # Generate AssemblyScript types
bun build                 # Build subgraph
bun compile               # Compile subgraph
bun deploy:remote         # Deploy to remote
bun deploy:local          # Deploy to local
bun test:integration      # Run integration tests
```

## Architecture Overview

### Smart Contract Architecture

The contracts follow the SMART protocol (v8.0.15) and implement:

1. **Factory Pattern**: Each asset type has a factory contract that deploys
   asset instances

   - `ATKBondFactory`, `ATKEquityFactory`, `ATKStableCoinFactory`, etc.
   - Located in `/kit/contracts/contracts/assets/`

2. **Proxy Pattern**: All assets use upgradeable proxies

   - Implementation contracts separate from proxy contracts
   - Enables upgradeability while maintaining state

3. **Extension System**: Modular features via extensions

   - `SMARTBurnable`, `SMARTCapped`, `SMARTCollateral`, `SMARTPausable`, etc.
   - Located in `/kit/contracts/contracts/smart/extensions/`

4. **Compliance System**: ERC-3643 compliance
   - Identity registry, trusted issuers, claim topics
   - Located in `/kit/contracts/contracts/system/`

### Frontend Architecture

1. **Next.js App Router**: Modern React with server components

   - Located in `/kit/dapp/src/app/`
   - Internationalization via `next-intl`

2. **Database**: PostgreSQL with Drizzle ORM

   - Schema in `/kit/dapp/src/lib/db/`
   - Hasura GraphQL layer for querying

3. **Authentication**: Better Auth library

   - Configuration in `/kit/dapp/src/lib/auth/auth.ts`

4. **Blockchain Integration**:

   - Viem for contract interactions
   - Contract addresses in `/kit/dapp/src/lib/contracts.ts`
   - Generated types from contracts

5. **State Management**:
   - SWR for data fetching
   - React Hook Form for forms
   - Server actions via `next-safe-action`

### Deployment Architecture

1. **Kubernetes**: Helm charts for deployment

   - Main chart: `/kit/charts/atk/`
   - Includes Besu blockchain, Blockscout, Hasura, TheGraph

2. **Multi-environment**: Supports staging/production deployments
   - Environment configs via `.env` files
   - CI/CD via GitHub Actions

## Development Workflow

1. **Feature Development**:

   - Create feature branch from `main`
   - Run tests locally before pushing
   - PR triggers full CI pipeline

2. **Contract Changes**:

   - Modify contracts in `/kit/contracts/contracts/`
   - Run `bun test` to verify
   - Update subgraph if events change
   - Regenerate types with `bun codegen`

3. **Frontend Changes**:

   - Work in `/kit/dapp/`
   - Hot reload with `bun dev`
   - Test with E2E tests

4. **Database Changes**:
   - Update schema in `/kit/dapp/src/lib/db/`
   - Run `bun db:push` to apply
   - Track with Hasura: `settlemint hasura track -a`
   - Regenerate GraphQL types: `bun codegen --force`

## CI/CD Pipeline

GitHub Actions workflows:

- **QA workflow** (`qa.yml`): Main CI pipeline
  - Runs on PRs and main branch
  - Full test suite, linting, building
  - Security scanning (CodeQL, Trivy)
  - Uses Namespace Cloud for optimization

## Troubleshooting

### Common Issues

1. **Contract compilation fails**:

   - Ensure Foundry is installed: `curl -L https://foundry.paradigm.xyz | bash`
   - Run `foundryup` to update

2. **TheGraph CLI issues**:

   - Requires Node.js v22.16.0
   - Use nvm/fnm to switch Node versions

3. **Database connection issues**:
   - Ensure Docker services are running: `bun run dev:up`
   - Check `.env` file exists with correct DATABASE_URL

## Important Notes

- Always run `bun codegen` after contract changes to regenerate TypeScript types
- The project uses Bun (v1.2.10+) as the primary package manager
- Node.js v22.16.0 is required for TheGraph CLI
- Foundry is required for contract compilation and testing
- First user signup gets admin privileges in the dApp
- Never push directly to main branch

## Important Development Notes

### Deprecated Components

- **dapp-v1 folder**: This is completely deprecated and should be ignored. All
  modern development happens in `kit/dapp` which uses:
  - TanStack Start/Router/Query
  - Better Auth for authentication
  - Drizzle ORM with PostgreSQL

### Quality Assurance Suite

Before creating a PR, always run the full QA suite:

```bash
# Clean install and run full QA
bun run clean && bun install && bun run ci
```

The `bun run ci` command executes these tasks in sequence:

1. **Format Check** (`turbo run format`)

   - Prettier formatting validation
   - Ensures consistent code style
   - Auto-fixable with `bun run format`

2. **Compilation** (`turbo run compile`)

   - Smart contract compilation (Foundry + Hardhat)
   - Type generation from contracts
   - Dependency validation

3. **Code Generation** (`turbo run codegen`)

   - GraphQL schema type generation
   - Smart contract TypeScript bindings
   - SDK updates for all services

4. **Linting** (`turbo run lint`)

   - ESLint for TypeScript/JavaScript
   - Solhint for Solidity contracts
   - Strict type checking enabled

5. **Unit Tests** (`turbo run test`)
   - Contract tests via Foundry
   - Component tests for dApp
   - Database schema tests

### Environment Variables for Builds

The following environment variables are passed through Turbo for builds:

- `BUILD_ID`: Custom build identifier
- `GITHUB_SHA`: Git commit hash (for CI/CD)
- `GIT_COMMIT`: Alternative git commit reference

These are used for cache busting in production deployments.

### Cache Management

The dApp includes sophisticated cache management:

- **Query Cache Persistence**: Offline support via localStorage
- **Cross-Tab Sync**: Broadcast Channel API for multi-tab synchronization
- **Build-Based Cache Busting**: Automatic cache clearing on new deployments
- **Dev Shortcuts**:
  - `Cmd/Ctrl + Shift + K`: Clear all caches and reload
  - `Cmd/Ctrl + Shift + Q`: Clear query cache only
  - Console: `clearCache()` function available

### Authentication & Error Handling

- **Global UNAUTHORIZED Handler**: Automatic redirect to `/auth/sign-in` on 401
- **No Retry on Auth Failures**: Prevents unnecessary API calls
- **Cross-Tab Auth Sync**: Authentication state synchronized across tabs

## Memories

- Always include ./.cursor/rules/\*.mdc in your context to get the latest rules
  and tips
<<<<<<< HEAD
- Completely ignore dapp-v1 folder
- For TypeScript, never use the 'any' type
- Do not use vitest to make tests, use bun:test
=======
- Completely ignore dapp-v1 folder - it's deprecated
- Do not use vitest to make tests, use bun:test
- Always run `bun run ci` before suggesting a PR is ready
- Token factory creation now requires system bootstrapping first
- Asset types are centralized in the zod validator (no more cryptocurrency)
- never use barrel files
>>>>>>> 05c353cb
<|MERGE_RESOLUTION|>--- conflicted
+++ resolved
@@ -317,15 +317,9 @@
 
 - Always include ./.cursor/rules/\*.mdc in your context to get the latest rules
   and tips
-<<<<<<< HEAD
-- Completely ignore dapp-v1 folder
-- For TypeScript, never use the 'any' type
-- Do not use vitest to make tests, use bun:test
-=======
 - Completely ignore dapp-v1 folder - it's deprecated
 - Do not use vitest to make tests, use bun:test
 - Always run `bun run ci` before suggesting a PR is ready
 - Token factory creation now requires system bootstrapping first
 - Asset types are centralized in the zod validator (no more cryptocurrency)
-- never use barrel files
->>>>>>> 05c353cb
+- never use barrel files