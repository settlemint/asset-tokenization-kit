--- conflicted
+++ resolved
@@ -240,8 +240,5 @@
 - Always include ./.cursor/rules/\*.mdc in your context to get the latest rules
   and tips
 - Completely ignore dapp-v1 folder
-<<<<<<< HEAD
 - For TypeScript, never use the 'any' type
-=======
-- Do not use vitest to make tests, use bun:test
->>>>>>> b65453b5
+- Do not use vitest to make tests, use bun:test