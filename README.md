--- conflicted
+++ resolved
@@ -62,8 +62,7 @@
 # Update the artifacts
 bun run artifacts
 # Restart the docker compose setup
-<<<<<<< HEAD
-bun run dev:up
+bun run dev:reset
 ```
 
 ### Testing the contracts / subgraph
@@ -94,7 +93,4 @@
 ```bash
 cd kit/subgraph
 bun run test:integration:local
-=======
-bun run dev:reset
->>>>>>> f49f2962
 ```