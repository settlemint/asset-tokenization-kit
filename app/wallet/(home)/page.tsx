--- conflicted
+++ resolved
@@ -17,13 +17,8 @@
   return (
     <Main breadcrumbItems={breadcrumbItems}>
       <div>{JSON.stringify(process.env.SETTLEMINT_CONFIG)}</div>
-<<<<<<< HEAD
-      <SidePanel>
+      <SidePanel buttonText="Start Wizard">
         <TokenizationWizard defaultValues={parsedParams.state} formId={parsedParams.formId || uuidv4()} />
-=======
-      <SidePanel buttonText="Start Wizard">
-        <TokenizationWizard defaultValues={parsedParams.state} />
->>>>>>> 39c960fc
       </SidePanel>
     </Main>
   );
