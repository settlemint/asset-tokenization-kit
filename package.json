--- conflicted
+++ resolved
@@ -51,12 +51,7 @@
     "@settlemint/sdk-cli": "1.1.9",
     "turbo": "2.4.4",
     "typescript": "5.7.3",
-<<<<<<< HEAD
     "prettier": "3.5.2"
-=======
-    "ultracite": "4.1.20",
-    "lefthook": "1.11.1"
->>>>>>> a52d411a
   },
   "trustedDependencies": [
     "@biomejs/biome",
@@ -70,15 +65,8 @@
     "protobufjs",
     "secp256k1"
   ],
-<<<<<<< HEAD
+  "workspaces": ["kit/*"],
   "packageManager": "bun@1.2.3",
-  "workspaces": [
-    "kit/*"
-  ],
-=======
-  "packageManager": "bun@1.2.0",
-  "workspaces": ["kit/*"],
->>>>>>> a52d411a
   "overrides": {
     "react-is": "19.0.0",
     "graphql": "16.10.0",
