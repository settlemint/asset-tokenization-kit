--- conflicted
+++ resolved
@@ -58,11 +58,7 @@
   "devDependencies": {
     "@settlemint/sdk-cli": "2.2.2",
     "prettier": "3.5.3",
-<<<<<<< HEAD
-    "turbo": "2.5.2",
-=======
     "turbo": "2.5.3",
->>>>>>> 94b6eb8f
     "typescript": "5.8.3"
   },
   "trustedDependencies": [
