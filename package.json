--- conflicted
+++ resolved
@@ -67,14 +67,8 @@
     "db:studio": "turbo run db:studio "
   },
   "dependencies": {
-<<<<<<< HEAD
-    "@anthropic-ai/claude-code": "1.0.115",
-    "@aws-sdk/client-ecr": "3.888.0",
-    "@aws-sdk/client-marketplace-catalog": "3.888.0",
-=======
     "@aws-sdk/client-ecr": "3.890.0",
     "@aws-sdk/client-marketplace-catalog": "3.890.0",
->>>>>>> 56d8cf60
     "@types/js-yaml": "4.0.9",
     "js-yaml": "4.1.0"
   },
