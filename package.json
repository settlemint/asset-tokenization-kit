--- conflicted
+++ resolved
@@ -72,11 +72,7 @@
   },
   "devDependencies": {
     "@prettier/plugin-oxc": "0.0.4",
-<<<<<<< HEAD
-    "@settlemint/sdk-cli": "2.5.0",
-=======
     "@settlemint/sdk-cli": "2.5.1",
->>>>>>> f06fdaff
     "prettier": "3.6.2",
     "turbo": "2.5.4",
     "typescript": "5.8.3"
