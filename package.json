{
<<<<<<< HEAD
	"name": "@settlemint/starterkit-asset-tokenization",
	"description": "SettleMint Starter Kit - Asset Tokenization",
	"version": "0.1.5",
	"private": false,
	"license": "FSL-1.1-MIT",
	"author": {
		"name": "SettleMint",
		"email": "support@settlemint.com",
		"url": "https://settlemint.com"
	},
	"homepage": "https://github.com/settlemint/starterkit-asset-tokenization/blob/main/apps/dapp/README.md",
	"repository": {
		"type": "git",
		"url": "git+https://github.com/settlemint/starterkit-asset-tokenization.git"
	},
	"bugs": {
		"url": "https://github.com/settlemint/starterkit-asset-tokenization/issues",
		"email": "support@settlemint.com"
	},
	"files": [
		".github",
		".vscode",
		"kit",
		"src",
		".gitignore",
		"biome.json",
		"bunfig.toml",
		"lefthook.yml",
		"LICENSE",
		"logo.svg",
		"package.json",
		"README.md",
		"turbo.json"
	],
	"scripts": {
		"clean": "git clean -fdX -e '.env' -e '.env.*' -e '!.env' -e '!.env.*' && find . -type f \\( -name 'pnpm-lock.yaml' -o -name 'package-lock.json' -o -name 'yarn.lock' -o -name 'bun.lockb' -o -name 'bun.lock' \\) -exec rm -f {} + && bun install",
		"build": "turbo build",
		"dev": "turbo dev",
		"lint": "turbo lint",
		"format": "turbo format",
		"test": "turbo test",
		"codegen": "turbo codegen",

		"publish-npm": "bun publish --tag ${TAG} --access public || exit 0",
		"docker": "docker buildx build . --platform=linux/amd64,linux/arm64 -t ghcr.io/settlemint/codestudio-starterkit-asset-tokenization:${VERSION:-1.0.0-dev.$(date +%s)} -t ghcr.io/settlemint/codestudio-starterkit-asset-tokenization:${TAG:-dev} --push",

		"deploy:local": "turbo deploy:local",
		"deploy:remote": "turbo deploy:remote"
	},
	"dependencies": {},
	"devDependencies": {
		"@biomejs/biome": "1.9.4",
		"@settlemint/sdk-cli": "1.1.3",
		"turbo": "2.4.0",
		"typescript": "5.7.3",
		"ultracite": "4.1.18"
	},
	"trustedDependencies": [
		"@biomejs/biome",
		"@prisma/client",
		"@prisma/engines",
		"better-sqlite3",
		"esbuild",
		"keccak",
		"prisma",
		"protobufjs",
		"secp256k1"
	],
	"packageManager": "bun@1.1.43",
	"workspaces": ["kit/*"],
	"overrides": {
		"react-is": "19.0.0",
		"graphql": "16.10.0",
		"elliptic": "6.6.1",
		"ws": "8.18.0",
		"adm-zip": "0.5.16",
		"undici": "7.3.0"
	}
=======
  "name": "@settlemint/starterkit-asset-tokenization",
  "description": "SettleMint Starter Kit - Asset Tokenization",
  "version": "0.1.5",
  "private": false,
  "license": "FSL-1.1-MIT",
  "author": {
    "name": "SettleMint",
    "email": "support@settlemint.com",
    "url": "https://settlemint.com"
  },
  "homepage": "https://github.com/settlemint/starterkit-asset-tokenization/blob/main/apps/dapp/README.md",
  "repository": {
    "type": "git",
    "url": "git+https://github.com/settlemint/starterkit-asset-tokenization.git"
  },
  "bugs": {
    "url": "https://github.com/settlemint/starterkit-asset-tokenization/issues",
    "email": "support@settlemint.com"
  },
  "files": [
    ".github",
    ".vscode",
    "kit",
    "src",
    ".gitignore",
    "biome.json",
    "bunfig.toml",
    "lefthook.yml",
    "LICENSE",
    "logo.svg",
    "package.json",
    "README.md",
    "turbo.json"
  ],
  "scripts": {
    "clean": "git clean -fdX -e '.env' -e '.env.*' -e '!.env' -e '!.env.*' && find . -type f \\( -name 'pnpm-lock.yaml' -o -name 'package-lock.json' -o -name 'yarn.lock' -o -name 'bun.lockb' -o -name 'bun.lock' \\) -exec rm -f {} + && bun install",
    "build": "turbo build",
    "dev": "turbo dev",
    "lint": "turbo lint",
    "test": "turbo test",
    "check-types": "turbo check-types",
    "test:deploy": "turbo test:deploy",
    "publish-npm": "bun publish --tag ${TAG} --access public || exit 0",
    "publish-docker": "turbo publish-docker",
    "docker": "docker buildx build . --platform=linux/amd64,linux/arm64 -t ghcr.io/settlemint/codestudio-starterkit-asset-tokenization:${VERSION:-1.0.0-dev.$(date +%s)} -t ghcr.io/settlemint/codestudio-starterkit-asset-tokenization:${TAG:-dev} --push",
    "deploy": "turbo deploy",
    "codegen": "turbo codegen",
    "lint:biome": "biome lint --write --unsafe .",
    "format:biome": "biome format --write .",
    "genesis": "turbo genesis"
  },
  "dependencies": {},
  "devDependencies": {
    "@biomejs/biome": "1.9.4",
    "@settlemint/sdk-cli": "1.1.4",
    "turbo": "2.4.0",
    "typescript": "5.7.3",
    "ultracite": "4.1.18"
  },
  "trustedDependencies": [
    "@biomejs/biome",
    "@prisma/client",
    "@prisma/engines",
    "better-sqlite3",
    "esbuild",
    "keccak",
    "prisma",
    "protobufjs",
    "secp256k1"
  ],
  "packageManager": "bun@1.1.43",
  "workspaces": ["kit/*"],
  "overrides": {
    "react-is": "19.0.0",
    "graphql": "16.10.0",
    "elliptic": "6.6.1",
    "ws": "8.18.0",
    "adm-zip": "0.5.16",
    "undici": "7.3.0"
  }
>>>>>>> 2fee04be
}<|MERGE_RESOLUTION|>--- conflicted
+++ resolved
@@ -1,5 +1,4 @@
 {
-<<<<<<< HEAD
 	"name": "@settlemint/starterkit-asset-tokenization",
 	"description": "SettleMint Starter Kit - Asset Tokenization",
 	"version": "0.1.5",
@@ -49,87 +48,7 @@
 		"deploy:local": "turbo deploy:local",
 		"deploy:remote": "turbo deploy:remote"
 	},
-	"dependencies": {},
-	"devDependencies": {
-		"@biomejs/biome": "1.9.4",
-		"@settlemint/sdk-cli": "1.1.3",
-		"turbo": "2.4.0",
-		"typescript": "5.7.3",
-		"ultracite": "4.1.18"
-	},
-	"trustedDependencies": [
-		"@biomejs/biome",
-		"@prisma/client",
-		"@prisma/engines",
-		"better-sqlite3",
-		"esbuild",
-		"keccak",
-		"prisma",
-		"protobufjs",
-		"secp256k1"
-	],
-	"packageManager": "bun@1.1.43",
-	"workspaces": ["kit/*"],
-	"overrides": {
-		"react-is": "19.0.0",
-		"graphql": "16.10.0",
-		"elliptic": "6.6.1",
-		"ws": "8.18.0",
-		"adm-zip": "0.5.16",
-		"undici": "7.3.0"
-	}
-=======
-  "name": "@settlemint/starterkit-asset-tokenization",
-  "description": "SettleMint Starter Kit - Asset Tokenization",
-  "version": "0.1.5",
-  "private": false,
-  "license": "FSL-1.1-MIT",
-  "author": {
-    "name": "SettleMint",
-    "email": "support@settlemint.com",
-    "url": "https://settlemint.com"
-  },
-  "homepage": "https://github.com/settlemint/starterkit-asset-tokenization/blob/main/apps/dapp/README.md",
-  "repository": {
-    "type": "git",
-    "url": "git+https://github.com/settlemint/starterkit-asset-tokenization.git"
-  },
-  "bugs": {
-    "url": "https://github.com/settlemint/starterkit-asset-tokenization/issues",
-    "email": "support@settlemint.com"
-  },
-  "files": [
-    ".github",
-    ".vscode",
-    "kit",
-    "src",
-    ".gitignore",
-    "biome.json",
-    "bunfig.toml",
-    "lefthook.yml",
-    "LICENSE",
-    "logo.svg",
-    "package.json",
-    "README.md",
-    "turbo.json"
-  ],
-  "scripts": {
-    "clean": "git clean -fdX -e '.env' -e '.env.*' -e '!.env' -e '!.env.*' && find . -type f \\( -name 'pnpm-lock.yaml' -o -name 'package-lock.json' -o -name 'yarn.lock' -o -name 'bun.lockb' -o -name 'bun.lock' \\) -exec rm -f {} + && bun install",
-    "build": "turbo build",
-    "dev": "turbo dev",
-    "lint": "turbo lint",
-    "test": "turbo test",
-    "check-types": "turbo check-types",
-    "test:deploy": "turbo test:deploy",
-    "publish-npm": "bun publish --tag ${TAG} --access public || exit 0",
-    "publish-docker": "turbo publish-docker",
-    "docker": "docker buildx build . --platform=linux/amd64,linux/arm64 -t ghcr.io/settlemint/codestudio-starterkit-asset-tokenization:${VERSION:-1.0.0-dev.$(date +%s)} -t ghcr.io/settlemint/codestudio-starterkit-asset-tokenization:${TAG:-dev} --push",
-    "deploy": "turbo deploy",
-    "codegen": "turbo codegen",
-    "lint:biome": "biome lint --write --unsafe .",
-    "format:biome": "biome format --write .",
-    "genesis": "turbo genesis"
-  },
+ },
   "dependencies": {},
   "devDependencies": {
     "@biomejs/biome": "1.9.4",
@@ -159,5 +78,35 @@
     "adm-zip": "0.5.16",
     "undici": "7.3.0"
   }
->>>>>>> 2fee04be
+}
+
+
+
+
+
+
+
+
+
+
+
+
+
+
+
+
+
+
+
+
+
+
+
+
+
+
+
+
+
+
 }