--- conflicted
+++ resolved
@@ -52,11 +52,7 @@
       retries: 5
       start_period: 1s
   txsigner:
-<<<<<<< HEAD
-    image: ghcr.io/settlemint/btp-signer:7.14.2
-=======
     image: ghcr.io/settlemint/btp-signer:7.14.3
->>>>>>> b3a51cd8
     container_name: ${CONTAINER_PREFIX:-atk}-txsigner
     restart: unless-stopped
     depends_on:
