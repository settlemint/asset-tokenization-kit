{
  "compilerOptions": {
<<<<<<< HEAD
    "target": "ES2017",
    "lib": [
      "dom",
      "dom.iterable",
      "esnext"
    ],
    "allowJs": true,
=======
    "module": "ESNext",
    "moduleResolution": "Bundler",
    "allowJs": true,
    "jsx": "preserve",
    "noEmit": true,
    "esModuleInterop": true,
    "incremental": false,
    "isolatedModules": true,
    "lib": ["es2022", "DOM", "DOM.Iterable"],
    "moduleDetection": "force",
    "noUncheckedIndexedAccess": false,
    "resolveJsonModule": true,
>>>>>>> d355b8df
    "skipLibCheck": true,
    "strict": true,
    "noEmit": true,
    "esModuleInterop": true,
    "module": "esnext",
    "moduleResolution": "bundler",
    "resolveJsonModule": true,
    "isolatedModules": true,
    "jsx": "preserve",
    "incremental": true,
    "plugins": [
      {
        "name": "next"
      },
      {
        "name": "@0no-co/graphqlsp",
        "schemas": [
          {
            "name": "hasura",
            "schema": "hasura-schema.graphql",
            "tadaOutputLocation": "hasura-env.d.ts",
            "tadaTurboLocation": "hasura-cache.d.ts",
            "trackFieldUsage": false
          },
          {
            "name": "thegraph-starterkits",
            "schema": "the-graph-schema-starterkits.graphql",
            "tadaOutputLocation": "the-graph-env-starterkits.d.ts",
            "tadaTurboLocation": "the-graph-cache-starterkits.d.ts",
            "trackFieldUsage": false
          },
          {
            "name": "portal",
            "schema": "portal-schema.graphql",
            "tadaOutputLocation": "portal-env.d.ts",
            "tadaTurboLocation": "portal-cache.d.ts",
            "trackFieldUsage": false
          },
          {
            "name": "blockscout",
            "schema": "blockscout-schema.graphql",
            "tadaOutputLocation": "blockscout-env.d.ts",
            "tadaTurboLocation": "blockscout-cache.d.ts",
            "trackFieldUsage": false
          }
        ]
      }
    ],
    "paths": {
      "@/*": ["./src/*"],
      "@schemas/*": ["./*.d.ts"]
    }
  },
  "include": ["next-env.d.ts", "**/*.ts", "**/*.tsx", ".next/types/**/*.ts"],
  "exclude": ["node_modules"]
}<|MERGE_RESOLUTION|>--- conflicted
+++ resolved
@@ -1,6 +1,5 @@
 {
   "compilerOptions": {
-<<<<<<< HEAD
     "target": "ES2017",
     "lib": [
       "dom",
@@ -8,26 +7,15 @@
       "esnext"
     ],
     "allowJs": true,
-=======
-    "module": "ESNext",
-    "moduleResolution": "Bundler",
-    "allowJs": true,
-    "jsx": "preserve",
-    "noEmit": true,
-    "esModuleInterop": true,
-    "incremental": false,
-    "isolatedModules": true,
-    "lib": ["es2022", "DOM", "DOM.Iterable"],
-    "moduleDetection": "force",
-    "noUncheckedIndexedAccess": false,
-    "resolveJsonModule": true,
->>>>>>> d355b8df
     "skipLibCheck": true,
     "strict": true,
     "noEmit": true,
     "esModuleInterop": true,
     "module": "esnext",
+    "isolatedModules": true,
+    "lib": ["es2022", "DOM", "DOM.Iterable"],
     "moduleResolution": "bundler",
+    "noUncheckedIndexedAccess": false,
     "resolveJsonModule": true,
     "isolatedModules": true,
     "jsx": "preserve",
