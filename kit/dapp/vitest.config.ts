import react from "@vitejs/plugin-react";
import path from "path";
import tsconfigPaths from "vite-tsconfig-paths";
import { defaultExclude, defineConfig } from "vitest/config";

export default defineConfig({
  plugins: [react(), tsconfigPaths()],
  test: {
    globals: true,
    passWithNoTests: true,
    pool: "forks",
    poolOptions: {
      forks: {
<<<<<<< HEAD
        // Run max 16 tests in parallell
        // WHY? Because postgress only allows a limited amount of connections
        // As we use a single database for all tests and underlying services we need to limit the number of forks
=======
        // Limit the number of parallel test workers to avoid exceeding the PostgreSQL
        // connection limit. Integration tests spin up services that connect to the
        // database, and running too many in parallel can exhaust the connection pool.
>>>>>>> a521818e
        maxForks: 16,
      },
    },
    reporters: process.env.CLAUDECODE
      ? ["dot"]
      : process.env.CI
        ? ["dot", "github-actions"]
        : ["default"],
    onConsoleLog: process.env.CLAUDECODE ? () => false : undefined,
    silent: process.env.CLAUDECODE ? "passed-only" : undefined,
    coverage: {
      all: true,
      provider: "v8",
      reporter: ["text-summary", "json", "json-summary", "lcov"],
      reportOnFailure: true,
      reportsDirectory: "./coverage",
      enabled: process.env.CI ? true : false,
      include: ["src/**/*.{ts,tsx,js,jsx}", "src/**/*.mjs"],
      exclude: [
        "**/node_modules/**",
        "**/dist/**",
        "**/.next/**",
        "**/.nitro/**",
        "**/public/**",
        "**/src/**/*.gen.ts",
        "**/src/components/ui/**",
        "**/src/**/*.test.{ts,tsx}",
        "**/src/**/*.d.ts",
        "**/*.config.*",
        "**/test/**",
        "**/.output/**",
        "**/.tanstack/**",
        "**/.cache/**",
        "**/.turbo/**",
        "**/.vite/**",
        "**/.vitest/**",
        "**/.eslintrc.js",
        "**/.prettierrc.js",
        "**/*.d.ts",
        "**/*.gen.ts",
        "**/tools/**",
        "**/src/lib/settlemint/**",
        ...defaultExclude,
      ],
    },
    projects: [
      {
        extends: true,
        test: {
          name: "unit",
          environment: "happy-dom",
          setupFiles: "./test/setup/unit.ts",
          environmentOptions: {
            happyDOM: {
              // Ensure happy-dom properly supports React 18+ features
              url: "http://localhost:3000",
              width: 1024,
              height: 768,
            },
          },
          include: ["src/**/*.test.{ts,tsx}"],
        },
        resolve: {
          alias: [
            {
              find: /^@\/lib\/auth.*/,
              replacement: path.resolve(
                __dirname,
                "./test/mocks/auth-lib-mock.ts"
              ),
            },
            {
              find: "@/locales",
              replacement: path.resolve(__dirname, "./locales"),
            },
            { find: "@", replacement: path.resolve(__dirname, "./src") },
            { find: "@test", replacement: path.resolve(__dirname, "./test") },
            {
              find: "@settlemint/sdk-utils/logging",
              replacement: path.resolve(__dirname, "./test/mocks/logger.ts"),
            },
            {
              find: "@/lib/auth/auth.client",
              replacement: path.resolve(
                __dirname,
                "./test/mocks/auth-client-mock.ts"
              ),
            },
            {
              find: "@/lib/settlemint/portal",
              replacement: path.resolve(
                __dirname,
                "./test/mocks/portal-mocks.ts"
              ),
            },
            {
              find: "@/lib/settlemint/the-graph",
              replacement: path.resolve(
                __dirname,
                "./test/mocks/the-graph-mocks.ts"
              ),
            },
            {
              find: "@settlemint/sdk-portal",
              replacement: path.resolve(
                __dirname,
                "./test/mocks/sdk-portal-mocks.ts"
              ),
            },
            // Submodule mocks to prevent deep import resolution from breaking unit tests
            {
              find: "better-auth/client/plugins",
              replacement: path.resolve(
                __dirname,
                "./test/mocks/better-auth-client-mocks.ts"
              ),
            },
            {
              find: "better-auth/react",
              replacement: path.resolve(
                __dirname,
                "./test/mocks/better-auth-client-mocks.ts"
              ),
            },
            {
              find: "better-auth/plugins/access",
              replacement: path.resolve(
                __dirname,
                "./test/mocks/better-auth-client-mocks.ts"
              ),
            },
            {
              find: "better-auth/plugins/admin/access",
              replacement: path.resolve(
                __dirname,
                "./test/mocks/better-auth-client-mocks.ts"
              ),
            },
            // Root better-auth logger only (exact match)
            {
              find: /^better-auth$/,
              replacement: path.resolve(
                __dirname,
                "./test/mocks/better-auth-mocks.ts"
              ),
            },
          ],
        },
      },
      {
        extends: true,
        test: {
          name: "integration",
          environment: "node",
          globalSetup: ["./test/setup/integration-global.ts"],
          setupFiles: ["./test/setup/integration.ts"],
          testTimeout: 60000, // 60 seconds for integration tests
          hookTimeout: 60000, // 60 seconds for hooks
          include: ["src/**/*.spec.ts"],
          exclude: ["node_modules", "dist", "src/**/*.test.ts"],
        },
        resolve: {
          alias: [
            {
              find: "@/locales",
              replacement: path.resolve(__dirname, "./locales"),
            },
            { find: "@test", replacement: path.resolve(__dirname, "./test") },
            { find: "@", replacement: path.resolve(__dirname, "./src") },
          ],
        },
      },
    ],
  },
});<|MERGE_RESOLUTION|>--- conflicted
+++ resolved
@@ -11,15 +11,9 @@
     pool: "forks",
     poolOptions: {
       forks: {
-<<<<<<< HEAD
-        // Run max 16 tests in parallell
-        // WHY? Because postgress only allows a limited amount of connections
-        // As we use a single database for all tests and underlying services we need to limit the number of forks
-=======
         // Limit the number of parallel test workers to avoid exceeding the PostgreSQL
         // connection limit. Integration tests spin up services that connect to the
         // database, and running too many in parallel can exhaust the connection pool.
->>>>>>> a521818e
         maxForks: 16,
       },
     },
