import react from "@vitejs/plugin-react";
import path from "path";
import tsconfigPaths from "vite-tsconfig-paths";
import { defaultExclude, defineConfig } from "vitest/config";

export default defineConfig({
  plugins: [react(), tsconfigPaths()],
  test: {
    globals: true,
    passWithNoTests: true,
    pool: "forks",
    reporters: process.env.CLAUDECODE
      ? ["dot"]
      : process.env.CI
        ? ["default", "github-actions"]
        : ["default"],
    onConsoleLog: process.env.CLAUDECODE ? () => false : undefined,
    silent: process.env.CLAUDECODE ? "passed-only" : undefined,
    typecheck: {
      enabled: true,
    },
    coverage: {
      all: true,
      provider: "v8",
      reporter: ["text", "json", "json-summary"],
      reportOnFailure: true,
      reportsDirectory: "./coverage",
      enabled: process.env.CI ? true : false,
      exclude: [
        "**/node_modules/**",
        "**/dist/**",
        "**/.nitro/**",
        "**/public/**",
        "**/src/**/*.gen.ts",
        "**/src/components/ui/**",
        "**/src/**/*.test.{ts,tsx}",
        "**/src/**/*.d.ts",
        "**/*.config.*",
        "**/test/**",
        "**/.output/**",
        "**/.tanstack/**",
        "**/.cache/**",
        "**/.turbo/**",
        "**/.vite/**",
        "**/.vitest/**",
        "**/.eslintrc.js",
        "**/.prettierrc.js",
        "**/*.d.ts",
        "**/*.gen.ts",
        "**/tools/**",
        "**/src/lib/settlemint/**",
        ...defaultExclude,
      ],
    },
<<<<<<< HEAD
  },
  resolve: {
    alias: {
      "@/locales": resolve(__dirname, "./locales"),
      "@": resolve(__dirname, "./src"),
      "@test": resolve(__dirname, "./test"),
      "@settlemint/sdk-utils/logging": resolve(__dirname, "./test/mocks.ts"),
      "@/lib/settlemint/portal": resolve(__dirname, "./test/portal-mocks.ts"),
      "@/lib/settlemint/the-graph": resolve(
        __dirname,
        "./test/the-graph-mocks.ts"
      ),
      "@settlemint/sdk-portal": resolve(
        __dirname,
        "./test/sdk-portal-mocks.ts"
      ),
      "better-auth": resolve(__dirname, "./test/better-auth-mocks.ts"),
    },
=======
    projects: [
      {
        extends: true,
        test: {
          name: "unit",
          environment: "happy-dom",
          setupFiles: "./test/setup/unit.ts",
          environmentOptions: {
            happyDOM: {
              // Ensure happy-dom properly supports React 18+ features
              url: "http://localhost:3000",
              width: 1024,
              height: 768,
            },
          },
          include: ["src/**/*.test.{ts,tsx}"],
          poolOptions: {
            forks: {
              isolate: true,
            },
          },
          isolate: true,
        },
        resolve: {
          alias: {
            "@": path.resolve(__dirname, "./src"),
            "@test": path.resolve(__dirname, "./test"),
            "@settlemint/sdk-utils/logging": path.resolve(
              __dirname,
              "./test/mocks/logger.ts"
            ),
            "@/lib/settlemint/portal": path.resolve(
              __dirname,
              "./test/mocks/portal-mocks.ts"
            ),
            "@/lib/settlemint/the-graph": path.resolve(
              __dirname,
              "./test/mocks/the-graph-mocks.ts"
            ),
            "@settlemint/sdk-portal": path.resolve(
              __dirname,
              "./test/mocks/sdk-portal-mocks.ts"
            ),
            "better-auth": path.resolve(
              __dirname,
              "./test/mocks/better-auth-mocks.ts"
            ),
          },
        },
      },
      {
        extends: true,
        test: {
          name: "integration",
          environment: "node",
          globalSetup: ["./test/setup/integration.ts"],
          testTimeout: 60000, // 60 seconds for integration tests
          hookTimeout: 60000, // 60 seconds for hooks
          poolOptions: {
            forks: {
              singleFork: true, // Run all tests in a single process
            },
          },
          include: ["src/**/*.spec.ts"],
          exclude: ["node_modules", "dist", "src/**/*.test.ts"],
        },
        resolve: {
          alias: {
            "@test": path.resolve(__dirname, "./test"),
            "@": path.resolve(__dirname, "./src"),
          },
        },
      },
    ],
>>>>>>> 4ad74e31
  },
});<|MERGE_RESOLUTION|>--- conflicted
+++ resolved
@@ -12,7 +12,7 @@
     reporters: process.env.CLAUDECODE
       ? ["dot"]
       : process.env.CI
-        ? ["default", "github-actions"]
+        ? ["dot", "github-actions"]
         : ["default"],
     onConsoleLog: process.env.CLAUDECODE ? () => false : undefined,
     silent: process.env.CLAUDECODE ? "passed-only" : undefined,
@@ -52,26 +52,6 @@
         ...defaultExclude,
       ],
     },
-<<<<<<< HEAD
-  },
-  resolve: {
-    alias: {
-      "@/locales": resolve(__dirname, "./locales"),
-      "@": resolve(__dirname, "./src"),
-      "@test": resolve(__dirname, "./test"),
-      "@settlemint/sdk-utils/logging": resolve(__dirname, "./test/mocks.ts"),
-      "@/lib/settlemint/portal": resolve(__dirname, "./test/portal-mocks.ts"),
-      "@/lib/settlemint/the-graph": resolve(
-        __dirname,
-        "./test/the-graph-mocks.ts"
-      ),
-      "@settlemint/sdk-portal": resolve(
-        __dirname,
-        "./test/sdk-portal-mocks.ts"
-      ),
-      "better-auth": resolve(__dirname, "./test/better-auth-mocks.ts"),
-    },
-=======
     projects: [
       {
         extends: true,
@@ -97,6 +77,7 @@
         },
         resolve: {
           alias: {
+            "@/locales": path.resolve(__dirname, "./locales"),
             "@": path.resolve(__dirname, "./src"),
             "@test": path.resolve(__dirname, "./test"),
             "@settlemint/sdk-utils/logging": path.resolve(
@@ -140,12 +121,12 @@
         },
         resolve: {
           alias: {
+            "@/locales": path.resolve(__dirname, "./locales"),
             "@test": path.resolve(__dirname, "./test"),
             "@": path.resolve(__dirname, "./src"),
           },
         },
       },
     ],
->>>>>>> 4ad74e31
   },
 });