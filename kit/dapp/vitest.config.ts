import react from "@vitejs/plugin-react";
import path from "path";
import tsconfigPaths from "vite-tsconfig-paths";
import { defaultExclude, defineConfig } from "vitest/config";

export default defineConfig({
  plugins: [react(), tsconfigPaths()],
  test: {
    globals: true,
    passWithNoTests: true,
    pool: "threads",
    reporters: process.env.CLAUDECODE
      ? ["dot"]
      : process.env.CI
        ? ["dot", "github-actions"]
        : ["default"],
    onConsoleLog: process.env.CLAUDECODE ? () => false : undefined,
    silent: process.env.CLAUDECODE ? "passed-only" : undefined,
    coverage: {
      all: true,
      provider: "v8",
      reporter: ["text", "json", "json-summary", "lcov"],
      reportOnFailure: true,
      reportsDirectory: "./coverage",
      enabled: process.env.CI ? true : false,
      exclude: [
        "**/node_modules/**",
        "**/dist/**",
        "**/.nitro/**",
        "**/public/**",
        "**/src/**/*.gen.ts",
        "**/src/components/ui/**",
        "**/src/**/*.test.{ts,tsx}",
        "**/src/**/*.d.ts",
        "**/*.config.*",
        "**/test/**",
        "**/.output/**",
        "**/.tanstack/**",
        "**/.cache/**",
        "**/.turbo/**",
        "**/.vite/**",
        "**/.vitest/**",
        "**/.eslintrc.js",
        "**/.prettierrc.js",
        "**/*.d.ts",
        "**/*.gen.ts",
        "**/tools/**",
        "**/src/lib/settlemint/**",
        ...defaultExclude,
      ],
    },
    projects: [
      {
        extends: true,
        test: {
          name: "unit",
          environment: "happy-dom",
          setupFiles: "./test/setup/unit.ts",
          environmentOptions: {
            happyDOM: {
              // Ensure happy-dom properly supports React 18+ features
              url: "http://localhost:3000",
              width: 1024,
              height: 768,
            },
          },
          include: ["src/**/*.test.{ts,tsx}"],
          isolate: false,
        },
        resolve: {
          alias: [
            {
              find: "@/lib/auth",
              replacement: path.resolve(
                __dirname,
                "./test/mocks/auth-lib-mock.ts"
              ),
            },
            {
              find: "@/locales",
              replacement: path.resolve(__dirname, "./locales"),
            },
            { find: "@", replacement: path.resolve(__dirname, "./src") },
            { find: "@test", replacement: path.resolve(__dirname, "./test") },
            {
              find: "@settlemint/sdk-utils/logging",
              replacement: path.resolve(__dirname, "./test/mocks/logger.ts"),
            },
            {
              find: "@/lib/auth/auth.client",
              replacement: path.resolve(
                __dirname,
                "./test/mocks/auth-client-mock.ts"
              ),
            },
            {
              find: "@/lib/settlemint/portal",
              replacement: path.resolve(
                __dirname,
                "./test/mocks/portal-mocks.ts"
              ),
            },
            {
              find: "@/lib/settlemint/the-graph",
              replacement: path.resolve(
                __dirname,
                "./test/mocks/the-graph-mocks.ts"
              ),
            },
            {
              find: "@settlemint/sdk-portal",
              replacement: path.resolve(
                __dirname,
                "./test/mocks/sdk-portal-mocks.ts"
              ),
            },
            // Submodule mocks to prevent deep import resolution from breaking unit tests
            {
              find: "better-auth/client/plugins",
              replacement: path.resolve(
                __dirname,
                "./test/mocks/better-auth-client-mocks.ts"
              ),
            },
            {
              find: "better-auth/react",
              replacement: path.resolve(
                __dirname,
                "./test/mocks/better-auth-client-mocks.ts"
              ),
            },
            {
              find: "better-auth/plugins/access",
              replacement: path.resolve(
                __dirname,
                "./test/mocks/better-auth-client-mocks.ts"
              ),
            },
            {
              find: "better-auth/plugins/admin/access",
              replacement: path.resolve(
                __dirname,
                "./test/mocks/better-auth-client-mocks.ts"
              ),
            },
            // Root better-auth logger only (exact match)
            {
              find: /^better-auth$/,
              replacement: path.resolve(
                __dirname,
                "./test/mocks/better-auth-mocks.ts"
              ),
            },
          ],
        },
      },
      {
        extends: true,
        test: {
          name: "integration",
          environment: "node",
<<<<<<< HEAD
          globalSetup: ["./test/setup/integration.global.ts"],
=======
          globalSetup: ["./test/setup/integration-global.ts"],
>>>>>>> f642e4a2
          setupFiles: ["./test/setup/integration.ts"],
          testTimeout: 60000, // 60 seconds for integration tests
          hookTimeout: 60000, // 60 seconds for hooks
          pool: "forks",
          poolOptions: {
            forks: {
              singleFork: true, // Run all tests in a single process
            },
          },
          include: ["src/**/*.spec.ts"],
          exclude: ["node_modules", "dist", "src/**/*.test.ts"],
        },
        resolve: {
          alias: [
            {
              find: "@/locales",
              replacement: path.resolve(__dirname, "./locales"),
            },
            { find: "@test", replacement: path.resolve(__dirname, "./test") },
            { find: "@", replacement: path.resolve(__dirname, "./src") },
          ],
        },
      },
    ],
  },
});<|MERGE_RESOLUTION|>--- conflicted
+++ resolved
@@ -159,11 +159,7 @@
         test: {
           name: "integration",
           environment: "node",
-<<<<<<< HEAD
-          globalSetup: ["./test/setup/integration.global.ts"],
-=======
           globalSetup: ["./test/setup/integration-global.ts"],
->>>>>>> f642e4a2
           setupFiles: ["./test/setup/integration.ts"],
           testTimeout: 60000, // 60 seconds for integration tests
           hookTimeout: 60000, // 60 seconds for hooks
