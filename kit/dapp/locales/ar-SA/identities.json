--- conflicted
+++ resolved
@@ -165,12 +165,8 @@
   },
   "verificationDetail": {
     "title": "عمليات التحقق",
-<<<<<<< HEAD
     "noIdentity": "لم يتم العثور على هوية لهذا المستخدم",
     "addClaim": "إضافة مطالبة"
-=======
-    "noIdentity": "لم يتم العثور على هوية لهذا المستخدم"
->>>>>>> aadb8c47
   },
   "claimsTable": {
     "columns": {
