--- conflicted
+++ resolved
@@ -163,7 +163,6 @@
       "description": "ستظهر الرسوم البيانية والإحصائيات بمجرد تصميم أول أصل موحد لك"
     }
   },
-<<<<<<< HEAD
   "actionsCard": {
     "title": "الإجراءات",
     "subtitle": "تتبع العمليات المعلقة والمكتملة",
@@ -182,7 +181,7 @@
     "title": "{{count}} إجراءات معلقة تتطلب انتباهك",
     "description": "راجع وأكمل المهام المعلقة",
     "cta": "عرض الكل"
-=======
+  },
   "portfolioDashboard": {
     "welcome": "مرحبًا بعودتك، {{name}}",
     "subtitle": "تتبع محفظتك وأصولك",
@@ -222,7 +221,6 @@
       "stablecoin_one": "عملة مستقرة",
       "stablecoin_other": "عملات مستقرة"
     }
->>>>>>> 21937756
   },
   "widgets": {
     "alerts": {
