--- conflicted
+++ resolved
@@ -1,22 +1,9 @@
 {
   "card-description": "لقد قمنا بإعداد محفظتك وسنقوم بتكوين هويتك على البلوكشين لاستخدام هذه المنصة.",
-<<<<<<< HEAD
-  "card-title": "دعنا نبدأ إعدادك!",
-  "ui": {
-    "next": "التالي",
-    "back": "رجوع",
-    "cancel": "إلغاء",
-    "complete": "إكمال",
-    "error": "خطأ",
-    "step": "خطوة",
-    "settlemint": "SettleMint"
-  },
-=======
   "card-title": "دعنا نساعدك في الإعداد!",
->>>>>>> 75f293a7
   "platform": {
     "title": "إعداد المنصة",
-    "description": "دعنا نعد منصة الأصول الرقمية الخاصة بك"
+    "description": "دعنا نقوم بإعداد منصة الأصول الرقمية الخاصة بك"
   },
   "issuer": {
     "title": "إعداد المُصدر",
@@ -30,17 +17,10 @@
     "wallet": {
       "title": "محفظتك",
       "description": "عرض محفظتك على البلوكشين"
-<<<<<<< HEAD
-    },
-    "security": {
-      "title": "تأمين محفظتك",
-      "description": "قم بإعداد الحماية لمحفظتك"
-=======
->>>>>>> 75f293a7
     },
     "system": {
       "title": "نشر النظام",
-      "description": "تهيئة العقود الذكية الأساسية"
+      "description": "قم بتهيئة العقود الذكية الأساسية"
     },
     "assets": {
       "title": "اختيار الأصول",
@@ -48,47 +28,30 @@
     },
     "identity": {
       "title": "تحقق من الهوية",
-      "description": "أكمل تحقق KYC",
-      "info": "يضمن تحقق الهوية الامتثال للوائح ويمكّنك من الاستثمار في الأصول الرقمية.",
+      "description": "أكمل عملية التحقق من الهوية KYC",
+      "info": "يضمن التحقق من الهوية الامتثال للوائح ويمكّنك من الاستثمار في الأصول الرقمية.",
       "coming-soon": "قريباً",
-<<<<<<< HEAD
-      "coming-soon-description": "تحقق الهوية قيد التطوير حالياً. في هذه الأثناء، سنقوم بإنشاء محفظتك حتى تتمكن من استكشاف المنصة."
-=======
       "coming-soon-description": "عملية التحقق من الهوية قيد التطوير حالياً. في هذه الأثناء، سنقوم بإنشاء محفظتك حتى تتمكن من استكشاف المنصة."
     },
     "security": {
       "title": "تأمين محفظتك",
       "description": "قم بإعداد الحماية لمحفظتك"
->>>>>>> 75f293a7
     }
   },
   "wallet": {
     "title": "محفظتك",
-<<<<<<< HEAD
-    "your-wallet": "محفظتك",
-    "generate-your-wallet": "محفظتك",
-    "description": "محفظتك على البلوكشين للمعاملات الآمنة",
-    "blockchain-identity-ready": "هويتك على البلوكشين جاهزة للاستخدام",
-    "create-secure-wallet": "لقد أنشأنا محفظة آمنة على البلوكشين لتتمكن من التفاعل مع المنصة",
-    "info": "محفظتك هي بوابتك إلى البلوكشين. تتيح لك الاحتفاظ بالأصول الرقمية وتنفيذ المعاملات بأمان.",
-=======
     "description": "محفظتك على البلوكشين للمعاملات الآمنة",
     "info": "محفظتك هي بوابتك إلى البلوكشين. تتيح لك الاحتفاظ بالأصول الرقمية وتنفيذ المعاملات بشكل آمن.",
->>>>>>> 75f293a7
     "generate": "إنشاء محفظة",
     "success": "تم إنشاء المحفظة بنجاح!",
     "generated": "تم إنشاء المحفظة بنجاح",
-    "wallet-generated-successfully": "محفظتك جاهزة",
     "already-exists": "توجد محفظة بالفعل لهذا المستخدم",
     "creation-failed": "فشل في إنشاء المحفظة. يرجى المحاولة مرة أخرى.",
-<<<<<<< HEAD
-=======
     "your-wallet": "محفظتك",
     "generate-your-wallet": "محفظتك",
     "blockchain-identity-ready": "هويتك على البلوكشين جاهزة للاستخدام",
     "create-secure-wallet": "لقد أنشأنا محفظة بلوكشين آمنة لك للتفاعل مع المنصة",
     "wallet-generated-successfully": "محفظتك جاهزة",
->>>>>>> 75f293a7
     "address-label": "عنوان المحفظة",
     "what-is-wallet": "ما هي المحفظة؟",
     "wallet-description": "محفظة البلوكشين هي هويتك الرقمية التي تتيح لك التفاعل مع العقود الذكية وإدارة الأصول الرقمية بأمان.",
@@ -105,90 +68,90 @@
   },
   "system": {
     "title": "نشر نظام SMART",
-    "system-deployed": "تم نشر النظام",
-    "deploy-smart-system": "نشر نظام SMART",
-    "description": "تهيئة البنية التحتية الأساسية لمنصتك",
-    "your-blockchain-infrastructure-ready": "بنيتك التحتية على البلوكشين جاهزة",
-    "deploy-blockchain-infrastructure": "نشر بنيتك التحتية على البلوكشين لتوكن الأصول",
-    "info": "نظام SMART هو أساس منصة الأصول الرقمية الخاصة بك. يدير جميع عمليات التوكن ويضمن الامتثال.",
+    "description": "قم بتهيئة البنية التحتية الأساسية لمنصتك",
+    "info": "نظام SMART هو أساس منصة الأصول الرقمية الخاصة بك. يدير جميع عمليات الرموز ويضمن الامتثال.",
     "deploy": "نشر النظام",
     "deployed": "تم نشر النظام بنجاح",
-    "system-deployed-successfully": "تم نشر النظام بنجاح!",
     "success": "تم نشر النظام بنجاح!",
-    "contract-address": "عنوان العقد",
-    "what-is-smart-system": "ما هو نظام SMART؟",
-    "smart-system-description": "نظام SMART هو النظام الشامل من SettleMint الذي يمكّن توكن الأصول المتوافقة مع إدارة الهوية المدمجة والامتثال التنظيمي.",
-    "system-deployment": "نشر النظام",
-    "deployment-time-notice": "قد تستغرق هذه العملية من 2-3 دقائق لإكمالها",
     "messages": {
       "initial-loading": "التحضير لنشر نظام SMART الخاص بك...",
-      "no-result-error": "تم نشر النظام ولكن لم يتم إرجاع أي عنوان",
+      "no-result-error": "اكتمل نشر النظام ولكن لم يتم إرجاع عنوان",
       "default-error": "فشل في نشر نظام SMART الخاص بك",
-      "created": "تم إنشاء النظام بنجاح وتأسيسه.",
+      "created": "تم إنشاء النظام بنجاح وبدء تشغيله.",
       "creating": "إنشاء نظام جديد...",
       "creation-failed": "فشل في إنشاء النظام. يرجى المحاولة مرة أخرى.",
-      "bootstrapping-system": "تأسيس النظام...",
-      "bootstrap-failed": "فشل في تأسيس النظام. يرجى المحاولة مرة أخرى.",
-      "system-created-bootstrap-failed": "تم إنشاء النظام ولكن فشل التأسيس. قد تحتاج إلى تأسيس النظام يدويًا.",
       "pending": {
         "mining": "نشر نظام SMART الخاص بك...",
         "indexing": "فهرسة نظام SMART الجديد..."
       },
       "error": "فشل في نشر نظام SMART الخاص بك",
-      "timeout": "انتهت مهلة تتبع المعاملات"
+      "timeout": "انتهاء مهلة تتبع المعاملات",
+      "bootstrapping-system": "جارٍ بدء تشغيل النظام...",
+      "bootstrap-failed": "فشل في بدء تشغيل النظام. يرجى المحاولة مرة أخرى.",
+      "system-created-bootstrap-failed": "تم إنشاء النظام ولكن فشل بدء التشغيل. قد تحتاج إلى بدء تشغيل النظام يدويًا."
     },
     "transaction-tracking": {
       "stream-timeout": "انتهت مهلة تتبع نشر النظام بعد 90 ثانية",
       "waiting-for-mining": "نشر نظام SMART الخاص بك على السلسلة...",
-      "transaction-failed": "فشلت معاملة نشر النظام",
+      "transaction-failed": "فشل في معاملة نشر النظام",
       "transaction-dropped": "لم يتم تأكيد معاملة نشر النظام على السلسلة في الوقت المحدد",
       "waiting-for-indexing": "انتظار فهرسة النظام...",
       "transaction-indexed": "تم فهرسة النظام بنجاح وجاهز للاستخدام",
       "indexing-timeout": "انتهت مهلة فهرسة النظام، يرجى تحديث الصفحة"
-    }
+    },
+    "system-deployed": "تم نشر النظام",
+    "deploy-smart-system": "نشر النظام الذكي",
+    "your-blockchain-infrastructure-ready": "البنية التحتية للبلوكشين الخاصة بك جاهزة",
+    "deploy-blockchain-infrastructure": "نشر البنية التحتية للبلوكشين الخاصة بك لتوكن الأصول",
+    "system-deployed-successfully": "تم نشر النظام بنجاح",
+    "contract-address": "عنوان العقد",
+    "what-is-smart-system": "ما هو النظام الذكي؟",
+    "smart-system-description": "النظام الذكي هو نظام شامل للبلوكشين من SettleMint يمكّنك من توكن الأصول المتوافقة مع إدارة الهوية المدمجة والامتثال التنظيمي.",
+    "system-deployment": "نشر النظام",
+    "deployment-time-notice": "قد تستغرق هذه العملية من 2-3 دقائق لإكمالها"
   },
   "assets": {
     "title": "اختيار أنواع الأصول",
-    "asset-types-deployed": "تم نشر أنواع الأصول",
-    "select-asset-types": "اختيار أنواع الأصول",
     "description": "اختر أنواع الأصول الرقمية التي تريد تمكينها على منصتك",
-    "your-asset-factories-ready": "مصانع الأصول الخاصة بك جاهزة للتوكن",
-    "choose-asset-types": "اختر أنواع الأصول التي تريد توكنها على منصتك",
-    "info": "اختر أنواع الأصول الرقمية التي ستدعمها منصتك. يمكنك إضافة المزيد من أنواع الأصول لاحقًا.",
+    "info": "اختر أنواع الأصول الرقمية التي ستدعمها منصتك. يمكنك إضافة المزيد من أنواع الأصول لاحقاً.",
     "select-label": "أنواع الأصول المتاحة",
-    "available-asset-types": "أنواع الأصول المتاحة",
-    "select-all-asset-types": "اختر جميع أنواع الأصول التي تخطط لتوكنها",
-    "select-description": "اختر نوع أو أكثر من أنواع الأصول لنشر عقود مصانعها",
+    "select-description": "اختر نوع أو أكثر من أنواع الأصول لنشر عقود المصنع الخاصة بها",
     "deploy": "نشر الأصول المحددة",
     "deployed": "تم نشر مصانع الأصول بنجاح",
-    "asset-factories-deployed-successfully": "تم نشر مصانع الأصول بنجاح",
-    "deployed-factories": "المصانع المنشورة",
-    "no-system": "النظام غير موجود. يرجى نشر النظام أولاً.",
-    "what-are-asset-factories": "ما هي مصانع الأصول؟",
-    "asset-factories-description": "مصانع الأصول هي عقود ذكية تمكنك من إنشاء وإدارة أنواع مختلفة من الأصول المرمزة. كل مصنع يتعامل مع فئة أصول محددة مع ميزات ومتطلبات امتثال مخصصة.",
+    "no-system": "لم يتم العثور على النظام. يرجى نشر النظام أولاً.",
     "descriptions": {
-      "bond": "أوراق مالية مضمونة بالديون مع ميزات دخل ثابت",
+      "bond": "أوراق الدين المرمزة ذات ميزات الدخل الثابت",
       "equity": "أسهم رقمية تمثل ملكية في الشركات",
       "fund": "رموز صناديق الاستثمار للاستثمارات المجمعة",
       "stablecoin": "عملات رقمية مستقرة السعر",
-      "deposit": "ودائع بنكية ورموز شهادات مضمونة"
+      "deposit": "ودائع مصرفية مرمزة وشهادات"
     },
+    "asset-types-deployed": "أنواع الأصول المنشورة",
+    "select-asset-types": "اختر أنواع الأصول",
+    "your-asset-factories-ready": "مصانع الأصول الخاصة بك جاهزة للتوكن",
+    "choose-asset-types": "اختر أنواع الأصول التي تريد توكنها على منصتك",
+    "available-asset-types": "أنواع الأصول المتاحة",
+    "select-all-asset-types": "اختر جميع أنواع الأصول التي تخطط لتوكنها",
+    "asset-factories-deployed-successfully": "تم نشر مصانع الأصول بنجاح",
+    "deployed-factories": "المصانع المنشورة",
+    "what-are-asset-factories": "ما هي مصانع الأصول؟",
+    "asset-factories-description": "مصانع الأصول هي عقود ذكية تمكنك من إنشاء وإدارة أنواع مختلفة من الأصول المرمزة. كل مصنع يتعامل مع فئة أصول محددة مع ميزات ومتطلبات امتثال مخصصة.",
     "factory-messages": {
-      "initial-loading": "جارٍ التحضير لإنشاء مصانع الرموز...",
-      "factory-created": "تم إنشاء مصنع الرموز بنجاح.",
-      "creating-factory": "جارٍ إنشاء مصنع الرموز...",
-      "factory-creation-failed": "فشل في إنشاء مصنع الرموز. يرجى المحاولة مرة أخرى.",
+      "initial-loading": "التحضير لإنشاء مصانع التوكن...",
+      "factory-created": "تم إنشاء مصنع التوكن بنجاح.",
+      "creating-factory": "جارٍ إنشاء مصنع التوكن...",
+      "factory-creation-failed": "فشل في إنشاء مصنع التوكن. يرجى المحاولة مرة أخرى.",
       "batch-progress": "جارٍ إنشاء المصنع {{current}} من {{total}}...",
-      "batch-completed": "تم إنشاء {{count}} مصنع رموز بنجاح.",
+      "batch-completed": "تم إنشاء {{count}} مصنع توكن بنجاح.",
       "no-result-error": "لم يتم استلام عنوان المصنع من المعاملة.",
-      "default-error": "فشل في إنشاء مصنع الرموز.",
-      "system-not-bootstrapped": "يجب تمهيد النظام أولاً. يرجى الانتظار حتى تكتمل عملية تهيئة النظام.",
+      "default-error": "فشل في إنشاء مصنع التوكن.",
+      "system-not-bootstrapped": "يجب بدء تشغيل النظام أولاً. يرجى الانتظار حتى تكتمل عملية تهيئة النظام.",
       "transaction-submitted": "تم تقديم المعاملة. في انتظار التأكيد...",
-      "factory-creation-completed": "اكتملت عملية إنشاء المصنع.",
+      "factory-creation-completed": "اكتمل إنشاء المصنع.",
       "all-factories-succeeded": "تم إنشاء جميع {{count}} المصانع بنجاح.",
       "some-factories-failed": "{{success}} مصنع تم إنشاؤه، {{failed}} فشل.",
-      "all-factories-failed": "فشل إنشاء جميع {{count}} المصانع.",
-      "factory-already-exists": "{{name}} المصنع موجود بالفعل، يتم تخطيه...",
+      "all-factories-failed": "فشلت جميع {{count}} المصانع في الإنشاء.",
+      "factory-already-exists": "{{name}} المصنع موجود بالفعل، تخطي...",
       "all-factories-skipped": "جميع {{count}} المصانع موجودة بالفعل.",
       "some-factories-skipped": "{{success}} مصنع تم إنشاؤه، {{skipped}} تم تخطيه، {{failed}} فشل.",
       "waiting-for-mining": "في انتظار تأكيد المعاملة...",
@@ -199,5 +162,14 @@
       "stream-timeout": "انتهت مهلة تتبع المعاملة",
       "indexing-timeout": "انتهت مهلة فهرسة المصنع"
     }
+  },
+  "ui": {
+    "next": "التالي",
+    "back": "رجوع",
+    "cancel": "إلغاء",
+    "complete": "اكتمال",
+    "error": "خطأ",
+    "step": "خطوة",
+    "settlemint": "SettleMint"
   }
 }