--- conflicted
+++ resolved
@@ -1,12 +1,5 @@
 {
   "appDescription": "نشر في دقائق، تخصيص بسهولة",
-<<<<<<< HEAD
-  "appName": "مجموعة توكين الأصول",
-  "components": {
-    "data-table": {
-      "actions": "إجراءات",
-      "address-copied": "تم نسخ العنوان إلى الحافظة",
-=======
   "appName": "مجموعة توكن الأصول",
   "generating": "جاري الإنشاء...",
   "deploying": "جاري النشر...",
@@ -76,65 +69,13 @@
       "cancel": "إلغاء",
       "confirm": "تأكيد",
       "reset": "إعادة تعيين",
->>>>>>> 75f293a7
       "apply": "تطبيق",
-      "bulk-actions": {
-        "actions": "إجراءات",
-        "add-tags": "إضافة علامات",
-        "archive-selected": "أرشفة المحدد",
-        "assign-to": "تعيين إلى {{name}}",
-        "clear-selection": "مسح التحديد",
-        "confirmation": {
-          "archive": {
-            "action": "أرشفة",
-            "description": "هل أنت متأكد أنك تريد أرشفة العناصر المحددة؟",
-            "title": "أرشفة العناصر المحددة"
-          },
-          "delete": {
-            "action": "حذف",
-            "description": "لا يمكن التراجع عن هذا الإجراء. هل أنت متأكد أنك تريد حذف العناصر المحددة؟",
-            "title": "حذف العناصر المحددة"
-          }
-        },
-        "delete-selected": "حذف المحدد",
-        "duplicate-selected": "تكرار المحدد",
-        "error": "فشل في تنفيذ {{action}}",
-        "export-csv": "تصدير CSV",
-        "export-json": "تصدير JSON",
-        "export-xlsx": "تصدير Excel",
-        "processing": "جارٍ المعالجة...",
-        "remove-tags": "إزالة العلامات",
-        "select-all": "تحديد الكل",
-        "select-row": "تحديد الصف {{row}}",
-        "selected-count": "{{count}} محدد",
-        "selected-count_one": "{{count}} عنصر محدد",
-        "selected-count_other": "{{count}} عناصر محددة",
-        "set-tags": "تعيين العلامات",
-        "unarchive-selected": "إلغاء أرشفة المحدد"
-      },
-      "cancel": "إلغاء",
-      "clear": "مسح",
-      "clear-all": "مسح الكل",
-      "clear-filters": "مسح الفلاتر",
-      "clear-selection": "مسح التحديد",
       "close": "إغلاق",
+      "open": "فتح",
+      "toggle-columns": "تبديل الأعمدة",
+      "density": "الكثافة",
       "comfortable": "مريح",
       "compact": "مضغوط",
-<<<<<<< HEAD
-      "confirm": "تأكيد",
-      "confirm-delete": "هل أنت متأكد أنك تريد حذف هذا العنصر؟",
-      "copied-to-clipboard": "تم نسخه إلى الحافظة",
-      "copy": "نسخ",
-      "copy-to-clipboard": "نسخ إلى الحافظة",
-      "delete": "حذف",
-      "density": "الكثافة",
-      "details": "التفاصيل",
-      "edit": "تعديل",
-      "entries": "مدخلات",
-      "export": "تصدير",
-      "failed-export": "فشل في تصدير البيانات",
-      "filter": "تصفية",
-=======
       "standard": "قياسي",
       "view": "عرض",
       "selected-rows-info": "{{selected}} من {{total}} صف(وف) محددة",
@@ -152,57 +93,11 @@
       "clear-all": "مسح الكل",
       "is": "هو",
       "clear": "مسح",
->>>>>>> 75f293a7
       "filters": {
-        "number": {
-          "max": "الحد الأقصى",
-          "min": "الحد الأدنى",
-          "placeholder": "أدخل القيمة",
-          "range": "نطاق",
-          "single": "مفرد"
-        },
         "text": {
           "contains": "يحتوي على",
           "does-not-contain": "لا يحتوي على",
           "placeholder": "أدخل القيمة..."
-<<<<<<< HEAD
-        }
-      },
-      "first": "الأول",
-      "go-to-first-page": "اذهب إلى الصفحة الأولى",
-      "go-to-last-page": "اذهب إلى الصفحة الأخيرة",
-      "go-to-next-page": "اذهب إلى الصفحة التالية",
-      "go-to-previous-page": "اذهب إلى الصفحة السابقة",
-      "hide": "إخفاء العمود",
-      "is": "هو",
-      "last": "الأخير",
-      "loading": "جارٍ التحميل...",
-      "next": "التالي",
-      "no-results": "لم يتم العثور على نتائج",
-      "of": "من",
-      "open": "فتح",
-      "open-menu": "فتح القائمة",
-      "page": "الصفحة",
-      "page-info": "الصفحة {{current}} من {{total}}",
-      "previous": "السابق",
-      "reset": "إعادة تعيين",
-      "rows-per-page": "الصفوف لكل صفحة",
-      "search": "بحث...",
-      "select-all": "تحديد الكل",
-      "selected": "المحدد",
-      "selected-rows-info": "{{selected}} من {{total}} صف(وف) محددة",
-      "show-all": "عرض الكل",
-      "show-selected": "عرض المحدد",
-      "showing": "عرض",
-      "sort-ascending": "فرز تصاعدي",
-      "sort-descending": "فرز تنازلي",
-      "standard": "قياسي",
-      "toggle-columns": "تبديل الأعمدة",
-      "view": "عرض",
-      "view-details": "عرض التفاصيل"
-    },
-    "deposits-table": {
-=======
         },
         "number": {
           "single": "مفرد",
@@ -259,34 +154,14 @@
         "actions": "الإجراءات",
         "paused": "الحالة"
       },
->>>>>>> 75f293a7
       "actions": {
-        "address-copied": "تم نسخ عنوان التوكن إلى الحافظة",
+        "view-details": "عرض التفاصيل",
         "copy-address": "نسخ العنوان",
-        "create-token": "إنشاء توكن",
-        "view-details": "عرض التفاصيل",
-        "view-on-etherscan": "عرض على Etherscan"
+        "address-copied": "تم نسخ عنوان الرمز إلى الحافظة",
+        "view-on-etherscan": "عرض على Etherscan",
+        "create-token": "إنشاء رمز"
       },
       "bulk-actions": {
-<<<<<<< HEAD
-        "archive-message": "سوف يتم أرشفة {{count}} توكن(ات). هذا إجراء تجريبي.",
-        "duplicate-message": "سوف يتم تكرار {{count}} توكن(ات). هذا إجراء تجريبي."
-      },
-      "columns": {
-        "actions": "إجراءات",
-        "contract-address": "عنوان العقد",
-        "decimals": "الأرقام العشرية",
-        "name": "الاسم",
-        "paused": "الحالة",
-        "symbol": "الرمز",
-        "token-name": "اسم الرمز",
-        "token-symbol": "رمز الرمز",
-        "total-supply": "الإجمالي المعروض"
-      },
-      "empty-state": {
-        "description": "لم تقم هذه المصنع بإنشاء أي رموز بعد. أنشئ رمزك الأول للبدء.",
-        "title": "لم يتم العثور على رموز"
-=======
         "archive-message": "سيتم أرشفة {{count}} رمز(رموز). هذا إجراء تجريبي.",
         "duplicate-message": "سيتم تكرار {{count}} رمز(رموز). هذا إجراء تجريبي."
       },
@@ -294,23 +169,14 @@
       "empty-state": {
         "title": "لم يتم العثور على رموز",
         "description": "لم تقم هذه المصنع بإنشاء أي رموز بعد. أنشئ رمزك الأول للبدء."
->>>>>>> 75f293a7
-      },
-      "search-placeholder": "ابحث عن الرموز بالاسم أو الرمز أو العنوان...",
+      },
       "status": {
         "active": "نشط",
         "paused": "مؤجل"
       }
     }
   },
-  "continue": "استمر",
-  "deploying": "يتم النشر...",
   "errors": {
-<<<<<<< HEAD
-    "badGateway": {
-      "description": "تلقى الخادم استجابة غير صالحة. يرجى المحاولة مرة أخرى.",
-      "title": "بوابة سيئة"
-=======
     "unauthorized": {
       "title": "يتطلب المصادقة",
       "description": "يرجى تسجيل الدخول للمتابعة."
@@ -322,38 +188,11 @@
     "notFound": {
       "title": "الصفحة غير موجودة",
       "description": "الصفحة التي تبحث عنها غير موجودة أو تم نقلها."
->>>>>>> 75f293a7
-    },
-    "badRequest": {
-      "description": "كانت الطلب غير صالحة أو لا يمكن معالجتها.",
-      "title": "طلب سيء"
-    },
-<<<<<<< HEAD
-    "blockchain": {
-      "description": "حدث خطأ أثناء التفاعل مع سلسلة الكتل.",
-      "title": "خطأ في سلسلة الكتل"
-    },
-    "buttons": {
-      "goBack": "ارجع",
-      "goHome": "اذهب إلى الصفحة الرئيسية",
-      "tryAgain": "حاول مرة أخرى"
-    },
-    "conflict": {
-      "description": "يتعارض الطلب مع الحالة الحالية.",
-      "title": "خطأ تعارض"
-    },
-    "contract": {
-      "description": "فشلت عملية العقد الذكي.",
-      "title": "خطأ في العقد الذكي"
-    },
-    "forbidden": {
-      "description": "ليس لديك إذن للوصول إلى هذا المورد.",
-      "title": "تم رفض الوصول"
-    },
-    "gatewayTimeout": {
-      "description": "لم يستجب الخادم في الوقت المحدد. يرجى المحاولة مرة أخرى.",
-      "title": "انتهاء مهلة البوابة"
-=======
+    },
+    "validation": {
+      "title": "خطأ في التحقق",
+      "description": "يرجى التحقق من إدخالك والمحاولة مرة أخرى."
+    },
     "rateLimit": {
       "title": "الكثير من الطلبات",
       "description": "لقد قمت بعمل الكثير من الطلبات. يرجى الانتظار لحظة والمحاولة مرة أخرى."
@@ -377,34 +216,19 @@
     "blockchain": {
       "title": "خطأ في سلسلة الكتل",
       "description": "حدث خطأ أثناء التفاعل مع سلسلة الكتل."
->>>>>>> 75f293a7
-    },
-    "generic": {
-      "description": "حدث خطأ غير متوقع. يرجى المحاولة مرة أخرى.",
-      "title": "خطأ غير متوقع"
+    },
+    "contract": {
+      "title": "خطأ في العقد الذكي",
+      "description": "فشلت عملية العقد الذكي."
     },
     "insufficientFunds": {
-<<<<<<< HEAD
-      "description": "لا تحتوي حسابك على أموال كافية لإكمال هذه العملية.",
-      "title": "أموال غير كافية"
-=======
       "title": "أموال غير كافية",
       "description": "لا تحتوي حسابك على أموال كافية لإكمال هذه العملية."
->>>>>>> 75f293a7
-    },
-    "internal": {
-      "description": "واجه الخادم خطأ. يرجى المحاولة مرة أخرى لاحقًا.",
-      "title": "خطأ في الخادم الداخلي"
-    },
-<<<<<<< HEAD
+    },
     "network": {
-      "description": "غير قادر على الاتصال بالشبكة. يرجى التحقق من اتصالك.",
-      "title": "خطأ في الشبكة"
-    },
-    "notFound": {
-      "description": "الصفحة التي تبحث عنها غير موجودة أو تم نقلها.",
-      "title": "الصفحة غير موجودة"
-=======
+      "title": "خطأ في الشبكة",
+      "description": "غير قادر على الاتصال بالشبكة. يرجى التحقق من اتصالك."
+    },
     "badRequest": {
       "title": "طلب سيء",
       "description": "كانت الطلب غير صالحة أو لا يمكن معالجتها."
@@ -412,21 +236,11 @@
     "conflict": {
       "title": "خطأ في التعارض",
       "description": "يتعارض الطلب مع الحالة الحالية."
->>>>>>> 75f293a7
-    },
-    "notOnboarded": {
-      "description": "يرجى إكمال عملية الانضمام للمتابعة.",
-      "title": "تتطلب عملية الانضمام"
-    },
-<<<<<<< HEAD
-    "portal": {
-      "description": "حدث خطأ في الاتصال بخدمة البوابة.",
-      "title": "خطأ في البوابة"
-    },
-    "rateLimit": {
-      "description": "لقد قمت بإجراء الكثير من الطلبات. يرجى الانتظار لحظة والمحاولة مرة أخرى.",
-      "title": "طلبات كثيرة جدًا"
-=======
+    },
+    "badGateway": {
+      "title": "بوابة سيئة",
+      "description": "تلقى الخادم استجابة غير صالحة. يرجى المحاولة مرة أخرى."
+    },
     "serviceUnavailable": {
       "title": "الخدمة غير متاحة",
       "description": "الخدمة غير متاحة مؤقتًا. يرجى المحاولة مرة أخرى لاحقًا."
@@ -434,59 +248,27 @@
     "gatewayTimeout": {
       "title": "انتهاء مهلة البوابة",
       "description": "لم يستجب الخادم في الوقت المحدد. يرجى المحاولة مرة أخرى."
->>>>>>> 75f293a7
-    },
-    "resourceAlreadyExists": {
-      "description": "المورد الذي تحاول إنشاؤه موجود بالفعل.",
-      "title": "المورد موجود بالفعل"
-    },
-<<<<<<< HEAD
-    "serviceUnavailable": {
-      "description": "الخدمة غير متاحة مؤقتًا. يرجى المحاولة مرة أخرى لاحقًا.",
-      "title": "الخدمة غير متاحة"
-=======
+    },
+    "generic": {
+      "title": "خطأ غير متوقع",
+      "description": "حدث خطأ غير متوقع. يرجى المحاولة مرة أخرى."
+    },
     "notOnboarded": {
       "title": "يتطلب الانضمام",
       "description": "يرجى إكمال عملية الانضمام للمتابعة."
->>>>>>> 75f293a7
     },
     "systemNotCreated": {
-      "description": "لم يتم تهيئة النظام. يرجى الاتصال بالمسؤول.",
-      "title": "النظام غير مهيأ"
-    },
-    "timeout": {
-      "description": "استغرق الطلب وقتًا طويلاً لإكماله. يرجى المحاولة مرة أخرى.",
-      "title": "انتهاء مهلة الطلب"
-    },
-<<<<<<< HEAD
-    "transaction": {
-      "description": "لم يكن بالإمكان إكمال المعاملة. يرجى المحاولة مرة أخرى.",
-      "title": "فشلت المعاملة"
-    },
-    "unauthorized": {
-      "description": "يرجى تسجيل الدخول للمتابعة.",
-      "title": "تتطلب المصادقة"
-    },
-    "validation": {
-      "description": "يرجى التحقق من إدخالك والمحاولة مرة أخرى.",
-      "title": "خطأ في التحقق"
-=======
+      "title": "النظام غير مهيأ",
+      "description": "لم يتم تهيئة النظام. يرجى الاتصال بالمسؤول."
+    },
+    "resourceAlreadyExists": {
+      "title": "المورد موجود بالفعل",
+      "description": "المورد الذي تحاول إنشاؤه موجود بالفعل."
+    },
     "buttons": {
       "tryAgain": "حاول مرة أخرى",
       "goBack": "ارجع",
       "goHome": "اذهب إلى الصفحة الرئيسية"
->>>>>>> 75f293a7
     }
-  },
-  "generating": "يتم الإنشاء...",
-  "navigation": {
-    "asset": "الأصل",
-    "assetClasses": "فئات الأصول",
-    "assetManagement": "إدارة الأصول",
-    "statistics": "الإحصائيات",
-    "fixedIncome": "دخل ثابت",
-    "flexibleIncome": "دخل مرن",
-    "cashEquivalent": "نقد معادل",
-    "home": "الرئيسية"
   }
 }