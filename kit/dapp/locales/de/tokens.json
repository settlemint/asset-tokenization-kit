{
  "asset-types": {
    "bond": "Anleihen",
    "equity": "Aktien",
    "fund": "Fonds",
    "stablecoin": "Stablecoins",
    "deposit": "Einlagen"
  },
  "factory": {
    "create": {
      "title": "Token-Fabriken erstellen",
      "description": "Fabrikverträge für Ihre ausgewählten Asset-Typen bereitstellen",
      "deploying": "Bereitstellung von {{current}} von {{total}} Fabriken...",
      "completed": "{{completed}} von {{total}} Fabriken bereitgestellt",
      "all-completed": "Alle Token-Fabriken erfolgreich bereitgestellt",
      "error": {
        "system-not-found": "Systemadresse nicht gefunden. Bitte stellen Sie sicher, dass ein System zuerst bereitgestellt wird.",
        "system-not-bootstrapped": "Das System muss zuerst hochgefahren werden. Bitte warten Sie, bis die Systeminitialisierung abgeschlossen ist.",
        "no-result": "Bereitstellung der Fabrik abgeschlossen, aber es wurde keine Adresse zurückgegeben",
        "default": "Bereitstellung der Token-Fabrik fehlgeschlagen"
      },
      "success": "Token-Fabrik erfolgreich erstellt"
    },
    "info": {
      "bond": {
<<<<<<< HEAD
        "title": "Ein digitales festverzinsliches Wertpapier",
=======
        "title": "Ein digitales festverzinsliches Wertpapiervermögen",
>>>>>>> 75f293a7
        "description": "Eine Anleihe ist ein Schuldtitel, durch den ein Emittent Kapital von Investoren aufnimmt und sich verpflichtet, das Kapital zuzüglich Zinsen über einen festgelegten Zeitraum zurückzuzahlen. Wenn sie auf der Blockchain ausgegeben werden, werden Anleihen zu programmierbaren Vermögenswerten mit transparenten Bedingungen, automatisierter Compliance und effizientem End-to-End-Lifecycle-Management von der Ausgabe bis zur Abwicklung."
      },
      "deposit": {
        "title": "Sichere und konforme digitale Einlagenverwaltung",
<<<<<<< HEAD
        "description": "Eine Einzahlung ist der Akt, Geld in ein Finanzkonto einzuzahlen, typischerweise zur sicheren Aufbewahrung, für zukünftige Verwendung oder zur Erfüllung einer vertraglichen Verpflichtung. Auf Blockchain-Plattformen können Einlagen als digitale Token dargestellt werden, die eine automatisierte Überprüfung, bedingte Freigabe und prüfbare Verwahrung während des Transaktionslebenszyklus ermöglichen."
      },
      "equity": {
        "title": "Institutionen-Grad digitale Aktienverwaltung",
        "description": "Eigenkapital bezieht sich auf das Eigentumsinteresse an einem Unternehmen oder Vermögenswert, das typischerweise dem Inhaber einen Anteil an den Gewinnen und Stimmrechten gewährt. Wenn es auf der Blockchain tokenisiert wird, kann Eigenkapital mit programmierbaren Regeln ausgegeben, verwaltet und übertragen werden, was den Zugang, die Liquidität und die Betriebseffizienz auf den Eigentumsmarkten verbessert."
      },
      "fund": {
        "title": "Digitaler Vermögenswert für institutionelles Fondsmanagement",
=======
        "description": "Eine Einzahlung ist der Akt, Geld auf ein Finanzkonto einzuzahlen, typischerweise zur sicheren Aufbewahrung, für zukünftige Verwendung oder zur Erfüllung einer vertraglichen Verpflichtung. Auf Blockchain-Plattformen können Einlagen als digitale Token dargestellt werden, die eine automatisierte Überprüfung, bedingte Freigabe und prüfbare Verwahrung während des Transaktionslebenszyklus ermöglichen."
      },
      "equity": {
        "title": "Institutionen-taugliche digitale Eigenkapitalverwaltung",
        "description": "Eigenkapital bezieht sich auf das Eigentumsinteresse an einem Unternehmen oder Vermögen, das typischerweise dem Inhaber einen Anteil an den Gewinnen und Stimmrechten gewährt. Wenn es auf der Blockchain tokenisiert wird, kann Eigenkapital mit programmierbaren Regeln ausgegeben, verwaltet und übertragen werden, was den Zugang, die Liquidität und die betriebliche Effizienz in den Eigentumsmarkten verbessert."
      },
      "fund": {
        "title": "Digitaler Vermögenswert für das institutionelle Fondsmanagement",
>>>>>>> 75f293a7
        "description": "Ein Fonds aggregiert Kapital von mehreren Investoren, um in ein Portfolio von Vermögenswerten gemäß einer definierten Strategie und Managementstruktur zu investieren. Die Tokenisierung von Fonds auf der Blockchain ermöglicht eine granulare Eigentumsverfolgung, eine effiziente Verteilung von Erträgen und optimierte Abläufe durch Smart Contracts und Echtzeitberichterstattung."
      },
      "stablecoin": {
        "title": "Eine sichere und besicherte digitale Währung",
<<<<<<< HEAD
        "description": "Ein Stablecoin ist eine Art von Kryptowährung, die darauf ausgelegt ist, einen stabilen Wert zu erhalten, oft unterstützt durch Reserven wie Fiat-Währungen oder andere Vermögenswerte. Auf Blockchain-Plattformen bieten Stablecoins ein zuverlässiges Tauschmittel und Wertspeicher, die nahtlose, volatilitätsarme Transaktionen und programmierbare Finanzoperationen ermöglichen."
=======
        "description": "Ein Stablecoin ist eine Art von Kryptowährung, die darauf ausgelegt ist, einen stabilen Wert aufrechtzuerhalten, oft unterstützt durch Reserven wie Fiat-Währungen oder andere Vermögenswerte. Auf Blockchain-Plattformen bieten Stablecoins ein zuverlässiges Tauschmittel und Wertspeicher, die nahtlose, volatilitätsarme Transaktionen und programmierbare Finanzoperationen ermöglichen."
>>>>>>> 75f293a7
      }
    },
    "related": {
      "bond": {
        "box1": {
<<<<<<< HEAD
          "title": "Erste Schritte mit der Anleihe-Erstellung",
          "description": "Erfahren Sie, wie Sie tokenisierte Anleihen mit anpassbaren Fälligkeiten, Zinssätzen und Compliance-Regeln für institutionelle Investoren erstellen und bereitstellen.",
=======
          "title": "Erste Schritte mit der Anleiheausstellung",
          "description": "Erfahren Sie, wie Sie tokenisierte Anleihen mit anpassbaren Fälligkeitsterminen, Zinssätzen und Compliance-Regeln für institutionelle Investoren erstellen und bereitstellen.",
>>>>>>> 75f293a7
          "button": "Leitfaden lesen"
        },
        "box2": {
          "title": "Anleihe-Compliance und regulatorischer Rahmen",
          "description": "Verstehen Sie die regulatorischen Anforderungen für tokenisierte Anleihen, einschließlich der Berechtigung von Investoren, Übertragungsbeschränkungen und automatisierten Kuponzahlungsmechanismen.",
          "button": "Dokumentation anzeigen"
        },
        "box3": {
          "title": "Anleihevertragsarchitektur",
<<<<<<< HEAD
          "description": "Erforschen Sie die technische Implementierung von Anleihe-Token, einschließlich der Berechnungen des Nennwerts, des Ertragsmanagements und der Integration mit Zahlungssystemen für automatisierte Abwicklungen.",
=======
          "description": "Erforschen Sie die technische Implementierung von Anleihe-Token, einschließlich Berechnungen des Nennwerts, Renditeverwaltung und Integration mit Zahlungssystemen für automatisierte Abwicklungen.",
>>>>>>> 75f293a7
          "button": "Technische Dokumente"
        }
      },
      "deposit": {
        "box1": {
<<<<<<< HEAD
          "title": "Erste Schritte mit der Einzahlung-Token-Erstellung",
          "description": "Erfahren Sie, wie Sie Einlagen mit konfigurierbaren Abhebungsbedingungen, Zinsansammlung und Multi-Signatur-Genehmigungsabläufen tokenisieren.",
          "button": "Leitfaden lesen"
        },
        "box2": {
          "title": "Einzahlungs-Compliance und Sicherheitsstandards",
=======
          "title": "Erste Schritte mit der Tokenisierung von Einlagen",
          "description": "Erfahren Sie, wie Sie Einlagen mit konfigurierbaren Abhebungsbedingungen, Zinsansammlungen und Multi-Signaturgenehmigungsabläufen tokenisieren.",
          "button": "Leitfaden lesen"
        },
        "box2": {
          "title": "Einlagen-Compliance und Sicherheitsstandards",
>>>>>>> 75f293a7
          "description": "Verstehen Sie die Sicherheitsmaßnahmen und Compliance-Funktionen für tokenisierte Einlagen, einschließlich Verwahrungskontrollen und Anforderungen an Prüfpfade.",
          "button": "Dokumentation anzeigen"
        },
        "box3": {
<<<<<<< HEAD
          "title": "Einzahlungsvertragsarchitektur",
=======
          "title": "Einlagenvertragsarchitektur",
>>>>>>> 75f293a7
          "description": "Erforschen Sie das technische Design von Einlagen-Token, einschließlich Zeitverriegelungsmechanismen, bedingter Freigabelogik und Integration mit Verwahrstellen.",
          "button": "Technische Dokumente"
        }
      },
      "equity": {
        "box1": {
<<<<<<< HEAD
          "title": "Erste Schritte mit der Aktien-Token-Erstellung",
          "description": "Erfahren Sie, wie Sie Unternehmensanteile mit Stimmrechten, Dividendenverteilungsmöglichkeiten und Funktionen zur Verwaltung von Kapitalstrukturen tokenisieren.",
          "button": "Leitfaden lesen"
        },
        "box2": {
          "title": "Aktien-Compliance und Aktionärsrechte",
          "description": "Verstehen Sie den regulatorischen Rahmen für tokenisiertes Eigenkapital, einschließlich der Aktionärsvereinbarungen, Abstimmungsmechanismen und Übertragungsbeschränkungen.",
          "button": "Dokumentation anzeigen"
        },
        "box3": {
          "title": "Aktienvertragsarchitektur",
          "description": "Erforschen Sie die Implementierung von Aktien-Token, einschließlich Governance-Funktionen, Systeme zur Dividendenverteilung und Handhabung von Unternehmensaktionen.",
=======
          "title": "Erste Schritte mit der Tokenisierung von Eigenkapital",
          "description": "Erfahren Sie, wie Sie Unternehmensanteile mit Stimmrechten, Dividendenverteilungsfunktionen und Cap-Table-Management-Funktionen tokenisieren.",
          "button": "Leitfaden lesen"
        },
        "box2": {
          "title": "Eigenkapital-Compliance und Aktionärsrechte",
          "description": "Verstehen Sie den regulatorischen Rahmen für tokenisiertes Eigenkapital, einschließlich Aktionärsvereinbarungen, Abstimmungsmechanismen und Übertragungsbeschränkungen.",
          "button": "Dokumentation anzeigen"
        },
        "box3": {
          "title": "Eigenkapitalvertragsarchitektur",
          "description": "Erforschen Sie die Implementierung von Eigenkapital-Token, einschließlich Governance-Funktionen, Dividendenverteilungssystemen und der Handhabung von Unternehmensaktionen.",
>>>>>>> 75f293a7
          "button": "Technische Dokumente"
        }
      },
      "fund": {
        "box1": {
<<<<<<< HEAD
          "title": "Erste Schritte mit der Fonds-Token-Erstellung",
=======
          "title": "Erste Schritte mit der Tokenisierung von Fonds",
>>>>>>> 75f293a7
          "description": "Erfahren Sie, wie Sie tokenisierte Investmentfonds mit NAV-Berechnungen, Abonnements-/Rücknahmeabläufen und Leistungsgebührenstrukturen erstellen.",
          "button": "Leitfaden lesen"
        },
        "box2": {
          "title": "Fonds-Compliance und Anlegerschutz",
          "description": "Verstehen Sie die regulatorischen Anforderungen für tokenisierte Fonds, einschließlich der Akkreditierung von Investoren, Sperrfristen und Berichtspflichten.",
          "button": "Dokumentation anzeigen"
        },
        "box3": {
          "title": "Fondsvertragsarchitektur",
<<<<<<< HEAD
          "description": "Erforschen Sie das technische Design von Fonds-Token, einschließlich Portfoliomanagement, Gebührenberechnungen und Integration mit Fondsverwaltungs-Systemen.",
=======
          "description": "Erforschen Sie das technische Design von Fonds-Token, einschließlich Portfoliomanagement, Gebührenberechnungen und Integration mit Fondsverwaltungsystemen.",
>>>>>>> 75f293a7
          "button": "Technische Dokumente"
        }
      },
      "stablecoin": {
        "box1": {
<<<<<<< HEAD
          "title": "Erste Schritte mit der Stablecoin-Erstellung",
=======
          "title": "Erste Schritte mit der Erstellung von Stablecoins",
>>>>>>> 75f293a7
          "description": "Erfahren Sie, wie Sie Stablecoins mit konfigurierbaren Sicherheitenanforderungen, Minting/Burning-Kontrollen und Preisstabilitätsmechanismen bereitstellen.",
          "button": "Leitfaden lesen"
        },
        "box2": {
          "title": "Stablecoin-Compliance und Reservemanagement",
          "description": "Verstehen Sie den regulatorischen Rahmen für Stablecoins, einschließlich der Reservenprüfung, Rücknahmegarantien und Maßnahmen zur Bekämpfung von Geldwäsche.",
          "button": "Dokumentation anzeigen"
        },
        "box3": {
          "title": "Stablecoin-Vertragsarchitektur",
          "description": "Erforschen Sie die Implementierung von Stablecoins, einschließlich Oracle-Integrationen, Sicherheitenmanagement und automatisierten Rebalancing-Mechanismen.",
          "button": "Technische Dokumente"
        }
      }
    }
  }
}<|MERGE_RESOLUTION|>--- conflicted
+++ resolved
@@ -23,25 +23,11 @@
     },
     "info": {
       "bond": {
-<<<<<<< HEAD
-        "title": "Ein digitales festverzinsliches Wertpapier",
-=======
         "title": "Ein digitales festverzinsliches Wertpapiervermögen",
->>>>>>> 75f293a7
         "description": "Eine Anleihe ist ein Schuldtitel, durch den ein Emittent Kapital von Investoren aufnimmt und sich verpflichtet, das Kapital zuzüglich Zinsen über einen festgelegten Zeitraum zurückzuzahlen. Wenn sie auf der Blockchain ausgegeben werden, werden Anleihen zu programmierbaren Vermögenswerten mit transparenten Bedingungen, automatisierter Compliance und effizientem End-to-End-Lifecycle-Management von der Ausgabe bis zur Abwicklung."
       },
       "deposit": {
         "title": "Sichere und konforme digitale Einlagenverwaltung",
-<<<<<<< HEAD
-        "description": "Eine Einzahlung ist der Akt, Geld in ein Finanzkonto einzuzahlen, typischerweise zur sicheren Aufbewahrung, für zukünftige Verwendung oder zur Erfüllung einer vertraglichen Verpflichtung. Auf Blockchain-Plattformen können Einlagen als digitale Token dargestellt werden, die eine automatisierte Überprüfung, bedingte Freigabe und prüfbare Verwahrung während des Transaktionslebenszyklus ermöglichen."
-      },
-      "equity": {
-        "title": "Institutionen-Grad digitale Aktienverwaltung",
-        "description": "Eigenkapital bezieht sich auf das Eigentumsinteresse an einem Unternehmen oder Vermögenswert, das typischerweise dem Inhaber einen Anteil an den Gewinnen und Stimmrechten gewährt. Wenn es auf der Blockchain tokenisiert wird, kann Eigenkapital mit programmierbaren Regeln ausgegeben, verwaltet und übertragen werden, was den Zugang, die Liquidität und die Betriebseffizienz auf den Eigentumsmarkten verbessert."
-      },
-      "fund": {
-        "title": "Digitaler Vermögenswert für institutionelles Fondsmanagement",
-=======
         "description": "Eine Einzahlung ist der Akt, Geld auf ein Finanzkonto einzuzahlen, typischerweise zur sicheren Aufbewahrung, für zukünftige Verwendung oder zur Erfüllung einer vertraglichen Verpflichtung. Auf Blockchain-Plattformen können Einlagen als digitale Token dargestellt werden, die eine automatisierte Überprüfung, bedingte Freigabe und prüfbare Verwahrung während des Transaktionslebenszyklus ermöglichen."
       },
       "equity": {
@@ -50,28 +36,18 @@
       },
       "fund": {
         "title": "Digitaler Vermögenswert für das institutionelle Fondsmanagement",
->>>>>>> 75f293a7
         "description": "Ein Fonds aggregiert Kapital von mehreren Investoren, um in ein Portfolio von Vermögenswerten gemäß einer definierten Strategie und Managementstruktur zu investieren. Die Tokenisierung von Fonds auf der Blockchain ermöglicht eine granulare Eigentumsverfolgung, eine effiziente Verteilung von Erträgen und optimierte Abläufe durch Smart Contracts und Echtzeitberichterstattung."
       },
       "stablecoin": {
         "title": "Eine sichere und besicherte digitale Währung",
-<<<<<<< HEAD
-        "description": "Ein Stablecoin ist eine Art von Kryptowährung, die darauf ausgelegt ist, einen stabilen Wert zu erhalten, oft unterstützt durch Reserven wie Fiat-Währungen oder andere Vermögenswerte. Auf Blockchain-Plattformen bieten Stablecoins ein zuverlässiges Tauschmittel und Wertspeicher, die nahtlose, volatilitätsarme Transaktionen und programmierbare Finanzoperationen ermöglichen."
-=======
         "description": "Ein Stablecoin ist eine Art von Kryptowährung, die darauf ausgelegt ist, einen stabilen Wert aufrechtzuerhalten, oft unterstützt durch Reserven wie Fiat-Währungen oder andere Vermögenswerte. Auf Blockchain-Plattformen bieten Stablecoins ein zuverlässiges Tauschmittel und Wertspeicher, die nahtlose, volatilitätsarme Transaktionen und programmierbare Finanzoperationen ermöglichen."
->>>>>>> 75f293a7
       }
     },
     "related": {
       "bond": {
         "box1": {
-<<<<<<< HEAD
-          "title": "Erste Schritte mit der Anleihe-Erstellung",
-          "description": "Erfahren Sie, wie Sie tokenisierte Anleihen mit anpassbaren Fälligkeiten, Zinssätzen und Compliance-Regeln für institutionelle Investoren erstellen und bereitstellen.",
-=======
           "title": "Erste Schritte mit der Anleiheausstellung",
           "description": "Erfahren Sie, wie Sie tokenisierte Anleihen mit anpassbaren Fälligkeitsterminen, Zinssätzen und Compliance-Regeln für institutionelle Investoren erstellen und bereitstellen.",
->>>>>>> 75f293a7
           "button": "Leitfaden lesen"
         },
         "box2": {
@@ -81,60 +57,29 @@
         },
         "box3": {
           "title": "Anleihevertragsarchitektur",
-<<<<<<< HEAD
-          "description": "Erforschen Sie die technische Implementierung von Anleihe-Token, einschließlich der Berechnungen des Nennwerts, des Ertragsmanagements und der Integration mit Zahlungssystemen für automatisierte Abwicklungen.",
-=======
           "description": "Erforschen Sie die technische Implementierung von Anleihe-Token, einschließlich Berechnungen des Nennwerts, Renditeverwaltung und Integration mit Zahlungssystemen für automatisierte Abwicklungen.",
->>>>>>> 75f293a7
           "button": "Technische Dokumente"
         }
       },
       "deposit": {
         "box1": {
-<<<<<<< HEAD
-          "title": "Erste Schritte mit der Einzahlung-Token-Erstellung",
-          "description": "Erfahren Sie, wie Sie Einlagen mit konfigurierbaren Abhebungsbedingungen, Zinsansammlung und Multi-Signatur-Genehmigungsabläufen tokenisieren.",
-          "button": "Leitfaden lesen"
-        },
-        "box2": {
-          "title": "Einzahlungs-Compliance und Sicherheitsstandards",
-=======
           "title": "Erste Schritte mit der Tokenisierung von Einlagen",
           "description": "Erfahren Sie, wie Sie Einlagen mit konfigurierbaren Abhebungsbedingungen, Zinsansammlungen und Multi-Signaturgenehmigungsabläufen tokenisieren.",
           "button": "Leitfaden lesen"
         },
         "box2": {
           "title": "Einlagen-Compliance und Sicherheitsstandards",
->>>>>>> 75f293a7
           "description": "Verstehen Sie die Sicherheitsmaßnahmen und Compliance-Funktionen für tokenisierte Einlagen, einschließlich Verwahrungskontrollen und Anforderungen an Prüfpfade.",
           "button": "Dokumentation anzeigen"
         },
         "box3": {
-<<<<<<< HEAD
-          "title": "Einzahlungsvertragsarchitektur",
-=======
           "title": "Einlagenvertragsarchitektur",
->>>>>>> 75f293a7
           "description": "Erforschen Sie das technische Design von Einlagen-Token, einschließlich Zeitverriegelungsmechanismen, bedingter Freigabelogik und Integration mit Verwahrstellen.",
           "button": "Technische Dokumente"
         }
       },
       "equity": {
         "box1": {
-<<<<<<< HEAD
-          "title": "Erste Schritte mit der Aktien-Token-Erstellung",
-          "description": "Erfahren Sie, wie Sie Unternehmensanteile mit Stimmrechten, Dividendenverteilungsmöglichkeiten und Funktionen zur Verwaltung von Kapitalstrukturen tokenisieren.",
-          "button": "Leitfaden lesen"
-        },
-        "box2": {
-          "title": "Aktien-Compliance und Aktionärsrechte",
-          "description": "Verstehen Sie den regulatorischen Rahmen für tokenisiertes Eigenkapital, einschließlich der Aktionärsvereinbarungen, Abstimmungsmechanismen und Übertragungsbeschränkungen.",
-          "button": "Dokumentation anzeigen"
-        },
-        "box3": {
-          "title": "Aktienvertragsarchitektur",
-          "description": "Erforschen Sie die Implementierung von Aktien-Token, einschließlich Governance-Funktionen, Systeme zur Dividendenverteilung und Handhabung von Unternehmensaktionen.",
-=======
           "title": "Erste Schritte mit der Tokenisierung von Eigenkapital",
           "description": "Erfahren Sie, wie Sie Unternehmensanteile mit Stimmrechten, Dividendenverteilungsfunktionen und Cap-Table-Management-Funktionen tokenisieren.",
           "button": "Leitfaden lesen"
@@ -147,17 +92,12 @@
         "box3": {
           "title": "Eigenkapitalvertragsarchitektur",
           "description": "Erforschen Sie die Implementierung von Eigenkapital-Token, einschließlich Governance-Funktionen, Dividendenverteilungssystemen und der Handhabung von Unternehmensaktionen.",
->>>>>>> 75f293a7
           "button": "Technische Dokumente"
         }
       },
       "fund": {
         "box1": {
-<<<<<<< HEAD
-          "title": "Erste Schritte mit der Fonds-Token-Erstellung",
-=======
           "title": "Erste Schritte mit der Tokenisierung von Fonds",
->>>>>>> 75f293a7
           "description": "Erfahren Sie, wie Sie tokenisierte Investmentfonds mit NAV-Berechnungen, Abonnements-/Rücknahmeabläufen und Leistungsgebührenstrukturen erstellen.",
           "button": "Leitfaden lesen"
         },
@@ -168,21 +108,13 @@
         },
         "box3": {
           "title": "Fondsvertragsarchitektur",
-<<<<<<< HEAD
-          "description": "Erforschen Sie das technische Design von Fonds-Token, einschließlich Portfoliomanagement, Gebührenberechnungen und Integration mit Fondsverwaltungs-Systemen.",
-=======
           "description": "Erforschen Sie das technische Design von Fonds-Token, einschließlich Portfoliomanagement, Gebührenberechnungen und Integration mit Fondsverwaltungsystemen.",
->>>>>>> 75f293a7
           "button": "Technische Dokumente"
         }
       },
       "stablecoin": {
         "box1": {
-<<<<<<< HEAD
-          "title": "Erste Schritte mit der Stablecoin-Erstellung",
-=======
           "title": "Erste Schritte mit der Erstellung von Stablecoins",
->>>>>>> 75f293a7
           "description": "Erfahren Sie, wie Sie Stablecoins mit konfigurierbaren Sicherheitenanforderungen, Minting/Burning-Kontrollen und Preisstabilitätsmechanismen bereitstellen.",
           "button": "Leitfaden lesen"
         },
