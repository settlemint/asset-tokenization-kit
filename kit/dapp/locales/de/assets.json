{
  "bond_one": "Anleihe",
  "bond_other": "Anleihen",
  "equity_one": "Eigenkapital",
<<<<<<< HEAD
  "equity_other": "Eigenkapitalwerte",
=======
  "equity_other": "Eigenkapitalanlagen",
>>>>>>> 75f293a7
  "fund_one": "Fonds",
  "fund_other": "Fonds",
  "stable-coin_one": "Stablecoin",
  "stable-coin_other": "Stablecoins",
  "deposit_one": "Einzahlung",
  "deposit_other": "Einzahlungen",
  "token-sale_one": "Token-Verkauf",
  "token-sale_other": "Token-Verkäufe"
}<|MERGE_RESOLUTION|>--- conflicted
+++ resolved
@@ -2,11 +2,7 @@
   "bond_one": "Anleihe",
   "bond_other": "Anleihen",
   "equity_one": "Eigenkapital",
-<<<<<<< HEAD
-  "equity_other": "Eigenkapitalwerte",
-=======
   "equity_other": "Eigenkapitalanlagen",
->>>>>>> 75f293a7
   "fund_one": "Fonds",
   "fund_other": "Fonds",
   "stable-coin_one": "Stablecoin",
