--- conflicted
+++ resolved
@@ -1,10 +1,6 @@
 {
   "appDescription": "In Minuten bereitstellen, einfach anpassen",
   "appName": "Asset-Tokenisierungs-Kit",
-<<<<<<< HEAD
-  "components": {
-    "data-table": {
-=======
   "generating": "Generiere...",
   "deploying": "Bereitstellen...",
   "continue": "Fortfahren",
@@ -65,67 +61,16 @@
       "showing": "Anzeigen",
       "entries": "Einträge",
       "selected": "ausgewählt",
->>>>>>> 75f293a7
       "actions": "Aktionen",
-      "address-copied": "Adresse in die Zwischenablage kopiert",
+      "view-details": "Details anzeigen",
+      "edit": "Bearbeiten",
+      "delete": "Löschen",
+      "confirm-delete": "Sind Sie sicher, dass Sie dieses Element löschen möchten?",
+      "cancel": "Abbrechen",
+      "confirm": "Bestätigen",
+      "reset": "Zurücksetzen",
       "apply": "Anwenden",
-      "bulk-actions": {
-        "actions": "Aktionen",
-        "add-tags": "Tags hinzufügen",
-        "archive-selected": "Ausgewählte archivieren",
-        "assign-to": "Zuweisen an {{name}}",
-        "clear-selection": "Auswahl löschen",
-        "confirmation": {
-          "archive": {
-            "action": "Archivieren",
-            "description": "Sind Sie sicher, dass Sie die ausgewählten Elemente archivieren möchten?",
-            "title": "Ausgewählte Elemente archivieren"
-          },
-          "delete": {
-            "action": "Löschen",
-            "description": "Diese Aktion kann nicht rückgängig gemacht werden. Sind Sie sicher, dass Sie die ausgewählten Elemente löschen möchten?",
-            "title": "Ausgewählte Elemente löschen"
-          }
-        },
-        "delete-selected": "Ausgewählte löschen",
-        "duplicate-selected": "Ausgewählte duplizieren",
-        "error": "Fehler beim Ausführen von {{action}}",
-        "export-csv": "CSV exportieren",
-        "export-json": "JSON exportieren",
-        "export-xlsx": "Excel exportieren",
-        "processing": "Verarbeitung...",
-        "remove-tags": "Tags entfernen",
-        "select-all": "Alle auswählen",
-        "select-row": "Zeile {{row}} auswählen",
-        "selected-count": "{{count}} ausgewählt",
-        "selected-count_one": "{{count}} Element ausgewählt",
-        "selected-count_other": "{{count}} Elemente ausgewählt",
-        "set-tags": "Tags festlegen",
-        "unarchive-selected": "Ausgewählte wiederherstellen"
-      },
-      "cancel": "Abbrechen",
-      "clear": "Löschen",
-      "clear-all": "Alle löschen",
-      "clear-filters": "Filter löschen",
-      "clear-selection": "Auswahl löschen",
       "close": "Schließen",
-<<<<<<< HEAD
-      "comfortable": "Bequem",
-      "compact": "Kompakt",
-      "confirm": "Bestätigen",
-      "confirm-delete": "Sind Sie sicher, dass Sie dieses Element löschen möchten?",
-      "copied-to-clipboard": "In die Zwischenablage kopiert",
-      "copy": "Kopieren",
-      "copy-to-clipboard": "In die Zwischenablage kopieren",
-      "delete": "Löschen",
-      "density": "Dichte",
-      "details": "Details",
-      "edit": "Bearbeiten",
-      "entries": "Einträge",
-      "export": "Exportieren",
-      "failed-export": "Fehler beim Exportieren der Daten",
-      "filter": "Filter",
-=======
       "open": "Öffnen",
       "toggle-columns": "Spalten umschalten",
       "density": "Dichte",
@@ -148,55 +93,11 @@
       "clear-all": "Alle löschen",
       "is": "ist",
       "clear": "Löschen",
->>>>>>> 75f293a7
       "filters": {
-        "number": {
-          "max": "Max",
-          "min": "Min",
-          "placeholder": "Wert eingeben",
-          "range": "Bereich",
-          "single": "Einzel"
-        },
         "text": {
           "contains": "Enthält",
           "does-not-contain": "Enthält nicht",
           "placeholder": "Wert eingeben..."
-<<<<<<< HEAD
-        }
-      },
-      "first": "Erste",
-      "go-to-first-page": "Zur ersten Seite gehen",
-      "go-to-last-page": "Zur letzten Seite gehen",
-      "go-to-next-page": "Zur nächsten Seite gehen",
-      "go-to-previous-page": "Zur vorherigen Seite gehen",
-      "hide": "Spalte ausblenden",
-      "is": "ist",
-      "last": "Letzte",
-      "loading": "Laden...",
-      "next": "Nächste",
-      "no-results": "Keine Ergebnisse gefunden",
-      "of": "von",
-      "open": "Öffnen",
-      "open-menu": "Menü öffnen",
-      "page": "Seite",
-      "page-info": "Seite {{current}} von {{total}}",
-      "previous": "Vorherige",
-      "reset": "Zurücksetzen",
-      "rows-per-page": "Zeilen pro Seite",
-      "search": "Suchen...",
-      "select-all": "Alle auswählen",
-      "selected": "ausgewählt",
-      "selected-rows-info": "{{selected}} von {{total}} Zeile(n) ausgewählt",
-      "show-all": "Alle anzeigen",
-      "show-selected": "Ausgewählte anzeigen",
-      "showing": "Anzeigen",
-      "sort-ascending": "Aufsteigend sortieren",
-      "sort-descending": "Absteigend sortieren",
-      "standard": "Standard",
-      "toggle-columns": "Spalten umschalten",
-      "view": "Ansicht",
-      "view-details": "Details anzeigen"
-=======
         },
         "number": {
           "single": "Einzel",
@@ -240,58 +141,42 @@
         "set-tags": "Tags festlegen",
         "unarchive-selected": "Ausgewählte wiederherstellen"
       }
->>>>>>> 75f293a7
     },
     "deposits-table": {
+      "columns": {
+        "name": "Name",
+        "token-name": "Token-Name",
+        "symbol": "Symbol",
+        "token-symbol": "Token-Symbol",
+        "decimals": "Dezimalstellen",
+        "contract-address": "Vertragsadresse",
+        "total-supply": "Gesamtangebot",
+        "actions": "Aktionen",
+        "paused": "Status"
+      },
       "actions": {
+        "view-details": "Details anzeigen",
+        "copy-address": "Adresse kopieren",
         "address-copied": "Token-Adresse in die Zwischenablage kopiert",
-        "copy-address": "Adresse kopieren",
-        "create-token": "Token erstellen",
-        "view-details": "Details anzeigen",
-        "view-on-etherscan": "Auf Etherscan anzeigen"
+        "view-on-etherscan": "Auf Etherscan anzeigen",
+        "create-token": "Token erstellen"
       },
       "bulk-actions": {
         "archive-message": "Würde {{count}} Token archivieren. Dies ist eine Demoaaktion.",
         "duplicate-message": "Würde {{count}} Token duplizieren. Dies ist eine Demoaaktion."
-<<<<<<< HEAD
-      },
-      "columns": {
-        "actions": "Aktionen",
-        "contract-address": "Vertragsadresse",
-        "decimals": "Dezimalstellen",
-        "name": "Name",
-        "paused": "Status",
-        "symbol": "Symbol",
-        "token-name": "Token-Name",
-        "token-symbol": "Token-Symbol",
-        "total-supply": "Gesamtangebot"
-=======
->>>>>>> 75f293a7
-      },
+      },
+      "search-placeholder": "Tokens nach Name, Symbol oder Adresse suchen...",
       "empty-state": {
-<<<<<<< HEAD
-        "description": "Diese Fabrik hat noch keine Token erstellt. Erstellen Sie Ihr erstes Token, um zu beginnen.",
-        "title": "Keine Token gefunden"
-=======
         "title": "Keine Tokens gefunden",
         "description": "Diese Fabrik hat noch keine Tokens erstellt. Erstellen Sie Ihr erstes Token, um zu beginnen."
->>>>>>> 75f293a7
-      },
-      "search-placeholder": "Token nach Name, Symbol oder Adresse suchen...",
+      },
       "status": {
         "active": "Aktiv",
         "paused": "Pausiert"
       }
     }
   },
-  "continue": "Fortfahren",
-  "deploying": "Wird bereitgestellt...",
   "errors": {
-<<<<<<< HEAD
-    "badGateway": {
-      "description": "Der Server hat eine ungültige Antwort erhalten. Bitte versuchen Sie es erneut.",
-      "title": "Schlechter Gateway"
-=======
     "unauthorized": {
       "title": "Authentifizierung erforderlich",
       "description": "Bitte melden Sie sich an, um fortzufahren."
@@ -303,30 +188,19 @@
     "notFound": {
       "title": "Seite nicht gefunden",
       "description": "Die von Ihnen gesuchte Seite existiert nicht oder wurde verschoben."
->>>>>>> 75f293a7
-    },
-    "badRequest": {
-      "description": "Die Anfrage war ungültig oder kann nicht verarbeitet werden.",
-      "title": "Ungültige Anfrage"
-    },
-    "blockchain": {
-      "description": "Es gab einen Fehler bei der Interaktion mit der Blockchain.",
-      "title": "Blockchain-Fehler"
-    },
-    "buttons": {
-      "goBack": "Zurückgehen",
-      "goHome": "Startseite",
-      "tryAgain": "Erneut versuchen"
-    },
-<<<<<<< HEAD
-    "conflict": {
-      "description": "Die Anfrage steht im Widerspruch zum aktuellen Zustand.",
-      "title": "Konfliktfehler"
-    },
-    "contract": {
-      "description": "Der Smart-Contract-Vorgang ist fehlgeschlagen.",
-      "title": "Smart-Contract-Fehler"
-=======
+    },
+    "validation": {
+      "title": "Validierungsfehler",
+      "description": "Bitte überprüfen Sie Ihre Eingabe und versuchen Sie es erneut."
+    },
+    "rateLimit": {
+      "title": "Zu viele Anfragen",
+      "description": "Sie haben zu viele Anfragen gestellt. Bitte warten Sie einen Moment und versuchen Sie es erneut."
+    },
+    "transaction": {
+      "title": "Transaktion fehlgeschlagen",
+      "description": "Die Transaktion konnte nicht abgeschlossen werden. Bitte versuchen Sie es erneut."
+    },
     "timeout": {
       "title": "Anfrage-Zeitüberschreitung",
       "description": "Die Anfrage hat zu lange gedauert, um abgeschlossen zu werden. Bitte versuchen Sie es erneut."
@@ -334,33 +208,15 @@
     "portal": {
       "title": "Portal-Fehler",
       "description": "Es gab einen Fehler beim Verbinden mit dem Portal-Dienst."
->>>>>>> 75f293a7
-    },
-    "forbidden": {
-      "description": "Sie haben keine Berechtigung, auf diese Ressource zuzugreifen.",
-      "title": "Zugriff verweigert"
-    },
-    "gatewayTimeout": {
-      "description": "Der Server hat nicht rechtzeitig geantwortet. Bitte versuchen Sie es erneut.",
-      "title": "Gateway-Zeitüberschreitung"
-    },
-<<<<<<< HEAD
-    "generic": {
-      "description": "Ein unerwarteter Fehler ist aufgetreten. Bitte versuchen Sie es erneut.",
-      "title": "Unerwarteter Fehler"
-    },
-    "insufficientFunds": {
-      "description": "Ihr Konto hat nicht genügend Guthaben, um diesen Vorgang abzuschließen.",
-      "title": "Unzureichende Mittel"
     },
     "internal": {
-      "description": "Der Server ist auf einen Fehler gestoßen. Bitte versuchen Sie es später erneut.",
-      "title": "Interner Serverfehler"
-    },
-    "network": {
-      "description": "Verbindung zum Netzwerk konnte nicht hergestellt werden. Bitte überprüfen Sie Ihre Verbindung.",
-      "title": "Netzwerkfehler"
-=======
+      "title": "Interner Serverfehler",
+      "description": "Der Server hat einen Fehler festgestellt. Bitte versuchen Sie es später erneut."
+    },
+    "blockchain": {
+      "title": "Blockchain-Fehler",
+      "description": "Es gab einen Fehler bei der Interaktion mit der Blockchain."
+    },
     "contract": {
       "title": "Smart-Contract-Fehler",
       "description": "Der Smart-Contract-Vorgang ist fehlgeschlagen."
@@ -376,65 +232,32 @@
     "badRequest": {
       "title": "Ungültige Anfrage",
       "description": "Die Anfrage war ungültig oder kann nicht verarbeitet werden."
->>>>>>> 75f293a7
-    },
-    "notFound": {
-      "description": "Die von Ihnen gesuchte Seite existiert nicht oder wurde verschoben.",
-      "title": "Seite nicht gefunden"
-    },
-<<<<<<< HEAD
-    "notOnboarded": {
-      "description": "Bitte schließen Sie den Onboarding-Prozess ab, um fortzufahren.",
-      "title": "Onboarding erforderlich"
-=======
+    },
+    "conflict": {
+      "title": "Konfliktfehler",
+      "description": "Die Anfrage steht im Konflikt mit dem aktuellen Zustand."
+    },
     "badGateway": {
       "title": "Schlechtes Gateway",
       "description": "Der Server hat eine ungültige Antwort erhalten. Bitte versuchen Sie es erneut."
->>>>>>> 75f293a7
-    },
-    "portal": {
-      "description": "Es gab einen Fehler beim Verbinden mit dem Portal-Dienst.",
-      "title": "Portal-Fehler"
-    },
-<<<<<<< HEAD
-    "rateLimit": {
-      "description": "Sie haben zu viele Anfragen gestellt. Bitte warten Sie einen Moment und versuchen Sie es erneut.",
-      "title": "Zu viele Anfragen"
-=======
+    },
+    "serviceUnavailable": {
+      "title": "Dienst nicht verfügbar",
+      "description": "Der Dienst ist vorübergehend nicht verfügbar. Bitte versuchen Sie es später erneut."
+    },
     "gatewayTimeout": {
       "title": "Gateway-Zeitüberschreitung",
       "description": "Der Server hat nicht rechtzeitig geantwortet. Bitte versuchen Sie es erneut."
->>>>>>> 75f293a7
-    },
-    "resourceAlreadyExists": {
-      "description": "Die Ressource, die Sie zu erstellen versuchen, existiert bereits.",
-      "title": "Ressource existiert bereits"
-    },
-    "serviceUnavailable": {
-      "description": "Der Dienst ist vorübergehend nicht verfügbar. Bitte versuchen Sie es später erneut.",
-      "title": "Dienst nicht verfügbar"
+    },
+    "generic": {
+      "title": "Unerwarteter Fehler",
+      "description": "Ein unerwarteter Fehler ist aufgetreten. Bitte versuchen Sie es erneut."
+    },
+    "notOnboarded": {
+      "title": "Onboarding erforderlich",
+      "description": "Bitte schließen Sie den Onboarding-Prozess ab, um fortzufahren."
     },
     "systemNotCreated": {
-<<<<<<< HEAD
-      "description": "Das System wurde nicht initialisiert. Bitte wenden Sie sich an einen Administrator.",
-      "title": "System nicht initialisiert"
-    },
-    "timeout": {
-      "description": "Die Anfrage hat zu lange gedauert, um abgeschlossen zu werden. Bitte versuchen Sie es erneut.",
-      "title": "Anfrage-Zeitüberschreitung"
-    },
-    "transaction": {
-      "description": "Die Transaktion konnte nicht abgeschlossen werden. Bitte versuchen Sie es erneut.",
-      "title": "Transaktion fehlgeschlagen"
-    },
-    "unauthorized": {
-      "description": "Bitte melden Sie sich an, um fortzufahren.",
-      "title": "Authentifizierung erforderlich"
-    },
-    "validation": {
-      "description": "Bitte überprüfen Sie Ihre Eingabe und versuchen Sie es erneut.",
-      "title": "Validierungsfehler"
-=======
       "title": "System nicht initialisiert",
       "description": "Das System wurde nicht initialisiert. Bitte wenden Sie sich an einen Administrator."
     },
@@ -446,18 +269,6 @@
       "tryAgain": "Erneut versuchen",
       "goBack": "Zurückgehen",
       "goHome": "Nach Hause gehen"
->>>>>>> 75f293a7
     }
-  },
-  "generating": "Wird generiert...",
-  "navigation": {
-    "asset": "Vermögenswert",
-    "assetClasses": "Vermögensklassen",
-    "assetManagement": "Vermögensverwaltung",
-    "statistics": "Statistiken",
-    "fixedIncome": "Festverzinslich",
-    "flexibleIncome": "Flexibel verzinslich",
-    "cashEquivalent": "Bargeldäquivalent",
-    "home": "Startseite"
   }
 }