{
  "streaming-messages": {
    "initial-loading": "Bereite die Erstellung von {{type}} vor...",
    "no-result-error": "Kein Transaktionshash von der Erstellung von {{type}} erhalten.",
    "default-error": "Erstellung von {{type}} fehlgeschlagen.",
    "creation-failed": "Erstellung des {{type}} fehlgeschlagen.",
    "creation-success": "{{type}} erfolgreich erstellt."
  },
  "form": {
    "title": "{{type}} erstellen",
<<<<<<< HEAD
    "description": "Konfigurieren Sie Ihr {{type}} indem Sie die grundlegenden Informationen unten bereitstellen.",
    "fields": {
      "name": {
        "label": "Name",
        "placeholder": "z.B. Regierung {{type}} Serie A",
=======
    "description": "Konfigurieren Sie Ihr {{type}}, indem Sie die grundlegenden Informationen unten bereitstellen.",
    "fields": {
      "name": {
        "label": "Name",
        "placeholder": "z. B. Regierung {{type}} Serie A",
>>>>>>> 75f293a7
        "description": "Der Name des Tokens. Dies wird verwendet, um den Token in der Benutzeroberfläche zu identifizieren und kann nach der Erstellung nicht mehr geändert werden."
      },
      "symbol": {
        "label": "Symbol",
<<<<<<< HEAD
        "placeholder": "z.B. GBSA",
=======
        "placeholder": "z. B. GBSA",
>>>>>>> 75f293a7
        "description": "Ein kurzes Symbol für den Token (normalerweise 3-5 Zeichen)"
      },
      "decimals": {
        "label": "Dezimalstellen",
        "placeholder": "18",
        "description": "Anzahl der Dezimalstellen für den Token (0-18, Standard ist 18)"
      },
      "isin": {
        "label": "ISIN (Optional)",
<<<<<<< HEAD
        "placeholder": "z.B. US0378331005",
=======
        "placeholder": "z. B. US0378331005",
>>>>>>> 75f293a7
        "description": "Die ISIN des Tokens. Dies ist ein optionaler eindeutiger Identifikator für den Token im Finanzsystem."
      }
    },
    "actions": {
      "create": "{{type}} erstellen",
      "creating": "Erstelle..."
    }
  },
  "messages": {
    "creating": "Erstelle den {{type}}...",
    "created": "{{type}} erfolgreich erstellt.",
    "creation-failed": "Erstellung des {{type}} fehlgeschlagen.",
    "success-toast": "{{type}} erfolgreich erstellt!",
    "error-toast": "Erstellung von {{type}} fehlgeschlagen"
  }
}<|MERGE_RESOLUTION|>--- conflicted
+++ resolved
@@ -8,28 +8,16 @@
   },
   "form": {
     "title": "{{type}} erstellen",
-<<<<<<< HEAD
-    "description": "Konfigurieren Sie Ihr {{type}} indem Sie die grundlegenden Informationen unten bereitstellen.",
-    "fields": {
-      "name": {
-        "label": "Name",
-        "placeholder": "z.B. Regierung {{type}} Serie A",
-=======
     "description": "Konfigurieren Sie Ihr {{type}}, indem Sie die grundlegenden Informationen unten bereitstellen.",
     "fields": {
       "name": {
         "label": "Name",
         "placeholder": "z. B. Regierung {{type}} Serie A",
->>>>>>> 75f293a7
         "description": "Der Name des Tokens. Dies wird verwendet, um den Token in der Benutzeroberfläche zu identifizieren und kann nach der Erstellung nicht mehr geändert werden."
       },
       "symbol": {
         "label": "Symbol",
-<<<<<<< HEAD
-        "placeholder": "z.B. GBSA",
-=======
         "placeholder": "z. B. GBSA",
->>>>>>> 75f293a7
         "description": "Ein kurzes Symbol für den Token (normalerweise 3-5 Zeichen)"
       },
       "decimals": {
@@ -39,11 +27,7 @@
       },
       "isin": {
         "label": "ISIN (Optional)",
-<<<<<<< HEAD
-        "placeholder": "z.B. US0378331005",
-=======
         "placeholder": "z. B. US0378331005",
->>>>>>> 75f293a7
         "description": "Die ISIN des Tokens. Dies ist ein optionaler eindeutiger Identifikator für den Token im Finanzsystem."
       }
     },
