{
<<<<<<< HEAD
  "card-description": "Wir haben Ihre Wallet eingerichtet und werden Ihre Identität auf der Blockchain konfigurieren, um diese Plattform zu nutzen.",
  "card-title": "Lassen Sie uns Ihre Einrichtung vornehmen!",
  "ui": {
    "next": "Weiter",
    "back": "Zurück",
    "cancel": "Abbrechen",
    "complete": "Abschließen",
    "error": "Fehler",
    "step": "Schritt",
    "settlemint": "SettleMint"
  },
=======
  "card-description": "Wir haben Ihre Brieftasche eingerichtet und werden Ihre Identität auf der Blockchain konfigurieren, um diese Plattform zu nutzen.",
  "card-title": "Lassen Sie uns alles einrichten!",
>>>>>>> 75f293a7
  "platform": {
    "title": "Plattformeinrichtung",
    "description": "Lassen Sie uns Ihre digitale Vermögensplattform einrichten"
  },
  "issuer": {
    "title": "Emittenten-Einrichtung",
    "description": "Richten Sie Ihr Konto ein, um digitale Vermögenswerte auszugeben"
  },
  "investor": {
    "title": "Investoren-Einrichtung",
    "description": "Richten Sie Ihr Konto ein, um in digitale Vermögenswerte zu investieren"
  },
  "steps": {
    "wallet": {
<<<<<<< HEAD
      "title": "Ihre Wallet",
      "description": "Sehen Sie sich Ihre Blockchain-Wallet an"
    },
    "security": {
      "title": "Sichern Sie Ihre Wallet",
      "description": "Richten Sie einen Schutz für Ihre Wallet ein"
=======
      "title": "Ihre Brieftasche",
      "description": "Sehen Sie sich Ihre Blockchain-Brieftasche an"
>>>>>>> 75f293a7
    },
    "system": {
      "title": "System bereitstellen",
      "description": "Initialisieren Sie die Kern-Smart Contracts"
    },
    "assets": {
      "title": "Vermögenswerte auswählen",
      "description": "Wählen Sie unterstützte Vermögensarten aus"
    },
    "identity": {
      "title": "Identität überprüfen",
      "description": "Vervollständigen Sie die KYC-Überprüfung",
      "info": "Die Identitätsüberprüfung gewährleistet die Einhaltung von Vorschriften und ermöglicht es Ihnen, in digitale Vermögenswerte zu investieren.",
      "coming-soon": "Demnächst",
<<<<<<< HEAD
      "coming-soon-description": "Die Identitätsüberprüfung befindet sich derzeit in der Entwicklung. In der Zwischenzeit erstellen wir Ihre Wallet, damit Sie die Plattform erkunden können."
    }
  },
  "wallet": {
    "title": "Ihre Wallet",
    "your-wallet": "Ihre Wallet",
    "generate-your-wallet": "Ihre Wallet",
    "description": "Ihre Blockchain-Wallet für sichere Transaktionen",
    "blockchain-identity-ready": "Ihre Blockchain-Identität ist einsatzbereit",
    "create-secure-wallet": "Wir haben eine sichere Blockchain-Wallet für Sie erstellt, um mit der Plattform zu interagieren",
=======
      "coming-soon-description": "Die Identitätsverifizierung befindet sich derzeit in der Entwicklung. In der Zwischenzeit erstellen wir Ihre Wallet, damit Sie die Plattform erkunden können."
    },
    "security": {
      "title": "Sichern Sie Ihre Brieftasche",
      "description": "Richten Sie einen Schutz für Ihre Brieftasche ein"
    }
  },
  "wallet": {
    "title": "Ihre Brieftasche",
    "description": "Ihre Blockchain-Brieftasche für sichere Transaktionen",
>>>>>>> 75f293a7
    "info": "Ihre Wallet ist Ihr Zugang zur Blockchain. Sie ermöglicht es Ihnen, digitale Vermögenswerte zu halten und Transaktionen sicher auszuführen.",
    "generate": "Wallet generieren",
    "success": "Wallet erfolgreich erstellt!",
    "generated": "Wallet erfolgreich generiert",
    "wallet-generated-successfully": "Ihre Wallet ist bereit",
    "already-exists": "Wallet existiert bereits für diesen Benutzer",
<<<<<<< HEAD
    "creation-failed": "Erstellung der Wallet fehlgeschlagen. Bitte versuchen Sie es erneut.",
    "address-label": "Wallet-Adresse",
    "what-is-wallet": "Was ist eine Wallet?",
    "wallet-description": "Eine Blockchain-Wallet ist Ihre digitale Identität, die es Ihnen ermöglicht, mit Smart Contracts zu interagieren und digitale Vermögenswerte sicher zu verwalten.",
=======
    "creation-failed": "Fehler beim Erstellen der Wallet. Bitte versuchen Sie es erneut.",
    "your-wallet": "Ihre Brieftasche",
    "generate-your-wallet": "Ihre Brieftasche",
    "blockchain-identity-ready": "Ihre Blockchain-Identität ist bereit zur Nutzung",
    "create-secure-wallet": "Wir haben eine sichere Blockchain-Brieftasche für Sie erstellt, um mit der Plattform zu interagieren",
    "wallet-generated-successfully": "Ihre Brieftasche ist bereit",
    "address-label": "Brieftaschenadresse",
    "what-is-wallet": "Was ist eine Brieftasche?",
    "wallet-description": "Eine Blockchain-Brieftasche ist Ihre digitale Identität, die es Ihnen ermöglicht, mit Smart Contracts zu interagieren und digitale Vermögenswerte sicher zu verwalten.",
>>>>>>> 75f293a7
    "features": {
      "secure": "Sicher",
      "secure-description": "Geschützt durch kryptografische Schlüssel",
      "instant": "Sofort",
      "instant-description": "Sofort erstellen und zugreifen",
      "protected": "Geschützt",
      "protected-description": "Ihre Schlüssel, Ihre Vermögenswerte",
      "global": "Global",
      "global-description": "Zugriff von überall"
    }
  },
  "system": {
    "title": "SMART-System bereitstellen",
    "system-deployed": "System bereitgestellt",
    "deploy-smart-system": "SMART-System bereitstellen",
    "description": "Initialisieren Sie die Kerninfrastruktur für Ihre Plattform",
    "your-blockchain-infrastructure-ready": "Ihre Blockchain-Infrastruktur ist bereit",
    "deploy-blockchain-infrastructure": "Stellen Sie Ihre Blockchain-Infrastruktur für die Tokenisierung von Vermögenswerten bereit",
    "info": "Das SMART-System ist die Grundlage Ihrer digitalen Vermögensplattform. Es verwaltet alle Token-Operationen und gewährleistet die Einhaltung.",
    "deploy": "System bereitstellen",
    "deployed": "System erfolgreich bereitgestellt",
    "system-deployed-successfully": "System erfolgreich bereitgestellt!",
    "success": "System erfolgreich bereitgestellt!",
    "contract-address": "Vertragsadresse",
    "what-is-smart-system": "Was ist ein SMART-System?",
    "smart-system-description": "Das SMART-System ist Settlemints umfassendes Blockchain-System, das eine konforme Tokenisierung von Vermögenswerten mit integriertem Identitätsmanagement und regulatorischer Compliance ermöglicht.",
    "system-deployment": "Systembereitstellung",
    "deployment-time-notice": "Dieser Prozess kann 2-3 Minuten in Anspruch nehmen",
    "messages": {
      "initial-loading": "Bereite die Bereitstellung Ihres SMART-Systems vor...",
      "no-result-error": "Systembereitstellung abgeschlossen, aber keine Adresse wurde zurückgegeben",
      "default-error": "Bereitstellung Ihres SMART-Systems fehlgeschlagen",
      "created": "System erfolgreich erstellt und hochgefahren.",
      "creating": "Neues System wird erstellt...",
      "creation-failed": "Erstellung des Systems fehlgeschlagen. Bitte versuchen Sie es erneut.",
      "bootstrapping-system": "System hochfahren...",
      "bootstrap-failed": "Hochfahren des Systems fehlgeschlagen. Bitte versuchen Sie es erneut.",
      "system-created-bootstrap-failed": "System erstellt, aber Hochfahren fehlgeschlagen. Möglicherweise müssen Sie das System manuell hochfahren.",
      "pending": {
        "mining": "Bereitstellung Ihres SMART-Systems...",
        "indexing": "Indizierung des neuen SMART-Systems..."
      },
      "error": "Bereitstellung Ihres SMART-Systems fehlgeschlagen",
      "timeout": "Transaktionsverfolgung zeitüberschreitung"
    },
    "transaction-tracking": {
      "stream-timeout": "Die Verfolgung der Systembereitstellung hat nach 90 Sekunden zeitlich überschritten",
      "waiting-for-mining": "Bereitstellung Ihres SMART-Systems auf der Blockchain...",
      "transaction-failed": "Transaktion zur Bereitstellung des Systems fehlgeschlagen",
      "transaction-dropped": "Transaktion zur Bereitstellung des Systems wurde nicht rechtzeitig on-chain bestätigt",
      "waiting-for-indexing": "Warten auf die Indizierung des Systems...",
      "transaction-indexed": "System erfolgreich indiziert und einsatzbereit",
      "indexing-timeout": "Indizierung des Systems zeitlich überschritten, bitte aktualisieren Sie die Seite"
    }
  },
  "assets": {
    "title": "Vermögensarten auswählen",
    "asset-types-deployed": "Vermögensarten bereitgestellt",
    "select-asset-types": "Vermögensarten auswählen",
    "description": "Wählen Sie, welche digitalen Vermögensarten auf Ihrer Plattform aktiviert werden sollen",
    "your-asset-factories-ready": "Ihre Vermögensfabriken sind bereit für die Tokenisierung",
    "choose-asset-types": "Wählen Sie die Arten von Vermögenswerten, die Sie auf Ihrer Plattform tokenisieren möchten",
    "info": "Wählen Sie die Arten von digitalen Vermögenswerten aus, die Ihre Plattform unterstützen wird. Sie können später weitere Vermögensarten hinzufügen.",
    "select-label": "Verfügbare Vermögensarten",
    "available-asset-types": "Verfügbare Vermögensarten",
    "select-all-asset-types": "Wählen Sie alle Vermögensarten aus, die Sie tokenisieren möchten",
    "select-description": "Wählen Sie eine oder mehrere Vermögensarten aus, um deren Fabrikverträge bereitzustellen",
    "deploy": "Ausgewählte Vermögenswerte bereitstellen",
    "deployed": "Asset-Fabriken erfolgreich bereitgestellt",
    "asset-factories-deployed-successfully": "Asset-Fabriken Erfolgreich Bereitgestellt",
    "deployed-factories": "Bereitgestellte Fabriken",
    "no-system": "System nicht gefunden. Bitte stellen Sie das System zuerst bereit.",
    "what-are-asset-factories": "Was sind Asset-Fabriken?",
    "asset-factories-description": "Asset-Fabriken sind Smart Contracts, die es Ihnen ermöglichen, verschiedene Arten von tokenisierten Vermögenswerten zu erstellen und zu verwalten. Jede Fabrik behandelt eine spezifische Vermögensklasse mit maßgeschneiderten Funktionen und Compliance-Anforderungen.",
    "descriptions": {
      "bond": "Tokenisierte Schuldverschreibungen mit festen Einkommensmerkmalen",
      "equity": "Digitale Anteile, die Eigentum an Unternehmen repräsentieren",
      "fund": "Investmentfonds-Token für gebündelte Investitionen",
      "stablecoin": "Preis-stabile digitale Währungen",
      "deposit": "Tokenisierte Bankeinlagen und -zertifikate"
    },
    "factory-messages": {
      "initial-loading": "Bereite die Erstellung von Token-Fabriken vor...",
      "factory-created": "Token-Fabrik erfolgreich erstellt.",
      "creating-factory": "Erstelle Token-Fabrik...",
      "factory-creation-failed": "Fehler beim Erstellen der Token-Fabrik. Bitte versuchen Sie es erneut.",
      "batch-progress": "Erstelle Fabrik {{current}} von {{total}}...",
      "batch-completed": "Erfolgreich {{count}} Token-Fabriken erstellt.",
      "no-result-error": "Keine Fabrikadresse von der Transaktion erhalten.",
      "default-error": "Fehler beim Erstellen der Token-Fabrik.",
      "system-not-bootstrapped": "Das System muss zuerst gestartet werden. Bitte warten Sie, bis die Systeminitialisierung abgeschlossen ist.",
      "transaction-submitted": "Transaktion eingereicht. Warte auf Bestätigung...",
      "factory-creation-completed": "Fabrik Erstellung abgeschlossen.",
      "all-factories-succeeded": "Alle {{count}} Fabriken erfolgreich erstellt.",
      "some-factories-failed": "{{success}} Fabriken erstellt, {{failed}} fehlgeschlagen.",
      "all-factories-failed": "Alle {{count}} Fabriken konnten nicht erstellt werden.",
      "factory-already-exists": "{{name}} Fabrik existiert bereits, überspringe...",
      "all-factories-skipped": "Alle {{count}} Fabriken existieren bereits.",
      "some-factories-skipped": "{{success}} Fabriken erstellt, {{skipped}} übersprungen, {{failed}} fehlgeschlagen.",
      "waiting-for-mining": "Warte auf die Bestätigung der Transaktion...",
      "transaction-failed": "Transaktion fehlgeschlagen",
      "transaction-dropped": "Transaktion wurde nicht rechtzeitig on-chain bestätigt",
      "waiting-for-indexing": "Warte darauf, dass die Fabrik indiziert wird...",
      "transaction-indexed": "Fabrik erfolgreich indiziert",
      "stream-timeout": "Transaktionsverfolgung hat Zeitüberschreitung",
      "indexing-timeout": "Fabrikindizierung hat Zeitüberschreitung"
    }
  }
}<|MERGE_RESOLUTION|>--- conflicted
+++ resolved
@@ -1,26 +1,12 @@
 {
-<<<<<<< HEAD
-  "card-description": "Wir haben Ihre Wallet eingerichtet und werden Ihre Identität auf der Blockchain konfigurieren, um diese Plattform zu nutzen.",
-  "card-title": "Lassen Sie uns Ihre Einrichtung vornehmen!",
-  "ui": {
-    "next": "Weiter",
-    "back": "Zurück",
-    "cancel": "Abbrechen",
-    "complete": "Abschließen",
-    "error": "Fehler",
-    "step": "Schritt",
-    "settlemint": "SettleMint"
-  },
-=======
   "card-description": "Wir haben Ihre Brieftasche eingerichtet und werden Ihre Identität auf der Blockchain konfigurieren, um diese Plattform zu nutzen.",
   "card-title": "Lassen Sie uns alles einrichten!",
->>>>>>> 75f293a7
   "platform": {
     "title": "Plattformeinrichtung",
     "description": "Lassen Sie uns Ihre digitale Vermögensplattform einrichten"
   },
   "issuer": {
-    "title": "Emittenten-Einrichtung",
+    "title": "Aussteller-Einrichtung",
     "description": "Richten Sie Ihr Konto ein, um digitale Vermögenswerte auszugeben"
   },
   "investor": {
@@ -29,17 +15,8 @@
   },
   "steps": {
     "wallet": {
-<<<<<<< HEAD
-      "title": "Ihre Wallet",
-      "description": "Sehen Sie sich Ihre Blockchain-Wallet an"
-    },
-    "security": {
-      "title": "Sichern Sie Ihre Wallet",
-      "description": "Richten Sie einen Schutz für Ihre Wallet ein"
-=======
       "title": "Ihre Brieftasche",
       "description": "Sehen Sie sich Ihre Blockchain-Brieftasche an"
->>>>>>> 75f293a7
     },
     "system": {
       "title": "System bereitstellen",
@@ -50,22 +27,10 @@
       "description": "Wählen Sie unterstützte Vermögensarten aus"
     },
     "identity": {
-      "title": "Identität überprüfen",
-      "description": "Vervollständigen Sie die KYC-Überprüfung",
-      "info": "Die Identitätsüberprüfung gewährleistet die Einhaltung von Vorschriften und ermöglicht es Ihnen, in digitale Vermögenswerte zu investieren.",
+      "title": "Identität verifizieren",
+      "description": "Vervollständigen Sie die KYC-Verifizierung",
+      "info": "Die Identitätsverifizierung stellt die Einhaltung der Vorschriften sicher und ermöglicht es Ihnen, in digitale Vermögenswerte zu investieren.",
       "coming-soon": "Demnächst",
-<<<<<<< HEAD
-      "coming-soon-description": "Die Identitätsüberprüfung befindet sich derzeit in der Entwicklung. In der Zwischenzeit erstellen wir Ihre Wallet, damit Sie die Plattform erkunden können."
-    }
-  },
-  "wallet": {
-    "title": "Ihre Wallet",
-    "your-wallet": "Ihre Wallet",
-    "generate-your-wallet": "Ihre Wallet",
-    "description": "Ihre Blockchain-Wallet für sichere Transaktionen",
-    "blockchain-identity-ready": "Ihre Blockchain-Identität ist einsatzbereit",
-    "create-secure-wallet": "Wir haben eine sichere Blockchain-Wallet für Sie erstellt, um mit der Plattform zu interagieren",
-=======
       "coming-soon-description": "Die Identitätsverifizierung befindet sich derzeit in der Entwicklung. In der Zwischenzeit erstellen wir Ihre Wallet, damit Sie die Plattform erkunden können."
     },
     "security": {
@@ -76,19 +41,11 @@
   "wallet": {
     "title": "Ihre Brieftasche",
     "description": "Ihre Blockchain-Brieftasche für sichere Transaktionen",
->>>>>>> 75f293a7
     "info": "Ihre Wallet ist Ihr Zugang zur Blockchain. Sie ermöglicht es Ihnen, digitale Vermögenswerte zu halten und Transaktionen sicher auszuführen.",
     "generate": "Wallet generieren",
     "success": "Wallet erfolgreich erstellt!",
     "generated": "Wallet erfolgreich generiert",
-    "wallet-generated-successfully": "Ihre Wallet ist bereit",
     "already-exists": "Wallet existiert bereits für diesen Benutzer",
-<<<<<<< HEAD
-    "creation-failed": "Erstellung der Wallet fehlgeschlagen. Bitte versuchen Sie es erneut.",
-    "address-label": "Wallet-Adresse",
-    "what-is-wallet": "Was ist eine Wallet?",
-    "wallet-description": "Eine Blockchain-Wallet ist Ihre digitale Identität, die es Ihnen ermöglicht, mit Smart Contracts zu interagieren und digitale Vermögenswerte sicher zu verwalten.",
-=======
     "creation-failed": "Fehler beim Erstellen der Wallet. Bitte versuchen Sie es erneut.",
     "your-wallet": "Ihre Brieftasche",
     "generate-your-wallet": "Ihre Brieftasche",
@@ -98,12 +55,11 @@
     "address-label": "Brieftaschenadresse",
     "what-is-wallet": "Was ist eine Brieftasche?",
     "wallet-description": "Eine Blockchain-Brieftasche ist Ihre digitale Identität, die es Ihnen ermöglicht, mit Smart Contracts zu interagieren und digitale Vermögenswerte sicher zu verwalten.",
->>>>>>> 75f293a7
     "features": {
       "secure": "Sicher",
       "secure-description": "Geschützt durch kryptografische Schlüssel",
       "instant": "Sofort",
-      "instant-description": "Sofort erstellen und zugreifen",
+      "instant-description": "Erstellen und sofort zugreifen",
       "protected": "Geschützt",
       "protected-description": "Ihre Schlüssel, Ihre Vermögenswerte",
       "global": "Global",
@@ -112,84 +68,84 @@
   },
   "system": {
     "title": "SMART-System bereitstellen",
+    "description": "Initialisieren Sie die Kerninfrastruktur für Ihre Plattform",
+    "info": "Das SMART-System ist die Grundlage Ihrer digitalen Vermögensplattform. Es verwaltet alle Token-Operationen und stellt die Einhaltung sicher.",
+    "deploy": "System bereitstellen",
+    "deployed": "System erfolgreich bereitgestellt",
+    "success": "System erfolgreich bereitgestellt!",
+    "messages": {
+      "initial-loading": "Bereite die Bereitstellung Ihres SMART-Systems vor...",
+      "no-result-error": "Bereitstellung des Systems abgeschlossen, aber keine Adresse wurde zurückgegeben",
+      "default-error": "Fehler beim Bereitstellen Ihres SMART-Systems",
+      "created": "System erfolgreich erstellt und hochgefahren.",
+      "creating": "Neues System wird erstellt...",
+      "creation-failed": "Fehler beim Erstellen des Systems. Bitte versuchen Sie es erneut.",
+      "pending": {
+        "mining": "Bereitstellung Ihres SMART-Systems...",
+        "indexing": "Indizierung des neuen SMART-Systems..."
+      },
+      "error": "Fehler beim Bereitstellen Ihres SMART-Systems",
+      "timeout": "Transaktionsverfolgung Zeitüberschreitung",
+      "bootstrapping-system": "System wird hochgefahren...",
+      "bootstrap-failed": "Fehler beim Hochfahren des Systems. Bitte versuchen Sie es erneut.",
+      "system-created-bootstrap-failed": "System erstellt, aber Hochfahren fehlgeschlagen. Möglicherweise müssen Sie das System manuell hochfahren."
+    },
+    "transaction-tracking": {
+      "stream-timeout": "Die Verfolgung der Systembereitstellung hat nach 90 Sekunden Zeitüberschreitung",
+      "waiting-for-mining": "Bereitstellung Ihres SMART-Systems auf der Blockchain...",
+      "transaction-failed": "Transaktion zur Bereitstellung des Systems fehlgeschlagen",
+      "transaction-dropped": "Transaktion zur Bereitstellung des Systems wurde nicht rechtzeitig on-chain bestätigt",
+      "waiting-for-indexing": "Warten auf die Indizierung des Systems...",
+      "transaction-indexed": "System erfolgreich indiziert und bereit zur Nutzung",
+      "indexing-timeout": "Indizierung des Systems zeitlich überschritten, bitte aktualisieren Sie die Seite"
+    },
     "system-deployed": "System bereitgestellt",
     "deploy-smart-system": "SMART-System bereitstellen",
-    "description": "Initialisieren Sie die Kerninfrastruktur für Ihre Plattform",
     "your-blockchain-infrastructure-ready": "Ihre Blockchain-Infrastruktur ist bereit",
     "deploy-blockchain-infrastructure": "Stellen Sie Ihre Blockchain-Infrastruktur für die Tokenisierung von Vermögenswerten bereit",
-    "info": "Das SMART-System ist die Grundlage Ihrer digitalen Vermögensplattform. Es verwaltet alle Token-Operationen und gewährleistet die Einhaltung.",
-    "deploy": "System bereitstellen",
-    "deployed": "System erfolgreich bereitgestellt",
-    "system-deployed-successfully": "System erfolgreich bereitgestellt!",
-    "success": "System erfolgreich bereitgestellt!",
+    "system-deployed-successfully": "System erfolgreich bereitgestellt",
     "contract-address": "Vertragsadresse",
     "what-is-smart-system": "Was ist ein SMART-System?",
     "smart-system-description": "Das SMART-System ist Settlemints umfassendes Blockchain-System, das eine konforme Tokenisierung von Vermögenswerten mit integriertem Identitätsmanagement und regulatorischer Compliance ermöglicht.",
     "system-deployment": "Systembereitstellung",
-    "deployment-time-notice": "Dieser Prozess kann 2-3 Minuten in Anspruch nehmen",
-    "messages": {
-      "initial-loading": "Bereite die Bereitstellung Ihres SMART-Systems vor...",
-      "no-result-error": "Systembereitstellung abgeschlossen, aber keine Adresse wurde zurückgegeben",
-      "default-error": "Bereitstellung Ihres SMART-Systems fehlgeschlagen",
-      "created": "System erfolgreich erstellt und hochgefahren.",
-      "creating": "Neues System wird erstellt...",
-      "creation-failed": "Erstellung des Systems fehlgeschlagen. Bitte versuchen Sie es erneut.",
-      "bootstrapping-system": "System hochfahren...",
-      "bootstrap-failed": "Hochfahren des Systems fehlgeschlagen. Bitte versuchen Sie es erneut.",
-      "system-created-bootstrap-failed": "System erstellt, aber Hochfahren fehlgeschlagen. Möglicherweise müssen Sie das System manuell hochfahren.",
-      "pending": {
-        "mining": "Bereitstellung Ihres SMART-Systems...",
-        "indexing": "Indizierung des neuen SMART-Systems..."
-      },
-      "error": "Bereitstellung Ihres SMART-Systems fehlgeschlagen",
-      "timeout": "Transaktionsverfolgung zeitüberschreitung"
-    },
-    "transaction-tracking": {
-      "stream-timeout": "Die Verfolgung der Systembereitstellung hat nach 90 Sekunden zeitlich überschritten",
-      "waiting-for-mining": "Bereitstellung Ihres SMART-Systems auf der Blockchain...",
-      "transaction-failed": "Transaktion zur Bereitstellung des Systems fehlgeschlagen",
-      "transaction-dropped": "Transaktion zur Bereitstellung des Systems wurde nicht rechtzeitig on-chain bestätigt",
-      "waiting-for-indexing": "Warten auf die Indizierung des Systems...",
-      "transaction-indexed": "System erfolgreich indiziert und einsatzbereit",
-      "indexing-timeout": "Indizierung des Systems zeitlich überschritten, bitte aktualisieren Sie die Seite"
-    }
+    "deployment-time-notice": "Dieser Prozess kann 2-3 Minuten in Anspruch nehmen"
   },
   "assets": {
     "title": "Vermögensarten auswählen",
-    "asset-types-deployed": "Vermögensarten bereitgestellt",
-    "select-asset-types": "Vermögensarten auswählen",
-    "description": "Wählen Sie, welche digitalen Vermögensarten auf Ihrer Plattform aktiviert werden sollen",
-    "your-asset-factories-ready": "Ihre Vermögensfabriken sind bereit für die Tokenisierung",
-    "choose-asset-types": "Wählen Sie die Arten von Vermögenswerten, die Sie auf Ihrer Plattform tokenisieren möchten",
-    "info": "Wählen Sie die Arten von digitalen Vermögenswerten aus, die Ihre Plattform unterstützen wird. Sie können später weitere Vermögensarten hinzufügen.",
+    "description": "Wählen Sie aus, welche Arten digitaler Vermögenswerte auf Ihrer Plattform aktiviert werden sollen",
+    "info": "Wählen Sie die Arten digitaler Vermögenswerte aus, die Ihre Plattform unterstützen wird. Sie können später weitere Vermögensarten hinzufügen.",
     "select-label": "Verfügbare Vermögensarten",
-    "available-asset-types": "Verfügbare Vermögensarten",
-    "select-all-asset-types": "Wählen Sie alle Vermögensarten aus, die Sie tokenisieren möchten",
     "select-description": "Wählen Sie eine oder mehrere Vermögensarten aus, um deren Fabrikverträge bereitzustellen",
     "deploy": "Ausgewählte Vermögenswerte bereitstellen",
-    "deployed": "Asset-Fabriken erfolgreich bereitgestellt",
-    "asset-factories-deployed-successfully": "Asset-Fabriken Erfolgreich Bereitgestellt",
-    "deployed-factories": "Bereitgestellte Fabriken",
-    "no-system": "System nicht gefunden. Bitte stellen Sie das System zuerst bereit.",
-    "what-are-asset-factories": "Was sind Asset-Fabriken?",
-    "asset-factories-description": "Asset-Fabriken sind Smart Contracts, die es Ihnen ermöglichen, verschiedene Arten von tokenisierten Vermögenswerten zu erstellen und zu verwalten. Jede Fabrik behandelt eine spezifische Vermögensklasse mit maßgeschneiderten Funktionen und Compliance-Anforderungen.",
+    "deployed": "Vermögensfabriken erfolgreich bereitgestellt",
+    "no-system": "System nicht gefunden. Bitte stellen Sie zuerst das System bereit.",
     "descriptions": {
       "bond": "Tokenisierte Schuldverschreibungen mit festen Einkommensmerkmalen",
-      "equity": "Digitale Anteile, die Eigentum an Unternehmen repräsentieren",
+      "equity": "Digitale Aktien, die Eigentum an Unternehmen repräsentieren",
       "fund": "Investmentfonds-Token für gebündelte Investitionen",
       "stablecoin": "Preis-stabile digitale Währungen",
       "deposit": "Tokenisierte Bankeinlagen und -zertifikate"
     },
+    "asset-types-deployed": "Vermögenswerttypen bereitgestellt",
+    "select-asset-types": "Vermögenswerttypen auswählen",
+    "your-asset-factories-ready": "Ihre Vermögenswertfabriken sind bereit zur Tokenisierung",
+    "choose-asset-types": "Wählen Sie die Arten von Vermögenswerten aus, die Sie auf Ihrer Plattform tokenisieren möchten",
+    "available-asset-types": "Verfügbare Vermögenswerttypen",
+    "select-all-asset-types": "Wählen Sie alle Vermögenswerttypen aus, die Sie tokenisieren möchten",
+    "asset-factories-deployed-successfully": "Vermögenswertfabriken erfolgreich bereitgestellt",
+    "deployed-factories": "Bereitgestellte Fabriken",
+    "what-are-asset-factories": "Was sind Vermögenswertfabriken?",
+    "asset-factories-description": "Vermögenswertfabriken sind Smart Contracts, die es Ihnen ermöglichen, verschiedene Arten von tokenisierten Vermögenswerten zu erstellen und zu verwalten. Jede Fabrik verwaltet eine spezifische Vermögensklasse mit maßgeschneiderten Funktionen und Compliance-Anforderungen.",
     "factory-messages": {
-      "initial-loading": "Bereite die Erstellung von Token-Fabriken vor...",
-      "factory-created": "Token-Fabrik erfolgreich erstellt.",
-      "creating-factory": "Erstelle Token-Fabrik...",
-      "factory-creation-failed": "Fehler beim Erstellen der Token-Fabrik. Bitte versuchen Sie es erneut.",
+      "initial-loading": "Bereite die Erstellung von Tokenfabriken vor...",
+      "factory-created": "Tokenfabrik erfolgreich erstellt.",
+      "creating-factory": "Erstelle Tokenfabrik...",
+      "factory-creation-failed": "Fehler beim Erstellen der Tokenfabrik. Bitte versuchen Sie es erneut.",
       "batch-progress": "Erstelle Fabrik {{current}} von {{total}}...",
-      "batch-completed": "Erfolgreich {{count}} Token-Fabriken erstellt.",
+      "batch-completed": "Erfolgreich {{count}} Tokenfabriken erstellt.",
       "no-result-error": "Keine Fabrikadresse von der Transaktion erhalten.",
-      "default-error": "Fehler beim Erstellen der Token-Fabrik.",
-      "system-not-bootstrapped": "Das System muss zuerst gestartet werden. Bitte warten Sie, bis die Systeminitialisierung abgeschlossen ist.",
+      "default-error": "Fehler beim Erstellen der Tokenfabrik.",
+      "system-not-bootstrapped": "Das System muss zuerst hochgefahren werden. Bitte warten Sie, bis die Systeminitialisierung abgeschlossen ist.",
       "transaction-submitted": "Transaktion eingereicht. Warte auf Bestätigung...",
       "factory-creation-completed": "Fabrik Erstellung abgeschlossen.",
       "all-factories-succeeded": "Alle {{count}} Fabriken erfolgreich erstellt.",
@@ -206,5 +162,14 @@
       "stream-timeout": "Transaktionsverfolgung hat Zeitüberschreitung",
       "indexing-timeout": "Fabrikindizierung hat Zeitüberschreitung"
     }
+  },
+  "ui": {
+    "next": "Weiter",
+    "back": "Zurück",
+    "cancel": "Abbrechen",
+    "complete": "Abschließen",
+    "error": "Fehler",
+    "step": "Schritt",
+    "settlemint": "SettleMint"
   }
 }