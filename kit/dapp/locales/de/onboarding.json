--- conflicted
+++ resolved
@@ -10,29 +10,6 @@
     "error": "Fehler bei der Bereitstellung Ihres SMART-Systems",
     "timeout": "Zeitüberschreitung bei der Transaktionsverfolgung"
   },
-<<<<<<< HEAD
-  "wallet-generated": "Wallet generiert",
-  "wallet-step-title": "Ihre Wallet erstellen",
-  "wallet-step-description": "Erstellen Sie eine sichere Blockchain-Wallet zur Interaktion mit der Plattform",
-  "what-is-wallet": "Was ist eine Wallet?",
-  "wallet-explanation": "Eine Blockchain-Wallet ist Ihre digitale Identität, mit der Sie sicher mit Smart Contracts interagieren und digitale Assets verwalten können.",
-  "wallet-already-exists": "Wallet bereits vorhanden",
-  "wallet-ready-next-step": "Sie können zum nächsten Schritt übergehen",
-  "secure-wallet-generation": "Sichere Wallet-Generierung",
-  "wallet-generation-time": "Dieser Vorgang dauert einige Sekunden",
-  "generating-wallet": "Wallet wird generiert...",
-  "generate-new-wallet": "Neue Wallet generieren",
-  "wallet-generated-success": "Wallet erfolgreich generiert!",
-  "wallet-generated-error": "Fehler beim Generieren der Wallet",
-  "system-step-title": "SMART-System bereitstellen",
-  "system-step-description": "Stellen Sie Ihre Blockchain-Infrastruktur für Asset-Tokenisierung bereit",
-  "what-is-smart-system": "Was ist ein SMART-System?",
-  "smart-system-explanation": "SMART System ist SettleMints umfassendes Blockchain-System, das konforme Asset-Tokenisierung mit integriertem Identitätsmanagement und regulatorischer Compliance ermöglicht.",
-  "system-deployment-info": "System-Bereitstellung",
-  "system-deployment-time": "Dieser Vorgang kann 2-3 Minuten dauern",
-  "deploying-system": "System wird bereitgestellt...",
-  "deploy-smart-system": "SMART-System bereitstellen"
-=======
   "create-system-messages": {
     "initial-loading": "Bereite die Bereitstellung deines SMART-Systems vor...",
     "no-result-error": "Die Bereitstellung des Systems wurde abgeschlossen, aber es wurde keine Adresse zurückgegeben",
@@ -53,5 +30,4 @@
   "wallet-generated": "Wallet erfolgreich erstellt",
   "wallet-already-exists": "Wallet existiert bereits für diesen Benutzer",
   "wallet-creation-failed": "Die Erstellung der Wallet ist fehlgeschlagen. Bitte versuche es erneut."
->>>>>>> baec497b
 }