{
  "manage": "管理",
  "actions": {
    "registerIdentity": {
      "label": "アイデンティティを登録",
      "title": "アイデンティティを登録",
      "description": "国情報と共にアイデンティティレジストリにこのアイデンティティを登録します",
      "notAuthorized": "このアイデンティティを登録する権限がありません。\nアイデンティティ管理者ロールを持っていません。",
      "alreadyRegistered": "このアイデンティティはすでに登録されています。"
    },
    "viewEvents": "イベントを表示",
    "issueClaim": {
      "title": "請求を発行",
      "description": "アイデンティティ {{identity}} に請求を発行",
      "notAuthorized": "このクレームを発行する権限がありません。\nクレーム発行者ロールを持っていません。",
      "submit": "請求を発行",
      "success": "請求が正常に発行されました",
      "submitting": "請求を発行中...",
      "error": "請求の発行に失敗しました: {{error}}",
      "confirmTitle": "請求発行の確認",
      "confirmTargetIdentity": "対象アイデンティティ",
      "confirmClaimType": "請求タイプ",
      "confirmClaimData": "請求データ",
      "confirmWarning": "署名および発行する前にすべての詳細が正しいことを確認してください。このアクションは元に戻せない場合があります。",
      "notTrustedIssuer": "この請求トピックを発行する権限がありません。",
      "customClaimNotSupported": "このカスタム請求タイプはUIでサポートされていません。",
      "fields": {
        "claimTopic": "請求トピック",
        "selectTopic": "請求トピックを選択",
        "topicDescription": "発行する請求タイプを選択",
        "claimValue": "請求値",
        "claimValuePlaceholder": "請求値を入力",
        "claimValueDescription": "この請求の値を提供してください。",
        "collateralAmount": "担保額（wei）",
        "collateralAmountDescription": "担保額をweiで入力してください。",
        "expiryTimestamp": "有効期限のタイムスタンプ",
        "expiryTimestampDescription": "この請求がいつ期限切れになるかを選択します。",
        "assetClass": "資産クラス",
        "assetCategory": "資産カテゴリ",
        "priceAmount": "価格額",
        "currencyCode": "通貨コード",
        "decimals": "小数点以下",
        "licenseType": "ライセンスタイプ",
        "licenseNumber": "ライセンス番号",
        "licenseJurisdiction": "ライセンス管轄",
        "validUntil": "有効期限",
        "reportingCompliant": "報告準拠",
        "reportingCompliantDescription": "発行者が報告準拠であるかどうかを示します。",
        "issuerAddress": "発行者アドレス",
        "contractAddress": "契約アドレス",
        "isin": "ISIN コード",
        "jurisdiction": "管轄",
        "exemptionReference": "免除参照",
        "prospectusReference": "目論見書参照"
      }
    }
  },
  "register": {
    "form": {
      "country": "国",
      "countryInfo": "このアイデンティティ登録のための国を選択",
      "walletAddress": "ウォレットアドレス",
      "walletAddressInfo": "登録するウォレットアドレス（デフォルトはアイデンティティ所有者）"
    },
    "success": "アイデンティティが正常に登録されました",
    "confirm": {
      "title": "アイデンティティ登録の確認",
      "description": "進む前に登録の詳細を確認してください"
    }
  },
  "status": {
    "pending": "保留中",
    "verified": "確認済み",
    "rejected": "拒否されました",
    "expired": "期限切れ",
    "registered": "登録済み",
    "pendingRegistration": "登録待ち",
    "notRegistered": "無効",
    "active": "有効",
    "inactive": "無効",
    "verifiedAriaLabel": "請求付きのアイデンティティが確認されました",
    "registeredAriaLabel": "請求なしでアイデンティティが登録されました",
    "notRegisteredAriaLabel": "登録されたアイデンティティはありません"
  },
  "table": {
    "columns": {
      "user": "ユーザー",
      "claimType": "請求タイプ",
      "topic": "トピック",
      "status": "ステータス",
      "issuer": "発行者",
      "issuedAt": "発行日時",
      "expiresAt": "有効期限",
      "verifiedAt": "確認日時"
    },
    "search": {
      "placeholder": "請求を検索..."
    },
    "emptyState": {
      "title": "請求が見つかりません",
      "description": "まだ請求は発行されていません。",
      "loading": "請求を読み込み中..."
    },
    "errors": {
      "loadFailed": "請求の読み込みに失敗しました。再試行してください。",
      "navigationFailed": "請求の詳細に移動できませんでした"
    },
    "fallback": {
      "noExpiry": "期限なし",
      "notVerified": "未確認"
    }
  },
  "identityTable": {
    "columns": {
      "type": "タイプ"
    },
    "types": {
      "account": "アカウント",
      "contract": "契約"
    }
  },
  "page": {
    "description": "ユーザーのアイデンティティ請求、確認状況、およびコンプライアンスを管理します。",
    "loading": "請求を読み込み中..."
  },
  "accessDenied": {
    "title": "アクセス制限",
    "description": "エンティティを管理する権限がありません。追加のアクセスについては管理者に連絡してください。"
  },
  "details": {
    "title": "アカウント請求",
    "summary": {
      "total": "合計請求",
      "verified": "確認済み",
      "pending": "保留中",
      "rejectedExpired": "拒否/期限切れ"
    },
    "claimId": "クレームID",
    "noClaimsTitle": "クレームが見つかりません",
    "noClaimsDescription": "このアカウントにはまだアイデンティティクレームが割り当てられていません。"
  },
  "tabs": {
    "details": "詳細",
    "claims": "クレーム"
  },
  "fields": {
    "identityAddress": "アイデンティティアドレス",
    "identityAddressInfo": "このアイデンティティのブロックチェーンアドレス",
    "registrationStatus": "登録状況",
    "registrationStatusInfo": "このアイデンティティがオンチェーンで登録されているかどうか",
    "linkedEntity": "リンクされたエンティティ",
    "linkedEntityInfo": "このアイデンティティに関連付けられたエンティティ"
  },
  "claimsTile": {
    "title": "アイデンティティと検証",
    "subtitle": "オンチェーンのアイデンティティとクレーム",
    "activeVerifications": "有効な確認",
    "totalClaims": "合計 {{count}} 件のクレーム",
    "totalClaims_plural": "合計 {{count}} 件のクレーム",
    "revokedClaims": "{{count}} 件取り消し",
    "revokedClaims_plural": "{{count}} 件取り消し",
    "untrustedClaimsWarning": "信頼できないクレームを {{count}} 件検出",
    "untrustedClaimsWarning_plural": "信頼できないクレームを {{count}} 件検出",
    "manageVerifications": "確認を管理"
  },
  "verificationDetail": {
    "title": "検証",
<<<<<<< HEAD
    "noIdentity": "このユーザーのアイデンティティは見つかりませんでした",
    "addClaim": "クレームを追加"
=======
    "noIdentity": "このユーザーのアイデンティティは見つかりませんでした"
>>>>>>> aadb8c47
  },
  "claimsTable": {
    "columns": {
      "claimName": "クレーム名",
      "status": "ステータス",
      "issuer": "発行者",
      "claimData": "クレームデータ",
      "issuedDate": "発行日",
      "actions": "アクション"
    },
    "noClaimData": "データがありません",
    "status": {
      "active": "アクティブ",
      "revoked": "取り消されました"
    },
    "actions": {
      "revoke": "クレームを取り消す",
      "remove": "クレームを削除する",
      "revokeTitle": "クレームを取り消す",
      "revokeDescription": "取り消しはこのクレームを無効としてマークし、監査履歴のために保持します。",
      "revokeConfirm": "クレームを取り消す",
      "revokeSubmitting": "取り消し中...",
      "revokeSuccess": "クレームが正常に取り消されました",
      "revokeLoading": "クレームを取り消しています...",
      "revokeError": "クレームの取り消しに失敗しました",
      "addTitle": "クレームを追加",
      "addDescription": "クレームトピックを選択し、新しい検証を発行するために必要なデータを入力します。",
      "addVerificationDescription": "このクレームを追加するには検証コードを入力してください。",
      "addLoading": "クレームを追加しています...",
      "addError": "クレームの追加に失敗しました",
      "selectTopicError": "クレームトピックを選択してください",
      "invalidClaimData": "クレームデータが無効です",
      "cancel": "キャンセル",
      "proceed": "検証に進む",
      "removeTitle": "クレームを削除する",
      "removeDescription": "削除すると、このアイデンティティからクレームが削除されます。この操作は元に戻せません。",
      "removeConfirm": "クレームを削除する",
      "removeSubmitting": "削除中...",
      "verification": {
        "revokeTitle": "取り消すために確認する",
        "revokeDescription": "このクレームを取り消すために確認コードを入力してください。",
        "removeTitle": "削除するために確認する",
        "removeDescription": "このクレームを削除するために確認コードを入力してください。"
      },
      "success": {
        "revoke": "クレームが正常に取り消されました",
        "remove": "クレームが正常に削除されました",
        "add": "クレームが正常に追加されました"
      }
    },
    "emptyState": {
      "title": "クレームが見つかりません",
      "description": "このアイデンティティには関連するクレームがありません。"
    },
    "fields": {
      "topic": "クレームトピック",
      "selectTopic": "クレームトピックを選択",
      "claim": "請求値",
      "claimPlaceholder": "請求値または説明を入力",
      "class": "資産クラス",
      "classPlaceholder": "例: エクイティ、債券、ファンド",
      "category": "資産カテゴリ",
      "categoryPlaceholder": "例: 普通株式、社債",
      "issuerAddress": "発行者アドレス",
      "amount": "金額",
      "amountPlaceholder": "Wei または基準単位での金額",
      "currencyCode": "通貨コード",
      "decimals": "小数",
      "expiryTimestamp": "有効期限タイムスタンプ",
      "timestampPlaceholder": "Unix タイムスタンプ",
      "contractAddress": "契約アドレス",
      "isin": "ISIN コード",
      "isinPlaceholder": "12 文字の ISIN",
      "jurisdiction": "管轄",
      "jurisdictionPlaceholder": "例: US、GB、EU",
      "licenseType": "ライセンスタイプ",
      "licenseTypePlaceholder": "ライセンスタイプ",
      "licenseNumber": "ライセンス番号",
      "licenseNumberPlaceholder": "ライセンス識別番号",
      "validUntil": "有効期限",
      "exemptionReference": "免除参照",
      "exemptionReferencePlaceholder": "規制または免除の参照",
      "prospectusReference": "目論見書参照",
      "prospectusReferencePlaceholder": "提出参照番号",
      "compliant": "準拠",
      "selectCompliant": "コンプライアンス状況を選択",
      "yes": "はい",
      "no": "いいえ",
      "lastUpdated": "最終更新日",
      "customData": "カスタムデータ",
      "customDataPlaceholder": "カスタムクレームデータを入力"
    }
  }
}<|MERGE_RESOLUTION|>--- conflicted
+++ resolved
@@ -165,12 +165,8 @@
   },
   "verificationDetail": {
     "title": "検証",
-<<<<<<< HEAD
     "noIdentity": "このユーザーのアイデンティティは見つかりませんでした",
     "addClaim": "クレームを追加"
-=======
-    "noIdentity": "このユーザーのアイデンティティは見つかりませんでした"
->>>>>>> aadb8c47
   },
   "claimsTable": {
     "columns": {
