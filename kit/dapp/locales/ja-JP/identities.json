--- conflicted
+++ resolved
@@ -140,13 +140,6 @@
   "page": {
     "description": "ユーザーのアイデンティティ請求、確認状況、およびコンプライアンスを管理します。",
     "loading": "請求を読み込み中..."
-<<<<<<< HEAD
-  },
-  "accessDenied": {
-    "title": "アクセスが制限されています",
-    "description": "エンティティを管理する権限がありません。管理者に連絡してください。"
-=======
->>>>>>> 8b44cf50
   },
   "details": {
     "title": "アカウント請求",
