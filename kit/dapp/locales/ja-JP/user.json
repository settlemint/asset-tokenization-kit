{
  "actions": {
    "createWallet": {
      "success": "ウォレットが正常に作成されました"
    }
  },
  "kyc": {
    "actions": {
      "delete": {
        "success": "KYCプロファイルが正常に削除されました"
      },
      "upsert": {
        "success": "KYCプロファイルが正常に更新されました"
      }
    }
  },
  "management": {
    "page": {
      "description": "プラットフォームのユーザー、役割、権限を管理します。"
<<<<<<< HEAD
    },
    "accessDenied": {
      "title": "アクセスが制限されています",
      "description": "ユーザーを管理する権限がありません。管理者に連絡してください。"
=======
>>>>>>> 8b44cf50
    },
    "table": {
      "columns": {
        "name": "名前",
        "email": "メール",
        "wallet": "ウォレット",
<<<<<<< HEAD
        "type": "タイプ",
        "verifications": "検証",
=======
>>>>>>> 8b44cf50
        "role": "役割",
        "identity": "アイデンティティ",
        "status": "ステータス",
        "created": "作成日",
        "lastActive": "最終アクティブ",
        "actions": "アクション"
      },
      "status": {
        "registered": "登録済み",
        "pending": "保留中",
        "notConnected": "未接続",
        "identityNeeded": "アイデンティティが必要",
        "notRegistered": "未登録",
        "pendingRegistration": "登録保留中",
        "admin": "管理者",
        "adminAriaLabel": "ユーザーはシステム内の管理者役割を持っています",
        "registeredAriaLabel": "ユーザーはオンチェーンで登録および検証されています",
        "notRegisteredAriaLabel": "ユーザーはオンチェーンで登録されていません",
        "pendingAriaLabel": "ユーザーはウォレットを接続しましたが、まだオンチェーンで登録されていません",
        "notConnectedAriaLabel": "ユーザーはウォレットを接続していません",
        "identityNeededAriaLabel": "ユーザーはウォレットを持っていますが、登録されたアイデンティティがありません",
        "pendingRegistrationAriaLabel": "ユーザーアイデンティティの登録が保留中です"
      },
      "identity": {
        "none": "アイデンティティなし"
      },
<<<<<<< HEAD
      "userType": {
        "admin": "管理者",
        "investor": "投資家",
        "trustedIssuer": "信頼された発行者"
      },
      "verifications": {
        "none": "検証なし"
      },
=======
>>>>>>> 8b44cf50
      "actions": {
        "viewDetails": "詳細を表示",
        "menu": "アクションメニュー",
        "openMenu": "アクションメニューを開く"
      },
      "search": {
        "placeholder": "名前、メール、またはウォレットで検索..."
      },
      "noWallet": "ウォレットなし",
      "emptyState": {
        "title": "ユーザーが見つかりません",
        "description": "まだユーザーが登録されていません。",
        "loading": "ユーザーを読み込み中..."
      },
      "errors": {
        "loadFailed": "ユーザーの読み込みに失敗しました。もう一度お試しください。",
        "navigationFailed": "ユーザー詳細へのナビゲーションに失敗しました"
      },
      "fallback": {
<<<<<<< HEAD
        "never": "なし",
        "unknown": "不明"
=======
        "never": "なし"
>>>>>>> 8b44cf50
      }
    }
  },
  "permissions": {
    "groups": {
      "compliance": "コンプライアンス",
      "identity-management": "アイデンティティ管理",
      "assets-management": "資産管理",
      "system-administration": "システム管理",
      "other": "その他"
    },
    "table": {
      "columns": {
        "name": "名前",
        "role": "役割"
      },
      "errors": {
        "navigationFailed": "ユーザー詳細へのナビゲーションに失敗しました",
        "loadFailed": "ユーザーの読み込みに失敗しました。もう一度お試しください。"
      },
      "search": {
        "placeholder": "ウォレットアドレスで検索..."
      },
      "emptyState": {
        "title": "ユーザーが見つかりません",
        "description": "まだユーザーが登録されていません。",
        "loading": "ユーザーを読み込み中..."
      },
      "actions": {
        "changeRoles": "役割を変更"
      }
    }
  },
  "tabs": {
    "details": "詳細",
    "claims": "クレーム"
  },
  "fields": {
    "fullName": "フルネーム",
    "fullNameInfo": "ユーザーの表示名",
    "email": "メール",
    "emailInfo": "ユーザーのメールアドレス",
    "role": "役割",
    "roleInfo": "ユーザーのシステム役割",
    "accountCreated": "アカウント作成日",
    "accountCreatedInfo": "ユーザーアカウントが作成された日時",
    "lastLogin": "最終ログイン",
    "lastLoginInfo": "最新のログイン時間",
    "neverLoggedIn": "ログインしたことがありません",
    "walletAddress": "ウォレットアドレス",
    "walletAddressInfo": "ユーザーの接続されたウォレットアドレス",
    "noWalletConnected": "ウォレットが接続されていません",
    "onChainIdentity": "オンチェーンアイデンティティ",
    "onChainIdentityInfo": "ユーザーのオンチェーンアイデンティティコントラクト",
    "noIdentityRegistered": "アイデンティティが登録されていません",
    "firstName": "名",
    "firstNameInfo": "法的名",
    "lastName": "姓",
    "lastNameInfo": "法的姓"
  },
  "details": {
    "kycInformation": "情報"
  },
  "profile": {
    "title": "プロフィール",
    "description": "プロフィール情報を表示および管理します。",
    "manage": "プロフィールを管理",
    "email": {
      "change-disabled": "この環境ではメールの変更が無効です。",
      "current": "現在のメール"
    },
    "messages": {
      "genericError": "エラーが発生しました。もう一度お試しください。"
    },
    "kyc": {
      "cardDescription": "個人情報を管理します。",
      "actions": {
        "success": "情報が正常に更新されました。"
      },
      "fields": {
        "firstName": "名",
        "lastName": "姓",
        "dob": "生年月日",
        "country": "居住国",
        "residencyStatus": "居住ステータス",
        "nationalId": "国民ID"
      },
      "residencyStatusOptions": {
        "resident": "単一居住者 - 上記の国に住んでおり、法的/税務居住者である",
        "non_resident": "非居住者 - 上記の国に住んでおらず、その国の居住者と見なされない",
        "dual_resident": "二重居住者 - 複数の国で法的/税務居住者である",
        "unknown": "言及しない"
      }
    },
    "editKyc": {
      "title": "情報を編集",
      "description": "情報を編集します。"
    },
    "changePassword": {
      "title": "パスワードを変更",
      "description": "セキュリティのためにアカウントパスワードを更新します。",
      "success": "パスワードが正常に変更されました。",
      "currentPassword": "現在のパスワード",
      "newPassword": "新しいパスワード",
      "confirmPassword": "パスワードを確認",
      "revokeOtherSessions": "他のデバイスからログアウト",
      "revokeOtherSessionsDescription": "これにより、他のすべてのデバイスとブラウザからログアウトされます。"
    }
  },
  "wallet": {
    "title": "ウォレット",
    "description": "ウォレットアドレスとセキュリティ設定を管理します。",
    "userWallet": "ユーザーウォレット",
    "userWalletDescription": "支払いを受け取るためのウォレットアドレスとQRコード。",
    "qrCode": "QRコード",
    "verificationFactors": "検証要因",
    "verificationFactorsDescription": "ウォレットで有効化されたセキュリティ方法。",
    "recoveryCodesCard": "リカバリーコード",
    "recoveryCodesDescription": "他の検証方法が利用できない場合のアカウントリカバリー用のバックアップコード。",
    "passwordPromptTitle": "パスワードを確認",
    "passwordPromptDescription": "新しいリカバリーコードを生成するためにパスワードを入力してください。",
    "passwordLabel": "パスワード",
    "passwordRequired": "パスワードが必要です",
    "pinCodeEnabled": "PINコード",
    "otpEnabled": "ワンタイムパスワード",
    "recoveryCodesEnabled": "リカバリーコード",
    "regenerateRecoveryCodes": "リカバリーコードを再生成",
    "downloadRecoveryCodes": "リカバリーコードをダウンロード",
    "copyAllRecoveryCodes": "すべてコピー",
    "confirmRecoveryCodesStored": "これらのリカバリーコードを安全な場所に保存しました",
    "noVerificationMethods": "検証方法が有効化されていません",
    "enabled": "有効",
    "disabled": "無効",
    "changePincode": {
      "button": "PINコードを変更",
      "title": "PINコードを変更",
      "description": "機密ウォレットアクションを保護するために6桁の新しいPINを設定します。",
      "submit": "続行",
      "submitting": "準備中...",
      "success": "PINコードが更新されました。",
      "passwordTitle": "パスワードを確認",
      "passwordDescription": "PINコードの更新を完了するためにアカウントパスワードを入力してください。",
      "passwordSubmit": "PINコードを更新",
      "passwordSubmitting": "PINコードを更新中..."
    }
  }
}<|MERGE_RESOLUTION|>--- conflicted
+++ resolved
@@ -17,24 +17,12 @@
   "management": {
     "page": {
       "description": "プラットフォームのユーザー、役割、権限を管理します。"
-<<<<<<< HEAD
-    },
-    "accessDenied": {
-      "title": "アクセスが制限されています",
-      "description": "ユーザーを管理する権限がありません。管理者に連絡してください。"
-=======
->>>>>>> 8b44cf50
     },
     "table": {
       "columns": {
         "name": "名前",
         "email": "メール",
         "wallet": "ウォレット",
-<<<<<<< HEAD
-        "type": "タイプ",
-        "verifications": "検証",
-=======
->>>>>>> 8b44cf50
         "role": "役割",
         "identity": "アイデンティティ",
         "status": "ステータス",
@@ -61,17 +49,6 @@
       "identity": {
         "none": "アイデンティティなし"
       },
-<<<<<<< HEAD
-      "userType": {
-        "admin": "管理者",
-        "investor": "投資家",
-        "trustedIssuer": "信頼された発行者"
-      },
-      "verifications": {
-        "none": "検証なし"
-      },
-=======
->>>>>>> 8b44cf50
       "actions": {
         "viewDetails": "詳細を表示",
         "menu": "アクションメニュー",
@@ -91,12 +68,7 @@
         "navigationFailed": "ユーザー詳細へのナビゲーションに失敗しました"
       },
       "fallback": {
-<<<<<<< HEAD
-        "never": "なし",
-        "unknown": "不明"
-=======
         "never": "なし"
->>>>>>> 8b44cf50
       }
     }
   },
