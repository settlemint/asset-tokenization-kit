--- conflicted
+++ resolved
@@ -31,25 +31,15 @@
         "type": "種類",
         "status": "ステータス"
       },
-<<<<<<< HEAD
-      "fallback": {
-        "unknown": "不明",
-        "none": "なし"
-=======
       "status": {
         "registered": "登録済み",
         "pending": "保留"
->>>>>>> 99fbd111
       },
       "type": {
         "admin": "管理者",
         "investor": "投資家",
         "trustedIssuer": "信頼された発行者"
       },
-      "status": {
-        "registered": "登録済み",
-        "pending": "登録処理中"
-      },
       "verifications": {
         "none": "検証なし"
       },
@@ -69,13 +59,10 @@
       "errors": {
         "loadFailed": "ユーザーの読み込みに失敗しました。もう一度お試しください。",
         "navigationFailed": "ユーザー詳細へのナビゲーションに失敗しました"
-<<<<<<< HEAD
-=======
       },
       "fallback": {
         "unknown": "不明",
         "none": "なし"
->>>>>>> 99fbd111
       }
     }
   },
