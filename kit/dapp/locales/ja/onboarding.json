--- conflicted
+++ resolved
@@ -1,38 +1,22 @@
 {
   "card-description": "あなたのウォレットを設定しました。このプラットフォームを使用するために、ブロックチェーン上であなたのアイデンティティを構成します。",
   "card-title": "設定を始めましょう！",
-  "ui": {
-    "next": "次へ",
-    "back": "戻る",
-    "cancel": "キャンセル",
-    "complete": "完了",
-    "error": "エラー",
-    "step": "ステップ",
-    "settlemint": "SettleMint"
-  },
   "platform": {
-    "title": "プラットフォーム設定",
-    "description": "あなたのデジタル資産プラットフォームを設定しましょう"
+    "title": "プラットフォームのセットアップ",
+    "description": "デジタル資産プラットフォームをセットアップしましょう"
   },
   "issuer": {
-    "title": "発行者設定",
+    "title": "発行者のセットアップ",
     "description": "デジタル資産を発行するためにアカウントを設定します"
   },
   "investor": {
-    "title": "投資家設定",
+    "title": "投資家のセットアップ",
     "description": "デジタル資産に投資を始めるためにアカウントを設定します"
   },
   "steps": {
     "wallet": {
       "title": "あなたのウォレット",
       "description": "ブロックチェーンウォレットを表示"
-<<<<<<< HEAD
-    },
-    "security": {
-      "title": "ウォレットを保護する",
-      "description": "ウォレットの保護を設定します"
-=======
->>>>>>> 75f293a7
     },
     "system": {
       "title": "システムを展開",
@@ -44,50 +28,33 @@
     },
     "identity": {
       "title": "アイデンティティを確認",
-      "description": "KYC確認を完了します",
-      "info": "アイデンティティ確認は、規制の遵守を確保し、デジタル資産に投資できるようにします。",
+      "description": "KYC認証を完了します",
+      "info": "アイデンティティの確認は、規制の遵守を確保し、デジタル資産に投資できるようにします。",
       "coming-soon": "近日公開",
-<<<<<<< HEAD
-      "coming-soon-description": "アイデンティティ確認は現在開発中です。その間に、プラットフォームを探索できるようにウォレットを作成します。"
-=======
       "coming-soon-description": "アイデンティティの確認は現在開発中です。その間に、プラットフォームを探索できるようにウォレットを作成します。"
     },
     "security": {
       "title": "ウォレットを保護する",
       "description": "ウォレットの保護を設定する"
->>>>>>> 75f293a7
     }
   },
   "wallet": {
     "title": "あなたのウォレット",
-<<<<<<< HEAD
-    "your-wallet": "あなたのウォレット",
-    "generate-your-wallet": "あなたのウォレット",
-    "description": "安全な取引のためのあなたのブロックチェーンウォレット",
-    "blockchain-identity-ready": "あなたのブロックチェーンアイデンティティは使用する準備が整いました",
-    "create-secure-wallet": "プラットフォームとやり取りするための安全なブロックチェーンウォレットを作成しました",
-    "info": "あなたのウォレットはブロックチェーンへのゲートウェイです。デジタル資産を保持し、安全に取引を実行することができます。",
-=======
     "description": "安全な取引のためのあなたのブロックチェーンウォレット",
     "info": "あなたのウォレットはブロックチェーンへのゲートウェイです。デジタル資産を保有し、安全に取引を実行することができます。",
->>>>>>> 75f293a7
     "generate": "ウォレットを生成",
     "success": "ウォレットが正常に作成されました！",
     "generated": "ウォレットが正常に生成されました",
-    "wallet-generated-successfully": "あなたのウォレットは準備が整いました",
     "already-exists": "このユーザーのウォレットはすでに存在します",
     "creation-failed": "ウォレットの作成に失敗しました。もう一度お試しください。",
-<<<<<<< HEAD
-=======
     "your-wallet": "あなたのウォレット",
     "generate-your-wallet": "あなたのウォレット",
     "blockchain-identity-ready": "あなたのブロックチェーンアイデンティティは使用する準備が整いました",
     "create-secure-wallet": "プラットフォームとやり取りするための安全なブロックチェーンウォレットを作成しました",
     "wallet-generated-successfully": "あなたのウォレットは準備完了です",
->>>>>>> 75f293a7
     "address-label": "ウォレットアドレス",
     "what-is-wallet": "ウォレットとは何ですか？",
-    "wallet-description": "ブロックチェーンウォレットは、スマートコントラクトとやり取りし、デジタル資産を安全に管理するためのあなたのデジタルアイデンティティです。",
+    "wallet-description": "ブロックチェーンウォレットは、スマートコントラクトと安全にデジタル資産を管理するためのあなたのデジタルIDです。",
     "features": {
       "secure": "安全",
       "secure-description": "暗号鍵によって保護されています",
@@ -101,99 +68,108 @@
   },
   "system": {
     "title": "SMARTシステムを展開",
+    "description": "プラットフォームのコアインフラを初期化します",
+    "info": "SMARTシステムはデジタル資産プラットフォームの基盤です。すべてのトークン操作を管理し、遵守を確保します。",
+    "deploy": "システムを展開",
+    "deployed": "システムが正常に展開されました",
+    "success": "システムが正常に展開されました！",
+    "messages": {
+      "initial-loading": "SMARTシステムを展開する準備をしています...",
+      "no-result-error": "システム展開が完了しましたが、アドレスが返されませんでした",
+      "default-error": "SMARTシステムの展開に失敗しました",
+      "created": "システムが正常に作成され、ブートストラップされました。",
+      "creating": "新しいシステムを作成しています...",
+      "creation-failed": "システムの作成に失敗しました。もう一度お試しください。",
+      "pending": {
+        "mining": "SMARTシステムを展開しています...",
+        "indexing": "新しいSMARTシステムをインデックスしています..."
+      },
+      "error": "SMARTシステムの展開に失敗しました",
+      "timeout": "取引追跡のタイムアウト",
+      "bootstrapping-system": "システムをブートストラップ中...",
+      "bootstrap-failed": "システムのブートストラップに失敗しました。再試行してください。",
+      "system-created-bootstrap-failed": "システムは作成されましたが、ブートストラップに失敗しました。手動でシステムをブートストラップする必要があるかもしれません。"
+    },
+    "transaction-tracking": {
+      "stream-timeout": "システム展開の追跡が90秒後にタイムアウトしました",
+      "waiting-for-mining": "チェーン上でSMARTシステムを展開しています...",
+      "transaction-failed": "システム展開の取引に失敗しました",
+      "transaction-dropped": "システム展開の取引が時間内にオンチェーンで確認されませんでした",
+      "waiting-for-indexing": "システムがインデックスされるのを待っています...",
+      "transaction-indexed": "システムが正常にインデックスされ、使用可能です",
+      "indexing-timeout": "システムのインデックス作成がタイムアウトしました。ページを更新してください"
+    },
     "system-deployed": "システムが展開されました",
     "deploy-smart-system": "SMARTシステムを展開",
-    "description": "あなたのプラットフォームのコアインフラを初期化します",
-    "your-blockchain-infrastructure-ready": "あなたのブロックチェーンインフラは準備が整いました",
+    "your-blockchain-infrastructure-ready": "あなたのブロックチェーンインフラが準備できました",
     "deploy-blockchain-infrastructure": "資産トークン化のためにブロックチェーンインフラを展開します",
-    "info": "SMARTシステムはあなたのデジタル資産プラットフォームの基盤です。すべてのトークン操作を管理し、遵守を確保します。",
-    "deploy": "システムを展開",
-    "deployed": "システムが正常に展開されました",
-    "system-deployed-successfully": "システムが正常に展開されました！",
-    "success": "契約アドレス",
-    "contract-address": "SMARTシステムとは何ですか？",
-    "what-is-smart-system": "SMARTシステムは、コンプライアンスのある資産トークン化を可能にするSettleMintの包括的なブロックチェーンシステムで、アイデンティティ管理と規制遵守が組み込まれています。",
-    "smart-system-description": "システム展開",
-    "system-deployment": "このプロセスは完了するまでに2〜3分かかる場合があります",
-    "deployment-time-notice": "あなたのSMARTシステムを展開する準備をしています...",
-    "messages": {
-      "initial-loading": "システム展開が完了しましたが、アドレスは返されませんでした",
-      "no-result-error": "あなたのSMARTシステムの展開に失敗しました",
-      "default-error": "システムが正常に作成され、ブートストラップされました。",
-      "created": "新しいシステムを作成しています...",
-      "creating": "システムの作成に失敗しました。もう一度お試しください。",
-      "creation-failed": "システムをブートストラップ中...",
-      "bootstrapping-system": "システムのブートストラップに失敗しました。もう一度お試しください。",
-      "bootstrap-failed": "システムは作成されましたが、ブートストラップに失敗しました。手動でシステムをブートストラップする必要があるかもしれません。",
-      "system-created-bootstrap-failed": "あなたのSMARTシステムを展開しています...",
-      "pending": {
-        "mining": "新しいSMARTシステムをインデックス中...",
-        "indexing": "あなたのSMARTシステムの展開に失敗しました"
-      },
-      "error": "トランザクショントラッキングのタイムアウト",
-      "timeout": "システム展開トラッキングが90秒後にタイムアウトしました"
-    },
-    "transaction-tracking": {
-      "stream-timeout": "チェーン上であなたのSMARTシステムを展開しています...",
-      "waiting-for-mining": "システム展開トランザクションが失敗しました",
-      "transaction-failed": "システム展開トランザクションが時間内にオンチェーンで確認されませんでした",
-      "transaction-dropped": "システムがインデックスされるのを待っています...",
-      "waiting-for-indexing": "システムが正常にインデックスされ、使用可能です",
-      "transaction-indexed": "システムインデックスのタイムアウト、ページを更新してください",
-      "indexing-timeout": "資産タイプを選択"
-    }
+    "system-deployed-successfully": "システムが正常に展開されました",
+    "contract-address": "契約アドレス",
+    "what-is-smart-system": "SMARTシステムとは何ですか？",
+    "smart-system-description": "SMARTシステムは、SettleMintの包括的なブロックチェーンシステムで、組み込みのID管理と規制遵守を備えたコンプライアントな資産トークン化を可能にします。",
+    "system-deployment": "システム展開",
+    "deployment-time-notice": "このプロセスは完了するまでに2〜3分かかる場合があります"
   },
   "assets": {
-    "title": "展開された資産タイプ",
-    "asset-types-deployed": "資産タイプを選択",
-    "select-asset-types": "プラットフォームで有効にするデジタル資産タイプを選択します",
-    "description": "あなたの資産工場はトークン化の準備が整いました",
-    "your-asset-factories-ready": "プラットフォームでトークン化したい資産の種類を選択します",
-    "choose-asset-types": "あなたのプラットフォームがサポートするデジタル資産の種類を選択します。後でさらに資産タイプを追加できます。",
-    "info": "利用可能な資産タイプ",
+    "title": "資産タイプを選択",
+    "description": "プラットフォームで有効にするデジタル資産タイプを選択します",
+    "info": "プラットフォームがサポートするデジタル資産の種類を選択します。後でさらに資産タイプを追加できます。",
     "select-label": "利用可能な資産タイプ",
-    "available-asset-types": "トークン化する予定のすべての資産タイプを選択します",
-    "select-all-asset-types": "ファクトリー契約を展開するために1つ以上の資産タイプを選択します",
-    "select-description": "選択した資産を展開",
+    "select-description": "ファクトリーコントラクトを展開するために1つ以上の資産タイプを選択します",
     "deploy": "選択した資産を展開",
-    "deployed": "アセットファクトリーが正常にデプロイされました",
-    "asset-factories-deployed-successfully": "アセットファクトリーが正常にデプロイされました",
-    "deployed-factories": "デプロイされたファクトリー",
-    "no-system": "システムが見つかりません。最初にシステムをデプロイしてください。",
-    "what-are-asset-factories": "アセットファクトリーとは何ですか？",
-    "asset-factories-description": "アセットファクトリーは、さまざまな種類のトークン化された資産を作成および管理するためのスマートコントラクトです。各ファクトリーは、特定の資産クラスを扱い、特有の機能とコンプライアンス要件を持っています。",
+    "deployed": "資産ファクトリーが正常に展開されました",
+    "no-system": "システムが見つかりません。最初にシステムを展開してください。",
     "descriptions": {
       "bond": "固定収入機能を持つトークン化された債務証券",
       "equity": "企業の所有権を表すデジタル株式",
-      "fund": "プール投資用の投資ファンドトークン",
-      "stablecoin": "価格安定型デジタル通貨",
+      "fund": "プール投資のための投資ファンドトークン",
+      "stablecoin": "価格が安定したデジタル通貨",
       "deposit": "トークン化された銀行預金および証明書"
     },
+    "asset-types-deployed": "資産タイプが展開されました",
+    "select-asset-types": "資産タイプを選択",
+    "your-asset-factories-ready": "あなたの資産工場はトークン化の準備ができました",
+    "choose-asset-types": "プラットフォームでトークン化したい資産の種類を選択してください",
+    "available-asset-types": "利用可能な資産タイプ",
+    "select-all-asset-types": "トークン化する予定のすべての資産タイプを選択してください",
+    "asset-factories-deployed-successfully": "資産工場が正常に展開されました",
+    "deployed-factories": "展開された工場",
+    "what-are-asset-factories": "資産工場とは何ですか？",
+    "asset-factories-description": "資産工場は、さまざまな種類のトークン化された資産を作成および管理するためのスマートコントラクトです。各工場は特定の資産クラスを扱い、特化した機能とコンプライアンス要件を持っています。",
     "factory-messages": {
-      "initial-loading": "トークンファクトリーの作成を準備中...",
-      "factory-created": "トークンファクトリーが正常に作成されました。",
-      "creating-factory": "トークンファクトリーを作成中...",
-      "factory-creation-failed": "トークンファクトリーの作成に失敗しました。もう一度お試しください。",
-      "batch-progress": "現在の{{current}}の{{total}}ファクトリーを作成中...",
-      "batch-completed": "{{count}}のトークンファクトリーが正常に作成されました。",
-      "no-result-error": "トランザクションからファクトリーアドレスが受信されませんでした。",
-      "default-error": "トークンファクトリーの作成に失敗しました。",
-      "system-not-bootstrapped": "システムを最初にブートストラップする必要があります。システムの初期化が完了するまでお待ちください。",
-      "transaction-submitted": "トランザクションが送信されました。確認を待っています...",
-      "factory-creation-completed": "ファクトリーの作成が完了しました。",
-      "all-factories-succeeded": "すべての{{count}}ファクトリーが正常に作成されました。",
-      "some-factories-failed": "{{success}}ファクトリーが作成され、{{failed}}が失敗しました。",
-      "all-factories-failed": "すべての{{count}}ファクトリーの作成に失敗しました。",
-      "factory-already-exists": "{{name}}ファクトリーはすでに存在するため、スキップします...",
-      "all-factories-skipped": "すべての{{count}}ファクトリーはすでに存在します。",
-      "some-factories-skipped": "{{success}}ファクトリーが作成され、{{skipped}}がスキップされ、{{failed}}が失敗しました。",
-      "waiting-for-mining": "トランザクションの確認を待っています...",
-      "transaction-failed": "トランザクションが失敗しました",
-      "transaction-dropped": "トランザクションは、オンチェーンで時間内に確認されませんでした",
-      "waiting-for-indexing": "ファクトリーがインデックスされるのを待っています...",
-      "transaction-indexed": "ファクトリーが正常にインデックスされました",
-      "stream-timeout": "トランザクショントラッキングがタイムアウトしました",
-      "indexing-timeout": "ファクトリーのインデックス作成がタイムアウトしました"
+      "initial-loading": "トークン工場を作成する準備中...",
+      "factory-created": "トークン工場が正常に作成されました。",
+      "creating-factory": "トークン工場を作成中...",
+      "factory-creation-failed": "トークン工場の作成に失敗しました。再試行してください。",
+      "batch-progress": "現在の{{current}}の{{total}}の工場を作成中...",
+      "batch-completed": "成功裏に{{count}}のトークン工場が作成されました。",
+      "no-result-error": "取引から工場アドレスが受信されませんでした。",
+      "default-error": "トークン工場の作成に失敗しました。",
+      "system-not-bootstrapped": "システムは最初にブートストラップする必要があります。システムの初期化が完了するまでお待ちください。",
+      "transaction-submitted": "取引が送信されました。確認を待っています...",
+      "factory-creation-completed": "工場の作成が完了しました。",
+      "all-factories-succeeded": "すべての{{count}}の工場が正常に作成されました。",
+      "some-factories-failed": "{{success}}の工場が作成され、{{failed}}が失敗しました。",
+      "all-factories-failed": "すべての{{count}}の工場の作成に失敗しました。",
+      "factory-already-exists": "{{name}}の工場はすでに存在します、スキップします...",
+      "all-factories-skipped": "すべての{{count}}の工場はすでに存在します。",
+      "some-factories-skipped": "{{success}}の工場が作成され、{{skipped}}がスキップされ、{{failed}}が失敗しました。",
+      "waiting-for-mining": "取引確認を待っています...",
+      "transaction-failed": "取引に失敗しました",
+      "transaction-dropped": "取引は時間内にオンチェーンで確認されませんでした",
+      "waiting-for-indexing": "工場がインデックスされるのを待っています...",
+      "transaction-indexed": "工場が正常にインデックスされました",
+      "stream-timeout": "取引追跡がタイムアウトしました",
+      "indexing-timeout": "工場インデックス作成がタイムアウトしました"
     }
+  },
+  "ui": {
+    "next": "次",
+    "back": "戻る",
+    "cancel": "キャンセル",
+    "complete": "完了",
+    "error": "エラー",
+    "step": "ステップ",
+    "settlemint": "SettleMint"
   }
 }