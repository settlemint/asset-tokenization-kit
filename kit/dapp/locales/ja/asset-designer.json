--- conflicted
+++ resolved
@@ -1,20 +1,5 @@
 {
   "streaming-messages": {
-<<<<<<< HEAD
-    "initial-loading": "準備中 {{type}} を作成しています...",
-    "no-result-error": "{{type}} の作成からトランザクションハッシュが受信されませんでした。",
-    "default-error": "{{type}} の作成に失敗しました。",
-    "creation-failed": "{{type}} の作成に失敗しました。",
-    "creation-success": "{{type}} が正常に作成されました。"
-  },
-  "form": {
-    "title": "{{type}} を作成",
-    "description": "以下の基本情報を提供して {{type}} を設定してください。",
-    "fields": {
-      "name": {
-        "label": "名前",
-        "placeholder": "例：政府 {{type}} シリーズ A",
-=======
     "initial-loading": "{{type}}を作成する準備中...",
     "no-result-error": "{{type}}の作成からトランザクションハッシュが受信されませんでした。",
     "default-error": "{{type}}の作成に失敗しました。",
@@ -28,22 +13,17 @@
       "name": {
         "label": "名前",
         "placeholder": "例：政府{{type}}シリーズA",
->>>>>>> 75f293a7
         "description": "トークンの名前です。これはUIでトークンを識別するために使用され、作成後は変更できません。"
       },
       "symbol": {
         "label": "シンボル",
         "placeholder": "例：GBSA",
-<<<<<<< HEAD
-        "description": "トークンの短いシンボル（通常は3〜5文字）"
-=======
         "description": "トークンの短いシンボル（通常は3-5文字）"
->>>>>>> 75f293a7
       },
       "decimals": {
         "label": "小数点以下の桁数",
         "placeholder": "18",
-        "description": "トークンの小数点以下の桁数（0〜18、デフォルトは18）"
+        "description": "トークンの小数点以下の桁数（0-18、デフォルトは18）"
       },
       "isin": {
         "label": "ISIN（オプション）",
@@ -52,27 +32,15 @@
       }
     },
     "actions": {
-<<<<<<< HEAD
-      "create": "{{type}} を作成",
-=======
       "create": "{{type}}を作成する",
->>>>>>> 75f293a7
       "creating": "作成中..."
     }
   },
   "messages": {
-<<<<<<< HEAD
-    "creating": "{{type}} を作成しています...",
-    "created": "{{type}} が正常に作成されました。",
-    "creation-failed": "{{type}} の作成に失敗しました。",
-    "success-toast": "{{type}} が正常に作成されました！",
-    "error-toast": "{{type}} の作成に失敗しました"
-=======
     "creating": "{{type}}を作成しています...",
     "created": "{{type}}が正常に作成されました。",
     "creation-failed": "{{type}}の作成に失敗しました。",
     "success-toast": "{{type}}が正常に作成されました！",
     "error-toast": "{{type}}の作成に失敗しました"
->>>>>>> 75f293a7
   }
 }