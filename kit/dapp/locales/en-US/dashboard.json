{
  "charts": {
    "assetDistribution": {
      "description": "See assets grouped by type",
      "empty": "Add an asset to see this chart",
      "title": "Asset mix"
    },
    "topAssets": {
      "columns": {
        "change": "24-hr change",
        "name": "Asset",
        "rank": "#",
        "value": "Value",
        "volume": "Volume"
      },
      "description": "Shows assets with the best returns",
      "title": "Top assets"
    },
    "transactionVolume": {
      "axes": {
        "x": "Date",
        "y": "Transactions"
      },
      "description": "Track daily transaction volume",
      "title": "Transaction volume"
    },
    "valueOverTime": {
      "description": "Watch how portfolio value shifts over time",
      "periods": {
        "all": "ALL",
        "day": "24H",
        "month": "1M",
        "quarter": "3M",
        "week": "7D",
        "year": "1Y"
      },
      "title": "Portfolio value"
    }
  },
  "empty": {
    "action": "Create an asset",
    "subtitle": "Create your first tokenized asset to start tracking",
    "title": "Nothing here yet"
  },
  "errors": {
    "loadFailed": "We couldn't load the dashboard",
    "retry": "Try again"
  },
  "export": {
    "formats": {
      "csv": "CSV",
      "json": "JSON",
      "pdf": "PDF report",
      "xlsx": "Excel workbook"
    },
    "sections": {
      "all": "Everything",
      "analytics": "Analytics summary",
      "assets": "Assets only",
      "transactions": "Transactions only"
    },
    "title": "Export your data"
  },
  "identityMetrics": {
    "title": "Identity Overview",
    "description": "Current system identity status and registrations",
    "totalIdentities": "Total Identities",
    "totalIdentitiesDescription": "All identities created in the system",
    "activeRegistrations": "Active Registrations",
    "activeRegistrationsDescription": "Currently active and verified user identities",
    "pendingRegistrations": "Pending Registrations",
    "pendingRegistrationsDescription": "Identities awaiting verification",
    "chartTitle": "Active registrations",
    "chartDescription": "Daily trends of active identity registrations over the last 7 days",
    "emptyStateMessage": "No registrations yet",
    "emptyStateDescription": "Identity registrations will appear here once users start the verification process"
  },
  "claimTopicsIssuersOverview": {
    "title": "Claim Topics and Issuers Overview",
    "description": "Track active claims, topics, and trusted issuers",
    "totalActiveClaims": "Active claims",
    "activeClaimsDescription": "Currently valid identity claims in the system",
    "totalActiveTopics": "Active topics",
    "activeTopicsDescription": "Categories of verifiable identity attributes",
    "totalActiveIssuers": "Active issuers",
    "activeIssuersDescription": "Trusted entities authorized to issue claims"
  },
  "claimTopicsCoverage": {
    "title": "Claim Topics Coverage",
    "coverage": "Coverage",
    "allTopicsCovered": "All topics have active claims",
    "missingCoverage_one": "{{count}} topic needs claims",
    "missingCoverage_other": "{{count}} topics need claims",
    "missingCoverageDescription": "These claim topics have no active claims. Users can't transact tokens that require these topics until claims are issued.",
    "covered_one": "{{count}} covered",
    "covered_other": "{{count}} covered",
    "missing_one": "{{count}} missing",
    "missing_other": "{{count}} missing",
    "missingTopicsLabel": "Topics without claims:",
    "manageClaimTopics": "Manage claim topics"
  },
  "portfolioDetails": {
    "name": "Portfolio Details",
    "summary": {
      "title": "Portfolio Summary",
      "description": "View your total portfolio value and holdings"
    },
    "breakdown": {
      "title": "Portfolio Breakdown",
      "description": "Detailed breakdown of your assets by type"
    },
    "performance": {
      "title": "Portfolio Performance",
      "description": "Track your portfolio value over time"
    }
  },
  "filters": {
    "apply": "Apply filters",
    "assetType": "Asset type",
    "dateRange": "Date range",
    "reset": "Clear filters",
    "status": "Status"
  },
  "loading": {
    "activity": "Loading activity",
    "charts": "Loading charts",
    "stats": "Loading stats"
  },
  "quickActions": {
    "createAsset": "Create an asset",
    "generateReport": "Create a report",
    "title": "Quick actions",
    "transferTokens": "Transfer tokens",
    "viewPortfolio": "Open portfolio"
  },
  "stats": {
    "activeUsers": {
      "description": "Users active in the past 30 days",
      "title": "Active users",
      "trend": "{{count}} joined this week"
    },
    "totalAssets": {
      "description": "Live tokenized assets",
      "title": "Total assets",
      "trend": "{{percentage}}% vs last month"
    },
    "totalValue": {
      "description": "Combined value across assets",
      "title": "Total value locked",
      "trend": "{{percentage}}% vs last month"
    },
    "transactions": {
      "description": "Transactions completed",
      "title": "Transactions",
      "trend": "{{count}} today"
    }
  },
  "subtitle": "See how your assets are doing",
  "title": "Dashboard",
  "welcome": {
    "subtitle": "Today's asset activity at a glance",
    "title": "Welcome back, {{name}}"
  },
  "assetOverview": {
    "title": "Assets Overview",
    "subtitle": "Track and analyze your tokenized assets",
    "emptyState": {
      "title": "Your asset overview will appear here",
      "description": "Charts and statistics will show once you design your first tokenized asset"
    }
  },
<<<<<<< HEAD
  "actionsCard": {
    "title": "Actions",
    "subtitle": "Track pending and completed actions",
    "badge": {
      "pending": "{{count}} pending",
      "upToDate": "Up to date"
    },
    "stats": {
      "pending": "Pending actions",
      "completed": "Completed (7d)",
      "noPending": "No pending actions"
    },
    "cta": "View All Actions"
  },
  "pendingActionsBanner": {
    "title": "{{count}} pending actions require your attention",
    "description": "Review and complete outstanding tasks",
    "cta": "View All"
=======
  "portfolioDashboard": {
    "welcome": "Welcome back, {{name}}",
    "subtitle": "Here's an overview of your portfolio and assets",
    "portfolioHeader": {
      "title": "My Portfolio",
      "assetsCount_one": "{{count}} asset",
      "assetsCount_other": "{{count}} assets",
      "noAssets": "No assets yet",
      "viewHoldings": "View Your Assets"
    },
    "cards": {
      "totalValue": {
        "title": "Total value",
        "description": "Combined value of all assets"
      },
      "totalAssets": {
        "title": "Total assets",
        "description": "Total number of assets",
        "noAssets": "No assets"
      },
      "identityStatus": {
        "title": "Identity status",
        "description": "Current verification status",
        "verified": "Verified",
        "pending": "Pending"
      }
    },
    "assetTypes": {
      "bond_one": "bond",
      "bond_other": "bonds",
      "deposit_one": "deposit",
      "deposit_other": "deposits",
      "equity_one": "equity",
      "equity_other": "equities",
      "fund_one": "fund",
      "fund_other": "funds",
      "stablecoin_one": "stablecoin",
      "stablecoin_other": "stablecoins"
    }
>>>>>>> 21937756
  },
  "widgets": {
    "alerts": {
      "dismiss": "Dismiss",
      "title": "Alerts",
      "types": {
        "error": "Error",
        "info": "Info",
        "success": "Success",
        "warning": "Warning"
      },
      "viewDetails": "See details"
    },
    "pendingActions": {
      "empty": "No pending work",
      "title": "Pending actions",
      "types": {
        "approval": "Needs approval",
        "kyc": "KYC review pending",
        "signature": "Signature required"
      }
    },
    "recentActivity": {
      "empty": "No recent activity",
      "title": "Recent activity",
      "types": {
        "approval": "{{user}} approved {{spender}}",
        "burn": "{{amount}} {{token}} burned",
        "deployment": "New {{type}} deployed",
        "mint": "{{amount}} {{token}} minted",
        "transfer": "{{user}} transferred {{amount}} {{token}}"
      },
      "viewAll": "See all activity"
    },
    "latestEvents": {
      "title": "Latest activity",
      "subtitle": "Recent events and updates",
      "empty": "No activity yet",
      "emptyDescription": "Your recent events will appear here",
      "emptyMyActions": "No events from you yet",
      "emptyMyActionsDescription": "Events you send will appear here",
      "emptySystemEvents": "No system events yet",
      "emptySystemEventsDescription": "System events will appear here",
      "viewAll": "See all activity",
      "loading": "Loading activity",
      "error": "We couldn't load activity",
      "errorRetry": "Try again",
      "by": "by",
      "tabs": {
        "allActivity": "All Activity",
        "myActions": "My Actions",
        "systemEvents": "System Events"
      },
      "categories": {
        "assets": "Assets",
        "bonds": "Bonds",
        "accessControl": "Access Control",
        "compliance": "Compliance",
        "identity": "Identity",
        "transfers": "Transfers",
        "yield": "Yield",
        "system": "System",
        "xvp": "XvP Settlement",
        "vesting": "Vesting",
        "activity": "Activity"
      },
      "types": {
        "TransferCompleted": "Transfer completed",
        "MintCompleted": "Assets minted",
        "BurnCompleted": "Assets burned",
        "Approval": "Approval granted",
        "Paused": "Trading paused",
        "Unpaused": "Trading resumed",
        "RoleGranted": "Role granted",
        "RoleRevoked": "Role revoked",
        "RoleAdminChanged": "Admin role changed",
        "IdentityRegistered": "Identity verified",
        "IdentityCreated": "Identity created",
        "IdentityModified": "Identity updated",
        "IdentityStored": "Identity stored",
        "IdentityUnstored": "Identity removed",
        "ClaimAdded": "Claim added",
        "ClaimRemoved": "Claim removed",
        "ClaimRevoked": "Claim revoked",
        "ClaimChanged": "Claim updated",
        "ComplianceAdded": "Compliance added",
        "ComplianceModuleAdded": "Rule module added",
        "ComplianceModuleRemoved": "Rule module removed",
        "ModuleParametersUpdated": "Module settings updated",
        "AddressFrozen": "Account frozen",
        "TokensFrozen": "Assets frozen",
        "TokensUnfrozen": "Assets unfrozen",
        "RecoverySuccess": "Assets recovered",
        "YieldClaimed": "Yield claimed",
        "CheckpointUpdated": "Yield checkpoint updated",
        "YieldScheduleSet": "Yield schedule updated",
        "FixedYieldScheduleSet": "Fixed yield set",
        "BondCreated": "Bond issued",
        "BondMatured": "Bond matured",
        "BondRedeemed": "Bond redeemed",
        "FundCreated": "Fund created",
        "EquityCreated": "Equity issued",
        "DepositCreated": "Deposit created",
        "StableCoinCreated": "Stablecoin issued",
        "ManagementFeeCollected": "Management fee collected",
        "AirdropTokensTransferred": "Airdrop received",
        "AirdropBatchTokensTransferred": "Batch airdrop sent",
        "VestingInitialized": "Vesting started",
        "BatchVestingInitialized": "Batch vesting started",
        "VestingStrategyUpdated": "Vesting strategy updated",
        "XvPSettlementExecuted": "Settlement executed",
        "XvPSettlementApproved": "Settlement approved",
        "XvPSettlementCancelled": "Settlement canceled",
        "XvPSettlementApprovalRevoked": "Settlement approval revoked",
        "Deposit": "Deposit to vault",
        "ExecuteTransaction": "Transaction executed",
        "SubmitTransactionWithSignatures": "Transaction submitted",
        "SignaturesProvided": "Signatures provided",
        "RequirementChanged": "Requirements changed",
        "Bootstrapped": "System initialized",
        "TokenAssetCreated": "Asset created",
        "TokenImplementationUpdated": "Asset implementation updated",
        "CapSet": "Supply cap set",
        "Redeemed": "Assets redeemed",
        "TrustedIssuerAdded": "Trusted issuer added",
        "TrustedIssuerRemoved": "Trusted issuer removed",
        "ClaimTopicsUpdated": "Claim topics updated",
        "TopicSchemeRegistered": "Topic registered",
        "TopicSchemeRemoved": "Topic removed",
        "TopicSchemeUpdated": "Topic updated",
        "IdentityRegistryBound": "Identity registry bound",
        "IdentityRegistryUnbound": "Identity registry unbound",
        "CountryModified": "Country updated",
        "AddressAddedToBypassList": "Bypass list entry added",
        "AddressRemovedFromBypassList": "Bypass list entry removed",
        "GlobalComplianceModuleAdded": "Global module added",
        "GlobalComplianceModuleRemoved": "Global module removed",
        "ERC20TokenRecovered": "ERC20 tokens recovered",
        "UpdatedTokenInformation": "Token details updated",
        "ATKSystemCreated": "ATK system created",
        "ATKXvPSettlementCreated": "XvP settlement created",
        "ATKVaultCreated": "Vault created",
        "ATKPushAirdropCreated": "Push airdrop created",
        "ATKVestingAirdropCreated": "Vesting airdrop created",
        "ATKTimeBoundAirdropCreated": "Time-bound airdrop created",
        "ATKFixedYieldScheduleCreated": "Fixed yield schedule created",
        "TokenFactoryRegistered": "Token factory registered",
        "SystemAddonRegistered": "System addon registered",
        "ComplianceModuleRegistered": "Compliance module registered",
        "OwnershipTransferred": "Ownership transferred",
        "TokensWithdrawn": "Assets withdrawn",
        "DenominationAssetTopUp": "Denomination asset topped up",
        "DenominationAssetWithdrawn": "Denomination asset withdrawn",
        "DistributionCapUpdated": "Distribution cap updated",
        "GlobalComplianceModuleParametersUpdated": "Global module settings updated",
        "ContractIdentityCreated": "Contract identity created",
        "IdentityRemoved": "Identity removed",
        "IdentityRecovered": "Identity recovered",
        "IdentityWalletMarkedAsLost": "Wallet marked as lost",
        "WalletRecoveryLinked": "Wallet recovery linked",
        "Approved": "Action approved",
        "Executed": "Action executed",
        "ExecutionFailed": "Action execution failed",
        "ExecutionRequested": "Action execution requested",
        "KeyAdded": "Key added",
        "KeyRemoved": "Key removed",
        "ComplianceImplementationUpdated": "Compliance implementation updated",
        "IdentityFactoryImplementationUpdated": "Identity factory implementation updated",
        "IdentityImplementationUpdated": "Identity implementation updated",
        "IdentityRegistryImplementationUpdated": "Identity registry implementation updated",
        "IdentityRegistryStorageImplementationUpdated": "Identity registry storage implementation updated",
        "TokenAccessManagerImplementationUpdated": "Token access manager implementation updated",
        "ContractIdentityImplementationUpdated": "Contract identity implementation updated",
        "SystemTrustedIssuersRegistryImplementationUpdated": "System trusted issuers registry implementation updated",
        "TrustedIssuersMetaRegistryImplementationUpdated": "Trusted issuers meta registry implementation updated",
        "TopicSchemeRegistryImplementationUpdated": "Topic scheme registry implementation updated",
        "TokenFactoryRegistryImplementationUpdated": "Token factory registry implementation updated",
        "ComplianceModuleRegistryImplementationUpdated": "Compliance module registry implementation updated",
        "SystemAddonRegistryImplementationUpdated": "System addon registry implementation updated",
        "AddonImplementationUpdated": "Addon implementation updated",
        "TokenFactoryImplementationUpdated": "Token factory implementation updated",
        "TokenTrustedIssuersRegistryCreated": "Token trusted issuers registry created",
        "IdentityStorageSet": "Identity storage configured",
        "TopicSchemeRegistrySet": "Topic scheme registry configured",
        "TrustedIssuersRegistrySet": "Trusted issuers registry configured",
        "TopicSchemesBatchRegistered": "Topic schemes batch registered",
        "SystemRegistrySet": "System registry configured",
        "SubjectRegistrySet": "Subject registry configured",
        "WeightedSignaturesToggled": "Weighted signatures toggled",
        "SignerWeightUpdated": "Signer weight updated",
        "OnchainIdSet": "On-chain ID configured",
        "XvPSettlementCancelVoteCast": "Settlement cancel vote cast",
        "XvPSettlementCancelVoteWithdrawn": "Settlement cancel vote withdrawn",
        "XvPSettlementSecretRevealed": "Settlement secret revealed"
      },
      "timeAgo": {
        "justNow": "Just now",
        "minutesAgo": "{{count}} min ago",
        "hoursAgo": "{{count}} hr ago",
        "daysAgo": "{{count}} days ago"
      },
      "columns": {
        "event": "Event",
        "asset": "Asset",
        "account": "Account",
        "time": "Time",
        "transaction": "Transaction"
      }
    }
  }
}<|MERGE_RESOLUTION|>--- conflicted
+++ resolved
@@ -169,7 +169,6 @@
       "description": "Charts and statistics will show once you design your first tokenized asset"
     }
   },
-<<<<<<< HEAD
   "actionsCard": {
     "title": "Actions",
     "subtitle": "Track pending and completed actions",
@@ -188,7 +187,7 @@
     "title": "{{count}} pending actions require your attention",
     "description": "Review and complete outstanding tasks",
     "cta": "View All"
-=======
+  },
   "portfolioDashboard": {
     "welcome": "Welcome back, {{name}}",
     "subtitle": "Here's an overview of your portfolio and assets",
@@ -228,7 +227,6 @@
       "stablecoin_one": "stablecoin",
       "stablecoin_other": "stablecoins"
     }
->>>>>>> 21937756
   },
   "widgets": {
     "alerts": {
