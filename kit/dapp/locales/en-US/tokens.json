--- conflicted
+++ resolved
@@ -602,7 +602,6 @@
     "createdBy": "Created By",
     "createdByInfo": "The address of the user who created the asset",
     "decimals": "Decimals",
-<<<<<<< HEAD
     "decimalsInfo": "Number of decimal places for this token",
     "denominationAssetNeeded": "Total Asset Needed",
     "denominationAssetNeededInfo": "Total amount of denomination assets needed to mature all bond tokens",
@@ -610,9 +609,6 @@
     "currentDenominationHoldingsInfo": "Amount of denomination asset currently held by the bond contract",
     "shortfallToMature": "Shortfall to Mature",
     "shortfallToMatureInfo": "Additional denomination asset needed to fully mature this bond",
-=======
-    "decimalsInfo": "Number of decimal places for this asset",
->>>>>>> de6f1062
     "faceValue": "Face Value",
     "faceValueInfo": "The face value of the bond",
     "isin": "ISIN",
