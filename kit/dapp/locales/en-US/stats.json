{
  "charts": {
    "common": {
      "noData": "No data available",
      "noDataDescription": "There is currently no data to display for this chart"
    },
    "assetActivity": {
      "description": "Asset transaction activity",
      "title": "Asset activity"
    },
    "assetSupply": {
      "description": "Total supply of assets over time",
      "title": "Asset supply"
    },
    "totalCollateral": {
      "label": "Total Collateral"
    },
    "totalSupply": {
      "description": "Total asset supply over the last {{days}} days",
      "label": "Total supply",
      "title": "Token supply history"
    },
    "totalVolume": {
      "description": "Total transaction volume over the last {{days}} days",
      "label": "Total volume",
      "title": "Transaction volume"
    },
    "supplyChanges": {
      "description": "Minted and burned assets over the last {{days}} days",
      "title": "Supply changes",
      "minted": "Minted",
      "burned": "Burned"
    },
    "transactionHistory": {
      "description": "Transaction volume over time",
      "title": "Transaction history"
    },
    "userGrowth": {
      "description": "Number of users over time",
      "title": "User growth"
    },
    "walletDistribution": {
      "title": "Wallet distribution",
      "description": "Amount of holders vs the amounts they hold",
      "holders": "Number of Wallets"
    },
<<<<<<< HEAD
    "bondStatus": {
      "title": "Bond Status",
      "notBond": "This asset is not a bond",
      "notAvailable": "Bond status not available",
      "completed": "Completed",
      "remaining": "Remaining",
      "issuing": {
        "title": "Bond Issuance",
        "description": "{{percentage}}% of bonds have been issued",
        "label": "Issuing"
      },
      "active": {
        "title": "Redemption Coverage",
        "description": "{{percentage}}% of underlying assets available",
        "label": "Active"
      },
      "matured": {
        "title": "Bond Redemption",
        "description": "{{percentage}}% of bonds have been redeemed",
        "label": "Matured"
      }
=======
    "collateralRatio": {
      "title": "Collateral ratio",
      "description": "Breakdown of available vs used collateral",
      "available": "Available collateral",
      "used": "Used collateral",
      "ratio": "Collateralization: {{ratio}}%"
>>>>>>> b7e9d0f7
    }
  },
  "title": "Statistics",
  "widgets": {
    "assets": {
      "empty": "No assets yet",
      "title": "Total assets"
    },
    "common": {
      "error": "Error loading data",
      "loading": "Loading...",
      "retry": "Retry"
    },
    "transactions": {
      "description": "{{count}} transactions in the last {{days}} days",
      "title": "Total transactions"
    },
    "users": {
      "description": "{{count}} active users in the last {{days}} days",
      "title": "Active users"
    },
    "value": {
      "description": "Combined value of all assets",
      "title": "Total value"
    }
  }
}<|MERGE_RESOLUTION|>--- conflicted
+++ resolved
@@ -44,7 +44,6 @@
       "description": "Amount of holders vs the amounts they hold",
       "holders": "Number of Wallets"
     },
-<<<<<<< HEAD
     "bondStatus": {
       "title": "Bond Status",
       "notBond": "This asset is not a bond",
@@ -66,14 +65,13 @@
         "description": "{{percentage}}% of bonds have been redeemed",
         "label": "Matured"
       }
-=======
+    },
     "collateralRatio": {
       "title": "Collateral ratio",
       "description": "Breakdown of available vs used collateral",
       "available": "Available collateral",
       "used": "Used collateral",
       "ratio": "Collateralization: {{ratio}}%"
->>>>>>> b7e9d0f7
     }
   },
   "title": "Statistics",
