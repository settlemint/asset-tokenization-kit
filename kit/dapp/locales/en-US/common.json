{
  "actions": {
    "add": "Add",
    "cancel": "Cancel",
    "skip": "Skip"
  },
  "appDescription": "Deploy in minutes, customize easily",
  "appName": "Asset Tokenization Kit",
  "complete": "Complete",
  "continue": "Continue",
  "days": "days",
  "deploying": "Deploying...",
  "generating": "Generating...",
  "next": "Next",
  "previous": "Previous",
  "transaction": {
    "indexed": "Transaction confirmed and indexed",
    "waitingForMining": "Waiting for transaction to be mined..."
  },
  "transactionHash": {
    "copied": "Copied!",
    "copyToClipboard": "Copy transaction hash"
  },
  "verification": {
    "pincode": {
      "description": "Enter your 6-digit verification code",
      "label": "Verification Code"
    }
  },
  "errors": {
    "somethingWentWrong": "Something went wrong here"
  },
  "saving": "Saving changes...",
  "saved": "Changes saved",
  "error": "Failed to save changes",
  "remove": "Remove",
  "unknown": "Unknown",
  "save": "Save",
  "add": "Grant",
  "none": "None",
  "yes": "Yes",
  "no": "No",
<<<<<<< HEAD
  "days": "days"
=======
  "timeInterval": {
    "DAILY": "Daily",
    "WEEKLY": "Weekly",
    "MONTHLY": "Monthly",
    "QUARTERLY": "Quarterly",
    "YEARLY": "Yearly"
  }
>>>>>>> 33f4b7d1
}<|MERGE_RESOLUTION|>--- conflicted
+++ resolved
@@ -40,9 +40,6 @@
   "none": "None",
   "yes": "Yes",
   "no": "No",
-<<<<<<< HEAD
-  "days": "days"
-=======
   "timeInterval": {
     "DAILY": "Daily",
     "WEEKLY": "Weekly",
@@ -50,5 +47,4 @@
     "QUARTERLY": "Quarterly",
     "YEARLY": "Yearly"
   }
->>>>>>> 33f4b7d1
 }