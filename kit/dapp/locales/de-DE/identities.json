{
  "manage": "Verwalten",
  "actions": {
    "registerIdentity": {
      "label": "Identität registrieren",
      "title": "Identität registrieren",
      "description": "Diese Identität in der Identity-Registry mit Länderinformationen registrieren",
      "notAuthorized": "Sie sind nicht berechtigt, Identitäten zu registrieren.\nSie besitzen keine Identity-Manager-Rolle.",
      "alreadyRegistered": "Diese Identität ist bereits registriert."
    },
    "viewEvents": "Ereignisse ansehen",
    "issueClaim": {
      "title": "Anspruch ausstellen",
      "description": "Einen Anspruch an {{identity}} ausstellen",
      "notAuthorized": "Sie sind nicht berechtigt, Ansprüche auszustellen.\nSie besitzen keine Claim-Issuer-Rolle.",
      "submit": "Anspruch ausstellen",
      "success": "Anspruch erfolgreich ausgestellt",
      "submitting": "Anspruch wird ausgestellt...",
      "error": "Fehler beim Ausstellen des Anspruchs: {{error}}",
      "confirmTitle": "Anspruchsausstellung bestätigen",
      "confirmTargetIdentity": "Zielidentität",
      "confirmClaimType": "Anspruchstyp",
      "confirmClaimData": "Anspruchsdaten",
      "confirmWarning": "Stellen Sie sicher, dass alle Details korrekt sind, bevor Sie signieren und ausstellen. Diese Aktion kann irreversibel sein.",
      "notTrustedIssuer": "Sie sind nicht berechtigt, diesen Anspruchsthema auszustellen.",
      "customClaimNotSupported": "Dieser benutzerdefinierte Anspruchstyp wird in der Benutzeroberfläche nicht unterstützt.",
      "fields": {
        "claimTopic": "Anspruchsthema",
        "selectTopic": "Ein Anspruchsthema auswählen",
        "topicDescription": "Wählen Sie den Anspruchstyp zum Ausstellen",
        "claimValue": "Anspruchswert",
        "claimValuePlaceholder": "Anspruchswert eingeben",
        "claimValueDescription": "Geben Sie den Wert für diesen Anspruch an.",
        "collateralAmount": "Sicherheitsbetrag (wei)",
        "collateralAmountDescription": "Geben Sie den Sicherheitsbetrag in wei ein.",
        "expiryTimestamp": "Ablaufzeitstempel",
        "expiryTimestampDescription": "Wählen Sie, wann dieser Anspruch ablaufen soll.",
        "assetClass": "Asset-Klasse",
        "assetCategory": "Asset-Kategorie",
        "priceAmount": "Preisbetrag",
        "currencyCode": "Währungscode",
        "decimals": "Dezimalstellen",
        "licenseType": "Lizenztyp",
        "licenseNumber": "Lizenznummer",
        "licenseJurisdiction": "Lizenzjurisdiktion",
        "validUntil": "Gültig bis",
        "reportingCompliant": "Berichterstattung konform",
        "reportingCompliantDescription": "Geben Sie an, ob der Emittent berichterstattungskonform ist.",
        "issuerAddress": "Emittentenadresse",
        "contractAddress": "Vertragsadresse",
        "isin": "ISIN-Code",
        "jurisdiction": "Jurisdiktion",
        "exemptionReference": "Ausnahmereferenz",
        "prospectusReference": "Prospektreferenz"
      }
    }
  },
  "register": {
    "form": {
      "country": "Land",
      "countryInfo": "Wählen Sie das Land für diese Identitätsregistrierung",
      "walletAddress": "Wallet-Adresse",
      "walletAddressInfo": "Wallet-Adresse zum Registrieren (standardmäßig Identitätsbesitzer)"
    },
    "success": "Identität erfolgreich registriert",
    "confirm": {
      "title": "Identitätsregistrierung bestätigen",
      "description": "Bitte überprüfen Sie die Registrierungsdetails, bevor Sie fortfahren"
    }
  },
  "status": {
    "pending": "Ausstehend",
    "verified": "Verifiziert",
    "rejected": "Abgelehnt",
    "expired": "Abgelaufen",
    "registered": "Registriert",
    "pendingRegistration": "Registrierung ausstehend",
    "notRegistered": "Inaktiv",
    "active": "Aktiv",
    "inactive": "Inaktiv",
    "verifiedAriaLabel": "Identität mit Ansprüchen verifiziert",
    "registeredAriaLabel": "Identität ohne Ansprüche registriert",
    "notRegisteredAriaLabel": "Keine Identität registriert"
  },
  "table": {
    "columns": {
      "user": "Benutzer",
      "claimType": "Anspruchstyp",
      "topic": "Thema",
      "status": "Statusübersicht",
      "issuer": "Emittent",
      "issuedAt": "Ausgestellt am",
      "expiresAt": "Läuft ab am",
      "verifiedAt": "Verifiziert am"
    },
    "search": {
      "placeholder": "Ansprüche suchen..."
    },
    "emptyState": {
      "title": "Keine Ansprüche gefunden",
      "description": "Es wurden noch keine Identitätsansprüche ausgestellt.",
      "loading": "Ansprüche laden..."
    },
    "errors": {
      "loadFailed": "Fehler beim Laden der Ansprüche. Bitte versuchen Sie es erneut.",
      "navigationFailed": "Fehler beim Navigieren zu den Anspruchsdetails"
    },
    "fallback": {
      "noExpiry": "Kein Ablauf",
      "notVerified": "Nicht verifiziert"
    }
  },
  "identityTable": {
    "columns": {
      "type": "Typ"
    },
    "types": {
      "account": "Konto",
      "contract": "Vertrag"
    }
  },
  "page": {
    "description": "Verwalten Sie Identitätsansprüche, Verifizierungsstatus und Compliance für Benutzer.",
    "loading": "Ansprüche laden..."
  },
  "accessDenied": {
    "title": "Zugriff beschränkt",
    "description": "Sie haben keine Berechtigung, Entitäten zu verwalten. Kontaktieren Sie einen Administrator für zusätzliche Zugriffe."
  },
  "details": {
    "title": "Kontoansprüche",
    "summary": {
      "total": "Gesamtansprüche",
      "verified": "Verifiziert",
      "pending": "Ausstehend",
      "rejectedExpired": "Abgelehnt/Abgelaufen"
    },
    "claimId": "Anspruchs-ID",
    "noClaimsTitle": "Keine Ansprüche gefunden",
    "noClaimsDescription": "Diesem Konto wurden noch keine Identitätsansprüche zugewiesen."
  },
  "tabs": {
    "details": "Einzelheiten",
    "claims": "Ansprüche"
  },
  "fields": {
    "identityAddress": "Identitätsadresse",
    "identityAddressInfo": "Die Blockchain-Adresse dieser Identität",
    "registrationStatus": "Registrierungsstatus",
    "registrationStatusInfo": "Ob diese Identität on-chain registriert ist",
    "linkedEntity": "Verknüpfte Entität",
    "linkedEntityInfo": "Die mit dieser Identität verknüpfte Entität"
  },
  "claimsTile": {
    "title": "Identität und Verifizierungen",
    "subtitle": "On-Chain-Identität und Ansprüche",
    "activeVerifications": "Aktive Verifizierungen",
    "totalClaims": "{{count}} Gesamtanspruch",
    "totalClaims_plural": "{{count}} Gesamtansprüche",
    "revokedClaims": "{{count}} widerrufen",
    "revokedClaims_plural": "{{count}} widerrufen",
    "untrustedClaimsWarning": "{{count}} nicht vertrauenswürdiger Anspruch erkannt",
    "untrustedClaimsWarning_plural": "{{count}} nicht vertrauenswürdige Ansprüche erkannt",
    "manageVerifications": "Verifizierungen verwalten"
  },
  "verificationDetail": {
    "title": "Verifizierungen",
<<<<<<< HEAD
    "noIdentity": "Keine Identität für diesen Benutzer gefunden",
    "addClaim": "Anspruch hinzufügen"
=======
    "noIdentity": "Keine Identität für diesen Benutzer gefunden"
>>>>>>> aadb8c47
  },
  "claimsTable": {
    "columns": {
      "claimName": "Anspruchsname",
      "status": "Prüfstatus",
      "issuer": "Emittent",
      "claimData": "Anspruchsdaten",
      "issuedDate": "Ausstellungsdatum",
      "actions": "Aktionen"
    },
    "noClaimData": "Keine Daten",
    "status": {
      "active": "Aktiv",
      "revoked": "Widerrufen"
    },
    "actions": {
      "revoke": "Anspruch widerrufen",
      "remove": "Anspruch entfernen",
      "revokeTitle": "Anspruch widerrufen",
      "revokeDescription": "Widerrufen markiert diesen Anspruch als ungültig, während er für die Audit-Historie erhalten bleibt.",
      "revokeConfirm": "Anspruch widerrufen",
      "revokeSubmitting": "Widerrufen...",
      "revokeSuccess": "Anspruch erfolgreich widerrufen",
      "revokeLoading": "Anspruch widerrufen...",
      "revokeError": "Fehler beim Widerrufen des Anspruchs",
      "addTitle": "Anspruch hinzufügen",
      "addDescription": "Wählen Sie ein Anspruchsthema und geben Sie die erforderlichen Daten an, um einen neuen Anspruch auszustellen.",
      "addVerificationDescription": "Geben Sie Ihren Verifizierungscode ein, um diesen Anspruch hinzuzufügen.",
      "addLoading": "Anspruch wird hinzugefügt...",
      "addError": "Fehler beim Hinzufügen des Anspruchs",
      "selectTopicError": "Bitte wählen Sie ein Anspruchsthema aus",
      "invalidClaimData": "Ungültige Anspruchsdaten",
      "cancel": "Abbrechen",
      "proceed": "Mit Verifizierung fortfahren",
      "removeTitle": "Anspruch entfernen",
      "removeDescription": "Entfernen löscht den Anspruch von dieser Identität. Diese Aktion kann nicht rückgängig gemacht werden.",
      "removeConfirm": "Anspruch entfernen",
      "removeSubmitting": "Entfernen...",
      "verification": {
        "revokeTitle": "Zum Widerrufen verifizieren",
        "revokeDescription": "Geben Sie Ihren Verifizierungscode ein, um diesen Anspruch zu widerrufen.",
        "removeTitle": "Zum Entfernen verifizieren",
        "removeDescription": "Geben Sie Ihren Verifizierungscode ein, um diesen Anspruch zu entfernen."
      },
      "success": {
        "revoke": "Anspruch erfolgreich widerrufen",
        "remove": "Anspruch erfolgreich entfernt",
        "add": "Anspruch erfolgreich hinzugefügt"
      }
    },
    "emptyState": {
      "title": "Keine Ansprüche gefunden",
      "description": "Diese Identität hat keine zugeordneten Ansprüche."
    },
    "fields": {
      "topic": "Anspruchsthema",
      "selectTopic": "Anspruchsthema auswählen",
      "claim": "Anspruchswert",
      "claimPlaceholder": "Anspruchswert oder Beschreibung eingeben",
      "class": "Asset-Klasse",
      "classPlaceholder": "z. B. Aktie, Anleihe, Fonds",
      "category": "Asset-Kategorie",
      "categoryPlaceholder": "z. B. Stammaktie, Unternehmensanleihe",
      "issuerAddress": "Emittentenadresse",
      "amount": "Betrag",
      "amountPlaceholder": "Betrag in Wei oder Basiseinheiten",
      "currencyCode": "Währungscode",
      "decimals": "Dezimalstellen",
      "expiryTimestamp": "Ablaufzeitstempel",
      "timestampPlaceholder": "Unix-Zeitstempel",
      "contractAddress": "Vertragsadresse",
      "isin": "ISIN-Code",
      "isinPlaceholder": "12-stelliger ISIN",
      "jurisdiction": "Jurisdiktion",
      "jurisdictionPlaceholder": "z. B. US, GB, EU",
      "licenseType": "Lizenztyp",
      "licenseTypePlaceholder": "Lizenztyp",
      "licenseNumber": "Lizenznummer",
      "licenseNumberPlaceholder": "Lizenzidentifikationsnummer",
      "validUntil": "Gültig bis",
      "exemptionReference": "Ausnahmereferenz",
      "exemptionReferencePlaceholder": "Referenz auf Regulierung oder Ausnahmeregelung",
      "prospectusReference": "Prospektreferenz",
      "prospectusReferencePlaceholder": "Referenznummer der Prospekt-Einreichung",
      "compliant": "Konform",
      "selectCompliant": "Compliance-Status auswählen",
      "yes": "Ja",
      "no": "Nein",
      "lastUpdated": "Zuletzt aktualisiert",
      "customData": "Benutzerdefinierte Daten",
      "customDataPlaceholder": "Benutzerdefinierte Anspruchsdaten eingeben"
    }
  }
}<|MERGE_RESOLUTION|>--- conflicted
+++ resolved
@@ -165,12 +165,8 @@
   },
   "verificationDetail": {
     "title": "Verifizierungen",
-<<<<<<< HEAD
     "noIdentity": "Keine Identität für diesen Benutzer gefunden",
     "addClaim": "Anspruch hinzufügen"
-=======
-    "noIdentity": "Keine Identität für diesen Benutzer gefunden"
->>>>>>> aadb8c47
   },
   "claimsTable": {
     "columns": {
