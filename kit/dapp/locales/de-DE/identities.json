{
  "manage": "Verwalten",
  "actions": {
    "registerIdentity": {
      "label": "Identität registrieren",
      "title": "Identität registrieren",
      "description": "Diese Identität in der Identity-Registry mit Länderinformationen registrieren"
    },
    "viewEvents": "Ereignisse ansehen",
    "issueClaim": {
      "title": "Anspruch ausstellen",
      "description": "Einen Anspruch an {{identity}} ausstellen",
      "submit": "Anspruch ausstellen",
      "success": "Anspruch erfolgreich ausgestellt",
      "submitting": "Anspruch wird ausgestellt...",
      "error": "Fehler beim Ausstellen des Anspruchs: {{error}}",
      "confirmTitle": "Anspruchsausstellung bestätigen",
      "confirmTargetIdentity": "Zielidentität",
      "confirmClaimType": "Anspruchstyp",
      "confirmClaimData": "Anspruchsdaten",
      "confirmWarning": "Stellen Sie sicher, dass alle Details korrekt sind, bevor Sie signieren und ausstellen. Diese Aktion kann irreversibel sein.",
      "notTrustedIssuer": "Sie sind nicht berechtigt, diesen Anspruchsthema auszustellen.",
      "customClaimNotSupported": "Dieser benutzerdefinierte Anspruchstyp wird in der Benutzeroberfläche nicht unterstützt.",
      "fields": {
        "claimTopic": "Anspruchsthema",
        "selectTopic": "Ein Anspruchsthema auswählen",
        "topicDescription": "Wählen Sie den Anspruchstyp zum Ausstellen",
        "claimValue": "Anspruchswert",
        "claimValuePlaceholder": "Anspruchswert eingeben",
        "claimValueDescription": "Geben Sie den Wert für diesen Anspruch an.",
        "collateralAmount": "Sicherheitsbetrag (wei)",
        "collateralAmountDescription": "Geben Sie den Sicherheitsbetrag in wei ein.",
        "expiryTimestamp": "Ablaufzeitstempel",
        "expiryTimestampDescription": "Wählen Sie, wann dieser Anspruch ablaufen soll.",
        "assetClass": "Asset-Klasse",
        "assetCategory": "Asset-Kategorie",
        "priceAmount": "Preisbetrag",
        "currencyCode": "Währungscode",
        "decimals": "Dezimalstellen",
        "licenseType": "Lizenztyp",
        "licenseNumber": "Lizenznummer",
        "licenseJurisdiction": "Lizenzjurisdiktion",
        "validUntil": "Gültig bis",
        "reportingCompliant": "Berichterstattung konform",
        "reportingCompliantDescription": "Geben Sie an, ob der Emittent berichterstattungskonform ist.",
        "issuerAddress": "Emittentenadresse",
        "contractAddress": "Vertragsadresse",
        "isin": "ISIN-Code",
        "jurisdiction": "Jurisdiktion",
        "exemptionReference": "Ausnahmereferenz",
        "prospectusReference": "Prospektreferenz"
      }
    }
  },
  "register": {
    "form": {
      "country": "Land",
      "countryInfo": "Wählen Sie das Land für diese Identitätsregistrierung",
      "walletAddress": "Wallet-Adresse",
      "walletAddressInfo": "Wallet-Adresse zum Registrieren (standardmäßig Identitätsbesitzer)"
    },
    "success": "Identität erfolgreich registriert",
    "confirm": {
      "title": "Identitätsregistrierung bestätigen",
      "description": "Bitte überprüfen Sie die Registrierungsdetails, bevor Sie fortfahren"
    }
  },
  "status": {
    "pending": "Ausstehend",
    "verified": "Verifiziert",
    "rejected": "Abgelehnt",
    "expired": "Abgelaufen",
    "registered": "Registriert",
    "notRegistered": "Nicht registriert",
    "verifiedAriaLabel": "Identität mit Ansprüchen verifiziert",
    "registeredAriaLabel": "Identität ohne Ansprüche registriert",
    "notRegisteredAriaLabel": "Keine Identität registriert"
  },
  "table": {
    "columns": {
      "user": "Benutzer",
      "claimType": "Anspruchstyp",
      "topic": "Thema",
      "status": "Statusübersicht",
      "issuer": "Emittent",
      "issuedAt": "Ausgestellt am",
      "expiresAt": "Läuft ab am",
      "verifiedAt": "Verifiziert am"
    },
    "search": {
      "placeholder": "Ansprüche suchen..."
    },
    "emptyState": {
      "title": "Keine Ansprüche gefunden",
      "description": "Es wurden noch keine Identitätsansprüche ausgestellt.",
      "loading": "Ansprüche laden..."
    },
    "errors": {
      "loadFailed": "Fehler beim Laden der Ansprüche. Bitte versuchen Sie es erneut.",
      "navigationFailed": "Fehler beim Navigieren zu den Anspruchsdetails"
    },
    "fallback": {
      "noExpiry": "Kein Ablauf",
      "notVerified": "Nicht verifiziert"
    }
  },
  "identityTable": {
    "columns": {
      "id": "ID-Nummer",
      "type": "Typ",
      "entity": "Entität",
      "linkedEntity": "Verknüpfte Entität",
      "activeClaims": "Aktive Ansprüche",
      "revokedClaims": "Widerrufene Ansprüche",
      "deployment": "Bereitstellungs-Tx"
    },
    "types": {
      "account": "Konto",
      "contract": "Vertrag"
    },
    "fallback": {
      "noAccount": "Kein Konto",
      "noContract": "Kein Vertrag",
      "noDeployment": "Keine Bereitstellung",
      "noEntity": "Keine verknüpfte Entität"
    },
    "search": {
      "placeholder": "Identitäten suchen..."
    },
    "emptyState": {
      "title": "Keine Identitäten gefunden",
      "description": "Keine Identitäten entsprechen Ihren Filtern bisher.",
      "loading": "Identitäten laden..."
    },
    "errors": {
      "loadFailed": "Fehler beim Laden der Identitäten. Bitte versuchen Sie es erneut.",
      "navigationFailed": "Fehler beim Öffnen der Identitätsdetails"
    }
  },
  "page": {
    "description": "Verwalten Sie Identitätsansprüche, Verifizierungsstatus und Compliance für Benutzer.",
    "loading": "Ansprüche laden..."
<<<<<<< HEAD
  },
  "accessDenied": {
    "title": "Zugriff eingeschränkt",
    "description": "Sie verfügen nicht über die Berechtigung, Entitäten zu verwalten. Bitte wenden Sie sich an Ihre Administratorin oder Ihren Administrator."
=======
>>>>>>> 8b44cf50
  },
  "details": {
    "title": "Kontoansprüche",
    "summary": {
      "total": "Gesamtansprüche",
      "verified": "Verifiziert",
      "pending": "Ausstehend",
      "rejectedExpired": "Abgelehnt/Abgelaufen"
    },
    "claimId": "Anspruchs-ID",
    "noClaimsTitle": "Keine Ansprüche gefunden",
    "noClaimsDescription": "Diesem Konto wurden noch keine Identitätsansprüche zugewiesen."
  },
  "tabs": {
    "details": "Einzelheiten",
    "claims": "Ansprüche"
  },
  "fields": {
    "identityAddress": "Identitätsadresse",
    "identityAddressInfo": "Die Blockchain-Adresse dieser Identität",
    "registrationStatus": "Registrierungsstatus",
    "registrationStatusInfo": "Ob diese Identität on-chain registriert ist",
    "linkedEntity": "Verknüpfte Entität",
    "linkedEntityInfo": "Die mit dieser Identität verknüpfte Entität"
  },
  "claimsTable": {
    "columns": {
      "claimName": "Anspruchsname",
      "status": "Prüfstatus",
      "issuer": "Emittent",
      "claimData": "Anspruchsdaten",
      "issuedDate": "Ausstellungsdatum",
      "actions": "Aktionen"
    },
    "noClaimData": "Keine Daten",
    "status": {
      "active": "Aktiv",
      "revoked": "Widerrufen"
    },
    "actions": {
      "revoke": "Anspruch widerrufen",
      "remove": "Anspruch entfernen",
      "revokeTitle": "Anspruch widerrufen",
      "revokeDescription": "Widerrufen markiert diesen Anspruch als ungültig, während er für die Audit-Historie erhalten bleibt.",
      "revokeConfirm": "Anspruch widerrufen",
      "revokeSubmitting": "Widerrufen...",
      "revokeSuccess": "Anspruch erfolgreich widerrufen",
      "revokeLoading": "Anspruch widerrufen...",
      "revokeError": "Fehler beim Widerrufen des Anspruchs",
      "removeTitle": "Anspruch entfernen",
      "removeDescription": "Entfernen löscht den Anspruch von dieser Identität. Diese Aktion kann nicht rückgängig gemacht werden.",
      "removeConfirm": "Anspruch entfernen",
      "removeSubmitting": "Entfernen...",
      "verification": {
        "revokeTitle": "Zum Widerrufen verifizieren",
        "revokeDescription": "Geben Sie Ihren Verifizierungscode ein, um diesen Anspruch zu widerrufen.",
        "removeTitle": "Zum Entfernen verifizieren",
        "removeDescription": "Geben Sie Ihren Verifizierungscode ein, um diesen Anspruch zu entfernen."
      },
      "success": {
        "revoke": "Anspruch erfolgreich widerrufen",
        "remove": "Anspruch erfolgreich entfernt"
      }
    },
    "emptyState": {
      "title": "Keine Ansprüche gefunden",
      "description": "Diese Identität hat keine zugeordneten Ansprüche."
    }
  }
}<|MERGE_RESOLUTION|>--- conflicted
+++ resolved
@@ -140,13 +140,6 @@
   "page": {
     "description": "Verwalten Sie Identitätsansprüche, Verifizierungsstatus und Compliance für Benutzer.",
     "loading": "Ansprüche laden..."
-<<<<<<< HEAD
-  },
-  "accessDenied": {
-    "title": "Zugriff eingeschränkt",
-    "description": "Sie verfügen nicht über die Berechtigung, Entitäten zu verwalten. Bitte wenden Sie sich an Ihre Administratorin oder Ihren Administrator."
-=======
->>>>>>> 8b44cf50
   },
   "details": {
     "title": "Kontoansprüche",
