{
  "asset": "Vermögenswert",
  "actions": "Aktionen",
  "assetClasses": "Vermögensklassen",
  "assetManagement": "Vermögensverwaltung",
  "cashEquivalent": "Bargeldäquivalent",
  "fixedIncome": "Festverzinsliche Wertpapiere",
  "flexibleIncome": "Flexible Einkommen",
  "home": "Übersicht",
  "myAssets": "Meine Vermögenswerte",
  "statistics": "Statistiken",
  "addons": "Add-ons",
  "assetDesigner": "Asset-Designer",
  "addonDesigner": "Addon-Designer",
  "addonCategories": {
    "distribution": "Verteilung",
    "exchange": "Austausch",
    "custody": "Verwahrung",
    "income": "Einkommen"
  },
<<<<<<< HEAD
  "participants": "Teilnehmer",
  "participantsUsers": "Benutzer",
  "participantsEntities": "Entitäten",
=======
  "administration": "Verwaltung",
>>>>>>> 8b44cf50
  "platformSettings": "Plattformeinstellungen",
  "userManagement": "Benutzerverwaltung",
  "entityManagement": "Entitäten",
  "settings": {
<<<<<<< HEAD
    "noAvailable": "Für Ihre Rolle sind keine Plattformeinstellungen verfügbar.",
=======
>>>>>>> 8b44cf50
    "assetTypes": {
      "title": "Vermögensarten",
      "description": "Konfigurieren und aktivieren Sie verschiedene Arten von Vermögenswerten, die auf der Plattform verfügbar sind. Sobald aktiviert, können Vermögensarten nicht deaktiviert werden.",
      "allEnabled": "Alle verfügbaren Vermögensarten wurden aktiviert.",
      "enabledTitle": "Aktivierte Vermögensarten",
      "enabledDescription": "Diese Vermögensarten sind derzeit aktiv und auf der Plattform verfügbar.",
      "enable": "Aktivieren",
      "enabled": "Aktiviert",
      "confirmEnableTitle": "{{assetType}} aktivieren?",
      "confirmEnableDescription": "Diese Aktion kann nicht rückgängig gemacht werden. Sobald aktiviert, ist dieser Vermögensart dauerhaft auf der Plattform verfügbar."
    },
    "compliance": "Compliance-Einstellungen",
    "addons": "Add-ons",
    "claimTopicsIssuers": "Anspruchsthemen & Emittenten",
    "theme": {
      "title": "Thema",
      "description": "Passen Sie Branding-Assets, Typografie und Farb-Tokens für Ihre Mandantenoberfläche an.",
      "placeholder": "Der Theme-Editor kommt bald. Überprüfen Sie kurz für Live-Anpassungstools.",
      "dirtyBadge": "Nicht gespeicherte Änderungen",
      "pristineBadge": "Auf dem neuesten Stand",
      "versionBadgeTitle": "Aktuelle Theme-Version",
      "updatedLabel": "Aktualisiert",
      "updatedUnknown": "Aktualisierungszeitstempel nicht verfügbar",
      "updatedBadgeTitle": "Zuletzt gespeichert {{timestamp}}"
    },
    "permissions": {
      "title": "Plattformadministratoren",
      "description": "Verwalten Sie Plattformadministratorrollen für das Asset Tokenization Kit",
      "adminRequired": {
        "title": "Administratorzugriff erforderlich",
        "description": "Sie benötigen Administratorrechte, um Rollen zu verwalten. Bitte wenden Sie sich an Ihren Systemadministrator für Zugriff."
      }
    }
  }
}<|MERGE_RESOLUTION|>--- conflicted
+++ resolved
@@ -18,21 +18,11 @@
     "custody": "Verwahrung",
     "income": "Einkommen"
   },
-<<<<<<< HEAD
-  "participants": "Teilnehmer",
-  "participantsUsers": "Benutzer",
-  "participantsEntities": "Entitäten",
-=======
   "administration": "Verwaltung",
->>>>>>> 8b44cf50
   "platformSettings": "Plattformeinstellungen",
   "userManagement": "Benutzerverwaltung",
   "entityManagement": "Entitäten",
   "settings": {
-<<<<<<< HEAD
-    "noAvailable": "Für Ihre Rolle sind keine Plattformeinstellungen verfügbar.",
-=======
->>>>>>> 8b44cf50
     "assetTypes": {
       "title": "Vermögensarten",
       "description": "Konfigurieren und aktivieren Sie verschiedene Arten von Vermögenswerten, die auf der Plattform verfügbar sind. Sobald aktiviert, können Vermögensarten nicht deaktiviert werden.",
