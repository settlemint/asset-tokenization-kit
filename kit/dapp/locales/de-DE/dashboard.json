{
  "charts": {
    "assetDistribution": {
      "description": "Sehen Sie Assets nach Typ gruppiert",
      "empty": "Fügen Sie ein Asset hinzu, um dieses Diagramm zu sehen",
      "title": "Asset-Mix"
    },
    "topAssets": {
      "columns": {
        "change": "24-Stunden-Änderung",
        "name": "Vermögenswert",
        "rank": "#",
        "value": "Wert",
        "volume": "Volumen"
      },
      "description": "Zeigt Assets mit den besten Renditen",
      "title": "Top-Assets"
    },
    "transactionVolume": {
      "axes": {
        "x": "Datum",
        "y": "Transaktionen"
      },
      "description": "Verfolgen Sie das tägliche Transaktionsvolumen",
      "title": "Transaktionsvolumen"
    },
    "valueOverTime": {
      "description": "Beobachten Sie, wie sich der Portfolio-Wert im Laufe der Zeit verschiebt",
      "periods": {
        "all": "ALLE",
        "day": "Tag",
        "month": "Monat",
        "quarter": "Quartal",
        "week": "Woche",
        "year": "Jahr"
      },
      "title": "Portfolio-Wert"
    }
  },
  "empty": {
    "action": "Ein Asset erstellen",
    "subtitle": "Erstellen Sie Ihr erstes tokenisiertes Asset, um mit der Verfolgung zu beginnen",
    "title": "Hier ist noch nichts"
  },
  "errors": {
    "loadFailed": "Wir konnten das Dashboard nicht laden",
    "retry": "Erneut versuchen"
  },
  "export": {
    "formats": {
      "csv": "CSV-Datei",
      "json": "JSON-Datei",
      "pdf": "PDF-Bericht",
      "xlsx": "Excel-Arbeitsmappe"
    },
    "sections": {
      "all": "Alles",
      "analytics": "Analyse-Zusammenfassung",
      "assets": "Nur Assets",
      "transactions": "Nur Transaktionen"
    },
    "title": "Ihre Daten exportieren"
  },
  "identityMetrics": {
    "title": "Identity-Übersicht",
    "description": "Aktueller System-Identity-Status und Registrierungen",
    "totalIdentities": "Gesamtidentitäten",
    "activeRegistrations": "Aktive Registrierungen",
    "pendingRegistrations": "Ausstehende Registrierungen",
    "chartTitle": "Aktive Registrierungen",
    "chartDescription": "Tägliche Trends der aktiven Identity-Registrierungen in den letzten 7 Tagen",
    "emptyStateMessage": "Noch keine Registrierungen",
    "emptyStateDescription": "Identity-Registrierungen erscheinen hier, sobald Benutzer den Verifizierungsprozess starten"
  },
  "claimTopicsIssuersOverview": {
    "title": "Ansprüche, Themen und Emittenten Übersicht",
    "description": "Verfolgen Sie aktive Ansprüche, Themen und vertrauenswürdige Emittenten",
    "totalActiveClaims": "Aktive Ansprüche",
    "totalActiveTopics": "Aktive Themen",
    "totalActiveIssuers": "Aktive Emittenten"
  },
  "claimTopicsCoverage": {
    "title": "Anspruchsthemen-Abdeckung",
    "coverage": "Abdeckung",
    "allTopicsCovered": "Alle Themen haben aktive Ansprüche",
    "missingCoverage_one": "{{count}} Thema benötigt Ansprüche",
    "missingCoverage_other": "{{count}} Themen benötigen Ansprüche",
    "missingCoverageDescription": "Diese Anspruchsthemen haben keine aktiven Ansprüche. Benutzer können keine Token handeln, die diese Themen erfordern, bis Ansprüche ausgestellt werden.",
    "covered_one": "{{count}} abgedeckt",
    "covered_other": "{{count}} abgedeckt",
    "missing_one": "{{count}} fehlend",
    "missing_other": "{{count}} fehlend",
    "missingTopicsLabel": "Themen ohne Ansprüche:",
    "manageClaimTopics": "Anspruchsthemen verwalten"
  },
  "portfolioDetails": {
    "name": "Portfolio-Details",
    "summary": {
      "title": "Portfolio-Zusammenfassung",
      "description": "Sehen Sie Ihren Gesamtportfolio-Wert und Ihre Bestände"
    },
    "breakdown": {
      "title": "Portfolio-Aufschlüsselung",
      "description": "Detaillierte Aufschlüsselung Ihrer Assets nach Typ"
    },
    "performance": {
      "title": "Portfolio-Leistung",
      "description": "Verfolgen Sie Ihren Portfolio-Wert im Laufe der Zeit"
    }
  },
  "filters": {
    "apply": "Filter anwenden",
    "assetType": "Asset-Typ",
    "dateRange": "Datumsbereich",
    "reset": "Filter löschen",
    "status": "Statusfilter"
  },
  "loading": {
    "activity": "Aktivität laden",
    "charts": "Diagramme laden",
    "stats": "Statistiken laden"
  },
  "quickActions": {
    "createAsset": "Ein Asset erstellen",
    "generateReport": "Einen Bericht erstellen",
    "title": "Schnellaktionen",
    "transferTokens": "Tokens übertragen",
    "viewPortfolio": "Portfolio öffnen"
  },
  "stats": {
    "activeUsers": {
      "description": "Benutzer aktiv in den letzten 30 Tagen",
      "title": "Aktive Benutzer",
      "trend": "{{count}} dieser Woche beigetreten"
    },
    "totalAssets": {
      "description": "Live tokenisierte Assets",
      "title": "Gesamtassets",
      "trend": "{{percentage}}% vs letzten Monat"
    },
    "totalValue": {
      "description": "Kombinierter Wert über Assets",
      "title": "Gesamtwert gesperrt",
      "trend": "{{percentage}}% vs letzten Monat"
    },
    "transactions": {
      "description": "Abgeschlossene Transaktionen",
      "title": "Transaktionen",
      "trend": "{{count}} heute"
    }
  },
  "subtitle": "Sehen Sie, wie es Ihren Assets geht",
  "title": "Übersicht",
  "welcome": {
    "subtitle": "Heutige Asset-Aktivität auf einen Blick",
    "title": "Willkommen zurück, {{name}}"
  },
  "assetOverview": {
    "title": "Asset-Übersicht",
    "subtitle": "Verfolgen und analysieren Sie Ihre tokenisierten Assets",
    "emptyState": {
      "title": "Ihre Asset-Übersicht erscheint hier",
      "description": "Diagramme und Statistiken zeigen sich, sobald Sie Ihr erstes tokenisiertes Asset gestalten"
    }
  },
<<<<<<< HEAD
  "actionsCard": {
    "title": "Aktionen",
    "subtitle": "Verfolgen Sie ausstehende und abgeschlossene Vorgänge",
    "badge": {
      "pending": "{{count}} ausstehend",
      "upToDate": "Auf dem neuesten Stand"
    },
    "stats": {
      "pending": "Ausstehende Aktionen",
      "completed": "Abgeschlossen (7T)",
      "noPending": "Keine ausstehenden Aktionen"
    },
    "cta": "Alle Aktionen anzeigen"
  },
  "pendingActionsBanner": {
    "title": "{{count}} ausstehende Aktionen erfordern Ihre Aufmerksamkeit",
    "description": "Überprüfen und vervollständigen Sie ausstehende Aufgaben",
    "cta": "Alle anzeigen"
=======
  "portfolioDashboard": {
    "welcome": "Willkommen zurück, {{name}}",
    "subtitle": "Verfolgen Sie Ihr Portfolio und Ihre Vermögenswerte",
    "portfolioHeader": {
      "title": "Mein Portfolio",
      "assetsCount_one": "{{count}} Vermögenswert",
      "assetsCount_other": "{{count}} Vermögenswerte",
      "noAssets": "Noch keine Vermögenswerte",
      "viewHoldings": "Ihre Vermögenswerte ansehen"
    },
    "cards": {
      "totalValue": {
        "title": "Gesamtwert",
        "description": "Gesamtwert aller Vermögenswerte"
      },
      "totalAssets": {
        "title": "Gesamtzahl der Vermögenswerte",
        "description": "Gesamtzahl der Vermögenswerte",
        "noAssets": "Keine Vermögenswerte"
      },
      "identityStatus": {
        "title": "Identitätsstatus",
        "description": "Aktueller Verifizierungsstatus",
        "verified": "Verifiziert",
        "pending": "Ausstehend"
      }
    },
    "assetTypes": {
      "bond_one": "Anleihe",
      "bond_other": "Anleihen",
      "deposit_one": "Einzahlung",
      "deposit_other": "Einzahlungen",
      "equity_one": "Eigenkapital",
      "equity_other": "Eigenkapital",
      "fund_one": "Fonds",
      "fund_other": "Fonds",
      "stablecoin_one": "Stablecoin",
      "stablecoin_other": "Stablecoins"
    }
>>>>>>> 21937756
  },
  "widgets": {
    "alerts": {
      "dismiss": "Verwerfen",
      "title": "Warnungen",
      "types": {
        "error": "Fehler",
        "info": "Hinweis",
        "success": "Erfolg",
        "warning": "Warnung"
      },
      "viewDetails": "Details ansehen"
    },
    "pendingActions": {
      "empty": "Keine ausstehende Arbeit",
      "title": "Ausstehende Aktionen",
      "types": {
        "approval": "Braucht Genehmigung",
        "kyc": "KYC-Überprüfung ausstehend",
        "signature": "Signatur erforderlich"
      }
    },
    "recentActivity": {
      "empty": "Keine kürzliche Aktivität",
      "title": "Kürzliche Aktivität",
      "types": {
        "approval": "{{user}} genehmigte {{spender}}",
        "burn": "{{amount}} {{token}} verbrannt",
        "deployment": "Neues {{type}} bereitgestellt",
        "mint": "{{amount}} {{token}} geprägt",
        "transfer": "{{user}} übertrug {{amount}} {{token}}"
      },
      "viewAll": "Alle Aktivität ansehen"
    },
    "latestEvents": {
      "title": "Neueste Aktivität",
      "subtitle": "Aktuelle Ereignisse und Updates",
      "empty": "Noch keine Aktivität",
      "emptyDescription": "Ihre aktuellen Ereignisse erscheinen hier",
      "emptyMyActions": "Noch keine Ereignisse von Ihnen",
      "emptyMyActionsDescription": "Ereignisse, die Sie senden, erscheinen hier",
      "emptySystemEvents": "Noch keine Systemereignisse",
      "emptySystemEventsDescription": "Systemereignisse erscheinen hier",
      "viewAll": "Alle Aktivität ansehen",
      "loading": "Aktivität laden",
      "error": "Wir konnten Aktivität nicht laden",
      "errorRetry": "Erneut versuchen",
      "by": "von",
      "tabs": {
        "allActivity": "Alle Aktivität",
        "myActions": "Meine Aktionen",
        "systemEvents": "Systemereignisse"
      },
      "categories": {
        "assets": "Assets",
        "bonds": "Anleihen",
        "accessControl": "Zugriffskontrolle",
        "compliance": "Compliance",
        "identity": "Identität",
        "transfers": "Übertragungen",
        "yield": "Ertrag",
        "system": "System",
        "xvp": "XvP-Abwicklung",
        "vesting": "Vesting",
        "activity": "Aktivität"
      },
      "types": {
        "TransferCompleted": "Übertragung abgeschlossen",
        "MintCompleted": "Assets geprägt",
        "BurnCompleted": "Assets verbrannt",
        "Approval": "Genehmigung erteilt",
        "Paused": "Handel pausiert",
        "Unpaused": "Handel wieder aufgenommen",
        "RoleGranted": "Rolle erteilt",
        "RoleRevoked": "Rolle widerrufen",
        "RoleAdminChanged": "Admin-Rolle geändert",
        "IdentityRegistered": "Identität verifiziert",
        "IdentityCreated": "Identität erstellt",
        "IdentityModified": "Identität aktualisiert",
        "IdentityStored": "Identität gespeichert",
        "IdentityUnstored": "Identität entfernt",
        "ClaimAdded": "Anspruch hinzugefügt",
        "ClaimRemoved": "Anspruch entfernt",
        "ClaimRevoked": "Anspruch widerrufen",
        "ClaimChanged": "Anspruch aktualisiert",
        "ComplianceAdded": "Compliance hinzugefügt",
        "ComplianceModuleAdded": "Regelmodul hinzugefügt",
        "ComplianceModuleRemoved": "Regelmodul entfernt",
        "ModuleParametersUpdated": "Modul-Einstellungen aktualisiert",
        "AddressFrozen": "Konto eingefroren",
        "TokensFrozen": "Assets eingefroren",
        "TokensUnfrozen": "Assets aufgetaut",
        "RecoverySuccess": "Assets wiederhergestellt",
        "YieldClaimed": "Ertrag beansprucht",
        "YieldScheduleSet": "Ertrag-Zeitplan aktualisiert",
        "FixedYieldScheduleSet": "Fester Ertrag festgelegt",
        "BondCreated": "Anleihe ausgegeben",
        "BondMatured": "Anleihe fällig",
        "BondRedeemed": "Anleihe eingelöst",
        "FundCreated": "Fonds erstellt",
        "EquityCreated": "Eigenkapital ausgegeben",
        "DepositCreated": "Einzahlung erstellt",
        "StableCoinCreated": "Stablecoin ausgegeben",
        "ManagementFeeCollected": "Verwaltungsgebühr eingezogen",
        "AirdropTokensTransferred": "Airdrop erhalten",
        "AirdropBatchTokensTransferred": "Batch-Airdrop gesendet",
        "VestingInitialized": "Vesting gestartet",
        "BatchVestingInitialized": "Batch-Vesting gestartet",
        "VestingStrategyUpdated": "Vesting-Strategie aktualisiert",
        "XvPSettlementExecuted": "Abwicklung ausgeführt",
        "XvPSettlementApproved": "Abwicklung genehmigt",
        "XvPSettlementCancelled": "Abwicklung storniert",
        "XvPSettlementApprovalRevoked": "Abwicklungsgenehmigung widerrufen",
        "Deposit": "Einzahlung in Vault",
        "ExecuteTransaction": "Transaktion ausgeführt",
        "SubmitTransactionWithSignatures": "Transaktion eingereicht",
        "SignaturesProvided": "Signaturen bereitgestellt",
        "RequirementChanged": "Anforderungen geändert",
        "Bootstrapped": "System initialisiert",
        "TokenAssetCreated": "Asset erstellt",
        "TokenImplementationUpdated": "Asset-Implementierung aktualisiert",
        "CapSet": "Angebots-Cap festgelegt",
        "Redeemed": "Assets eingelöst",
        "TrustedIssuerAdded": "Vertrauenswürdiger Emittent hinzugefügt",
        "TrustedIssuerRemoved": "Vertrauenswürdiger Emittent entfernt",
        "ClaimTopicsUpdated": "Anspruchsthemen aktualisiert",
        "TopicSchemeRegistered": "Thema registriert",
        "TopicSchemeRemoved": "Thema entfernt",
        "TopicSchemeUpdated": "Thema aktualisiert",
        "IdentityRegistryBound": "Identity-Registry gebunden",
        "IdentityRegistryUnbound": "Identity-Registry entbunden",
        "CountryModified": "Land aktualisiert",
        "AddressAddedToBypassList": "Bypass-Liste-Eintrag hinzugefügt",
        "AddressRemovedFromBypassList": "Bypass-Liste-Eintrag entfernt",
        "GlobalComplianceModuleAdded": "Globales Modul hinzugefügt",
        "GlobalComplianceModuleRemoved": "Globales Modul entfernt",
        "ERC20TokenRecovered": "ERC20-Tokens wiederhergestellt",
        "UpdatedTokenInformation": "Token-Details aktualisiert",
        "ATKSystemCreated": "ATK-System erstellt",
        "ATKXvPSettlementCreated": "XvP-Abwicklung erstellt",
        "ATKVaultCreated": "Vault erstellt",
        "ATKPushAirdropCreated": "Push-Airdrop erstellt",
        "ATKVestingAirdropCreated": "Vesting-Airdrop erstellt",
        "ATKTimeBoundAirdropCreated": "Zeitgebundener Airdrop erstellt",
        "ATKFixedYieldScheduleCreated": "Fester Ertrag-Zeitplan erstellt",
        "TokenFactoryRegistered": "Token-Fabrik registriert",
        "SystemAddonRegistered": "System-Addon registriert",
        "ComplianceModuleRegistered": "Compliance-Modul registriert",
        "OwnershipTransferred": "Eigentum übertragen",
        "TokensWithdrawn": "Assets abgehoben",
        "DenominationAssetTopUp": "Nennwert-Asset aufgestockt",
        "DenominationAssetWithdrawn": "Nennwert-Asset abgehoben",
        "DistributionCapUpdated": "Verteilung-Cap aktualisiert",
        "CheckpointUpdated": "Checkpoint aktualisiert",
        "GlobalComplianceModuleParametersUpdated": "Parameter des globalen Compliance-Moduls aktualisiert",
        "ContractIdentityCreated": "Vertragsidentität erstellt",
        "IdentityRemoved": "Identität entfernt",
        "IdentityRecovered": "Identität wiederhergestellt",
        "IdentityWalletMarkedAsLost": "Wallet als verloren markiert",
        "WalletRecoveryLinked": "Wallet-Wiederherstellung verknüpft",
        "Approved": "Aktion genehmigt",
        "Executed": "Aktion ausgeführt",
        "ExecutionFailed": "Aktionsausführung fehlgeschlagen",
        "ExecutionRequested": "Aktionsausführung angefordert",
        "KeyAdded": "Schlüssel hinzugefügt",
        "KeyRemoved": "Schlüssel entfernt",
        "ComplianceImplementationUpdated": "Compliance-Implementierung aktualisiert",
        "IdentityFactoryImplementationUpdated": "Identity-Factory-Implementierung aktualisiert",
        "IdentityImplementationUpdated": "Identity-Implementierung aktualisiert",
        "IdentityRegistryImplementationUpdated": "Identity-Registry-Implementierung aktualisiert",
        "IdentityRegistryStorageImplementationUpdated": "Identity-Registry-Speicherimplementierung aktualisiert",
        "TokenAccessManagerImplementationUpdated": "Token-Zugriffsmanager-Implementierung aktualisiert",
        "ContractIdentityImplementationUpdated": "Vertragsidentitäts-Implementierung aktualisiert",
        "SystemTrustedIssuersRegistryImplementationUpdated": "Implementierung des Trusted-Issuers-Registers aktualisiert",
        "TrustedIssuersMetaRegistryImplementationUpdated": "Implementierung des Meta-Registers vertrauenswürdiger Emittenten aktualisiert",
        "TopicSchemeRegistryImplementationUpdated": "Topic-Scheme-Registry-Implementierung aktualisiert",
        "TokenFactoryRegistryImplementationUpdated": "Token-Factory-Registry-Implementierung aktualisiert",
        "ComplianceModuleRegistryImplementationUpdated": "Compliance-Modul-Registry-Implementierung aktualisiert",
        "SystemAddonRegistryImplementationUpdated": "System-Addon-Registry-Implementierung aktualisiert",
        "AddonImplementationUpdated": "Addon-Implementierung aktualisiert",
        "TokenFactoryImplementationUpdated": "Token-Factory-Implementierung aktualisiert",
        "TokenTrustedIssuersRegistryCreated": "Token-Register vertrauenswürdiger Emittenten erstellt",
        "IdentityStorageSet": "Identity-Speicher konfiguriert",
        "TopicSchemeRegistrySet": "Topic-Scheme-Registry konfiguriert",
        "TrustedIssuersRegistrySet": "Trusted-Issuers-Registry konfiguriert",
        "TopicSchemesBatchRegistered": "Topic-Schemes im Batch registriert",
        "SystemRegistrySet": "System-Registry konfiguriert",
        "SubjectRegistrySet": "Subject-Registry konfiguriert",
        "WeightedSignaturesToggled": "Gewichtete Signaturen umgeschaltet",
        "SignerWeightUpdated": "Signer-Gewicht aktualisiert",
        "OnchainIdSet": "On-Chain-ID konfiguriert",
        "XvPSettlementCancelVoteCast": "Abwicklungsabbruch abgestimmt",
        "XvPSettlementCancelVoteWithdrawn": "Abwicklungsabbruch-Zustimmung zurückgezogen",
        "XvPSettlementSecretRevealed": "Abwicklungsgeheimnis offengelegt"
      },
      "timeAgo": {
        "justNow": "Gerade eben",
        "minutesAgo": "{{count}} Min. her",
        "hoursAgo": "{{count}} Std. her",
        "daysAgo": "{{count}} Tage her"
      },
      "columns": {
        "event": "Ereignis",
        "asset": "Vermögenswert",
        "account": "Konto",
        "time": "Zeit",
        "transaction": "Transaktion"
      }
    }
  }
}<|MERGE_RESOLUTION|>--- conflicted
+++ resolved
@@ -163,7 +163,6 @@
       "description": "Diagramme und Statistiken zeigen sich, sobald Sie Ihr erstes tokenisiertes Asset gestalten"
     }
   },
-<<<<<<< HEAD
   "actionsCard": {
     "title": "Aktionen",
     "subtitle": "Verfolgen Sie ausstehende und abgeschlossene Vorgänge",
@@ -182,7 +181,7 @@
     "title": "{{count}} ausstehende Aktionen erfordern Ihre Aufmerksamkeit",
     "description": "Überprüfen und vervollständigen Sie ausstehende Aufgaben",
     "cta": "Alle anzeigen"
-=======
+  },
   "portfolioDashboard": {
     "welcome": "Willkommen zurück, {{name}}",
     "subtitle": "Verfolgen Sie Ihr Portfolio und Ihre Vermögenswerte",
@@ -222,7 +221,6 @@
       "stablecoin_one": "Stablecoin",
       "stablecoin_other": "Stablecoins"
     }
->>>>>>> 21937756
   },
   "widgets": {
     "alerts": {
