{
  "actions": {
    "createWallet": {
      "success": "Wallet wurde erfolgreich erstellt"
    }
  },
  "kyc": {
    "actions": {
      "delete": {
        "success": "KYC-Profil wurde erfolgreich gelöscht"
      },
      "upsert": {
        "success": "KYC-Profil wurde erfolgreich aktualisiert"
      }
    }
  },
  "management": {
    "page": {
      "description": "Verwalten Sie Benutzer, Rollen und Berechtigungen Ihrer Plattform."
<<<<<<< HEAD
    },
    "accessDenied": {
      "title": "Zugriff eingeschränkt",
      "description": "Sie verfügen nicht über die Berechtigung, Benutzer zu verwalten. Bitte wenden Sie sich an Ihre Administratorin oder Ihren Administrator."
=======
>>>>>>> 8b44cf50
    },
    "table": {
      "columns": {
        "name": "Benutzername",
        "email": "E-Mail",
        "wallet": "Wallet-Adresse",
<<<<<<< HEAD
        "type": "Typ",
        "verifications": "Verifizierungen",
=======
>>>>>>> 8b44cf50
        "role": "Rolle",
        "identity": "Identität",
        "status": "Statusanzeige",
        "created": "Erstellt",
        "lastActive": "Zuletzt aktiv",
        "actions": "Aktionen"
      },
      "status": {
        "registered": "Registriert",
        "pending": "Ausstehend",
        "notConnected": "Nicht verbunden",
        "identityNeeded": "Identität erforderlich",
        "notRegistered": "Nicht registriert",
        "pendingRegistration": "Registrierung ausstehend",
        "admin": "Administrator",
        "adminAriaLabel": "Benutzer hat mindestens eine Admin-Rolle im System",
        "registeredAriaLabel": "Benutzer ist registriert und on-chain verifiziert",
        "notRegisteredAriaLabel": "Benutzer ist nicht on-chain registriert",
        "pendingAriaLabel": "Benutzer hat Wallet verbunden, ist aber noch nicht on-chain registriert",
        "notConnectedAriaLabel": "Benutzer hat kein Wallet verbunden",
        "identityNeededAriaLabel": "Benutzer hat ein Wallet, aber keine registrierte Identität",
        "pendingRegistrationAriaLabel": "Die Registrierung der Benutzeridentität ist in Bearbeitung"
      },
      "identity": {
        "none": "Keine Identität"
      },
<<<<<<< HEAD
      "userType": {
        "admin": "Administrator",
        "investor": "Investor",
        "trustedIssuer": "Vertrauenswürdiger Emittent"
      },
      "verifications": {
        "none": "Keine Verifizierungen"
      },
=======
>>>>>>> 8b44cf50
      "actions": {
        "viewDetails": "Details anzeigen",
        "menu": "Aktionsmenü",
        "openMenu": "Aktionsmenü öffnen"
      },
      "search": {
        "placeholder": "Nach Name, E-Mail oder Wallet suchen..."
      },
      "noWallet": "Kein Wallet",
      "emptyState": {
        "title": "Keine Benutzer gefunden",
        "description": "Es wurden noch keine Benutzer registriert.",
        "loading": "Benutzer werden geladen..."
      },
      "errors": {
        "loadFailed": "Benutzer konnten nicht geladen werden. Bitte erneut versuchen.",
        "navigationFailed": "Navigation zu den Benutzerdetails fehlgeschlagen"
      },
      "fallback": {
<<<<<<< HEAD
        "never": "Nie",
        "unknown": "Unbekannt"
=======
        "never": "Nie"
>>>>>>> 8b44cf50
      }
    }
  },
  "permissions": {
    "groups": {
      "compliance": "Compliance & Aufsicht",
      "identity-management": "Identitätsmanagement",
      "assets-management": "Asset-Verwaltung",
      "system-administration": "Systemadministration",
      "other": "Sonstiges"
    },
    "table": {
      "columns": {
        "name": "Rollenname",
        "role": "Rollen"
      },
      "errors": {
        "navigationFailed": "Navigation zu den Benutzerdetails fehlgeschlagen",
        "loadFailed": "Benutzer konnten nicht geladen werden. Bitte erneut versuchen."
      },
      "search": {
        "placeholder": "Nach Wallet-Adresse suchen..."
      },
      "emptyState": {
        "title": "Keine Benutzer gefunden",
        "description": "Es wurden noch keine Benutzer registriert.",
        "loading": "Benutzer werden geladen..."
      },
      "actions": {
        "changeRoles": "Rollen ändern"
      }
    }
  },
  "tabs": {
    "details": "Einzelheiten",
    "claims": "Ansprüche"
  },
  "fields": {
    "fullName": "Vollständiger Name",
    "fullNameInfo": "Anzeigename des Benutzers",
    "email": "E-Mail",
    "emailInfo": "E-Mail-Adresse des Benutzers",
    "role": "Rolle",
    "roleInfo": "Systemrolle des Benutzers",
    "accountCreated": "Konto erstellt",
    "accountCreatedInfo": "Zeitpunkt der Kontoerstellung",
    "lastLogin": "Letzte Anmeldung",
    "lastLoginInfo": "Jüngster Anmeldezeitpunkt",
    "neverLoggedIn": "Noch nie angemeldet",
    "walletAddress": "Wallet-Adresse",
    "walletAddressInfo": "Verbundenes Wallet des Benutzers",
    "noWalletConnected": "Kein Wallet verbunden",
    "onChainIdentity": "On-Chain-Identität",
    "onChainIdentityInfo": "On-Chain-Identitätsvertrag des Benutzers",
    "noIdentityRegistered": "Keine Identität registriert",
    "firstName": "Vorname",
    "firstNameInfo": "Amtlicher Vorname",
    "lastName": "Nachname",
    "lastNameInfo": "Amtlicher Nachname"
  },
  "details": {
    "kycInformation": "Informationen"
  },
  "profile": {
    "title": "Profil",
    "description": "Profilinformationen anzeigen und verwalten.",
    "manage": "Profil verwalten",
    "email": {
      "change-disabled": "E-Mail-Änderungen sind in dieser Umgebung deaktiviert.",
      "current": "Aktuelle E-Mail"
    },
    "messages": {
      "genericError": "Etwas ist schiefgelaufen. Bitte erneut versuchen."
    },
    "kyc": {
      "cardDescription": "Persönliche Informationen verwalten.",
      "actions": {
        "success": "Ihre Informationen wurden erfolgreich aktualisiert."
      },
      "fields": {
        "firstName": "Vorname",
        "lastName": "Nachname",
        "dob": "Geburtsdatum",
        "country": "Wohnsitzland",
        "residencyStatus": "Aufenthaltsstatus",
        "nationalId": "Staatsbürgerschafts-ID"
      },
      "residencyStatusOptions": {
        "resident": "Alleiniger Einwohner – ich lebe ausschließlich im oben genannten Land",
        "non_resident": "Nicht ansässig – ich lebe nicht im oben genannten Land",
        "dual_resident": "Doppelter Wohnsitz – ich bin in mehr als einem Land steuerlich ansässig",
        "unknown": "Möchte ich nicht angeben"
      }
    },
    "editKyc": {
      "title": "Informationen bearbeiten",
      "description": "Ihre Informationen bearbeiten."
    },
    "changePassword": {
      "title": "Passwort ändern",
      "description": "Kontopasswort zur Sicherheit aktualisieren.",
      "success": "Ihr Passwort wurde erfolgreich geändert.",
      "currentPassword": "Aktuelles Passwort",
      "newPassword": "Neues Passwort",
      "confirmPassword": "Passwort bestätigen",
      "revokeOtherSessions": "Andere Geräte abmelden",
      "revokeOtherSessionsDescription": "Sie werden von allen anderen Geräten und Browsern abgemeldet."
    }
  },
  "wallet": {
    "title": "Wallet-Verwaltung",
    "description": "Wallet-Adresse und Sicherheitseinstellungen verwalten.",
    "userWallet": "Wallet des Benutzers",
    "userWalletDescription": "Ihre Wallet-Adresse und der QR-Code zum Empfangen von Zahlungen.",
    "qrCode": "QR-Code",
    "verificationFactors": "Verifizierungsmethoden",
    "verificationFactorsDescription": "Aktivierte Sicherheitsmethoden für Ihr Wallet.",
    "recoveryCodesCard": "Wiederherstellungscodes",
    "recoveryCodesDescription": "Backup-Codes zur Kontowiederherstellung, falls andere Methoden nicht verfügbar sind.",
    "passwordPromptTitle": "Passwort bestätigen",
    "passwordPromptDescription": "Bitte Passwort eingeben, um neue Wiederherstellungscodes zu erzeugen.",
    "passwordLabel": "Passwort",
    "passwordRequired": "Passwort ist erforderlich",
    "pinCodeEnabled": "PIN-Code",
    "otpEnabled": "OTP aktiviert",
    "recoveryCodesEnabled": "Wiederherstellungscodes",
    "regenerateRecoveryCodes": "Wiederherstellungscodes neu generieren",
    "downloadRecoveryCodes": "Wiederherstellungscodes herunterladen",
    "copyAllRecoveryCodes": "Alle kopieren",
    "confirmRecoveryCodesStored": "Ich habe diese Wiederherstellungscodes sicher gespeichert",
    "noVerificationMethods": "Keine Verifizierungsmethoden aktiviert",
    "enabled": "Aktiviert",
    "disabled": "Deaktiviert",
    "changePincode": {
      "button": "PIN-Code ändern",
      "title": "PIN-Code ändern",
      "description": "Neuen 6-stelligen PIN festlegen, um sensible Wallet-Aktionen zu schützen.",
      "submit": "Weiter",
      "submitting": "Wird vorbereitet...",
      "success": "Ihr PIN-Code wurde aktualisiert.",
      "passwordTitle": "Passwort bestätigen",
      "passwordDescription": "Geben Sie Ihr Konto-Passwort ein, um den PIN-Code zu aktualisieren.",
      "passwordSubmit": "PIN-Code aktualisieren",
      "passwordSubmitting": "PIN wird aktualisiert..."
    }
  }
}<|MERGE_RESOLUTION|>--- conflicted
+++ resolved
@@ -17,24 +17,12 @@
   "management": {
     "page": {
       "description": "Verwalten Sie Benutzer, Rollen und Berechtigungen Ihrer Plattform."
-<<<<<<< HEAD
-    },
-    "accessDenied": {
-      "title": "Zugriff eingeschränkt",
-      "description": "Sie verfügen nicht über die Berechtigung, Benutzer zu verwalten. Bitte wenden Sie sich an Ihre Administratorin oder Ihren Administrator."
-=======
->>>>>>> 8b44cf50
     },
     "table": {
       "columns": {
         "name": "Benutzername",
         "email": "E-Mail",
         "wallet": "Wallet-Adresse",
-<<<<<<< HEAD
-        "type": "Typ",
-        "verifications": "Verifizierungen",
-=======
->>>>>>> 8b44cf50
         "role": "Rolle",
         "identity": "Identität",
         "status": "Statusanzeige",
@@ -61,17 +49,6 @@
       "identity": {
         "none": "Keine Identität"
       },
-<<<<<<< HEAD
-      "userType": {
-        "admin": "Administrator",
-        "investor": "Investor",
-        "trustedIssuer": "Vertrauenswürdiger Emittent"
-      },
-      "verifications": {
-        "none": "Keine Verifizierungen"
-      },
-=======
->>>>>>> 8b44cf50
       "actions": {
         "viewDetails": "Details anzeigen",
         "menu": "Aktionsmenü",
@@ -91,12 +68,7 @@
         "navigationFailed": "Navigation zu den Benutzerdetails fehlgeschlagen"
       },
       "fallback": {
-<<<<<<< HEAD
-        "never": "Nie",
-        "unknown": "Unbekannt"
-=======
         "never": "Nie"
->>>>>>> 8b44cf50
       }
     }
   },
