// ============================================================================
// IMPORTS
// ============================================================================
import js from "@eslint/js";
import pluginQuery from "@tanstack/eslint-plugin-query";
import pluginRouter from "@tanstack/eslint-plugin-router";
import boundaries from "eslint-plugin-boundaries";
import importPlugin from "eslint-plugin-import";
import noBarrelFiles from "eslint-plugin-no-barrel-files";
import pluginReact from "eslint-plugin-react";
import reactCompiler from "eslint-plugin-react-compiler";
import reactHooks from "eslint-plugin-react-hooks";
import reactPerfPlugin from "eslint-plugin-react-perf";
import pluginSecurity from "eslint-plugin-security";
import { defineConfig } from "eslint/config";
import globals from "globals";
import tseslint from "typescript-eslint";

// ============================================================================
// CONFIGURATION
// ============================================================================
export default defineConfig([
  // ==========================================================================
  // 1. IGNORE PATTERNS
  // ==========================================================================
  {
    ignores: [
      // Generated files
      "src/routeTree.gen.ts",
      ".tanstack/",
      ".generated/",
      ".generated/**",

      // Build outputs
      ".output/",
      ".nitro/",
      "dist/",
      "node_modules/",
      "vite.config.ts",
      "eslint.config.mjs",

      // Third-party UI components (shadcn)
      "src/components/ui/**",
    ],
  },

  // ==========================================================================
  // 2. BASE JAVASCRIPT CONFIG
  // ==========================================================================
  {
    files: ["**/*.{js,mjs,cjs,ts,mts,cts,jsx,tsx}"],
    ...js.configs.recommended,
  },

  // ==========================================================================
  // 3. LANGUAGE OPTIONS & REACT SETTINGS
  // ==========================================================================
  {
    files: ["**/*.{js,mjs,cjs,ts,mts,cts,jsx,tsx}"],
    languageOptions: {
      globals: { ...globals.browser, ...globals.node },
      parser: tseslint.parser,
    },
    settings: {
      react: {
        version: "19",
      },
    },
  },

  // ==========================================================================
  // 4. ARCHITECTURE BOUNDARIES
  // ==========================================================================
  {
    plugins: {
      boundaries,
    },
    settings: {
      "boundaries/element-types": [
        "error",
        {
          default: "disallow",
          rules: [
            {
              from: "orpc",
              allow: ["lib", "config"],
            },
            {
              from: "routes",
              allow: [
                "components",
                "hooks",
                "lib",
                "providers",
                "config",
                "styles",
              ],
            },
            {
              from: "components",
              allow: ["components", "hooks", "lib", "config", "styles"],
            },
            {
              from: "lib",
              allow: ["lib", "config"],
            },
          ],
        },
      ],
    },
  },

  // ==========================================================================
  // 5. PLUGIN CONFIGURATIONS (Recommended Configs)
  // ==========================================================================
  // React
  pluginReact.configs.flat.recommended,
  reactHooks.configs["recommended-latest"],
  reactPerfPlugin.configs.flat.recommended,

  // TypeScript (base - no type checking)
  ...tseslint.configs.recommended,

  // TanStack
  ...pluginQuery.configs["flat/recommended"],
  ...pluginRouter.configs["flat/recommended"],

  // Security
  pluginSecurity.configs.recommended,

  // Import
  importPlugin.flatConfigs.recommended,
  importPlugin.flatConfigs.typescript,

  // No Barrel Files
  noBarrelFiles.flat,

  // ==========================================================================
  // 6. TYPESCRIPT TYPE-CHECKED RULES (Source Files Only)
  // ==========================================================================
  ...tseslint.configs.strictTypeChecked.map((config) => ({
    ...config,
    files: ["src/**/*.{ts,mts,cts,tsx}"],
  })),
  ...tseslint.configs.stylisticTypeChecked.map((config) => ({
    ...config,
    files: ["src/**/*.{ts,mts,cts,tsx}"],
  })),

  // ==========================================================================
  // 7. REACT COMPILER PLUGIN
  // ==========================================================================
  {
    files: ["src/**/*.{ts,tsx}"],
    plugins: {
      "react-compiler": reactCompiler,
    },
    rules: {
      "react-compiler/react-compiler": "error",
    },
  },

  // ==========================================================================
  // 8. CUSTOM RULES FOR SOURCE FILES
  // ==========================================================================
  {
    files: ["src/**/*.{ts,mts,cts,tsx}"],
    languageOptions: {
      parserOptions: {
        project: true,
        tsconfigRootDir: import.meta.dirname,
      },
    },
    rules: {
      // ========================================================================
      // CODE QUALITY
      // ========================================================================
      "react/no-multi-comp": [
        "error",
        {
          ignoreStateless: true,
        },
      ],
      "no-console": "warn",

      // ========================================================================
      // REACT RULES
      // ========================================================================
      "react/react-in-jsx-scope": "off", // Not needed in React 17+
      "react/no-unescaped-entities": "off",
      "react/prop-types": "off", // Typescript provides type safety,
      "react-perf/jsx-no-new-function-as-prop": "off",
      "react/no-children-prop": [
        "error",
        {
          allowFunctions: true,
        },
      ],

      // ========================================================================
      // TYPESCRIPT RULES
      // ========================================================================
      "@typescript-eslint/consistent-type-imports": [
        "error",
        {
          prefer: "type-imports",
          fixStyle: "separate-type-imports",
          disallowTypeAnnotations: true,
        },
      ],
      "@typescript-eslint/consistent-type-exports": [
        "error",
        {
          fixMixedExportsWithInlineTypeSpecifier: true,
        },
      ],
      "@typescript-eslint/no-explicit-any": "error",
      "@typescript-eslint/no-floating-promises": [
        "error",
        {
          ignoreVoid: true,
          ignoreIIFE: true,
        },
      ],
      "@typescript-eslint/promise-function-async": "error",
      "@typescript-eslint/require-await": "error",
      "@typescript-eslint/no-misused-promises": [
        "error",
        {
          checksVoidReturn: {
            attributes: false,
            returns: true,
          },
        },
      ],
<<<<<<< HEAD
      "@typescript-eslint/no-unused-vars": [
        "error",
        {
          argsIgnorePattern: "^_",
          varsIgnorePattern: "^_",
          destructuredArrayIgnorePattern: "^_",
=======
      "@typescript-eslint/prefer-nullish-coalescing": [
        "error",
        {
          ignorePrimitives: {
            bigint: false,
            boolean: true,
            number: false,
            string: false,
          },
>>>>>>> c28b3977
        },
      ],

      // ========================================================================
      // TYPESCRIPT RULES - DISABLED/RELAXED
      // ========================================================================
      "@typescript-eslint/restrict-template-expressions": "off",
      "@typescript-eslint/no-unsafe-assignment": "off",
      "@typescript-eslint/no-unsafe-call": "off",
      "@typescript-eslint/no-unsafe-member-access": "off",
      "@typescript-eslint/no-unsafe-return": "off",
      "@typescript-eslint/no-unsafe-argument": "off",
      "@typescript-eslint/prefer-reduce-type-parameter": "off",
      "@typescript-eslint/only-throw-error": "off",
      "@typescript-eslint/no-unnecessary-condition": "warn",

      // ========================================================================
      // TANSTACK RULES
      // ========================================================================
      "@tanstack/query/exhaustive-deps": "error",
      "@tanstack/router/create-route-property-order": "error",

      // ========================================================================
      // IMPORT RULES
      // ========================================================================
      "import/no-unresolved": "off", // TypeScript handles this
      "no-restricted-imports": [
        "error",
        {
          name: "zod/v4",
          importNames: ["z"],
          message: "Please import `z` from `zod` instead.",
        },
      ],

      // ========================================================================
      // SECURITY RULES
      // ========================================================================
      "security/detect-object-injection": "off", // Too many false positives

      "react-perf/jsx-no-new-object-as-prop": "off",
    },
  },

  // ==========================================================================
  // 9. CONFIG FILES - RELAXED RULES
  // ==========================================================================
  {
    files: ["*.config.{js,mjs,cjs,ts}"],
    rules: {
      "@typescript-eslint/no-require-imports": "off",
    },
  },

  // ==========================================================================
  // 10. GENERATED FILES - RELAXED RULES
  // ==========================================================================
  {
    files: ["src/lib/settlemint/*.{js,mjs,cjs,ts}"],
    rules: {
      "@typescript-eslint/no-non-null-assertion": "off",
      "@typescript-eslint/no-unsafe-assignment": "off",
      "@typescript-eslint/prefer-nullish-coalescing": "off",
    },
  },

  // ==========================================================================
  // 11. TEST FILES - RELAXED RULES
  // ==========================================================================
  {
    files: ["**/*.test.{js,mjs,cjs,ts}"],
    rules: {
      "@typescript-eslint/no-confusing-void-expression": "off",
      "@typescript-eslint/no-floating-promises": "off",
      "@typescript-eslint/no-unsafe-assignment": "off",
    },
  },
]);<|MERGE_RESOLUTION|>--- conflicted
+++ resolved
@@ -233,14 +233,14 @@
           },
         },
       ],
-<<<<<<< HEAD
       "@typescript-eslint/no-unused-vars": [
         "error",
         {
           argsIgnorePattern: "^_",
           varsIgnorePattern: "^_",
           destructuredArrayIgnorePattern: "^_",
-=======
+        },
+      ],
       "@typescript-eslint/prefer-nullish-coalescing": [
         "error",
         {
@@ -250,7 +250,6 @@
             number: false,
             string: false,
           },
->>>>>>> c28b3977
         },
       ],
 
