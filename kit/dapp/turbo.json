--- conflicted
+++ resolved
@@ -21,12 +21,7 @@
     "artifacts": {},
     "test": {
       "dependsOn": ["codegen"],
-<<<<<<< HEAD
-      "outputs": ["coverage/**"],
-      "env": ["CI"]
-=======
       "outputs": ["coverage/**"]
->>>>>>> ce92cd93
     },
     "test:integration": {
       "dependsOn": ["codegen"]
