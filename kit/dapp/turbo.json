{
  "extends": ["//"],
  "tasks": {
    "codegen": {
      "dependsOn": ["codegen:gql-tada"]
    },
    "codegen:settlemint": {
      "cache": false
    },
    "codegen:gql-tada": {
      "cache": false,
      "dependsOn": ["codegen:settlemint"]
    },
    "build": {
      "dependsOn": ["codegen:settlemint"],
      "outputs": [".output/**"]
    },
    "publish": {
      "dependsOn": ["build"]
    },
    "artifacts": {},
    "test": {
      "dependsOn": ["codegen"],
<<<<<<< HEAD
      "outputs": ["coverage/**"],
      "env": ["CI"]
=======
      "outputs": ["coverage/**"]
>>>>>>> 9bd4a07e
    },
    "test:integration": {
      "dependsOn": ["codegen"]
    },
    "lint": {
      "dependsOn": ["codegen"],
      "inputs": [
        "src/**/*.{js,jsx,ts,tsx}",
        ".eslintrc*",
        "eslint.config.*",
        "package.json",
        "tsconfig.json"
      ],
      "outputs": [".eslintcache"]
    }
  }
}<|MERGE_RESOLUTION|>--- conflicted
+++ resolved
@@ -21,12 +21,7 @@
     "artifacts": {},
     "test": {
       "dependsOn": ["codegen"],
-<<<<<<< HEAD
-      "outputs": ["coverage/**"],
-      "env": ["CI"]
-=======
       "outputs": ["coverage/**"]
->>>>>>> 9bd4a07e
     },
     "test:integration": {
       "dependsOn": ["codegen"]
