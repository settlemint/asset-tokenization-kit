--- conflicted
+++ resolved
@@ -52,17 +52,10 @@
       "outputs": []
     },
     "test:integration": {
-<<<<<<< HEAD
-      "dependsOn": ["codegen", "artifacts"]
-    },
-    "test:ci": {
-      "dependsOn": ["codegen", "artifacts"]
-=======
       "dependsOn": ["codegen", "artifacts", "^test:integration"]
     },
     "test:ci": {
       "dependsOn": ["codegen", "artifacts", "^test:ci"]
->>>>>>> 616a3dbd
     },
     "lint": {
       "dependsOn": ["codegen"],
