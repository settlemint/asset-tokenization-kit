--- conflicted
+++ resolved
@@ -161,15 +161,12 @@
         credentials={{
           confirmPassword: true,
         }}
-<<<<<<< HEAD
-=======
         settings={{
           fields: [],
         }}
         signUp={{
           fields: [],
         }}
->>>>>>> 2e0406a9
         /**
          * Toast notification handler for auth events.
          * Displays success, error, warning, and info messages using Sonner.
