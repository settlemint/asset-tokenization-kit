--- conflicted
+++ resolved
@@ -25,21 +25,16 @@
 import { pincode } from "@/lib/auth/plugins/pincode-plugin";
 import { secretCodes } from "@/lib/auth/plugins/secret-codes-plugin";
 import { twoFactor } from "@/lib/auth/plugins/two-factor";
-<<<<<<< HEAD
-
+import { isOnboarded } from "@/lib/auth/plugins/utils";
 import { createWallet } from "@/lib/auth/wallet";
-import { type EthereumAddress } from "@/lib/zod/validators/ethereum-address";
-=======
-import { isOnboarded } from "@/lib/auth/plugins/utils";
-import { wallet } from "@/lib/auth/plugins/wallet-plugin";
 import type { EthereumAddress } from "@/lib/zod/validators/ethereum-address";
->>>>>>> c3b65dd9
 import type { UserRole } from "@/lib/zod/validators/user-roles";
 import { serverOnly } from "@tanstack/react-start";
 import {
   betterAuth,
   type BetterAuthOptions,
   type InferUser,
+  type User,
 } from "better-auth";
 import { drizzleAdapter } from "better-auth/adapters/drizzle";
 import { APIError } from "better-auth/api";
@@ -126,19 +121,12 @@
         input: false,
       },
       /**
-<<<<<<< HEAD
-       * Do not allow users to change their email addresses because the email is used to identify the user's wallet.
-       */
-      changeEmail: {
-        enabled: false,
-=======
        * The last time the user logged in.
        */
       lastLoginAt: {
         type: "date",
         required: false,
         input: false,
->>>>>>> c3b65dd9
       },
       /**
        * The role of the user.
@@ -215,43 +203,6 @@
     },
   },
 
-<<<<<<< HEAD
-    databaseHooks: {
-      user: {
-        create: {
-          before: async (user) => {
-            try {
-              const firstUser = await db.query.user.findFirst();
-              const walletAddress = await createWallet(user.email);
-
-              return {
-                data: {
-                  ...user,
-                  wallet: walletAddress,
-                  role: firstUser ? "admin" : "investor",
-                },
-              };
-            } catch (error) {
-              throw new APIError("BAD_REQUEST", {
-                message: "Failed to set the user role",
-                cause: error instanceof Error ? error : undefined,
-              });
-            }
-          },
-        },
-      },
-      session: {
-        create: {
-          before: async (session) => {
-            const lastLoginAt = new Date();
-            await db
-              .update(authSchema.user)
-              .set({
-                lastLoginAt,
-              })
-              .where(eq(authSchema.user.id, session.userId));
-
-=======
   /**
    * Rate limiting configuration to prevent abuse.
    */
@@ -266,7 +217,6 @@
         before: async (user) => {
           try {
             const firstUser = await db.query.user.findFirst();
->>>>>>> c3b65dd9
             return {
               data: {
                 ...user,
@@ -364,21 +314,10 @@
      */
     twoFactor(),
 
-<<<<<<< HEAD
-      /**
-       * Plugin for secret codes authentication.
-       */
-      secretCodes(),
-=======
     /**
      * Plugin for secret codes authentication.
      */
     secretCodes(),
-
-    /**
-     * Plugin for wallet integration.
-     */
-    wallet(),
   ],
 } satisfies BetterAuthOptions;
 
@@ -388,11 +327,41 @@
  * This function is wrapped with `serverOnly` to ensure it only runs on the server,
  * preventing sensitive configuration like secrets from being exposed to the client.
  */
-const getAuthConfig = serverOnly(() =>
-  betterAuth({
+const getAuthConfig = serverOnly(() => {
+  // Override the databaseHooks to add wallet creation
+  const enhancedOptions = {
     ...options,
+    databaseHooks: {
+      ...options.databaseHooks,
+      user: {
+        create: {
+          before: async (user: User) => {
+            try {
+              const firstUser = await db.query.user.findFirst();
+              const walletAddress = await createWallet(user.email);
+              return {
+                data: {
+                  ...user,
+                  wallet: walletAddress,
+                  role: firstUser ? "investor" : "admin",
+                },
+              };
+            } catch (error) {
+              throw new APIError("BAD_REQUEST", {
+                message: "Failed to set the user role",
+                cause: error instanceof Error ? error : undefined,
+              });
+            }
+          },
+        },
+      },
+    },
+  };
+
+  return betterAuth({
+    ...enhancedOptions,
     plugins: [
-      ...options.plugins,
+      ...enhancedOptions.plugins,
       customSession(async ({ user, session }) => {
         return Promise.resolve({
           user: {
@@ -401,11 +370,10 @@
           },
           session,
         });
-      }, options),
->>>>>>> c3b65dd9
+      }, enhancedOptions),
     ],
-  })
-);
+  });
+});
 
 /**
  * The main authentication instance.
@@ -427,13 +395,8 @@
 /**
  * Enhanced type for session users with proper typing.
  */
-<<<<<<< HEAD
-export type SessionUser = Omit<Session["user"], "wallet" | "role"> & {
+export interface SessionUser extends InferUser<typeof options> {
   wallet: EthereumAddress;
-=======
-export interface SessionUser extends InferUser<typeof options> {
-  wallet?: EthereumAddress | null;
->>>>>>> c3b65dd9
   role: UserRole;
   isOnboarded: boolean;
 }