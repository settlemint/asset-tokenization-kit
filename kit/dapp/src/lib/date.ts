--- conflicted
+++ resolved
@@ -83,7 +83,6 @@
   }
 }
 
-<<<<<<< HEAD
 export function getDateFromTimestamp(timestampInput: string | number): Date {
   // Handle string timestamps
   if (typeof timestampInput === 'string') {
@@ -116,7 +115,8 @@
   }
 
   throw new Error(`Invalid timestamp format: ${timestampInput}`);
-=======
+}
+
 export function formatDuration(duration: number | string) {
   return formatDurationFns({
     years: Math.floor(Number(duration) / 31536000),
@@ -126,5 +126,4 @@
     minutes: Math.floor(((((Number(duration) % 31536000) % 2592000) % 86400) % 3600) / 60),
     seconds: ((((Number(duration) % 31536000) % 2592000) % 86400) % 3600) % 60,
   });
->>>>>>> 012ac769
 }