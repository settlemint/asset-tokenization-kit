--- conflicted
+++ resolved
@@ -10,21 +10,6 @@
 import { z } from "zod/v4";
 
 /**
-<<<<<<< HEAD
- * Supported fiat currency codes (ISO 4217).
- * @remarks
- * Major global currencies supported by the platform:
- * - `USD`: United States Dollar
- * - `EUR`: Euro
- * - `GBP`: British Pound Sterling
- * - `JPY`: Japanese Yen
- * - `CHF`: Swiss Franc
- * - `CAD`: Canadian Dollar
- * - `AUD`: Australian Dollar
- * - `AED`: United Arab Emirates Dirham
- * - `SGD`: Singapore Dollar
- * - `SAR`: Saudi Arabian Riyal
-=======
  * Get all valid ISO 4217 currency codes.
  * Filters out cryptocurrencies and test currencies.
  */
@@ -54,7 +39,6 @@
 /**
  * Supported fiat currency codes for the platform.
  * A curated subset of major global currencies.
->>>>>>> ad156d94
  */
 export const fiatCurrencies = [
   "USD",
