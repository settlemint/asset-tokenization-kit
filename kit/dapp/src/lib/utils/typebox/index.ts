import { t as tElysia } from "elysia/type-system";

import type { StaticDecode, TSchema } from "@sinclair/typebox";
import { Value } from "@sinclair/typebox/value";
import { redactSensitiveFields } from "../redaction";
import { EthereumAddress } from "./address";
import { Amount } from "./amount";
import { AssetSymbol } from "./asset-symbol";
import { AssetType } from "./asset-types";
import { BigDecimal } from "./bigdecimal";
import { StringifiedBigInt } from "./bigint";
import { Decimals } from "./decimals";
import { EquityCategory } from "./equity-categories";
import { EquityClass } from "./equity-classes";
import { FiatCurrency } from "./fiat-currency";
import { FundCategory } from "./fund-categories";
import { FundClass } from "./fund-classes";
import { Hash, Hashes } from "./hash";
import { Isin } from "./isin";
import { Pincode } from "./pincode";
import { Price } from "./price";
import { RoleMap, Roles } from "./roles";
import { TimeUnit } from "./time-units";
import { Timestamp } from "./timestamp";
import { UserRoles } from "./user-roles";

// Extend TypeBox types with module augmentation
declare module "@sinclair/typebox" {
  interface JavaScriptTypeBuilder {
    EthereumAddress: typeof EthereumAddress;
    Amount: typeof Amount;
    BigDecimal: typeof BigDecimal;
    Decimals: typeof Decimals;
    AssetType: typeof AssetType;
    EquityCategory: typeof EquityCategory;
    EquityClass: typeof EquityClass;
    FiatCurrency: typeof FiatCurrency;
    FundCategory: typeof FundCategory;
    FundClass: typeof FundClass;
    Hash: typeof Hash;
    Hashes: typeof Hashes;
    Isin: typeof Isin;
    Pincode: typeof Pincode;
    Roles: typeof Roles;
    RoleMap: typeof RoleMap;
    AssetSymbol: typeof AssetSymbol;
    TimeUnit: typeof TimeUnit;
    Timestamp: typeof Timestamp;
    StringifiedBigInt: typeof StringifiedBigInt;
    Price: typeof Price;
<<<<<<< HEAD
=======
    UserRoles: typeof UserRoles;
>>>>>>> ef0954d2
  }
}

// Extend the Type system with custom validators
const t = Object.assign({}, tElysia);

t.EthereumAddress = EthereumAddress;
t.Amount = Amount;
t.BigDecimal = BigDecimal;
t.Decimals = Decimals;
t.AssetType = AssetType;
t.EquityCategory = EquityCategory;
t.EquityClass = EquityClass;
t.FiatCurrency = FiatCurrency;
t.FundCategory = FundCategory;
t.FundClass = FundClass;
t.Hash = Hash;
t.Hashes = Hashes;
t.Isin = Isin;
t.Pincode = Pincode;
t.Roles = Roles;
t.RoleMap = RoleMap;
t.AssetSymbol = AssetSymbol;
t.TimeUnit = TimeUnit;
t.Timestamp = Timestamp;
t.StringifiedBigInt = StringifiedBigInt;
t.Price = Price;
<<<<<<< HEAD
=======
t.UserRoles = UserRoles;
>>>>>>> ef0954d2

export function safeParse<T extends TSchema>(
  schema: T,
  value: unknown
): StaticDecode<T> {
  const errors = [...Value.Errors(schema, value)];
  if (errors.length > 0) {
    console.error(`\n${"=".repeat(80)}`);
    console.error("🚨 Typebox Validation Error");
    console.error("=".repeat(80));

    console.error("\n📥 Input Data:");
    console.error(redactSensitiveFields(value));

    console.error("\n❌ Error Details:");
    errors.map((error) => {
      console.error(
        `${error.path}: ${error.message} (${JSON.stringify(error.value)} = ${typeof error.value})`
      );
    });
    console.error("=".repeat(80));
    throw new Error(`Validation errors, see the console for more details`);
  }
  return Value.Parse(schema, value);
}

export { t };
export type { StaticDecode, TSchema };<|MERGE_RESOLUTION|>--- conflicted
+++ resolved
@@ -48,10 +48,7 @@
     Timestamp: typeof Timestamp;
     StringifiedBigInt: typeof StringifiedBigInt;
     Price: typeof Price;
-<<<<<<< HEAD
-=======
     UserRoles: typeof UserRoles;
->>>>>>> ef0954d2
   }
 }
 
@@ -79,10 +76,7 @@
 t.Timestamp = Timestamp;
 t.StringifiedBigInt = StringifiedBigInt;
 t.Price = Price;
-<<<<<<< HEAD
-=======
 t.UserRoles = UserRoles;
->>>>>>> ef0954d2
 
 export function safeParse<T extends TSchema>(
   schema: T,
@@ -110,4 +104,4 @@
 }
 
 export { t };
-export type { StaticDecode, TSchema };+export type { StaticDecode, TSchema };
