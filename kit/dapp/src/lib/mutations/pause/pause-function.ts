--- conflicted
+++ resolved
@@ -136,29 +136,5 @@
       default:
         throw new Error("Invalid asset type");
     }
-<<<<<<< HEAD
-    case "cryptocurrency": {
-      throw new Error("Cryptocurrency does not support pause operations");
-    }
-    case "equity": {
-      const response = await portalClient.request(EquityPause, params);
-      return safeParse(t.Hashes(), [response.EquityPause?.transactionHash]);
-    }
-    case "fund": {
-      const response = await portalClient.request(FundPause, params);
-      return safeParse(t.Hashes(), [response.FundPause?.transactionHash]);
-    }
-    case "stablecoin": {
-      const response = await portalClient.request(StableCoinPause, params);
-      return safeParse(t.Hashes(), [response.StableCoinPause?.transactionHash]);
-    }
-    case "deposit": {
-      const response = await portalClient.request(DepositPause, params);
-      return safeParse(t.Hashes(), [response.DepositPause?.transactionHash]);
-    }
-    default:
-      throw new Error("Invalid asset type");
-=======
->>>>>>> ef0954d2
   }
 );