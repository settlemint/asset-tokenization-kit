import type { User } from "@/lib/auth/types";
import { handleChallenge } from "@/lib/challenge";
import { AIRDROP_FACTORY_ADDRESS } from "@/lib/contracts";
import { waitForIndexingTransactions } from "@/lib/queries/transactions/wait-for-indexing";
import { hasuraClient } from "@/lib/settlemint/hasura";
import { portalClient, portalGraphql } from "@/lib/settlemint/portal";
import { safeParse, t } from "@/lib/utils/typebox";
import { parseUnits } from "viem";
import { AddAirdropDistribution } from "../common/add-distribution";
import { AirdropDistributionListSchema } from "../common/airdrop-distribution-schema";
import { getMerkleRoot } from "../common/merkle-tree";
import type { CreatePushAirdropInput } from "./create-schema";

const AirdropFactoryDeployPushAirdrop = portalGraphql(`
mutation AirdropFactoryDeployPushAirdrop($challengeResponse: String!, $verificationId: String, $address: String!, $from: String!, $input: AirdropFactoryDeployPushAirdropInput!) {
    AirdropFactoryDeployPushAirdrop(
    address: $address
    from: $from
    input: $input
    challengeResponse: $challengeResponse
    verificationId: $verificationId
  ) {
    transactionHash
  }
}
`);

export const createPushAirdropFunction = async ({
  parsedInput: {
    asset,
    distribution,
    owner,
    distributionCap,
    verificationCode,
    verificationType,
    predictedAddress,
  },
  ctx: { user },
}: {
  parsedInput: CreatePushAirdropInput;
  ctx: { user: User };
}) => {
<<<<<<< HEAD
  console.log("distribution", distribution);
=======
  const leaves = safeParse(AirdropDistributionListSchema, distribution);
  const result = await portalClient.request(AirdropFactoryDeployPushAirdrop, {
    address: AIRDROP_FACTORY_ADDRESS,
    from: user.wallet,
    input: {
      tokenAddress: asset.id,
      merkleRoot: getMerkleRoot(leaves),
      owner,
      distributionCap: parseUnits(
        distributionCap.toString(),
        asset.decimals
      ).toString(),
    },
    ...(await handleChallenge(
      user,
      user.wallet,
      verificationCode,
      verificationType
    )),
  });
>>>>>>> ffe065c9

  // To ensure atomicity, we first try to store the distribution data.
  // If this fails, the airdrop contract (immutable!) is never created.
  try {
    await hasuraClient.request(AddAirdropDistribution, {
      objects: distribution.map((d) => ({
        airdrop_id: predictedAddress,
        recipient: d.recipient,
        amount: parseUnits(d.amount.toString(), asset.decimals).toString(),
        amount_exact: d.amount.toString(),
        index: d.index,
      })),
    });
  } catch (error) {
    throw new Error(
      `Failed to store airdrop distribution in database: ${error instanceof Error ? error.message : "Unknown error"}`
    );
  }

  // Only if database operation succeeds, create the smart contract
  const portalResult = await portalClient.request(
    AirdropFactoryDeployPushAirdrop,
    {
      address: AIRDROP_FACTORY_ADDRESS,
      from: user.wallet,
      input: {
        tokenAddress: asset.id,
        merkleRoot: getMerkleRoot(distribution),
        owner,
        distributionCap: parseUnits(
          distributionCap.toString(),
          asset.decimals
        ).toString(),
      },
      ...(await handleChallenge(
        user,
        user.wallet,
        verificationCode,
        verificationType
      )),
    }
  );

  const createTxHash =
    portalResult.AirdropFactoryDeployPushAirdrop?.transactionHash;
  if (!createTxHash) {
    throw new Error(
      "Failed to create push airdrop: no transaction hash received"
    );
  }

  const hashes = safeParse(t.Hashes(), [createTxHash]);
  const block = await waitForIndexingTransactions(hashes);
<<<<<<< HEAD
=======

  await hasuraClient.request(AddAirdropDistribution, {
    objects: distribution.map((d) => ({
      airdrop_id: predictedAddress,
      recipient: d.recipient,
      amount: d.amount.toString(),
      amount_exact: d.amountExact,
      index: d.index,
    })),
  });

>>>>>>> ffe065c9
  return block;
};<|MERGE_RESOLUTION|>--- conflicted
+++ resolved
@@ -40,31 +40,6 @@
   parsedInput: CreatePushAirdropInput;
   ctx: { user: User };
 }) => {
-<<<<<<< HEAD
-  console.log("distribution", distribution);
-=======
-  const leaves = safeParse(AirdropDistributionListSchema, distribution);
-  const result = await portalClient.request(AirdropFactoryDeployPushAirdrop, {
-    address: AIRDROP_FACTORY_ADDRESS,
-    from: user.wallet,
-    input: {
-      tokenAddress: asset.id,
-      merkleRoot: getMerkleRoot(leaves),
-      owner,
-      distributionCap: parseUnits(
-        distributionCap.toString(),
-        asset.decimals
-      ).toString(),
-    },
-    ...(await handleChallenge(
-      user,
-      user.wallet,
-      verificationCode,
-      verificationType
-    )),
-  });
->>>>>>> ffe065c9
-
   // To ensure atomicity, we first try to store the distribution data.
   // If this fails, the airdrop contract (immutable!) is never created.
   try {
@@ -84,6 +59,7 @@
   }
 
   // Only if database operation succeeds, create the smart contract
+  const leaves = safeParse(AirdropDistributionListSchema, distribution);
   const portalResult = await portalClient.request(
     AirdropFactoryDeployPushAirdrop,
     {
@@ -91,7 +67,7 @@
       from: user.wallet,
       input: {
         tokenAddress: asset.id,
-        merkleRoot: getMerkleRoot(distribution),
+        merkleRoot: getMerkleRoot(leaves),
         owner,
         distributionCap: parseUnits(
           distributionCap.toString(),
@@ -116,20 +92,5 @@
   }
 
   const hashes = safeParse(t.Hashes(), [createTxHash]);
-  const block = await waitForIndexingTransactions(hashes);
-<<<<<<< HEAD
-=======
-
-  await hasuraClient.request(AddAirdropDistribution, {
-    objects: distribution.map((d) => ({
-      airdrop_id: predictedAddress,
-      recipient: d.recipient,
-      amount: d.amount.toString(),
-      amount_exact: d.amountExact,
-      index: d.index,
-    })),
-  });
-
->>>>>>> ffe065c9
-  return block;
+  return await waitForIndexingTransactions(hashes);
 };