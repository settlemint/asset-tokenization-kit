import type { User } from "@/lib/auth/types";
import { handleChallenge } from "@/lib/challenge";
import { getAssetDetail } from "@/lib/queries/asset-detail";
import { portalClient, portalGraphql } from "@/lib/settlemint/portal";
import { withAccessControl } from "@/lib/utils/access-control";
import { safeParse, t } from "@/lib/utils/typebox";
import { parseUnits } from "viem";
import type { FreezeInput } from "./freeze-schema";

/**
 * GraphQL mutation to freeze a specific user account from a bond
 */
const BondFreeze = portalGraphql(`
  mutation BondFreeze($address: String!, $challengeResponse: String!, $from: String!, $user: String!, $amount: String!) {
    BondFreeze(
      address: $address
      from: $from
      input: {user: $user, amount: $amount}
      challengeResponse: $challengeResponse
    ) {
      transactionHash
    }
  }
`);

/**
 * GraphQL mutation to freeze a specific user account from an equity
 */
const EquityFreeze = portalGraphql(`
  mutation EquityFreeze($address: String!, $challengeResponse: String!, $from: String!, $user: String!, $amount: String!) {
    EquityFreeze(
      address: $address
      from: $from
      input: {user: $user, amount: $amount}
      challengeResponse: $challengeResponse
    ) {
      transactionHash
    }
  }
`);

/**
 * GraphQL mutation to freeze a specific user account from a fund
 */
const FundFreeze = portalGraphql(`
  mutation FundFreeze($address: String!, $challengeResponse: String!, $from: String!, $user: String!, $amount: String!) {
    FundFreeze(
      address: $address
      from: $from
      input: {user: $user, amount: $amount}
      challengeResponse: $challengeResponse
    ) {
      transactionHash
    }
  }
`);

/**
 * GraphQL mutation to freeze a specific user account from a stablecoin
 */
const StableCoinFreeze = portalGraphql(`
  mutation StableCoinFreeze($address: String!, $challengeResponse: String!, $from: String!, $user: String!, $amount: String!) {
    StableCoinFreeze(
      address: $address
      from: $from
      input: {user: $user, amount: $amount}
      challengeResponse: $challengeResponse
    ) {
      transactionHash
    }
  }
`);

/**
 * GraphQL mutation to freeze a specific user account from a tokenized deposit
 */
const DepositFreeze = portalGraphql(`
  mutation DepositFreeze($address: String!, $challengeResponse: String!, $from: String!, $user: String!, $amount: String!) {
    DepositFreeze(
      address: $address
      from: $from
      input: {user: $user, amount: $amount}
      challengeResponse: $challengeResponse
    ) {
      transactionHash
    }
  }
`);

/**
 * Function to freeze a specific amount of tokens for a user
 *
 * @param input - Validated input containing address, pincode, userAddress, amount, and assettype
 * @param user - The user executing the freeze operation
 * @returns Array of transaction hashes
 */
export const freezeFunction = withAccessControl(
  {
    requiredPermissions: {
      asset: ["manage"],
    },
  },
  async ({
    parsedInput: { address, pincode, userAddress, amount, assettype },
    ctx: { user },
  }: {
    parsedInput: FreezeInput;
    ctx: { user: User };
  }) => {
    // Get token details based on asset type
    const { decimals } = await getAssetDetail({
      address,
      assettype,
    });

    // Common parameters for all mutations
    const params = {
      address,
      user: userAddress,
      from: user.wallet,
      amount: parseUnits(amount.toString(), decimals).toString(),
      challengeResponse: await handleChallenge(user.wallet, pincode),
    };

    switch (assettype) {
      case "bond": {
        const response = await portalClient.request(BondFreeze, params);
        return safeParse(t.Hashes(), [response.BondFreeze?.transactionHash]);
      }
      case "cryptocurrency": {
        throw new Error("Cryptocurrency does not support freeze operations");
      }
      case "equity": {
        const response = await portalClient.request(EquityFreeze, params);
        return safeParse(t.Hashes(), [response.EquityFreeze?.transactionHash]);
      }
      case "fund": {
        const response = await portalClient.request(FundFreeze, params);
        return safeParse(t.Hashes(), [response.FundFreeze?.transactionHash]);
      }
      case "stablecoin": {
        const response = await portalClient.request(StableCoinFreeze, params);
        return safeParse(t.Hashes(), [
          response.StableCoinFreeze?.transactionHash,
        ]);
      }
      case "deposit": {
        const response = await portalClient.request(DepositFreeze, params);
        return safeParse(t.Hashes(), [response.DepositFreeze?.transactionHash]);
      }
      default:
        throw new Error("Invalid asset type");
    }
<<<<<<< HEAD
    case "cryptocurrency": {
      throw new Error("Cryptocurrency does not support freeze operations");
    }
    case "equity": {
      const response = await portalClient.request(EquityFreeze, params);
      return safeParse(t.Hashes(), [response.EquityFreeze?.transactionHash]);
    }
    case "fund": {
      const response = await portalClient.request(FundFreeze, params);
      return safeParse(t.Hashes(), [response.FundFreeze?.transactionHash]);
    }
    case "stablecoin": {
      const response = await portalClient.request(StableCoinFreeze, params);
      return safeParse(t.Hashes(), [
        response.StableCoinFreeze?.transactionHash,
      ]);
    }
    case "deposit": {
      const response = await portalClient.request(DepositFreeze, params);
      return safeParse(t.Hashes(), [response.DepositFreeze?.transactionHash]);
    }
    default:
      throw new Error("Invalid asset type");
=======
>>>>>>> ef0954d2
  }
);<|MERGE_RESOLUTION|>--- conflicted
+++ resolved
@@ -151,31 +151,5 @@
       default:
         throw new Error("Invalid asset type");
     }
-<<<<<<< HEAD
-    case "cryptocurrency": {
-      throw new Error("Cryptocurrency does not support freeze operations");
-    }
-    case "equity": {
-      const response = await portalClient.request(EquityFreeze, params);
-      return safeParse(t.Hashes(), [response.EquityFreeze?.transactionHash]);
-    }
-    case "fund": {
-      const response = await portalClient.request(FundFreeze, params);
-      return safeParse(t.Hashes(), [response.FundFreeze?.transactionHash]);
-    }
-    case "stablecoin": {
-      const response = await portalClient.request(StableCoinFreeze, params);
-      return safeParse(t.Hashes(), [
-        response.StableCoinFreeze?.transactionHash,
-      ]);
-    }
-    case "deposit": {
-      const response = await portalClient.request(DepositFreeze, params);
-      return safeParse(t.Hashes(), [response.DepositFreeze?.transactionHash]);
-    }
-    default:
-      throw new Error("Invalid asset type");
-=======
->>>>>>> ef0954d2
   }
 );