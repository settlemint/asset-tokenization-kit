import type { User } from "@/lib/auth/types";
import { handleChallenge } from "@/lib/challenge";
import { getAssetDetail } from "@/lib/queries/asset-detail";
import { portalClient, portalGraphql } from "@/lib/settlemint/portal";
import { withAccessControl } from "@/lib/utils/access-control";
import { safeParse, t } from "@/lib/utils/typebox";
import { parseUnits } from "viem";
import type { TransferInput } from "./transfer-schema";

/**
 * GraphQL mutation to transfer bond tokens
 */
const BondTransfer = portalGraphql(`
  mutation BondTransfer($address: String!, $from: String!, $challengeResponse: String!, $value: String!, $to: String!) {
    Transfer: BondTransfer(
      address: $address
      from: $from
      input: { to: $to, value: $value }
      challengeResponse: $challengeResponse
    ) {
      transactionHash
    }
  }
`);

/**
 * GraphQL mutation to transfer cryptocurrency tokens
 */
const CryptoCurrencyTransfer = portalGraphql(`
  mutation CryptoCurrencyTransfer($address: String!, $from: String!, $challengeResponse: String!, $value: String!, $to: String!) {
    Transfer: CryptoCurrencyTransfer(
      address: $address
      from: $from
      input: { to: $to, value: $value }
      challengeResponse: $challengeResponse
    ) {
      transactionHash
    }
  }
`);

/**
 * GraphQL mutation to transfer equity tokens
 */
const EquityTransfer = portalGraphql(`
  mutation EquityTransfer($address: String!, $from: String!, $challengeResponse: String!, $value: String!, $to: String!) {
    Transfer: EquityTransfer(
      address: $address
      from: $from
      input: { to: $to, value: $value }
      challengeResponse: $challengeResponse
    ) {
      transactionHash
    }
  }
`);

/**
 * GraphQL mutation to transfer fund tokens
 */
const FundTransfer = portalGraphql(`
  mutation FundTransfer($address: String!, $from: String!, $challengeResponse: String!, $value: String!, $to: String!) {
    Transfer: FundTransfer(
      address: $address
      from: $from
      input: { to: $to, value: $value }
      challengeResponse: $challengeResponse
    ) {
      transactionHash
    }
  }
`);

/**
 * GraphQL mutation to transfer stablecoin tokens
 */
const StableCoinTransfer = portalGraphql(`
  mutation StableCoinTransfer($address: String!, $from: String!, $challengeResponse: String!, $value: String!, $to: String!) {
    Transfer: StableCoinTransfer(
      address: $address
      from: $from
      input: { to: $to, value: $value }
      challengeResponse: $challengeResponse
    ) {
      transactionHash
    }
  }
`);

/**
 * GraphQL mutation to transfer tokenized deposit tokens
 */
const DepositTransfer = portalGraphql(`
  mutation DepositTransfer($address: String!, $from: String!, $challengeResponse: String!, $value: String!, $to: String!) {
    Transfer: DepositTransfer(
      address: $address
      from: $from
      input: { to: $to, value: $value }
      challengeResponse: $challengeResponse
    ) {
      transactionHash
    }
  }
`);

/**
 * Function to transfer tokens to a recipient
 *
 * @param input - Validated input containing address, pincode, value, to, and assettype
 * @param user - The user executing the transfer operation
 * @returns Array of transaction hashes
 */
export const transferAssetFunction = withAccessControl(
  {
    requiredPermissions: {
      asset: ["transfer"],
    },
  },
  async ({
    parsedInput: { address, pincode, value, to, assettype },
    ctx: { user },
  }: {
    parsedInput: TransferInput;
    ctx: { user: User };
  }) => {
    // Get token details based on asset type
    const { decimals } = await getAssetDetail({
      address,
      assettype,
    });

    // Common parameters for all mutations
    const params = {
      address,
      from: user.wallet,
      value: parseUnits(value.toString(), decimals).toString(),
      to,
      challengeResponse: await handleChallenge(user.wallet, pincode),
    };

    switch (assettype) {
      case "bond": {
        const response = await portalClient.request(BondTransfer, params);
        return safeParse(t.Hashes(), [response.Transfer?.transactionHash]);
      }
      case "cryptocurrency": {
        const response = await portalClient.request(
          CryptoCurrencyTransfer,
          params
        );
        return safeParse(t.Hashes(), [response.Transfer?.transactionHash]);
      }
      case "equity": {
        const response = await portalClient.request(EquityTransfer, params);
        return safeParse(t.Hashes(), [response.Transfer?.transactionHash]);
      }
      case "fund": {
        const response = await portalClient.request(FundTransfer, params);
        return safeParse(t.Hashes(), [response.Transfer?.transactionHash]);
      }
      case "stablecoin": {
        const response = await portalClient.request(StableCoinTransfer, params);
        return safeParse(t.Hashes(), [response.Transfer?.transactionHash]);
      }
      case "deposit": {
        const response = await portalClient.request(DepositTransfer, params);
        return safeParse(t.Hashes(), [response.Transfer?.transactionHash]);
      }
      default:
        throw new Error("Invalid asset type");
    }
<<<<<<< HEAD
    case "cryptocurrency": {
      const response = await portalClient.request(
        CryptoCurrencyTransfer,
        params
      );
      return safeParse(t.Hashes(), [response.Transfer?.transactionHash]);
    }
    case "equity": {
      const response = await portalClient.request(EquityTransfer, params);
      return safeParse(t.Hashes(), [response.Transfer?.transactionHash]);
    }
    case "fund": {
      const response = await portalClient.request(FundTransfer, params);
      return safeParse(t.Hashes(), [response.Transfer?.transactionHash]);
    }
    case "stablecoin": {
      const response = await portalClient.request(StableCoinTransfer, params);
      return safeParse(t.Hashes(), [response.Transfer?.transactionHash]);
    }
    case "deposit": {
      const response = await portalClient.request(DepositTransfer, params);
      return safeParse(t.Hashes(), [response.Transfer?.transactionHash]);
    }
    default:
      throw new Error("Invalid asset type");
=======
>>>>>>> ef0954d2
  }
);<|MERGE_RESOLUTION|>--- conflicted
+++ resolved
@@ -169,33 +169,5 @@
       default:
         throw new Error("Invalid asset type");
     }
-<<<<<<< HEAD
-    case "cryptocurrency": {
-      const response = await portalClient.request(
-        CryptoCurrencyTransfer,
-        params
-      );
-      return safeParse(t.Hashes(), [response.Transfer?.transactionHash]);
-    }
-    case "equity": {
-      const response = await portalClient.request(EquityTransfer, params);
-      return safeParse(t.Hashes(), [response.Transfer?.transactionHash]);
-    }
-    case "fund": {
-      const response = await portalClient.request(FundTransfer, params);
-      return safeParse(t.Hashes(), [response.Transfer?.transactionHash]);
-    }
-    case "stablecoin": {
-      const response = await portalClient.request(StableCoinTransfer, params);
-      return safeParse(t.Hashes(), [response.Transfer?.transactionHash]);
-    }
-    case "deposit": {
-      const response = await portalClient.request(DepositTransfer, params);
-      return safeParse(t.Hashes(), [response.Transfer?.transactionHash]);
-    }
-    default:
-      throw new Error("Invalid asset type");
-=======
->>>>>>> ef0954d2
   }
 );