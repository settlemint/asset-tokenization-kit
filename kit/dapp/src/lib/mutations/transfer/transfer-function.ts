--- conflicted
+++ resolved
@@ -162,43 +162,12 @@
         const response = await portalClient.request(StableCoinTransfer, params);
         return safeParse(t.Hashes(), [response.Transfer?.transactionHash]);
       }
-      case "tokenizeddeposit": {
-        const response = await portalClient.request(
-          TokenizedDepositTransfer,
-          params
-        );
+      case "deposit": {
+        const response = await portalClient.request(DepositTransfer, params);
         return safeParse(t.Hashes(), [response.Transfer?.transactionHash]);
       }
       default:
         throw new Error("Invalid asset type");
     }
-<<<<<<< HEAD
-=======
-    case "cryptocurrency": {
-      const response = await portalClient.request(
-        CryptoCurrencyTransfer,
-        params
-      );
-      return safeParse(t.Hashes(), [response.Transfer?.transactionHash]);
-    }
-    case "equity": {
-      const response = await portalClient.request(EquityTransfer, params);
-      return safeParse(t.Hashes(), [response.Transfer?.transactionHash]);
-    }
-    case "fund": {
-      const response = await portalClient.request(FundTransfer, params);
-      return safeParse(t.Hashes(), [response.Transfer?.transactionHash]);
-    }
-    case "stablecoin": {
-      const response = await portalClient.request(StableCoinTransfer, params);
-      return safeParse(t.Hashes(), [response.Transfer?.transactionHash]);
-    }
-    case "deposit": {
-      const response = await portalClient.request(DepositTransfer, params);
-      return safeParse(t.Hashes(), [response.Transfer?.transactionHash]);
-    }
-    default:
-      throw new Error("Invalid asset type");
->>>>>>> 0d377cf7
   }
 );