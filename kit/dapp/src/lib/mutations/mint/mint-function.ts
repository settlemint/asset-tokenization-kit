import type { User } from "@/lib/auth/types";
import { handleChallenge } from "@/lib/challenge";
import { getAssetDetail } from "@/lib/queries/asset-detail";
import { portalClient, portalGraphql } from "@/lib/settlemint/portal";
import { withAccessControl } from "@/lib/utils/access-control";
import { safeParse, t } from "@/lib/utils/typebox";
import { parseUnits } from "viem";
import type { MintInput } from "./mint-schema";

/**
 * GraphQL mutation to mint new bond tokens
 */
const BondMint = portalGraphql(`
  mutation BondMint($address: String!, $from: String!, $challengeResponse: String!, $amount: String!, $to: String!) {
    BondMint(
      address: $address
      from: $from
      input: {amount: $amount, to: $to}
      challengeResponse: $challengeResponse
    ) {
      transactionHash
    }
  }
`);

/**
 * GraphQL mutation to mint new cryptocurrency tokens
 */
const CryptoCurrencyMint = portalGraphql(`
  mutation CryptoCurrencyMint($address: String!, $from: String!, $challengeResponse: String!, $amount: String!, $to: String!) {
    CryptoCurrencyMint(
      address: $address
      from: $from
      input: {amount: $amount, to: $to}
      challengeResponse: $challengeResponse
    ) {
      transactionHash
    }
  }
`);

/**
 * GraphQL mutation to mint new equity tokens
 */
const EquityMint = portalGraphql(`
  mutation EquityMint($address: String!, $from: String!, $challengeResponse: String!, $amount: String!, $to: String!) {
    EquityMint(
      address: $address
      from: $from
      input: {amount: $amount, to: $to}
      challengeResponse: $challengeResponse
    ) {
      transactionHash
    }
  }
`);

/**
 * GraphQL mutation to mint new fund tokens
 */
const FundMint = portalGraphql(`
  mutation FundMint($address: String!, $from: String!, $challengeResponse: String!, $amount: String!, $to: String!) {
    FundMint(
      address: $address
      from: $from
      input: {amount: $amount, to: $to}
      challengeResponse: $challengeResponse
    ) {
      transactionHash
    }
  }
`);

/**
 * GraphQL mutation to mint new stablecoin tokens
 */
const StableCoinMint = portalGraphql(`
  mutation StableCoinMint($address: String!, $from: String!, $challengeResponse: String!, $amount: String!, $to: String!) {
    StableCoinMint(
      address: $address
      from: $from
      input: {amount: $amount, to: $to}
      challengeResponse: $challengeResponse
    ) {
      transactionHash
    }
  }
`);

/**
 * GraphQL mutation to mint new tokenized deposit tokens
 */
const DepositMint = portalGraphql(`
  mutation DepositMint($address: String!, $from: String!, $challengeResponse: String!, $amount: String!, $to: String!) {
    DepositMint(
      address: $address
      from: $from
      input: {amount: $amount, to: $to}
      challengeResponse: $challengeResponse
    ) {
      transactionHash
    }
  }
`);

/**
 * Function to mint new tokens for a specific asset type
 *
 * @param input - Validated input containing address, pincode, amount, to, and assettype
 * @param user - The user executing the mint operation
 * @returns Array of transaction hashes
 */
export const mintFunction = withAccessControl(
  {
    requiredPermissions: {
      asset: ["manage"],
    },
  },
  async ({
    parsedInput: { address, pincode, amount, to, assettype },
    ctx: { user },
  }: {
    parsedInput: MintInput;
    ctx: { user: User };
  }) => {
    // Get token details based on asset type
    const { decimals } = await getAssetDetail({
      address,
      assettype,
    });

    // Common parameters for all mutations
    const params = {
      address,
      from: user.wallet,
      amount: parseUnits(amount.toString(), decimals).toString(),
      to,
      challengeResponse: await handleChallenge(user.wallet, pincode),
    };

    switch (assettype) {
      case "bond": {
        const response = await portalClient.request(BondMint, params);
        return safeParse(t.Hashes(), [response.BondMint?.transactionHash]);
      }
      case "cryptocurrency": {
        const response = await portalClient.request(CryptoCurrencyMint, params);
        return safeParse(t.Hashes(), [
          response.CryptoCurrencyMint?.transactionHash,
        ]);
      }
      case "equity": {
        const response = await portalClient.request(EquityMint, params);
        return safeParse(t.Hashes(), [response.EquityMint?.transactionHash]);
      }
      case "fund": {
        const response = await portalClient.request(FundMint, params);
        return safeParse(t.Hashes(), [response.FundMint?.transactionHash]);
      }
      case "stablecoin": {
        const response = await portalClient.request(StableCoinMint, params);
        return safeParse(t.Hashes(), [
          response.StableCoinMint?.transactionHash,
        ]);
      }
      case "tokenizeddeposit": {
        const response = await portalClient.request(
          TokenizedDepositMint,
          params
        );
        return safeParse(t.Hashes(), [
          response.TokenizedDepositMint?.transactionHash,
        ]);
      }
      default:
        throw new Error("Invalid asset type");
    }
<<<<<<< HEAD
=======
    case "cryptocurrency": {
      const response = await portalClient.request(CryptoCurrencyMint, params);
      return safeParse(t.Hashes(), [
        response.CryptoCurrencyMint?.transactionHash,
      ]);
    }
    case "equity": {
      const response = await portalClient.request(EquityMint, params);
      return safeParse(t.Hashes(), [response.EquityMint?.transactionHash]);
    }
    case "fund": {
      const response = await portalClient.request(FundMint, params);
      return safeParse(t.Hashes(), [response.FundMint?.transactionHash]);
    }
    case "stablecoin": {
      const response = await portalClient.request(StableCoinMint, params);
      return safeParse(t.Hashes(), [response.StableCoinMint?.transactionHash]);
    }
    case "deposit": {
      const response = await portalClient.request(DepositMint, params);
      return safeParse(t.Hashes(), [response.DepositMint?.transactionHash]);
    }
    default:
      throw new Error("Invalid asset type");
>>>>>>> 0d377cf7
  }
);<|MERGE_RESOLUTION|>--- conflicted
+++ resolved
@@ -163,44 +163,12 @@
           response.StableCoinMint?.transactionHash,
         ]);
       }
-      case "tokenizeddeposit": {
-        const response = await portalClient.request(
-          TokenizedDepositMint,
-          params
-        );
-        return safeParse(t.Hashes(), [
-          response.TokenizedDepositMint?.transactionHash,
-        ]);
+      case "deposit": {
+        const response = await portalClient.request(DepositMint, params);
+        return safeParse(t.Hashes(), [response.DepositMint?.transactionHash]);
       }
       default:
         throw new Error("Invalid asset type");
     }
-<<<<<<< HEAD
-=======
-    case "cryptocurrency": {
-      const response = await portalClient.request(CryptoCurrencyMint, params);
-      return safeParse(t.Hashes(), [
-        response.CryptoCurrencyMint?.transactionHash,
-      ]);
-    }
-    case "equity": {
-      const response = await portalClient.request(EquityMint, params);
-      return safeParse(t.Hashes(), [response.EquityMint?.transactionHash]);
-    }
-    case "fund": {
-      const response = await portalClient.request(FundMint, params);
-      return safeParse(t.Hashes(), [response.FundMint?.transactionHash]);
-    }
-    case "stablecoin": {
-      const response = await portalClient.request(StableCoinMint, params);
-      return safeParse(t.Hashes(), [response.StableCoinMint?.transactionHash]);
-    }
-    case "deposit": {
-      const response = await portalClient.request(DepositMint, params);
-      return safeParse(t.Hashes(), [response.DepositMint?.transactionHash]);
-    }
-    default:
-      throw new Error("Invalid asset type");
->>>>>>> 0d377cf7
   }
 );