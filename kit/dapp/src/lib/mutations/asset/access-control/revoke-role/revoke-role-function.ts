--- conflicted
+++ resolved
@@ -188,18 +188,7 @@
         default:
           throw new Error("Unsupported asset type");
       }
-<<<<<<< HEAD
-      case "deposit": {
-        const response = await portalClient.request(DepositRevokeRole, params);
-        return response.DepositRevokeRole?.transactionHash;
-      }
-      default:
-        throw new Error("Unsupported asset type");
-    }
-  };
-=======
     };
->>>>>>> ef0954d2
 
     const selectedRoles = Object.entries(roles)
       .filter(([, enabled]) => enabled)
