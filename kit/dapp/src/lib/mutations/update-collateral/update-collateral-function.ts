import type { User } from "@/lib/auth/types";
import { handleChallenge } from "@/lib/challenge";
import { getAssetDetail } from "@/lib/queries/asset-detail";
import { portalClient, portalGraphql } from "@/lib/settlemint/portal";
import { withAccessControl } from "@/lib/utils/access-control";
import { safeParse, t } from "@/lib/utils/typebox";
import { parseUnits } from "viem";
import type { UpdateCollateralInput } from "./update-collateral-schema";

/**
 * GraphQL mutation for updating a stablecoin's collateral amount
 */
const StableCoinUpdateCollateral = portalGraphql(`
  mutation StableCoinUpdateCollateral($address: String!, $from: String!, $challengeResponse: String!, $input: StableCoinUpdateCollateralInput!) {
    StableCoinUpdateCollateral(
      address: $address
      from: $from
      input: $input
      challengeResponse: $challengeResponse
    ) {
      transactionHash
    }
  }
`);

/**
 * GraphQL mutation for updating a tokenized deposit's collateral amount
 */
const DepositUpdateCollateral = portalGraphql(`
  mutation DepositUpdateCollateral($address: String!, $from: String!, $challengeResponse: String!, $input: DepositUpdateCollateralInput!) {
    DepositUpdateCollateral(
      address: $address
      from: $from
      input: $input
      challengeResponse: $challengeResponse
    ) {
      transactionHash
    }
  }
`);

/**
 * Function to update the collateral amount for a token
 *
 * @param input - Validated input containing address, pincode, amount, and assettype
 * @param user - The user executing the update collateral operation
 * @returns Array of transaction hashes
 */
export const updateCollateralFunction = withAccessControl(
  {
    requiredPermissions: {
      asset: ["manage"],
    },
  },
  async ({
    parsedInput: { address, pincode, amount, assettype },
    ctx: { user },
  }: {
    parsedInput: UpdateCollateralInput;
    ctx: { user: User };
  }) => {
    const asset = await getAssetDetail({ address, assettype });

    // Input format for collateral updates
    const collateralInput = {
      amount: parseUnits(amount.toString(), asset.decimals).toString(),
    };

    // Common parameters for collateral update mutations
    const params = {
      address,
      from: user.wallet,
      input: collateralInput,
      challengeResponse: await handleChallenge(user.wallet, pincode),
    };

    switch (assettype) {
      case "stablecoin": {
        const response = await portalClient.request(
          StableCoinUpdateCollateral,
          params
        );
        return safeParse(t.Hashes(), [
          response.StableCoinUpdateCollateral?.transactionHash,
        ]);
      }
      case "deposit": {
        const response = await portalClient.request(
          DepositUpdateCollateral,
          params
        );
        return safeParse(t.Hashes(), [
          response.DepositUpdateCollateral?.transactionHash,
        ]);
      }
      default:
        throw new Error("Invalid asset type for collateral update");
    }
<<<<<<< HEAD
    case "deposit": {
      const response = await portalClient.request(
        DepositUpdateCollateral,
        params
      );
      return safeParse(t.Hashes(), [
        response.DepositUpdateCollateral?.transactionHash,
      ]);
    }
    default:
      throw new Error("Invalid asset type for collateral update");
=======
>>>>>>> ef0954d2
  }
);<|MERGE_RESOLUTION|>--- conflicted
+++ resolved
@@ -96,19 +96,5 @@
       default:
         throw new Error("Invalid asset type for collateral update");
     }
-<<<<<<< HEAD
-    case "deposit": {
-      const response = await portalClient.request(
-        DepositUpdateCollateral,
-        params
-      );
-      return safeParse(t.Hashes(), [
-        response.DepositUpdateCollateral?.transactionHash,
-      ]);
-    }
-    default:
-      throw new Error("Invalid asset type for collateral update");
-=======
->>>>>>> ef0954d2
   }
 );