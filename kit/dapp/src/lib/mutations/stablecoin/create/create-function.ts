--- conflicted
+++ resolved
@@ -49,7 +49,6 @@
  * @param user - The user creating the stablecoin
  * @returns Array of transaction hashes
  */
-<<<<<<< HEAD
 export const createStablecoinFunction = withAccessControl(
   {
     requiredPermissions: {
@@ -65,7 +64,7 @@
       collateralLivenessValue,
       collateralLivenessTimeUnit,
       predictedAddress,
-      valueInBaseCurrency,
+      price,
     },
     ctx: { user },
   }: {
@@ -74,35 +73,13 @@
   }) => {
     await hasuraClient.request(CreateOffchainStablecoin, {
       id: predictedAddress,
-      value_in_base_currency: String(valueInBaseCurrency),
     });
-=======
-export async function createStablecoinFunction({
-  parsedInput: {
-    assetName,
-    symbol,
-    decimals,
-    pincode,
-    collateralLivenessValue,
-    collateralLivenessTimeUnit,
-    predictedAddress,
-    price,
-  },
-  ctx: { user },
-}: {
-  parsedInput: CreateStablecoinInput;
-  ctx: { user: User };
-}) {
-  await hasuraClient.request(CreateOffchainStablecoin, {
-    id: predictedAddress,
-  });
 
-  await hasuraClient.request(AddAssetPrice, {
-    assetId: predictedAddress,
-    amount: String(price.amount),
-    currency: price.currency,
-  });
->>>>>>> 0d377cf7
+    await hasuraClient.request(AddAssetPrice, {
+      assetId: predictedAddress,
+      amount: String(price.amount),
+      currency: price.currency,
+    });
 
     const collateralLivenessSeconds =
       collateralLivenessValue * getTimeUnitSeconds(collateralLivenessTimeUnit);
