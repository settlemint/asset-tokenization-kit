--- conflicted
+++ resolved
@@ -7,10 +7,7 @@
 import { withAccessControl } from "@/lib/utils/access-control";
 import { getTimeUnitSeconds } from "@/lib/utils/date";
 import { safeParse, t } from "@/lib/utils/typebox";
-<<<<<<< HEAD
 import { grantRoleFunction } from "../../asset/access-control/grant-role/grant-role-function";
-=======
->>>>>>> ef0954d2
 import { AddAssetPrice } from "../../asset/price/add-price";
 import type { CreateStablecoinInput } from "./create-schema";
 
@@ -46,7 +43,6 @@
  */
 const CreateOffchainStablecoin = hasuraGraphql(`
     mutation CreateOffchainStablecoin($id: String!) {
-<<<<<<< HEAD
       insert_asset_one(
         object: {id: $id},
         on_conflict: {
@@ -54,9 +50,6 @@
           update_columns: []
         }
       ) {
-=======
-      insert_asset_one(object: {id: $id}) {
->>>>>>> ef0954d2
         id
       }
   }
@@ -69,9 +62,13 @@
  * @param user - The user creating the stablecoin
  * @returns Array of transaction hashes
  */
-<<<<<<< HEAD
-export async function createStablecoinFunction({
-  parsedInput: {
+export const createStablecoinFunction = withAccessControl(
+  {
+    requiredPermissions: {
+      asset: ["manage"],
+    },
+  },
+  async ({  parsedInput: {
     assetName,
     symbol,
     decimals,
@@ -143,56 +140,4 @@
   const allTransactionHashes = [createTxHash, ...roleGrantHashes];
 
   return safeParse(t.Hashes(), allTransactionHashes);
-}
-=======
-export const createStablecoinFunction = withAccessControl(
-  {
-    requiredPermissions: {
-      asset: ["manage"],
-    },
-  },
-  async ({
-    parsedInput: {
-      assetName,
-      symbol,
-      decimals,
-      pincode,
-      collateralLivenessValue,
-      collateralLivenessTimeUnit,
-      predictedAddress,
-      price,
-    },
-    ctx: { user },
-  }: {
-    parsedInput: CreateStablecoinInput;
-    ctx: { user: User };
-  }) => {
-    await hasuraClient.request(CreateOffchainStablecoin, {
-      id: predictedAddress,
-    });
-
-    await hasuraClient.request(AddAssetPrice, {
-      assetId: predictedAddress,
-      amount: String(price.amount),
-      currency: price.currency,
-    });
-
-    const collateralLivenessSeconds =
-      collateralLivenessValue * getTimeUnitSeconds(collateralLivenessTimeUnit);
-
-    const data = await portalClient.request(StableCoinFactoryCreate, {
-      address: STABLE_COIN_FACTORY_ADDRESS,
-      from: user.wallet,
-      name: assetName,
-      symbol: symbol.toString(),
-      decimals,
-      collateralLivenessSeconds,
-      challengeResponse: await handleChallenge(user.wallet, pincode),
-    });
-
-    return safeParse(t.Hashes(), [
-      data.StableCoinFactoryCreate?.transactionHash,
-    ]);
-  }
-);
->>>>>>> ef0954d2
+});