import type { User } from "@/lib/auth/types";
import { handleChallenge } from "@/lib/challenge";
import { portalClient, portalGraphql } from "@/lib/settlemint/portal";
import { withAccessControl } from "@/lib/utils/access-control";
import { safeParse, t } from "@/lib/utils/typebox";
import type { UnpauseInput } from "./unpause-schema";

/**
 * GraphQL mutation for unpausing a bond contract
 */
const BondUnpause = portalGraphql(`
  mutation BondUnpause($address: String!, $from: String!, $challengeResponse: String!) {
    BondUnpause(
      address: $address
      from: $from
      challengeResponse: $challengeResponse
    ) {
      transactionHash
    }
  }
`);

/**
 * GraphQL mutation for unpausing an equity contract
 */
const EquityUnpause = portalGraphql(`
  mutation EquityUnpause($address: String!, $from: String!, $challengeResponse: String!) {
    EquityUnpause(
      address: $address
      from: $from
      challengeResponse: $challengeResponse
    ) {
      transactionHash
    }
  }
`);

/**
 * GraphQL mutation for unpausing a fund contract
 */
const FundUnpause = portalGraphql(`
  mutation FundUnpause($address: String!, $from: String!, $challengeResponse: String!) {
    FundUnpause(
      address: $address
      from: $from
      challengeResponse: $challengeResponse
    ) {
      transactionHash
    }
  }
`);

/**
 * GraphQL mutation for unpausing a stablecoin contract
 */
const StableCoinUnpause = portalGraphql(`
  mutation StableCoinUnpause($address: String!, $from: String!, $challengeResponse: String!) {
    StableCoinUnpause(
      address: $address
      from: $from
      challengeResponse: $challengeResponse
    ) {
      transactionHash
    }
  }
`);

/**
 * GraphQL mutation for unpausing a tokenized deposit contract
 */
const DepositUnpause = portalGraphql(`
  mutation DepositUnpause($address: String!, $from: String!, $challengeResponse: String!) {
    DepositUnpause(
      address: $address
      from: $from
      challengeResponse: $challengeResponse
    ) {
      transactionHash
    }
  }
`);

/**
 * Function to unpause a token contract
 *
 * @param input - Validated input containing address, pincode, and assettype
 * @param user - The user executing the unpause operation
 * @returns Array of transaction hashes
 */
export const unpauseFunction = withAccessControl(
  {
    requiredPermissions: {
      asset: ["manage"],
    },
  },
  async ({
    parsedInput: { address, pincode, assettype },
    ctx: { user },
  }: {
    parsedInput: UnpauseInput;
    ctx: { user: User };
  }) => {
    // Common parameters for all mutations
    const params = {
      address,
      from: user.wallet,
      challengeResponse: await handleChallenge(user.wallet, pincode),
    };

    switch (assettype) {
      case "bond": {
        const response = await portalClient.request(BondUnpause, params);
        return safeParse(t.Hashes(), [response.BondUnpause?.transactionHash]);
      }
      case "cryptocurrency": {
        throw new Error("Cryptocurrency does not support unpause operations");
      }
      case "equity": {
        const response = await portalClient.request(EquityUnpause, params);
        return safeParse(t.Hashes(), [response.EquityUnpause?.transactionHash]);
      }
      case "fund": {
        const response = await portalClient.request(FundUnpause, params);
        return safeParse(t.Hashes(), [response.FundUnpause?.transactionHash]);
      }
      case "stablecoin": {
        const response = await portalClient.request(StableCoinUnpause, params);
        return safeParse(t.Hashes(), [
          response.StableCoinUnpause?.transactionHash,
        ]);
      }
      case "deposit": {
        const response = await portalClient.request(DepositUnpause, params);
        return safeParse(t.Hashes(), [
          response.DepositUnpause?.transactionHash,
        ]);
      }
      default:
        throw new Error("Invalid asset type");
    }
<<<<<<< HEAD
    case "cryptocurrency": {
      throw new Error("Cryptocurrency does not support unpause operations");
    }
    case "equity": {
      const response = await portalClient.request(EquityUnpause, params);
      return safeParse(t.Hashes(), [response.EquityUnpause?.transactionHash]);
    }
    case "fund": {
      const response = await portalClient.request(FundUnpause, params);
      return safeParse(t.Hashes(), [response.FundUnpause?.transactionHash]);
    }
    case "stablecoin": {
      const response = await portalClient.request(StableCoinUnpause, params);
      return safeParse(t.Hashes(), [
        response.StableCoinUnpause?.transactionHash,
      ]);
    }
    case "deposit": {
      const response = await portalClient.request(DepositUnpause, params);
      return safeParse(t.Hashes(), [response.DepositUnpause?.transactionHash]);
    }
    default:
      throw new Error("Invalid asset type");
=======
>>>>>>> ef0954d2
  }
);<|MERGE_RESOLUTION|>--- conflicted
+++ resolved
@@ -138,31 +138,5 @@
       default:
         throw new Error("Invalid asset type");
     }
-<<<<<<< HEAD
-    case "cryptocurrency": {
-      throw new Error("Cryptocurrency does not support unpause operations");
-    }
-    case "equity": {
-      const response = await portalClient.request(EquityUnpause, params);
-      return safeParse(t.Hashes(), [response.EquityUnpause?.transactionHash]);
-    }
-    case "fund": {
-      const response = await portalClient.request(FundUnpause, params);
-      return safeParse(t.Hashes(), [response.FundUnpause?.transactionHash]);
-    }
-    case "stablecoin": {
-      const response = await portalClient.request(StableCoinUnpause, params);
-      return safeParse(t.Hashes(), [
-        response.StableCoinUnpause?.transactionHash,
-      ]);
-    }
-    case "deposit": {
-      const response = await portalClient.request(DepositUnpause, params);
-      return safeParse(t.Hashes(), [response.DepositUnpause?.transactionHash]);
-    }
-    default:
-      throw new Error("Invalid asset type");
-=======
->>>>>>> ef0954d2
   }
 );