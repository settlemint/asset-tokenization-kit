import type { User } from "@/lib/auth/types";
import { handleChallenge } from "@/lib/challenge";
import { CRYPTO_CURRENCY_FACTORY_ADDRESS } from "@/lib/contracts";
<<<<<<< HEAD
import { grantRoleFunction } from '@/lib/mutations/asset/access-control/grant-role/grant-role-function';
import { AddAssetPrice } from "@/lib/mutations/asset/price/add-price";
import { waitForTransactions } from '@/lib/queries/transactions/wait-for-transaction';
=======
import { AddAssetPrice } from "@/lib/mutations/asset/price/add-price";
>>>>>>> ef0954d2
import { hasuraClient, hasuraGraphql } from "@/lib/settlemint/hasura";
import { portalClient, portalGraphql } from "@/lib/settlemint/portal";
import { withAccessControl } from "@/lib/utils/access-control";
import { safeParse, t } from "@/lib/utils/typebox";
import { parseUnits } from "viem";
import type { CreateCryptoCurrencyInput } from "./create-schema";

/**
 * GraphQL mutation for creating a new cryptocurrency
 *
 * @remarks
 * Creates a new cryptocurrency contract through the cryptocurrency factory
 */
const CryptoCurrencyFactoryCreate = portalGraphql(`
  mutation CryptoCurrencyFactoryCreate($address: String!, $from: String!, $name: String!, $symbol: String!, $decimals: Int!, $challengeResponse: String!, $initialSupply: String!) {
    CryptoCurrencyFactoryCreate(
      address: $address
      from: $from
      input: {name: $name, symbol: $symbol, decimals: $decimals, initialSupply: $initialSupply}
      challengeResponse: $challengeResponse
    ) {
      transactionHash
    }
  }
`);

/**
 * GraphQL mutation for creating off-chain metadata for a cryptocurrency
 *
 * @remarks
 * Stores additional metadata about the cryptocurrency in Hasura
 */
const CreateOffchainCryptoCurrency = hasuraGraphql(`
  mutation CreateOffchainCryptoCurrency($id: String!) {
    insert_asset_one(object: {id: $id}) {
      id
    }
  }
`);

/**
 * Function to create a new cryptocurrency
 *
 * @param input - Validated input for creating the cryptocurrency
 * @param user - The user creating the cryptocurrency
 * @returns The transaction hash
 */
<<<<<<< HEAD
export async function createCryptoCurrencyFunction({
  parsedInput: {
    assetName,
    symbol,
    decimals,
    pincode,
    initialSupply,
    predictedAddress,
    price,
    assetAdmins,
=======
export const createCryptoCurrencyFunction = withAccessControl(
  {
    requiredPermissions: {
      asset: ["manage"],
    },
>>>>>>> ef0954d2
  },
  async ({
    parsedInput: {
      assetName,
      symbol,
      decimals,
      pincode,
      initialSupply,
      predictedAddress,
      price,
    },
    ctx: { user },
  }: {
    parsedInput: CreateCryptoCurrencyInput;
    ctx: { user: User };
  }) => {
    const initialSupplyExact = String(
      parseUnits(String(initialSupply), decimals)
    );

<<<<<<< HEAD
  await hasuraClient.request(CreateOffchainCryptoCurrency, {
    id: predictedAddress,
  });

  await hasuraClient.request(AddAssetPrice, {
    assetId: predictedAddress,
    amount: String(price.amount),
    currency: price.currency,
  });

  const createCryptoCurrencyResult = await portalClient.request(CryptoCurrencyFactoryCreate, {
    address: CRYPTO_CURRENCY_FACTORY_ADDRESS,
    from: user.wallet,
    name: assetName,
    symbol: String(symbol),
    decimals,
    initialSupply: initialSupplyExact,
    challengeResponse: await handleChallenge(user.wallet, pincode),
  });

  const createTxHash = createCryptoCurrencyResult.CryptoCurrencyFactoryCreate?.transactionHash;
  if (!createTxHash) {
    throw new Error("Failed to create cryptocurrency: no transaction hash received");
  }

  // Wait for the stablecoin creation transaction to be mined
  await waitForTransactions([createTxHash]);

  // After stablecoin is created, grant roles to admins in parallel
  const grantRolePromises = assetAdmins.map(async (admin) => {
    const roles = {
      DEFAULT_ADMIN_ROLE: admin.roles.includes("admin"),
      SUPPLY_MANAGEMENT_ROLE: admin.roles.includes("issuer"),
      USER_MANAGEMENT_ROLE: admin.roles.includes("user-manager"),
    };

    return grantRoleFunction({
      parsedInput: {
        address: predictedAddress,
        roles,
        userAddress: admin.wallet,
        pincode,
        assettype: "stablecoin",
      },
      ctx: { user },
    });
  });

  // Get all role grant transaction hashes
  const grantRoleResults = await Promise.all(grantRolePromises);
  const roleGrantHashes = grantRoleResults.flatMap((result) => result);

  // Combine all transaction hashes
  const allTransactionHashes = [createTxHash, ...roleGrantHashes];

  return safeParse(t.Hashes(), allTransactionHashes);
}
=======
    await hasuraClient.request(CreateOffchainCryptoCurrency, {
      id: predictedAddress,
    });

    await hasuraClient.request(AddAssetPrice, {
      assetId: predictedAddress,
      amount: String(price.amount),
      currency: price.currency,
    });

    const data = await portalClient.request(CryptoCurrencyFactoryCreate, {
      address: CRYPTO_CURRENCY_FACTORY_ADDRESS,
      from: user.wallet,
      name: assetName,
      symbol: String(symbol),
      decimals,
      initialSupply: initialSupplyExact,
      challengeResponse: await handleChallenge(user.wallet, pincode),
    });

    const transactionHash = data.CryptoCurrencyFactoryCreate?.transactionHash;

    return safeParse(t.Hashes(), [transactionHash]);
  }
);
>>>>>>> ef0954d2
<|MERGE_RESOLUTION|>--- conflicted
+++ resolved
@@ -1,13 +1,9 @@
 import type { User } from "@/lib/auth/types";
 import { handleChallenge } from "@/lib/challenge";
 import { CRYPTO_CURRENCY_FACTORY_ADDRESS } from "@/lib/contracts";
-<<<<<<< HEAD
 import { grantRoleFunction } from '@/lib/mutations/asset/access-control/grant-role/grant-role-function';
 import { AddAssetPrice } from "@/lib/mutations/asset/price/add-price";
 import { waitForTransactions } from '@/lib/queries/transactions/wait-for-transaction';
-=======
-import { AddAssetPrice } from "@/lib/mutations/asset/price/add-price";
->>>>>>> ef0954d2
 import { hasuraClient, hasuraGraphql } from "@/lib/settlemint/hasura";
 import { portalClient, portalGraphql } from "@/lib/settlemint/portal";
 import { withAccessControl } from "@/lib/utils/access-control";
@@ -55,24 +51,11 @@
  * @param user - The user creating the cryptocurrency
  * @returns The transaction hash
  */
-<<<<<<< HEAD
-export async function createCryptoCurrencyFunction({
-  parsedInput: {
-    assetName,
-    symbol,
-    decimals,
-    pincode,
-    initialSupply,
-    predictedAddress,
-    price,
-    assetAdmins,
-=======
 export const createCryptoCurrencyFunction = withAccessControl(
   {
     requiredPermissions: {
       asset: ["manage"],
     },
->>>>>>> ef0954d2
   },
   async ({
     parsedInput: {
@@ -83,6 +66,7 @@
       initialSupply,
       predictedAddress,
       price,
+      assetAdmins,
     },
     ctx: { user },
   }: {
@@ -93,7 +77,6 @@
       parseUnits(String(initialSupply), decimals)
     );
 
-<<<<<<< HEAD
   await hasuraClient.request(CreateOffchainCryptoCurrency, {
     id: predictedAddress,
   });
@@ -150,31 +133,4 @@
   const allTransactionHashes = [createTxHash, ...roleGrantHashes];
 
   return safeParse(t.Hashes(), allTransactionHashes);
-}
-=======
-    await hasuraClient.request(CreateOffchainCryptoCurrency, {
-      id: predictedAddress,
-    });
-
-    await hasuraClient.request(AddAssetPrice, {
-      assetId: predictedAddress,
-      amount: String(price.amount),
-      currency: price.currency,
-    });
-
-    const data = await portalClient.request(CryptoCurrencyFactoryCreate, {
-      address: CRYPTO_CURRENCY_FACTORY_ADDRESS,
-      from: user.wallet,
-      name: assetName,
-      symbol: String(symbol),
-      decimals,
-      initialSupply: initialSupplyExact,
-      challengeResponse: await handleChallenge(user.wallet, pincode),
-    });
-
-    const transactionHash = data.CryptoCurrencyFactoryCreate?.transactionHash;
-
-    return safeParse(t.Hashes(), [transactionHash]);
-  }
-);
->>>>>>> ef0954d2
+});