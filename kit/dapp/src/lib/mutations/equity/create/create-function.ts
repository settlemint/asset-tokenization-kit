import type { User } from "@/lib/auth/types";
import { handleChallenge } from "@/lib/challenge";
import { EQUITY_FACTORY_ADDRESS } from "@/lib/contracts";
import { waitForTransactions } from "@/lib/queries/transactions/wait-for-transaction";
import { hasuraClient, hasuraGraphql } from "@/lib/settlemint/hasura";
import { portalClient, portalGraphql } from "@/lib/settlemint/portal";
import { withAccessControl } from "@/lib/utils/access-control";
import { safeParse, t } from "@/lib/utils/typebox";
<<<<<<< HEAD
import { grantRoleFunction } from "../../asset/access-control/grant-role/grant-role-function";
=======
>>>>>>> ef0954d2
import { AddAssetPrice } from "../../asset/price/add-price";
import type { CreateEquityInput } from "./create-schema";

/**
 * GraphQL mutation for creating a new equity
 *
 * @remarks
 * Creates a new equity contract through the equity factory
 */
const EquityFactoryCreate = portalGraphql(`
  mutation EquityFactoryCreate($address: String!, $from: String!, $name: String!, $symbol: String!, $decimals: Int!, $challengeResponse: String!, $equityCategory: String!, $equityClass: String!) {
    EquityFactoryCreate(
      address: $address
      from: $from
      input: {name: $name, symbol: $symbol, decimals: $decimals, equityCategory: $equityCategory, equityClass: $equityClass}
      challengeResponse: $challengeResponse
    ) {
      transactionHash
    }
  }
`);

/**
 * GraphQL mutation for creating off-chain metadata for a equity
 *
 * @remarks
 * Stores additional metadata about the equity in Hasura
 */
const CreateOffchainEquity = hasuraGraphql(`
    mutation CreateOffchainEquity($id: String!, $isin: String) {
      insert_asset_one(object: {id: $id, isin: $isin}, on_conflict: {constraint: asset_pkey, update_columns: isin}) {
        id
      }
  }
`);

/**
 * Function to create a new equity token
 *
 * @param input - Validated input for creating an equity
 * @param user - The user creating the equity
 * @returns Array of transaction hashes
 */
<<<<<<< HEAD
export async function createEquityFunction({
  parsedInput: {
    assetName,
    symbol,
    decimals,
    pincode,
    isin,
    equityCategory,
    equityClass,
    predictedAddress,
    price,
    assetAdmins,
  },
  ctx: { user },
}: {
  parsedInput: CreateEquityInput;
  ctx: { user: User };
}) {
  await hasuraClient.request(CreateOffchainEquity, {
    id: predictedAddress,
    isin: isin,
  });

  await hasuraClient.request(AddAssetPrice, {
    assetId: predictedAddress,
    amount: String(price.amount),
    currency: price.currency,
  });

  const createEquityResult = await portalClient.request(EquityFactoryCreate, {
    address: EQUITY_FACTORY_ADDRESS,
    from: user.wallet,
    name: assetName,
    symbol: symbol.toString(),
    decimals,
    challengeResponse: await handleChallenge(user.wallet, pincode),
    equityCategory,
    equityClass,
  });

  const createTxHash = createEquityResult.EquityFactoryCreate?.transactionHash;
  if (!createTxHash) {
    throw new Error("Failed to create equity: no transaction hash received");
  }

  // Wait for the equity creation transaction to be mined
  await waitForTransactions([createTxHash]);

  // After equity is created, grant roles to admins in parallel
  const grantRolePromises = assetAdmins.map(async (admin) => {
    const roles = {
      DEFAULT_ADMIN_ROLE: admin.roles.includes("admin"),
      SUPPLY_MANAGEMENT_ROLE: admin.roles.includes("issuer"),
      USER_MANAGEMENT_ROLE: admin.roles.includes("user-manager"),
    };

    return grantRoleFunction({
      parsedInput: {
        address: predictedAddress,
        roles,
        userAddress: admin.wallet,
        pincode,
        assettype: "equity",
      },
      ctx: { user },
    });
  });

  // Get all role grant transaction hashes
  const grantRoleResults = await Promise.all(grantRolePromises);
  const roleGrantHashes = grantRoleResults.flatMap((result) => result);

  // Combine all transaction hashes
  const allTransactionHashes = [createTxHash, ...roleGrantHashes];

  return safeParse(t.Hashes(), allTransactionHashes);
}
=======
export const createEquityFunction = withAccessControl(
  {
    requiredPermissions: {
      asset: ["manage"],
    },
  },
  async ({
    parsedInput: {
      assetName,
      symbol,
      decimals,
      pincode,
      isin,
      equityCategory,
      equityClass,
      predictedAddress,
      price,
    },
    ctx: { user },
  }: {
    parsedInput: CreateEquityInput;
    ctx: { user: User };
  }) => {
    await hasuraClient.request(CreateOffchainEquity, {
      id: predictedAddress,
      isin: isin,
    });

    await hasuraClient.request(AddAssetPrice, {
      assetId: predictedAddress,
      amount: String(price.amount),
      currency: price.currency,
    });

    const data = await portalClient.request(EquityFactoryCreate, {
      address: EQUITY_FACTORY_ADDRESS,
      from: user.wallet,
      name: assetName,
      symbol: symbol.toString(),
      decimals,
      challengeResponse: await handleChallenge(user.wallet, pincode),
      equityCategory,
      equityClass,
    });

    return safeParse(t.Hashes(), [data.EquityFactoryCreate?.transactionHash]);
  }
);
>>>>>>> ef0954d2
<|MERGE_RESOLUTION|>--- conflicted
+++ resolved
@@ -6,10 +6,7 @@
 import { portalClient, portalGraphql } from "@/lib/settlemint/portal";
 import { withAccessControl } from "@/lib/utils/access-control";
 import { safeParse, t } from "@/lib/utils/typebox";
-<<<<<<< HEAD
 import { grantRoleFunction } from "../../asset/access-control/grant-role/grant-role-function";
-=======
->>>>>>> ef0954d2
 import { AddAssetPrice } from "../../asset/price/add-price";
 import type { CreateEquityInput } from "./create-schema";
 
@@ -53,9 +50,13 @@
  * @param user - The user creating the equity
  * @returns Array of transaction hashes
  */
-<<<<<<< HEAD
-export async function createEquityFunction({
-  parsedInput: {
+export const createEquityFunction = withAccessControl(
+  {
+    requiredPermissions: {
+      asset: ["manage"],
+    },
+  },
+  async ({  parsedInput: {
     assetName,
     symbol,
     decimals,
@@ -130,54 +131,4 @@
   const allTransactionHashes = [createTxHash, ...roleGrantHashes];
 
   return safeParse(t.Hashes(), allTransactionHashes);
-}
-=======
-export const createEquityFunction = withAccessControl(
-  {
-    requiredPermissions: {
-      asset: ["manage"],
-    },
-  },
-  async ({
-    parsedInput: {
-      assetName,
-      symbol,
-      decimals,
-      pincode,
-      isin,
-      equityCategory,
-      equityClass,
-      predictedAddress,
-      price,
-    },
-    ctx: { user },
-  }: {
-    parsedInput: CreateEquityInput;
-    ctx: { user: User };
-  }) => {
-    await hasuraClient.request(CreateOffchainEquity, {
-      id: predictedAddress,
-      isin: isin,
-    });
-
-    await hasuraClient.request(AddAssetPrice, {
-      assetId: predictedAddress,
-      amount: String(price.amount),
-      currency: price.currency,
-    });
-
-    const data = await portalClient.request(EquityFactoryCreate, {
-      address: EQUITY_FACTORY_ADDRESS,
-      from: user.wallet,
-      name: assetName,
-      symbol: symbol.toString(),
-      decimals,
-      challengeResponse: await handleChallenge(user.wallet, pincode),
-      equityCategory,
-      equityClass,
-    });
-
-    return safeParse(t.Hashes(), [data.EquityFactoryCreate?.transactionHash]);
-  }
-);
->>>>>>> ef0954d2
+});