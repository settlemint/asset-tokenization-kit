--- conflicted
+++ resolved
@@ -49,14 +49,6 @@
       challengeResponse: await handleChallenge(user.wallet, pincode),
     };
 
-<<<<<<< HEAD
-  switch (assettype) {
-    case "deposit": {
-      const response = await portalClient.request(DepositAllowUser, params);
-      return safeParse(t.Hashes(), [
-        response.DepositAllowUser?.transactionHash,
-      ]);
-=======
     switch (assettype) {
       case "deposit": {
         const response = await portalClient.request(DepositAllowUser, params);
@@ -66,7 +58,6 @@
       }
       default:
         throw new Error("Asset type does not support allow user operations");
->>>>>>> ef0954d2
     }
   }
 );