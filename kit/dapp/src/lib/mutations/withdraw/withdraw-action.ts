--- conflicted
+++ resolved
@@ -1,15 +1,6 @@
 "use server";
 
-<<<<<<< HEAD
-import { handleChallenge } from "@/lib/challenge";
-import { getAssetDetail } from "@/lib/queries/asset-detail";
-import type { Bond } from "@/lib/queries/bond/bond-fragment";
-import { portalClient, portalGraphql } from "@/lib/settlemint/portal";
-import { z } from "@/lib/utils/zod";
-import { parseUnits } from "viem";
-=======
 import { t } from "@/lib/utils/typebox";
->>>>>>> dc712095
 import { action } from "../safe-action";
 import { withdrawFunction } from "./withdraw-function";
 import { WithdrawSchema } from "./withdraw-schema";
@@ -17,129 +8,7 @@
 /**
  * Withdraw action to handle withdrawing tokens or underlying assets from contracts
  */
-<<<<<<< HEAD
-const BondWithdrawUnderlyingAsset = portalGraphql(`
-  mutation BondWithdrawUnderlyingAsset(
-    $address: String!,
-    $from: String!,
-    $challengeResponse: String!,
-    $input: BondWithdrawUnderlyingAssetInput!
-  ) {
-    BondWithdrawUnderlyingAsset(
-      address: $address
-      from: $from
-      challengeResponse: $challengeResponse
-      input: $input
-    ) {
-      transactionHash
-    }
-  }
-`);
-
-const FixedYieldWithdrawUnderlyingAsset = portalGraphql(`
-  mutation FixedYieldWithdrawUnderlyingAsset(
-    $address: String!,
-    $from: String!,
-    $challengeResponse: String!,
-    $input: FixedYieldWithdrawUnderlyingAssetInput!
-  ) {
-    FixedYieldWithdrawUnderlyingAsset(
-      address: $address
-      from: $from
-      challengeResponse: $challengeResponse
-      input: $input
-    ) {
-      transactionHash
-    }
-  }
-`);
-
-export const withdraw = action
-  .schema(WithdrawSchema)
-  .outputSchema(z.hashes())
-  .action(
-    async ({
-      parsedInput: {
-        target,
-        address,
-        pincode,
-        amount,
-        to,
-      },
-      ctx: { user },
-    }) => {
-      const asset = await getAssetDetail({
-        address,
-        assettype: "bond"
-      }) as Bond;
-
-      const underlyingAssetAddress = target === "bond" ? asset.underlyingAsset.id : asset.yieldSchedule?.underlyingAsset.id;
-      const underlyingAssetType = target === "bond" ? asset.underlyingAsset.type as "bond" | "cryptocurrency" | "stablecoin" | "equity" | "fund" | "tokenizeddeposit" :
-        asset.yieldSchedule?.underlyingAsset.type as "bond" | "cryptocurrency" | "stablecoin" | "equity" | "fund" | "tokenizeddeposit";
-      if (!underlyingAssetAddress) {
-        throw new Error(`Missing ${target === "bond" ? "underlying" : "yield underlying"} asset address`);
-      }
-
-      const underlyingAsset = await getAssetDetail({
-        address: underlyingAssetAddress,
-        assettype: underlyingAssetType
-      });
-      if (!underlyingAsset) {
-        throw new Error(`Missing ${target === "bond" ? "underlying" : "yield underlying"} asset address`);
-      }
-
-      const spender = target === "bond" ? address : asset.yieldSchedule?.id;
-      if (!spender) {
-        throw new Error(`Missing ${target === "bond" ? "bond" : "yield schedule"} address`);
-      }
-
-      const formattedAmount = parseUnits(
-        amount.toString(),
-        asset.decimals
-      ).toString();
-
-      if (target === "bond") {
-        const response = await portalClient.request(BondWithdrawUnderlyingAsset, {
-          address: spender,
-          from: user.wallet,
-          input: {
-            to,
-            amount: formattedAmount,
-          },
-          challengeResponse: await handleChallenge(user.wallet, pincode),
-        });
-
-        if (!response.BondWithdrawUnderlyingAsset?.transactionHash) {
-          throw new Error("Failed to get transaction hash");
-        }
-
-        return z
-          .hashes()
-          .parse([response.BondWithdrawUnderlyingAsset.transactionHash]);
-      } else {
-        const response = await portalClient.request(FixedYieldWithdrawUnderlyingAsset, {
-          address: spender,
-          from: user.wallet,
-          input: {
-            to,
-            amount: formattedAmount,
-          },
-          challengeResponse: await handleChallenge(user.wallet, pincode),
-        });
-
-        if (!response.FixedYieldWithdrawUnderlyingAsset?.transactionHash) {
-          throw new Error("Failed to get transaction hash");
-        }
-
-        return z
-          .hashes()
-          .parse([response.FixedYieldWithdrawUnderlyingAsset.transactionHash]);
-      }
-    }
-  );
-=======
 export const withdraw = action
   .schema(WithdrawSchema())
   .outputSchema(t.Hashes())
-  .action(withdrawFunction);
->>>>>>> dc712095
+  .action(withdrawFunction);