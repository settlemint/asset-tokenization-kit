import type { User } from "@/lib/auth/types";
import { handleChallenge } from "@/lib/challenge";
import { XVP_SETTLEMENT_FACTORY_ADDRESS } from "@/lib/contracts";
<<<<<<< HEAD
=======
import { waitForIndexingTransactions } from "@/lib/queries/transactions/wait-for-indexing";
>>>>>>> 6502cae6
import { portalClient, portalGraphql } from "@/lib/settlemint/portal";
import { formatDate } from "@/lib/utils/date";
import { safeParse, t } from "@/lib/utils/typebox";
import { parseUnits } from "viem";
import type { CreateXvpInput } from "./create-schema";

const XvpFactoryCreate = portalGraphql(`
  mutation XvPSettlementFactoryCreate($challengeResponse: String!, $verificationId: String, $address: String!, $from: String!, $input: XvPSettlementFactoryCreateInput!) {
    XvPSettlementFactoryCreate(
      challengeResponse: $challengeResponse
      verificationId: $verificationId
      address: $address
      from: $from
      input: $input
    ) {
      transactionHash
    }
  }
`);

export const createXvpFunction = async ({
  parsedInput: {
    flows,
    expiry,
    autoExecute,
    verificationCode,
    verificationType,
  },
  ctx: { user },
}: {
  parsedInput: CreateXvpInput;
  ctx: { user: User };
}) => {
  const transformedFlows = flows.map((flow) => ({
    from: flow.from,
    to: flow.to,
    asset: flow.asset.id,
    amount: parseUnits(flow.amount.toString(), flow.asset.decimals).toString(),
  }));

  const result = await portalClient.request(XvpFactoryCreate, {
    address: XVP_SETTLEMENT_FACTORY_ADDRESS,
    from: user.wallet,
    input: {
      autoExecute,
      cutoffDate: formatDate(expiry, {
        type: "unixSeconds",
      }),
      flows: transformedFlows,
    },
    ...(await handleChallenge(
      user,
      user.wallet,
      verificationCode,
      verificationType
    )),
  });

  const createTxHash = result.XvPSettlementFactoryCreate?.transactionHash;
  if (!createTxHash) {
    throw new Error("Failed to create XVP: no transaction hash received");
  }
  const hashes = safeParse(t.Hashes(), [createTxHash]);
  return await waitForIndexingTransactions(hashes);
};<|MERGE_RESOLUTION|>--- conflicted
+++ resolved
@@ -1,10 +1,7 @@
 import type { User } from "@/lib/auth/types";
 import { handleChallenge } from "@/lib/challenge";
 import { XVP_SETTLEMENT_FACTORY_ADDRESS } from "@/lib/contracts";
-<<<<<<< HEAD
-=======
 import { waitForIndexingTransactions } from "@/lib/queries/transactions/wait-for-indexing";
->>>>>>> 6502cae6
 import { portalClient, portalGraphql } from "@/lib/settlemint/portal";
 import { formatDate } from "@/lib/utils/date";
 import { safeParse, t } from "@/lib/utils/typebox";
