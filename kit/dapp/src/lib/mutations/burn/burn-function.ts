--- conflicted
+++ resolved
@@ -150,29 +150,5 @@
       default:
         throw new Error("Invalid asset type");
     }
-<<<<<<< HEAD
-    case "cryptocurrency": {
-      throw new Error("Cryptocurrency does not support burn operations");
-    }
-    case "equity": {
-      const response = await portalClient.request(EquityBurn, params);
-      return safeParse(t.Hashes(), [response.EquityBurn?.transactionHash]);
-    }
-    case "fund": {
-      const response = await portalClient.request(FundBurn, params);
-      return safeParse(t.Hashes(), [response.FundBurn?.transactionHash]);
-    }
-    case "stablecoin": {
-      const response = await portalClient.request(StableCoinBurn, params);
-      return safeParse(t.Hashes(), [response.StableCoinBurn?.transactionHash]);
-    }
-    case "deposit": {
-      const response = await portalClient.request(DepositBurn, params);
-      return safeParse(t.Hashes(), [response.DepositBurn?.transactionHash]);
-    }
-    default:
-      throw new Error("Invalid asset type");
-=======
->>>>>>> ef0954d2
   }
 );