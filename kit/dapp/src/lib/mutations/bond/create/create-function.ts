--- conflicted
+++ resolved
@@ -52,28 +52,11 @@
  * @param user - The user creating the bond
  * @returns The transaction hash
  */
-<<<<<<< HEAD
-export async function createBondFunction({
-  parsedInput: {
-    assetName,
-    symbol,
-    decimals,
-    pincode,
-    isin,
-    cap,
-    faceValue,
-    maturityDate,
-    underlyingAsset,
-    predictedAddress,
-    price,
-    assetAdmins
-=======
 export const createBondFunction = withAccessControl(
   {
     requiredPermissions: {
       asset: ["manage"],
     },
->>>>>>> ef0954d2
   },
   async ({
     parsedInput: {
@@ -88,6 +71,7 @@
       underlyingAsset,
       predictedAddress,
       price,
+      assetAdmins,
     },
     ctx: { user },
   }: {
@@ -100,7 +84,6 @@
       locale: "en",
     });
 
-<<<<<<< HEAD
   await hasuraClient.request(CreateOffchainBond, {
     id: predictedAddress,
     isin: isin,
@@ -161,33 +144,4 @@
   const allTransactionHashes = [createTxHash, ...roleGrantHashes];
 
   return safeParse(t.Hashes(), allTransactionHashes);
-}
-=======
-    await hasuraClient.request(CreateOffchainBond, {
-      id: predictedAddress,
-      isin: isin,
-    });
-
-    await hasuraClient.request(AddAssetPrice, {
-      assetId: predictedAddress,
-      amount: String(price.amount),
-      currency: price.currency,
-    });
-
-    const data = await portalClient.request(BondFactoryCreate, {
-      address: BOND_FACTORY_ADDRESS,
-      from: user.wallet,
-      name: assetName,
-      symbol: String(symbol),
-      decimals,
-      cap: capExact,
-      faceValue: String(faceValue),
-      maturityDate: maturityDateTimestamp,
-      underlyingAsset: underlyingAsset.id,
-      challengeResponse: await handleChallenge(user.wallet, pincode),
-    });
-
-    return safeParse(t.Hashes(), [data.BondFactoryCreate?.transactionHash]);
-  }
-);
->>>>>>> ef0954d2
+});