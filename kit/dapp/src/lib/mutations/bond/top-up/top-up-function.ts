--- conflicted
+++ resolved
@@ -174,26 +174,6 @@
  * @param user - The user initiating the top up operation
  * @returns The transaction hash
  */
-<<<<<<< HEAD
-export async function topUpUnderlyingAssetFunction({
-  parsedInput: {
-    target,
-    amount,
-    pincode,
-    targetAddress,
-    underlyingAssetAddress,
-    underlyingAssetType,
-  },
-  ctx: { user },
-}: {
-  parsedInput: TopUpInput;
-  ctx: { user: User };
-}) {
-  const asset = await getAssetDetail({
-    address: targetAddress,
-    assettype: "bond",
-  });
-=======
 export const topUpUnderlyingAssetFunction = withAccessControl(
   {
     requiredPermissions: {
@@ -218,24 +198,11 @@
       address: targetAddress,
       assettype: "bond",
     });
->>>>>>> ef0954d2
 
     if (!asset) {
       throw new Error("Missing asset details");
     }
 
-<<<<<<< HEAD
-  const underlyingAsset = await getAssetDetail({
-    address: underlyingAssetAddress,
-    assettype: underlyingAssetType,
-  });
-
-  if (!underlyingAsset) {
-    throw new Error(
-      `Missing underlying asset details for ${underlyingAssetType} with address: ${underlyingAssetAddress}`
-    );
-  }
-=======
     const underlyingAsset = await getAssetDetail({
       address: underlyingAssetAddress,
       assettype: underlyingAssetType,
@@ -246,7 +213,6 @@
         `Missing underlying asset details for ${underlyingAssetType} with address: ${underlyingAssetAddress}`
       );
     }
->>>>>>> ef0954d2
 
     const formattedAmount = parseUnits(
       amount.toString(),
@@ -266,47 +232,6 @@
       },
     };
 
-<<<<<<< HEAD
-  switch (underlyingAssetType) {
-    case "bond": {
-      const response = await portalClient.request(BondApprove, approveParams);
-      approvalTxHash = response.BondApprove?.transactionHash;
-      break;
-    }
-    case "cryptocurrency": {
-      const response = await portalClient.request(
-        CryptoCurrencyApprove,
-        approveParams
-      );
-      approvalTxHash = response.CryptoCurrencyApprove?.transactionHash;
-      break;
-    }
-    case "equity": {
-      const response = await portalClient.request(EquityApprove, approveParams);
-      approvalTxHash = response.EquityApprove?.transactionHash;
-      break;
-    }
-    case "fund": {
-      const response = await portalClient.request(FundApprove, approveParams);
-      approvalTxHash = response.FundApprove?.transactionHash;
-      break;
-    }
-    case "stablecoin": {
-      const response = await portalClient.request(
-        StableCoinApprove,
-        approveParams
-      );
-      approvalTxHash = response.StableCoinApprove?.transactionHash;
-      break;
-    }
-    case "deposit": {
-      const response = await portalClient.request(
-        DepositApprove,
-        approveParams
-      );
-      approvalTxHash = response.DepositApprove?.transactionHash;
-      break;
-=======
     // Approve spending of the underlying asset based on asset type
     let approvalTxHash;
 
@@ -359,17 +284,8 @@
 
     if (!approvalTxHash) {
       throw new Error("Failed to approve spending of the underlying asset");
->>>>>>> ef0954d2
-    }
-
-<<<<<<< HEAD
-  if (!approvalTxHash) {
-    throw new Error("Failed to approve spending of the underlying asset");
-  }
-
-  // Wait for the approval transaction to be confirmed before proceeding
-  await waitForTransactions([approvalTxHash]);
-=======
+    }
+
     // Wait for the approval transaction to be confirmed before proceeding
     await waitForTransactions([approvalTxHash]);
 
@@ -387,7 +303,6 @@
       if (!response.BondTopUpUnderlyingAsset?.transactionHash) {
         throw new Error("Failed to get transaction hash");
       }
->>>>>>> ef0954d2
 
       return safeParse(t.Hashes(), [
         response.BondTopUpUnderlyingAsset.transactionHash,
@@ -405,31 +320,9 @@
         }
       );
 
-<<<<<<< HEAD
-    if (!response.BondTopUpUnderlyingAsset?.transactionHash) {
-      throw new Error("Failed to get transaction hash");
-    }
-
-    return safeParse(t.Hashes(), [
-      response.BondTopUpUnderlyingAsset.transactionHash,
-    ]);
-  } else {
-    const response = await portalClient.request(
-      FixedYieldTopUpUnderlyingAsset,
-      {
-        address: targetAddress,
-        from: user.wallet,
-        input: {
-          amount: formattedAmount,
-        },
-        challengeResponse: await handleChallenge(user.wallet, pincode),
-      }
-    );
-=======
       if (!response.FixedYieldTopUpUnderlyingAsset?.transactionHash) {
         throw new Error("Failed to get transaction hash");
       }
->>>>>>> ef0954d2
 
       return safeParse(t.Hashes(), [
         response.FixedYieldTopUpUnderlyingAsset.transactionHash,
