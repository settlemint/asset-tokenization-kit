/**
 * @vitest-environment node
 */
import type { AccessControlRoles } from "@atk/zod/access-control-roles";
import type { ResultOf } from "@graphql-typed-document-node/core";
import { Kind, print } from "graphql";
import { describe, expect, expectTypeOf, it } from "vitest";
import { AccessControlFragment } from "./access-control-fragment";

describe("AccessControlFragment", () => {
  describe("GraphQL fragment", () => {
    it("should be defined", () => {
      expect(AccessControlFragment).toBeDefined();
    });

    it("should be a GraphQL document object", () => {
      // The fragment should be a DocumentNode
      expect(AccessControlFragment).toHaveProperty("kind");
      expect(AccessControlFragment.kind).toBe("Document");
      expect(AccessControlFragment).toHaveProperty("definitions");
      expect(Array.isArray(AccessControlFragment.definitions)).toBe(true);
    });

    it("should have the correct fragment definition", () => {
      // Check the GraphQL document structure
      expect(AccessControlFragment.kind).toBe(Kind.DOCUMENT);
      expect(AccessControlFragment.definitions).toHaveLength(1);

      const fragmentDef = AccessControlFragment.definitions[0];
      expect(fragmentDef).toBeDefined();
      expect(fragmentDef?.kind).toBe(Kind.FRAGMENT_DEFINITION);

      if (fragmentDef && fragmentDef.kind === Kind.FRAGMENT_DEFINITION) {
        expect(fragmentDef.name?.value).toBe("AccessControlFragment");
        expect(fragmentDef.typeCondition.name.value).toBe("AccessControl");
      }
    });

    it("should include all required role fields", () => {
      const fragmentDef = AccessControlFragment.definitions[0];

      if (fragmentDef && fragmentDef.kind === Kind.FRAGMENT_DEFINITION) {
        const selections = fragmentDef.selectionSet.selections;

        // List of all expected roles in the fragment
        const expectedRoles = [
          "addonManager",
          "addonModule",
          "addonRegistryModule",
          "admin",
          "auditor",
          "burner",
          "capManagement",
          "claimPolicyManager",
          "claimIssuer",
          "complianceAdmin",
          "complianceManager",
          "custodian",
          "emergency",
          "forcedTransfer",
          "freezer",
          "fundsManager",
          "globalListManager",
          "governance",
          "identityManager",
          "identityRegistryModule",
          "minter",
          "organisationIdentityManager",
          "pauser",
          "recovery",
          "saleAdmin",
          "signer",
          "supplyManagement",
          "systemManager",
          "systemModule",
          "tokenAdmin",
          "tokenFactoryModule",
          "tokenFactoryRegistryModule",
          "tokenManager",
          "trustedIssuersMetaRegistryModule",
          "verificationAdmin",
        ];

        // Extract field names from the selections
        const fieldNames = selections
          .filter((selection) => selection.kind === Kind.FIELD)
          .map((selection) => {
            if (selection.kind === Kind.FIELD) {
              return selection.name.value;
            }
            return "";
          });

        expect(fieldNames).toHaveLength(expectedRoles.length + 1);
        expectedRoles.forEach((role) => {
          expect(fieldNames).toContain(role);
        });
      }
    });

    it("should request id field for each role", () => {
      const fragmentDef = AccessControlFragment.definitions[0];

      if (fragmentDef && fragmentDef.kind === Kind.FRAGMENT_DEFINITION) {
        const selections = fragmentDef.selectionSet.selections;

        // Each selection should have a nested selection for 'id' (except for the top-level 'id' field)
        selections.forEach((selection) => {
          if (selection.kind === Kind.FIELD) {
            // The top-level 'id' field is a scalar and doesn't have nested selections
            if (selection.name.value === "id") {
              expect(selection.selectionSet).toBeUndefined();
              return;
            }

            expect(selection.selectionSet).toBeDefined();
            expect(selection.selectionSet?.selections).toHaveLength(2);

            const idSelection = selection.selectionSet?.selections[0];
            if (idSelection && idSelection.kind === Kind.FIELD) {
              expect(idSelection.name.value).toBe("id");
            }

            const isContractSelection = selection.selectionSet?.selections[1];
            if (
              isContractSelection &&
              isContractSelection.kind === Kind.FIELD
            ) {
              expect(isContractSelection.name.value).toBe("isContract");
            }
          }
        });
      }
    });

    it("should be a valid GraphQL fragment", () => {
      // Verify the fragment can be printed as valid GraphQL
      const fragmentString = print(AccessControlFragment);

      expect(fragmentString).toContain("fragment AccessControlFragment");
      expect(fragmentString).toContain("on AccessControl");
      expect(fragmentString).toMatch(/\{\s*id\s*isContract\s*\}/);
    });
  });

  describe("Type definitions", () => {
<<<<<<< HEAD
    it("fragment roles match zod roles (compile-time)", () => {
      // Derive union of role keys from the fragment's inferred result type (excluding top-level id)
      type FragmentAccessControlRoles = Exclude<
        keyof NonNullable<NonNullable<ResultOf<typeof AccessControlFragment>>>,
        "id"
      >;

      // Ensure the fragment-derived role keys equal the zod roles union type
      expectTypeOf<FragmentAccessControlRoles>().toEqualTypeOf<AccessControlRoles>();
=======
    it("should have correct AccessControlRoles type definition", () => {
      // This is a compile-time check, but we can verify the structure
      // The AccessControlRoles type should be a union of all role names
      const expectedRoles: AccessControlRoles[] = [
        "addonManager",
        "addonModule",
        "addonRegistryModule",
        "admin",
        "auditor",
        "burner",
        "capManagement",
        "claimPolicyManager",
        "claimIssuer",
        "complianceAdmin",
        "complianceManager",
        "custodian",
        "emergency",
        "forcedTransfer",
        "freezer",
        "fundsManager",
        "globalListManager",
        "governance",
        "identityManager",
        "identityRegistryModule",
        "minter",
        "organisationIdentityManager",
        "pauser",
        "recovery",
        "saleAdmin",
        "signer",
        "supplyManagement",
        "systemManager",
        "systemModule",
        "tokenAdmin",
        "tokenFactoryModule",
        "tokenFactoryRegistryModule",
        "tokenManager",
        "trustedIssuersMetaRegistryModule",
        "verificationAdmin",
      ];

      // This verifies that the type system accepts these values
      expectedRoles.forEach((role) => {
        const testRole: AccessControlRoles = role;
        expect(testRole).toBe(role);
      });
>>>>>>> f0bb2464
    });
  });

  describe("Fragment consistency", () => {
    it("should not include removed legacy roles", () => {
      const fragmentString = print(AccessControlFragment);

      // List of removed legacy roles that should NOT be in the fragment
      const removedRoles = [
        "bypassListManager",
        "bypassListManagerAdmin",
        "claimManager",
        "deployer",
        "implementationManager",
        "registrar",
        "registrarAdmin",
        "registryManager",
        "storageModifier",
      ];

      // Check that removed roles do not appear in the fragment
      removedRoles.forEach((role) => {
        expect(fragmentString).not.toContain(role);
      });
    });
  });
});<|MERGE_RESOLUTION|>--- conflicted
+++ resolved
@@ -144,7 +144,6 @@
   });
 
   describe("Type definitions", () => {
-<<<<<<< HEAD
     it("fragment roles match zod roles (compile-time)", () => {
       // Derive union of role keys from the fragment's inferred result type (excluding top-level id)
       type FragmentAccessControlRoles = Exclude<
@@ -154,54 +153,6 @@
 
       // Ensure the fragment-derived role keys equal the zod roles union type
       expectTypeOf<FragmentAccessControlRoles>().toEqualTypeOf<AccessControlRoles>();
-=======
-    it("should have correct AccessControlRoles type definition", () => {
-      // This is a compile-time check, but we can verify the structure
-      // The AccessControlRoles type should be a union of all role names
-      const expectedRoles: AccessControlRoles[] = [
-        "addonManager",
-        "addonModule",
-        "addonRegistryModule",
-        "admin",
-        "auditor",
-        "burner",
-        "capManagement",
-        "claimPolicyManager",
-        "claimIssuer",
-        "complianceAdmin",
-        "complianceManager",
-        "custodian",
-        "emergency",
-        "forcedTransfer",
-        "freezer",
-        "fundsManager",
-        "globalListManager",
-        "governance",
-        "identityManager",
-        "identityRegistryModule",
-        "minter",
-        "organisationIdentityManager",
-        "pauser",
-        "recovery",
-        "saleAdmin",
-        "signer",
-        "supplyManagement",
-        "systemManager",
-        "systemModule",
-        "tokenAdmin",
-        "tokenFactoryModule",
-        "tokenFactoryRegistryModule",
-        "tokenManager",
-        "trustedIssuersMetaRegistryModule",
-        "verificationAdmin",
-      ];
-
-      // This verifies that the type system accepts these values
-      expectedRoles.forEach((role) => {
-        const testRole: AccessControlRoles = role;
-        expect(testRole).toBe(role);
-      });
->>>>>>> f0bb2464
     });
   });
 
