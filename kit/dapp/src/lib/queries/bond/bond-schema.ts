--- conflicted
+++ resolved
@@ -200,12 +200,8 @@
       description: "The face value of the bond",
     }),
     underlyingBalance: t.BigDecimal({
-<<<<<<< HEAD
-      description: "The underlying asset balance in a human-readable decimal format",
-=======
       description:
         "The underlying asset balance in a human-readable decimal format",
->>>>>>> ff31bfb4
     }),
     underlyingBalanceExact: t.StringifiedBigInt({
       description: "The exact underlying asset balance as a raw big integer",
