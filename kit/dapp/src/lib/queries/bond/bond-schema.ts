import { t, type StaticDecode } from "@/lib/utils/typebox";

/**
 * TypeBox schema for bond data
 *
 * Provides validation for bond token information including:
 * contract address, name, symbol, supply metrics, holders, and bond-specific properties
 */
export const OnChainBondSchema = t.Object(
  {
    id: t.EthereumAddress({
      description: "The contract address of the bond token",
    }),
    name: t.String({
      description: "The full name of the bond token",
    }),
    symbol: t.AssetSymbol({
      description: "The trading symbol or ticker of the bond token",
    }),
    decimals: t.Decimals({
      description:
        "The number of decimal places used to display the token amount",
    }),
    totalSupply: t.BigDecimal({
      description:
        "The total supply of the token in a human-readable decimal format",
    }),
    totalSupplyExact: t.StringifiedBigInt({
      description:
        "The exact total supply of the token as a raw big integer value",
    }),
    totalBurned: t.BigDecimal({
      description:
        "The total burned amount of the token in a human-readable decimal format",
    }),
    totalBurnedExact: t.StringifiedBigInt({
      description:
        "The exact total burned amount of the token as a raw big integer value",
    }),
    totalHolders: t.Number({
      description: "The total number of unique addresses holding the token",
    }),
    paused: t.Boolean({
      description: "Whether the bond token contract is currently paused",
    }),
    creator: t.Object(
      {
        id: t.EthereumAddress({
          description: "The Ethereum address of the token creator",
        }),
      },
      {
        description: "Information about the token creator",
      }
    ),
    underlyingAsset: t.Object(
      {
        id: t.EthereumAddress({
          description: "The address of the underlying asset",
        }),
        symbol: t.String({
          description: "The symbol of the underlying asset",
        }),
        decimals: t.Decimals({
          description: "The number of decimal places used by the underlying asset",
        }),
        type: t.AssetType({
          description: "The type of the underlying asset",
        }),
      },
      {
        description: "Information about the underlying asset",
      }
    ),
    maturityDate: t.Optional(
      t.StringifiedBigInt({
        description: "The maturity date of the bond as a timestamp",
      })
    ),
    isMatured: t.Boolean({
      description: "Whether the bond has matured",
    }),
    hasSufficientUnderlying: t.Boolean({
      description:
        "Whether the bond has sufficient underlying assets to cover obligations",
    }),
    yieldSchedule: t.Optional(
      t.Nullable(
        t.Object(
          {
            id: t.EthereumAddress({
              description: "The address of the yield schedule",
            }),
            startDate: t.StringifiedBigInt({
              description:
                "The start date of the yield schedule as a timestamp",
            }),
            endDate: t.StringifiedBigInt({
              description: "The end date of the yield schedule as a timestamp",
            }),
            rate: t.StringifiedBigInt({
              description: "The yield rate",
            }),
            interval: t.StringifiedBigInt({
              description: "The yield payment interval",
            }),
            totalClaimed: t.BigDecimal({
              description:
                "The total claimed yield in a human-readable decimal format",
            }),
            totalClaimedExact: t.StringifiedBigInt({
              description: "The exact total claimed yield as a raw big integer",
            }),
            unclaimedYield: t.BigDecimal({
              description:
                "The unclaimed yield in a human-readable decimal format",
            }),
            unclaimedYieldExact: t.StringifiedBigInt({
              description: "The exact unclaimed yield as a raw big integer",
            }),
            underlyingAsset: t.Object(
              {
                id: t.EthereumAddress({
                  description:
                    "The address of the underlying asset for yield payments",
                }),
                symbol: t.String({
                  description: "The symbol of the underlying asset",
                }),
                decimals: t.Decimals({
                  description:
                    "The number of decimal places used by the underlying asset",
                }),
                type: t.AssetType({
                  description: "The type of the underlying asset",
                }),
              },
              {
                description:
                  "Information about the underlying asset for yield payments",
              }
            ),
            underlyingBalance: t.BigDecimal({
              description:
                "The underlying asset balance in a human-readable decimal format",
            }),
            underlyingBalanceExact: t.StringifiedBigInt({
              description:
                "The exact underlying asset balance as a raw big integer",
            }),
            periods: t.Array(
              t.Object(
                {
                  id: t.String({
                    description: "The unique identifier of the yield period",
                  }),
                  periodId: t.StringifiedBigInt({
                    description: "The sequential ID of the yield period",
                  }),
                  startDate: t.StringifiedBigInt({
                    description:
                      "The start date of the yield period as a timestamp",
                  }),
                  endDate: t.StringifiedBigInt({
                    description:
                      "The end date of the yield period as a timestamp",
                  }),
                  rate: t.StringifiedBigInt({
                    description: "The yield rate for this period",
                  }),
                  totalClaimed: t.BigDecimal({
                    description:
                      "The total claimed yield for this period in a human-readable decimal format",
                  }),
                  totalClaimedExact: t.StringifiedBigInt({
                    description:
                      "The exact total claimed yield for this period as a raw big integer",
                  }),
                },
                {
                  description: "Information about a single yield period",
                }
              ),
              {
                description: "Array of yield periods",
              }
            ),
          },
          {
            description: "Information about the bond's yield schedule",
          }
        )
      )
    ),
    redeemedAmount: t.StringifiedBigInt({
      description: "The amount of tokens that have been redeemed",
    }),
    faceValue: t.StringifiedBigInt({
      description: "The face value of the bond",
    }),
    underlyingBalance: t.StringifiedBigInt({
      description: "The underlying asset balance",
    }),
    totalUnderlyingNeeded: t.BigDecimal({
      description:
        "The total underlying assets needed in a human-readable decimal format",
    }),
    totalUnderlyingNeededExact: t.StringifiedBigInt({
      description:
        "The exact total underlying assets needed as a raw big integer",
    }),
    cap: t.StringifiedBigInt({
      description: "The maximum supply cap",
    }),
    deployedOn: t.StringifiedBigInt({
      description: "The timestamp when the bond was deployed",
    }),
    concentration: t.BigDecimal({
      description:
        "The percentage of total supply held by the top holders, indicating ownership concentration",
    }),
  },
  {
    description:
      "On-chain data for bond tokens including contract address, name, symbol, supply metrics, holders, and bond-specific information",
  }
);
export type OnChainBond = StaticDecode<typeof OnChainBondSchema>;

export const OffChainBondSchema = t.Object(
  {
    id: t.EthereumAddress({
      description: "The contract address of the bond token",
    }),
    isin: t.Optional(
      t.MaybeEmpty(
        t.Isin({
          description:
            "International Securities Identification Number for the bond token",
        })
      )
    ),
  },
  {
    description:
      "Off-chain data for bond tokens including financial identifiers and market value information",
  }
);
export type OffChainBond = StaticDecode<typeof OffChainBondSchema>;

<<<<<<< HEAD
export const CalculatedBondSchema = t.Object(
  {
    concentration: t.Number({
      description:
        "The percentage of total supply held by the top holders, indicating ownership concentration",
    }),
    price: t.Price({
      description: "Price of the bond",
    }),
  },
  {
    description:
      "Calculated fields for bond tokens including ownership concentration",
  }
);
export type CalculatedBond = StaticDecode<typeof CalculatedBondSchema>;

=======
>>>>>>> 297a822f
export const BondSchema = t.Intersect(
  [OnChainBondSchema, t.Partial(OffChainBondSchema)],
  {
    description:
      "Combined schema for complete bond details including on-chain data, off-chain data, and calculated fields",
  }
);
export type Bond = StaticDecode<typeof BondSchema>;

export const YieldDistributionItemSchema = t.Object({
  timestamp: t.Number({
    description: "The timestamp in milliseconds for the data point",
  }),
  totalYield: t.Number({
    description: "The total yield accumulated up to this point",
  }),
  claimed: t.Number({
    description: "The amount of yield claimed up to this point",
  }),
});
export type YieldDistributionItem = StaticDecode<
  typeof YieldDistributionItemSchema
>;

export const YieldCoverageSchema = t.Object({
  yieldCoverage: t.Number({
    description: "The percentage of yield coverage by underlying assets",
  }),
  hasYieldSchedule: t.Boolean({
    description: "Whether the bond has a yield schedule",
  }),
  isRunning: t.Boolean({
    description: "Whether the yield schedule is currently active",
  }),
});
export type YieldCoverage = StaticDecode<typeof YieldCoverageSchema>;<|MERGE_RESOLUTION|>--- conflicted
+++ resolved
@@ -62,7 +62,8 @@
           description: "The symbol of the underlying asset",
         }),
         decimals: t.Decimals({
-          description: "The number of decimal places used by the underlying asset",
+          description:
+            "The number of decimal places used by the underlying asset",
         }),
         type: t.AssetType({
           description: "The type of the underlying asset",
@@ -248,13 +249,8 @@
 );
 export type OffChainBond = StaticDecode<typeof OffChainBondSchema>;
 
-<<<<<<< HEAD
 export const CalculatedBondSchema = t.Object(
   {
-    concentration: t.Number({
-      description:
-        "The percentage of total supply held by the top holders, indicating ownership concentration",
-    }),
     price: t.Price({
       description: "Price of the bond",
     }),
@@ -266,8 +262,6 @@
 );
 export type CalculatedBond = StaticDecode<typeof CalculatedBondSchema>;
 
-=======
->>>>>>> 297a822f
 export const BondSchema = t.Intersect(
   [OnChainBondSchema, t.Partial(OffChainBondSchema)],
   {
