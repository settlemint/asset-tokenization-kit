--- conflicted
+++ resolved
@@ -53,28 +53,6 @@
         description: "Information about the token creator",
       }
     ),
-<<<<<<< HEAD
-    underlyingAsset: t.EthereumAddress({
-      description: "The address of the underlying asset",
-    }),
-=======
-    holders: t.Array(
-      t.Object(
-        {
-          valueExact: t.StringifiedBigInt({
-            type: "string",
-            description:
-              "The exact amount of tokens held by this holder as a raw big integer",
-          }),
-        },
-        {
-          description: "Information about a single token holder",
-        }
-      ),
-      {
-        description: "Array of top token holders, ordered by amount held",
-      }
-    ),
     underlyingAsset: t.Object(
       {
         id: t.EthereumAddress({
@@ -94,7 +72,6 @@
         description: "Information about the underlying asset",
       }
     ),
->>>>>>> b9308000
     maturityDate: t.Optional(
       t.StringifiedBigInt({
         description: "The maturity date of the bond as a timestamp",
