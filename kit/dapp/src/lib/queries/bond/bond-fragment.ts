import { hasuraGraphql } from "@/lib/settlemint/hasura";
import { theGraphGraphqlKit } from "@/lib/settlemint/the-graph";

export const YieldPeriodFragment = theGraphGraphqlKit(`
  fragment YieldPeriodFragment on YieldPeriod {
    id
    periodId
    startDate
    endDate
    rate
    totalClaimed
    totalClaimedExact
  }
`);

export const YieldScheduleFragment = theGraphGraphqlKit(
  `
  fragment YieldScheduleFragment on FixedYield {
    id
      startDate
      endDate
      rate
      interval
      totalClaimed
      totalClaimedExact
      unclaimedYield
      unclaimedYieldExact
      underlyingAsset {
        id
        symbol
        decimals
        type
      }
      underlyingBalance
      underlyingBalanceExact
      periods {
        ...YieldPeriodFragment
      }
  }
`,
  [YieldPeriodFragment]
);

/**
 * GraphQL fragment for on-chain bond data from The Graph
 *
 * @remarks
 * Contains core bond properties including ID, name, symbol, supply, and holders
 */
export const BondFragment = theGraphGraphqlKit(
  `
  fragment BondFragment on Bond {
    id
    name
    symbol
    decimals
    totalSupply
    totalSupplyExact
    totalBurned
    totalBurnedExact
    totalHolders
    paused
    creator {
      id
    }
<<<<<<< HEAD
    underlyingAsset
=======
    holders(first: 5, orderBy: valueExact, orderDirection: desc) {
      valueExact
    }
    underlyingAsset {
      id
      symbol
      decimals
      type
    }
>>>>>>> b9308000
    maturityDate
    isMatured
    hasSufficientUnderlying
    yieldSchedule {
      ...YieldScheduleFragment
    }
    redeemedAmount
    faceValue
    underlyingBalance
    totalUnderlyingNeeded
    totalUnderlyingNeededExact
    cap
    deployedOn
    concentration
  }
`,
  [YieldScheduleFragment]
);

/**
 * GraphQL fragment for off-chain bond data from Hasura
 *
 * @remarks
 * Contains additional metadata about bonds stored in the database
 */
export const OffchainBondFragment = hasuraGraphql(`
  fragment OffchainBondFragment on asset {
    id
    isin
    value_in_base_currency
  }
`);<|MERGE_RESOLUTION|>--- conflicted
+++ resolved
@@ -63,19 +63,12 @@
     creator {
       id
     }
-<<<<<<< HEAD
-    underlyingAsset
-=======
-    holders(first: 5, orderBy: valueExact, orderDirection: desc) {
-      valueExact
-    }
     underlyingAsset {
       id
       symbol
       decimals
       type
     }
->>>>>>> b9308000
     maturityDate
     isMatured
     hasSufficientUnderlying
