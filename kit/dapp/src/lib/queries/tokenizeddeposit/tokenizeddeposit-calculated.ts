import { safeParse } from "@/lib/utils/typebox";
import { addSeconds } from "date-fns";
import { getAssetPriceInUserCurrency } from "../asset-price/asset-price";
import type {
  CalculatedTokenizedDeposit,
  OffChainTokenizedDeposit,
  OnChainTokenizedDeposit,
} from "./tokenizeddeposit-schema";
import { CalculatedTokenizedDepositSchema } from "./tokenizeddeposit-schema";
/**
 * Calculates additional fields for tokenized deposit tokens
 *
 * @param onChainTokenizedDeposit - On-chain tokenized deposit data
 * @param offChainTokenizedDeposit - Off-chain tokenized deposit data (optional)
 * @returns Calculated fields for the tokenized deposit token
 */
export async function tokenizedDepositCalculateFields(
  onChainTokenizedDeposit: OnChainTokenizedDeposit,
  _offChainTokenizedDeposit?: OffChainTokenizedDeposit
<<<<<<< HEAD
): Promise<CalculatedTokenizedDeposit> {
  // Calculate ownership concentration from top holders
  const topHoldersSum = onChainTokenizedDeposit.holders.reduce(
    (sum, holder) => sum + BigInt(holder.valueExact),
    0n
  );

  const concentration =
    onChainTokenizedDeposit.totalSupplyExact === 0n
      ? 0
      : Number(
          (topHoldersSum * 100n) / onChainTokenizedDeposit.totalSupplyExact
        );

=======
): CalculatedTokenizedDeposit {
>>>>>>> 297a822f
  // Calculate collateral proof validity date
  const collateralProofValidity =
    Number(onChainTokenizedDeposit.lastCollateralUpdate) > 0
      ? addSeconds(
          new Date(Number(onChainTokenizedDeposit.lastCollateralUpdate) * 1000),
          Number(onChainTokenizedDeposit.liveness)
        )
      : undefined;

  const price = await getAssetPriceInUserCurrency(onChainTokenizedDeposit.id);

  return safeParse(CalculatedTokenizedDepositSchema, {
    collateralProofValidity,
    price,
  });
}<|MERGE_RESOLUTION|>--- conflicted
+++ resolved
@@ -17,24 +17,7 @@
 export async function tokenizedDepositCalculateFields(
   onChainTokenizedDeposit: OnChainTokenizedDeposit,
   _offChainTokenizedDeposit?: OffChainTokenizedDeposit
-<<<<<<< HEAD
 ): Promise<CalculatedTokenizedDeposit> {
-  // Calculate ownership concentration from top holders
-  const topHoldersSum = onChainTokenizedDeposit.holders.reduce(
-    (sum, holder) => sum + BigInt(holder.valueExact),
-    0n
-  );
-
-  const concentration =
-    onChainTokenizedDeposit.totalSupplyExact === 0n
-      ? 0
-      : Number(
-          (topHoldersSum * 100n) / onChainTokenizedDeposit.totalSupplyExact
-        );
-
-=======
-): CalculatedTokenizedDeposit {
->>>>>>> 297a822f
   // Calculate collateral proof validity date
   const collateralProofValidity =
     Number(onChainTokenizedDeposit.lastCollateralUpdate) > 0
