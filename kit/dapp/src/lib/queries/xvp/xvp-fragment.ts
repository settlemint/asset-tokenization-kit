--- conflicted
+++ resolved
@@ -18,10 +18,7 @@
       id
       symbol
       type
-<<<<<<< HEAD
-=======
       decimals
->>>>>>> 041f3ebc
     }
   }
 `
