--- conflicted
+++ resolved
@@ -1,10 +1,7 @@
 "use server";
 
 import { portalClient, portalGraphql } from "@/lib/settlemint/portal";
-<<<<<<< HEAD
-=======
 import type { FragmentOf } from "gql.tada";
->>>>>>> f3a0925a
 import { ReceiptFragment } from "./transaction-fragment";
 
 const GetTransaction = portalGraphql(
@@ -20,11 +17,8 @@
   [ReceiptFragment]
 );
 
-<<<<<<< HEAD
-=======
 type TransactionReceipt = FragmentOf<typeof ReceiptFragment>;
 
->>>>>>> f3a0925a
 /**
  * Waits for multiple transactions to be mined
  * @param transactionHashes Array of transaction hashes to wait for
@@ -48,10 +42,9 @@
         });
 
         if (result.getTransaction?.receipt) {
-<<<<<<< HEAD
           const receipt = result.getTransaction.receipt;
           if (receipt.status === "Success") {
-            return Promise.resolve();
+            return Promise.resolve(result.getTransaction.receipt);
           } else {
             return Promise.reject(
               new Error(
@@ -59,9 +52,6 @@
               )
             );
           }
-=======
-          return result.getTransaction.receipt;
->>>>>>> f3a0925a
         }
 
         // If not confirmed yet, wait a bit and try again
@@ -81,9 +71,5 @@
     throw new Error(`Transaction ${hash} took too long to confirm`);
   });
 
-<<<<<<< HEAD
-  return Promise.all(promises).then(() => Promise.resolve());
-=======
   return Promise.all(promises);
->>>>>>> f3a0925a
 }