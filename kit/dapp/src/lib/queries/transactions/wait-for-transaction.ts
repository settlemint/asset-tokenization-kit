--- conflicted
+++ resolved
@@ -37,19 +37,10 @@
 
     while (attempts < maxAttempts) {
       try {
-<<<<<<< HEAD
-        // Use Portal GraphQL API directly instead of the API route
-=======
->>>>>>> 94b6eb8f
         const result = await portalClient.request(GetTransaction, {
           transactionHash: hash,
         });
 
-<<<<<<< HEAD
-        // If we have a receipt, the transaction is confirmed
-        if (result.getTransaction?.receipt) {
-          return result.getTransaction.receipt;
-=======
         if (result.getTransaction?.receipt) {
           const receipt = result.getTransaction.receipt;
           if (receipt.status === "Success") {
@@ -61,7 +52,6 @@
               )
             );
           }
->>>>>>> 94b6eb8f
         }
 
         // If not confirmed yet, wait a bit and try again
@@ -81,9 +71,5 @@
     throw new Error(`Transaction ${hash} took too long to confirm`);
   });
 
-<<<<<<< HEAD
-  return Promise.all(promises);
-=======
   return await Promise.all(promises);
->>>>>>> 94b6eb8f
 }