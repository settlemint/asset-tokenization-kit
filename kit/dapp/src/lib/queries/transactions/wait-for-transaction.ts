--- conflicted
+++ resolved
@@ -1,15 +1,9 @@
 "use server";
 
-import type { Receipt } from "@/lib/queries/transactions/transaction-fragment";
 import { waitForIndexing } from "@/lib/queries/transactions/wait-for-indexing";
 import { portalClient, portalGraphql } from "@/lib/settlemint/portal";
-<<<<<<< HEAD
 import { t, type StaticDecode } from "@/lib/utils/typebox";
 import { safeParse } from "@/lib/utils/typebox/index";
-=======
-import { safeParse, t, type StaticDecode } from "@/lib/utils/typebox";
-import type { FragmentOf } from "gql.tada";
->>>>>>> b2d9026b
 import { revalidatePath, revalidateTag } from "next/cache";
 import { ReceiptFragment, ReceiptFragmentSchema } from "./transaction-fragment";
 
@@ -72,14 +66,10 @@
 
       if (result.getTransaction?.receipt) {
         // We have a receipt, means the transaction was mined
-<<<<<<< HEAD
         receipt = safeParse(
           ReceiptFragmentSchema,
           result.getTransaction.receipt
         );
-=======
-        receipt = result.getTransaction.receipt;
->>>>>>> b2d9026b
         break;
       }
     } catch (error) {
