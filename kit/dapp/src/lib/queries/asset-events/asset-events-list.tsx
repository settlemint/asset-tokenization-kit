"use server";

import { fetchAllTheGraphPages } from "@/lib/pagination";
import { AssetEventFragment } from "@/lib/queries/asset-events/asset-events-fragments";
import {
  theGraphClientKit,
  theGraphGraphqlKit,
} from "@/lib/settlemint/the-graph";
import { formatDate } from "@/lib/utils/date";
import { withTracing } from "@/lib/utils/tracing";
import { safeParse } from "@/lib/utils/typebox";
import type { VariablesOf } from "gql.tada";
import { getLocale, getTranslations } from "next-intl/server";
import { cache } from "react";
import type { Address } from "viem";
import {
  ApprovalEventFragment,
  AssetCreatedEventFragment,
  BondMaturedEventFragment,
  BondRedeemedEventFragment,
  BurnEventFragment,
  CollateralUpdatedEventFragment,
  ManagementFeeCollectedEventFragment,
  MintEventFragment,
  PausedEventFragment,
  PerformanceFeeCollectedEventFragment,
  RoleAdminChangedEventFragment,
  RoleGrantedEventFragment,
  RoleRevokedEventFragment,
  TokenWithdrawnEventFragment,
  TokensFrozenEventFragment,
  TransferEventFragment,
  UnderlyingAssetTopUpEventFragment,
  UnderlyingAssetWithdrawnEventFragment,
  UnpausedEventFragment,
  UserAllowedEventFragment,
  UserBlockedEventFragment,
  UserDisallowedEventFragment,
  UserUnblockedEventFragment,
} from "./asset-events-fragments";
import {
  ApprovalEventSchema,
  AssetCreatedEventSchema,
  BondMaturedEventSchema,
  BondRedeemedEventSchema,
  BurnEventSchema,
  CollateralUpdatedEventSchema,
  ManagementFeeCollectedEventSchema,
  MintEventSchema,
  PausedEventSchema,
  PerformanceFeeCollectedEventSchema,
  RoleAdminChangedEventSchema,
  RoleGrantedEventSchema,
  RoleRevokedEventSchema,
  TokenWithdrawnEventSchema,
  TokensFrozenEventSchema,
  TransferEventSchema,
  UnderlyingAssetTopUpEventSchema,
  UnderlyingAssetWithdrawnEventSchema,
  UnpausedEventSchema,
  UserAllowedEventSchema,
  UserBlockedEventSchema,
  UserDisallowedEventSchema,
  UserUnblockedEventSchema,
  type NormalizedEventsListItem,
} from "./asset-events-schema";

/**
 * GraphQL query to fetch asset events
 */
const AssetEventsList = theGraphGraphqlKit(
  `
query AssetEventsList($first: Int, $skip: Int, $where: AssetEvent_filter) {
  assetEvents(
    orderBy: timestamp,
    orderDirection: desc,
    first: $first,
    skip: $skip,
    where: $where
  ) {
    ...AssetEventFragment
    ...AssetCreatedEventFragment
    ...ApprovalEventFragment
    ...BondMaturedEventFragment
    ...BondRedeemedEventFragment
    ...BurnEventFragment
    ...CollateralUpdatedEventFragment
    ...ManagementFeeCollectedEventFragment
    ...MintEventFragment
    ...PausedEventFragment
    ...PerformanceFeeCollectedEventFragment
    ...RoleAdminChangedEventFragment
    ...RoleGrantedEventFragment
    ...RoleRevokedEventFragment
    ...TokenWithdrawnEventFragment
    ...TokensFrozenEventFragment
    ...TransferEventFragment
    ...UnpausedEventFragment
    ...UserBlockedEventFragment
    ...UserUnblockedEventFragment
    ...UserAllowedEventFragment
    ...UserDisallowedEventFragment
    ...UnderlyingAssetTopUpEventFragment
    ...UnderlyingAssetWithdrawnEventFragment
  }
}
`,
  [
    AssetEventFragment,
    AssetCreatedEventFragment,
    ApprovalEventFragment,
    BondMaturedEventFragment,
    BondRedeemedEventFragment,
    BurnEventFragment,
    CollateralUpdatedEventFragment,
    ManagementFeeCollectedEventFragment,
    MintEventFragment,
    PausedEventFragment,
    PerformanceFeeCollectedEventFragment,
    RoleAdminChangedEventFragment,
    RoleGrantedEventFragment,
    RoleRevokedEventFragment,
    TokenWithdrawnEventFragment,
    TokensFrozenEventFragment,
    TransferEventFragment,
    UnpausedEventFragment,
    UserBlockedEventFragment,
    UserUnblockedEventFragment,
    UserAllowedEventFragment,
    UserDisallowedEventFragment,
    UnderlyingAssetTopUpEventFragment,
    UnderlyingAssetWithdrawnEventFragment,
  ]
);

/**
 * Props interface for asset events list components
 */
export interface AssetEventsListProps {
  /** Optional asset address to filter by */
  asset?: Address;
  /** Optional sender address to filter by */
  sender?: Address;
  /** Optional limit to restrict total items fetched */
  limit?: number;
}

/**
 * Fetches and processes asset event data
 *
 * @param params - Object containing optional filters and limits
 * @returns Array of normalized asset events
 */
<<<<<<< HEAD
export const getAssetEventsList = withTracing(
  "queries",
  "getAssetEventsList",
  cache(async ({ asset, sender, limit }: AssetEventsListProps) => {
    const where: Record<string, unknown> = {};
=======
export const getAssetEventsList = cache(
  async ({ asset, sender, limit }: AssetEventsListProps) => {
    const where: VariablesOf<typeof AssetEventsList>["where"] = {};
>>>>>>> fb38794e

    if (asset) {
      where.emitter = asset.toLowerCase();
    }

    if (sender) {
      where.sender = sender.toLowerCase();
    }

    const events = await fetchAllTheGraphPages(async (first, skip) => {
      const result = await theGraphClientKit.request(AssetEventsList, {
        first,
        skip,
        where,
      });

      const events = result.assetEvents || [];

      // If we have a limit, check if we should stop
      if (limit && skip + events.length >= limit) {
        return events.slice(0, limit - skip);
      }

      return events;
    }, limit);

    const locale = await getLocale();
    const t = await getTranslations("asset-events");

    // Validate and transform events
    const validatedEvents = events
      .map((event) => {
        const eventName = event.__typename;
        let validatedEvent = null;
        try {
          switch (eventName) {
            case "AssetCreatedEvent":
              validatedEvent = {
                ...safeParse(AssetCreatedEventSchema, event),
                prettyName: t("AssetCreatedEvent"),
              };
              break;
            case "ApprovalEvent":
              validatedEvent = {
                ...safeParse(ApprovalEventSchema, event),
                prettyName: t("ApprovalEvent"),
              };
              break;
            case "BondMaturedEvent":
              validatedEvent = {
                ...safeParse(BondMaturedEventSchema, event),
                prettyName: t("BondMaturedEvent"),
              };
              break;
            case "BondRedeemedEvent":
              validatedEvent = {
                ...safeParse(BondRedeemedEventSchema, event),
                prettyName: t("BondRedeemedEvent"),
              };
              break;
            case "BurnEvent":
              validatedEvent = {
                ...safeParse(BurnEventSchema, event),
                prettyName: t("BurnEvent"),
              };
              break;
            case "CollateralUpdatedEvent":
              validatedEvent = {
                ...safeParse(CollateralUpdatedEventSchema, event),
                prettyName: t("CollateralUpdatedEvent"),
              };
              break;
            case "ManagementFeeCollectedEvent":
              validatedEvent = {
                ...safeParse(ManagementFeeCollectedEventSchema, event),
                prettyName: t("ManagementFeeCollectedEvent"),
              };
              break;
            case "MintEvent":
              validatedEvent = {
                ...safeParse(MintEventSchema, event),
                prettyName: t("MintEvent"),
              };
              break;
            case "PausedEvent":
              validatedEvent = {
                ...safeParse(PausedEventSchema, event),
                prettyName: t("PausedEvent"),
              };
              break;
            case "PerformanceFeeCollectedEvent":
              validatedEvent = {
                ...safeParse(PerformanceFeeCollectedEventSchema, event),
                prettyName: t("PerformanceFeeCollectedEvent"),
              };
              break;
            case "RoleAdminChangedEvent":
              validatedEvent = {
                ...safeParse(RoleAdminChangedEventSchema, event),
                prettyName: t("RoleAdminChangedEvent"),
              };
              break;
            case "RoleGrantedEvent":
              validatedEvent = {
                ...safeParse(RoleGrantedEventSchema, event),
                prettyName: t("RoleGrantedEvent"),
              };
              break;
            case "RoleRevokedEvent":
              validatedEvent = {
                ...safeParse(RoleRevokedEventSchema, event),
                prettyName: t("RoleRevokedEvent"),
              };
              break;
            case "TokenWithdrawnEvent":
              validatedEvent = {
                ...safeParse(TokenWithdrawnEventSchema, event),
                prettyName: t("TokenWithdrawnEvent"),
              };
              break;
            case "TokensFrozenEvent":
              validatedEvent = {
                ...safeParse(TokensFrozenEventSchema, event),
                prettyName: t("TokensFrozenEvent"),
              };
              break;
            case "TransferEvent":
              validatedEvent = {
                ...safeParse(TransferEventSchema, event),
                prettyName: t("TransferEvent"),
              };
              break;
            case "UnpausedEvent":
              validatedEvent = {
                ...safeParse(UnpausedEventSchema, event),
                prettyName: t("UnpausedEvent"),
              };
              break;
            case "UserBlockedEvent":
              validatedEvent = {
                ...safeParse(UserBlockedEventSchema, event),
                prettyName: t("UserBlockedEvent"),
              };
              break;
            case "UserUnblockedEvent":
              validatedEvent = {
                ...safeParse(UserUnblockedEventSchema, event),
                prettyName: t("UserUnblockedEvent"),
              };
              break;
            case "UserAllowedEvent":
              validatedEvent = {
                ...safeParse(UserAllowedEventSchema, event),
                prettyName: t("UserAllowedEvent"),
              };
              break;
            case "UserDisallowedEvent":
              validatedEvent = {
                ...safeParse(UserDisallowedEventSchema, event),
                prettyName: t("UserDisallowedEvent"),
              };
              break;
            case "UnderlyingAssetTopUpEvent":
              validatedEvent = {
                ...safeParse(UnderlyingAssetTopUpEventSchema, event),
                prettyName: t("UnderlyingAssetTopUpEvent"),
              };
              break;
            case "UnderlyingAssetWithdrawnEvent":
              validatedEvent = {
                ...safeParse(UnderlyingAssetWithdrawnEventSchema, event),
                prettyName: t("UnderlyingAssetWithdrawnEvent"),
              };
              break;
            default:
              console.error(`Unknown event type: ${eventName}`);
              validatedEvent = null;
          }
        } catch (error) {
          console.error(`Error validating ${eventName} event:`, error);
          validatedEvent = null;
        }

        return validatedEvent;
      })
      .filter((event) => event !== null);

    return validatedEvents.map((validatedEvent): NormalizedEventsListItem => {
      return {
        event: validatedEvent.prettyName,
        timestamp: formatDate(validatedEvent.timestamp, { locale }),
        asset: validatedEvent.emitter.id,
        assetType: validatedEvent.assetType,
        sender: validatedEvent.sender?.id || "System",
        details: validatedEvent,
        transactionHash: validatedEvent.id.split("-")[0],
      };
    });
  })
);<|MERGE_RESOLUTION|>--- conflicted
+++ resolved
@@ -151,17 +151,11 @@
  * @param params - Object containing optional filters and limits
  * @returns Array of normalized asset events
  */
-<<<<<<< HEAD
 export const getAssetEventsList = withTracing(
   "queries",
   "getAssetEventsList",
   cache(async ({ asset, sender, limit }: AssetEventsListProps) => {
-    const where: Record<string, unknown> = {};
-=======
-export const getAssetEventsList = cache(
-  async ({ asset, sender, limit }: AssetEventsListProps) => {
     const where: VariablesOf<typeof AssetEventsList>["where"] = {};
->>>>>>> fb38794e
 
     if (asset) {
       where.emitter = asset.toLowerCase();
