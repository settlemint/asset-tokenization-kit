--- conflicted
+++ resolved
@@ -32,12 +32,9 @@
 import type enAuthTranslations from "@/locales/en/auth.json";
 import type enBlockchainTranslations from "@/locales/en/blockchain.json";
 import type enCommonTranslations from "@/locales/en/common.json";
-<<<<<<< HEAD
 import type enComplianceModulesTranslations from "@/locales/en/compliance-modules.json";
+import type enComponentsTranslations from "@/locales/en/components.json";
 import type enCountryMultiselectTranslations from "@/locales/en/country-multiselect.json";
-=======
-import type enComponentsTranslations from "@/locales/en/components.json";
->>>>>>> 5e3964eb
 import type enDashboardTranslations from "@/locales/en/dashboard.json";
 import type enDataTableTranslations from "@/locales/en/data-table.json";
 import type enDepositsTableTranslations from "@/locales/en/deposits-table.json";
@@ -47,21 +44,11 @@
 import type enFormTranslations from "@/locales/en/form.json";
 import type enFormatsTranslations from "@/locales/en/formats.json";
 import type enGeneralTranslations from "@/locales/en/general.json";
-<<<<<<< HEAD
-import type enIssuerDashboardTranslations from "@/locales/en/issuer-dashboard.json";
-=======
->>>>>>> 5e3964eb
 import type enLanguageTranslations from "@/locales/en/language.json";
 import type enNavigationTranslations from "@/locales/en/navigation.json";
 import type enOnboardingTranslations from "@/locales/en/onboarding.json";
 import type enSeoTranslations from "@/locales/en/seo.json";
-<<<<<<< HEAD
-import type enSettingsTranslations from "@/locales/en/settings.json";
 import type enStatsTranslations from "@/locales/en/stats.json";
-import type enSystemTranslations from "@/locales/en/system.json";
-=======
-import type enStatsTranslations from "@/locales/en/stats.json";
->>>>>>> 5e3964eb
 import type enThemeTranslations from "@/locales/en/theme.json";
 import type enToastTranslations from "@/locales/en/toast.json";
 import type enTokenFactoryTranslations from "@/locales/en/token-factory.json";
@@ -101,11 +88,8 @@
       blockchain: typeof enBlockchainTranslations;
       "compliance-modules": typeof enComplianceModulesTranslations;
       common: typeof enCommonTranslations;
-<<<<<<< HEAD
       "country-multiselect": typeof enCountryMultiselectTranslations;
-=======
       components: typeof enComponentsTranslations;
->>>>>>> 5e3964eb
       dashboard: typeof enDashboardTranslations;
       "data-table": typeof enDataTableTranslations;
       "deposits-table": typeof enDepositsTableTranslations;
@@ -115,14 +99,11 @@
       form: typeof enFormTranslations;
       formats: typeof enFormatsTranslations;
       general: typeof enGeneralTranslations;
-      "issuer-dashboard": typeof enIssuerDashboardTranslations;
       stats: typeof enStatsTranslations;
       language: typeof enLanguageTranslations;
       navigation: typeof enNavigationTranslations;
       onboarding: typeof enOnboardingTranslations;
       seo: typeof enSeoTranslations;
-      settings: typeof enSettingsTranslations;
-      system: typeof enSystemTranslations;
       theme: typeof enThemeTranslations;
       toast: typeof enToastTranslations;
       "token-factory": typeof enTokenFactoryTranslations;
