/**
 * Internationalization (i18n) Configuration
 *
 * This module configures the i18next library for multi-language support
 * in the application. It sets up translation resources, language detection,
 * and React integration for seamless internationalization.
 *
 * Features:
 * - Multi-language support (English, German, Arabic, and Japanese)
 * - Type-safe translations via TypeScript augmentation
 * - SSR-compatible configuration
 * - Automatic language detection (via use-language-detection hook)
 * - Fallback language support
 * - Lazy loading of translation namespaces
 * @see {@link ./types} - TypeScript type augmentation for translations
 * @see {@link ./use-language-detection} - Browser language detection hook
 * @see {@link ../../../locales/} - Translation JSON files
 */

import { createLogger } from "@settlemint/sdk-utils/logging";
import i18n from "i18next";
import { initReactI18next } from "react-i18next";
import "./types";

// Import all en-US translations synchronously for SSR
import enUSAccessibility from "@/locales/en-US/accessibility.json";
import enUSAssetClass from "@/locales/en-US/asset-class.json";
import enUSAssetDesigner from "@/locales/en-US/asset-designer.json";
import enUSAssetExtensions from "@/locales/en-US/asset-extensions.json";
import enUSAssetTypes from "@/locales/en-US/asset-types.json";
import enUSAssets from "@/locales/en-US/assets.json";
import enUSAuth from "@/locales/en-US/auth.json";
import enUSBlockchain from "@/locales/en-US/blockchain.json";
import enUSClaimTopicsIssuers from "@/locales/en-US/claim-topics-issuers.json";
<<<<<<< HEAD
import enUSIdentities from "@/locales/en-US/identities.json";
=======
import enUSClaims from "@/locales/en-US/claims.json";
>>>>>>> 44a3d720
import enUSCommon from "@/locales/en-US/common.json";
import enUSComplianceModules from "@/locales/en-US/compliance-modules.json";
import enUSComponents from "@/locales/en-US/components.json";
import enUSCountryMultiselect from "@/locales/en-US/country-multiselect.json";
import enUSDashboard from "@/locales/en-US/dashboard.json";
import enUSDataTable from "@/locales/en-US/data-table.json";
import enUSDepositsTable from "@/locales/en-US/deposits-table.json";
import enUSDetailGrid from "@/locales/en-US/detail-grid.json";
import enUSErrors from "@/locales/en-US/errors.json";
import enUSExchangeRates from "@/locales/en-US/exchange-rates.json";
import enUSForm from "@/locales/en-US/form.json";
import enUSFormats from "@/locales/en-US/formats.json";
import enUSGeneral from "@/locales/en-US/general.json";
import enUSIssuerDashboard from "@/locales/en-US/issuer-dashboard.json";
import enUSLanguage from "@/locales/en-US/language.json";
import enUSNavigation from "@/locales/en-US/navigation.json";
import enUSOnboarding from "@/locales/en-US/onboarding.json";
import enUSSeo from "@/locales/en-US/seo.json";
import enUSSettings from "@/locales/en-US/settings.json";
import enUSStats from "@/locales/en-US/stats.json";
import enUSSystem from "@/locales/en-US/system.json";
import enUSTheme from "@/locales/en-US/theme.json";
import enUSToast from "@/locales/en-US/toast.json";
import enUSTokenFactory from "@/locales/en-US/token-factory.json";
import enUSTokens from "@/locales/en-US/tokens.json";
import enUSUserAssets from "@/locales/en-US/user-assets.json";
import enUSUser from "@/locales/en-US/user.json";
import enUSValidation from "@/locales/en-US/validation.json";
import enUSWallet from "@/locales/en-US/wallet.json";

const logger = createLogger();

/**
 * Default namespace for translations.
 * This is the primary namespace used when no specific namespace is provided.
 */
export const defaultNS = "general";

/**
 * Array of supported language codes.
 */
export const supportedLanguages = ["en-US", "de-DE", "ar-SA", "ja-JP"] as const;

/**
 * Fallback language used when the requested language is not available
 * or when a specific translation key is missing in the current language.
 */
export const fallbackLng = "en-US";

/**
 * Available translation namespaces
 */
export const namespaces = [
  "accessibility",
  "asset-class",
  "asset-designer",
  "asset-extensions",
  "asset-types",
  "assets",
  "auth",
  "blockchain",
  "claim-topics-issuers",
<<<<<<< HEAD
  "identities",
=======
  "claims",
>>>>>>> 44a3d720
  "compliance-modules",
  "common",
  "country-multiselect",
  "components",
  "dashboard",
  "data-table",
  "deposits-table",
  "detail-grid",
  "errors",
  "exchange-rates",
  "form",
  "formats",
  "general",
  "issuer-dashboard",
  "language",
  "navigation",
  "onboarding",
  "seo",
  "settings",
  "stats",
  "system",
  "theme",
  "toast",
  "token-factory",
  "tokens",
  "user",
  "user-assets",
  "validation",
  "wallet",
] as const;

type SupportedLanguage = (typeof supportedLanguages)[number];
type Namespace = (typeof namespaces)[number];

/**
 * Import all translations statically for production builds
 * These imports are analyzed at build time and included in the bundle
 */
const translationModules = {
  "en-US": {
    // Already loaded synchronously above
  },
  "de-DE": {
    accessibility: () => import("@/locales/de-DE/accessibility.json"),
    "asset-class": () => import("@/locales/de-DE/asset-class.json"),
    "asset-designer": () => import("@/locales/de-DE/asset-designer.json"),
    "asset-extensions": () => import("@/locales/de-DE/asset-extensions.json"),
    "asset-types": () => import("@/locales/de-DE/asset-types.json"),
    assets: () => import("@/locales/de-DE/assets.json"),
    auth: () => import("@/locales/de-DE/auth.json"),
    blockchain: () => import("@/locales/de-DE/blockchain.json"),
    "claim-topics-issuers": () =>
      import("@/locales/de-DE/claim-topics-issuers.json"),
<<<<<<< HEAD
    identities: () => import("@/locales/de-DE/identities.json"),
=======
    claims: () => import("@/locales/de-DE/claims.json"),
>>>>>>> 44a3d720
    "compliance-modules": () =>
      import("@/locales/de-DE/compliance-modules.json"),
    common: () => import("@/locales/de-DE/common.json"),
    "country-multiselect": () =>
      import("@/locales/de-DE/country-multiselect.json"),
    components: () => import("@/locales/de-DE/components.json"),
    dashboard: () => import("@/locales/de-DE/dashboard.json"),
    "data-table": () => import("@/locales/de-DE/data-table.json"),
    "deposits-table": () => import("@/locales/de-DE/deposits-table.json"),
    "detail-grid": () => import("@/locales/de-DE/detail-grid.json"),
    errors: () => import("@/locales/de-DE/errors.json"),
    "exchange-rates": () => import("@/locales/de-DE/exchange-rates.json"),
    form: () => import("@/locales/de-DE/form.json"),
    formats: () => import("@/locales/de-DE/formats.json"),
    general: () => import("@/locales/de-DE/general.json"),
    "issuer-dashboard": () => import("@/locales/de-DE/issuer-dashboard.json"),
    language: () => import("@/locales/de-DE/language.json"),
    navigation: () => import("@/locales/de-DE/navigation.json"),
    onboarding: () => import("@/locales/de-DE/onboarding.json"),
    seo: () => import("@/locales/de-DE/seo.json"),
    settings: () => import("@/locales/de-DE/settings.json"),
    stats: () => import("@/locales/de-DE/stats.json"),
    system: () => import("@/locales/de-DE/system.json"),
    theme: () => import("@/locales/de-DE/theme.json"),
    toast: () => import("@/locales/de-DE/toast.json"),
    "token-factory": () => import("@/locales/de-DE/token-factory.json"),
    tokens: () => import("@/locales/de-DE/tokens.json"),
    user: () => import("@/locales/de-DE/user.json"),
    "user-assets": () => import("@/locales/de-DE/user-assets.json"),
    validation: () => import("@/locales/de-DE/validation.json"),
    wallet: () => import("@/locales/de-DE/wallet.json"),
  },
  "ar-SA": {
    accessibility: () => import("@/locales/ar-SA/accessibility.json"),
    "asset-class": () => import("@/locales/ar-SA/asset-class.json"),
    "asset-designer": () => import("@/locales/ar-SA/asset-designer.json"),
    "asset-extensions": () => import("@/locales/ar-SA/asset-extensions.json"),
    "asset-types": () => import("@/locales/ar-SA/asset-types.json"),
    assets: () => import("@/locales/ar-SA/assets.json"),
    auth: () => import("@/locales/ar-SA/auth.json"),
    blockchain: () => import("@/locales/ar-SA/blockchain.json"),
    "claim-topics-issuers": () =>
      import("@/locales/ar-SA/claim-topics-issuers.json"),
<<<<<<< HEAD
    identities: () => import("@/locales/ar-SA/identities.json"),
=======
    claims: () => import("@/locales/ar-SA/claims.json"),
>>>>>>> 44a3d720
    "compliance-modules": () =>
      import("@/locales/ar-SA/compliance-modules.json"),
    common: () => import("@/locales/ar-SA/common.json"),
    "country-multiselect": () =>
      import("@/locales/ar-SA/country-multiselect.json"),
    components: () => import("@/locales/ar-SA/components.json"),
    dashboard: () => import("@/locales/ar-SA/dashboard.json"),
    "data-table": () => import("@/locales/ar-SA/data-table.json"),
    "deposits-table": () => import("@/locales/ar-SA/deposits-table.json"),
    "detail-grid": () => import("@/locales/ar-SA/detail-grid.json"),
    errors: () => import("@/locales/ar-SA/errors.json"),
    "exchange-rates": () => import("@/locales/ar-SA/exchange-rates.json"),
    form: () => import("@/locales/ar-SA/form.json"),
    formats: () => import("@/locales/ar-SA/formats.json"),
    general: () => import("@/locales/ar-SA/general.json"),
    "issuer-dashboard": () => import("@/locales/ar-SA/issuer-dashboard.json"),
    language: () => import("@/locales/ar-SA/language.json"),
    navigation: () => import("@/locales/ar-SA/navigation.json"),
    onboarding: () => import("@/locales/ar-SA/onboarding.json"),
    seo: () => import("@/locales/ar-SA/seo.json"),
    settings: () => import("@/locales/ar-SA/settings.json"),
    stats: () => import("@/locales/ar-SA/stats.json"),
    system: () => import("@/locales/ar-SA/system.json"),
    theme: () => import("@/locales/ar-SA/theme.json"),
    toast: () => import("@/locales/ar-SA/toast.json"),
    "token-factory": () => import("@/locales/ar-SA/token-factory.json"),
    tokens: () => import("@/locales/ar-SA/tokens.json"),
    user: () => import("@/locales/ar-SA/user.json"),
    "user-assets": () => import("@/locales/ar-SA/user-assets.json"),
    validation: () => import("@/locales/ar-SA/validation.json"),
    wallet: () => import("@/locales/ar-SA/wallet.json"),
  },
  "ja-JP": {
    accessibility: () => import("@/locales/ja-JP/accessibility.json"),
    "asset-class": () => import("@/locales/ja-JP/asset-class.json"),
    "asset-designer": () => import("@/locales/ja-JP/asset-designer.json"),
    "asset-extensions": () => import("@/locales/ja-JP/asset-extensions.json"),
    "asset-types": () => import("@/locales/ja-JP/asset-types.json"),
    assets: () => import("@/locales/ja-JP/assets.json"),
    auth: () => import("@/locales/ja-JP/auth.json"),
    blockchain: () => import("@/locales/ja-JP/blockchain.json"),
    "claim-topics-issuers": () =>
      import("@/locales/ja-JP/claim-topics-issuers.json"),
<<<<<<< HEAD
    identities: () => import("@/locales/ja-JP/identities.json"),
=======
    claims: () => import("@/locales/ja-JP/claims.json"),
>>>>>>> 44a3d720
    "compliance-modules": () =>
      import("@/locales/ja-JP/compliance-modules.json"),
    common: () => import("@/locales/ja-JP/common.json"),
    "country-multiselect": () =>
      import("@/locales/ja-JP/country-multiselect.json"),
    components: () => import("@/locales/ja-JP/components.json"),
    dashboard: () => import("@/locales/ja-JP/dashboard.json"),
    "data-table": () => import("@/locales/ja-JP/data-table.json"),
    "deposits-table": () => import("@/locales/ja-JP/deposits-table.json"),
    "detail-grid": () => import("@/locales/ja-JP/detail-grid.json"),
    errors: () => import("@/locales/ja-JP/errors.json"),
    "exchange-rates": () => import("@/locales/ja-JP/exchange-rates.json"),
    form: () => import("@/locales/ja-JP/form.json"),
    formats: () => import("@/locales/ja-JP/formats.json"),
    general: () => import("@/locales/ja-JP/general.json"),
    "issuer-dashboard": () => import("@/locales/ja-JP/issuer-dashboard.json"),
    language: () => import("@/locales/ja-JP/language.json"),
    navigation: () => import("@/locales/ja-JP/navigation.json"),
    onboarding: () => import("@/locales/ja-JP/onboarding.json"),
    seo: () => import("@/locales/ja-JP/seo.json"),
    settings: () => import("@/locales/ja-JP/settings.json"),
    stats: () => import("@/locales/ja-JP/stats.json"),
    system: () => import("@/locales/ja-JP/system.json"),
    theme: () => import("@/locales/ja-JP/theme.json"),
    toast: () => import("@/locales/ja-JP/toast.json"),
    "token-factory": () => import("@/locales/ja-JP/token-factory.json"),
    tokens: () => import("@/locales/ja-JP/tokens.json"),
    user: () => import("@/locales/ja-JP/user.json"),
    "user-assets": () => import("@/locales/ja-JP/user-assets.json"),
    validation: () => import("@/locales/ja-JP/validation.json"),
    wallet: () => import("@/locales/ja-JP/wallet.json"),
  },
} as const;

/**
 * Lazy load translation resources
 * This function uses static imports that are analyzed at build time
 */
async function loadResource(lng: SupportedLanguage, ns: Namespace) {
  try {
    // For en-US, return the already imported resources
    if (lng === "en-US") {
      const enUSResources: Record<Namespace, unknown> = {
        accessibility: enUSAccessibility,
        "asset-class": enUSAssetClass,
        "asset-designer": enUSAssetDesigner,
        "asset-extensions": enUSAssetExtensions,
        "asset-types": enUSAssetTypes,
        assets: enUSAssets,
        auth: enUSAuth,
        blockchain: enUSBlockchain,
        "claim-topics-issuers": enUSClaimTopicsIssuers,
<<<<<<< HEAD
        identities: enUSIdentities,
=======
        claims: enUSClaims,
>>>>>>> 44a3d720
        "compliance-modules": enUSComplianceModules,
        common: enUSCommon,
        "country-multiselect": enUSCountryMultiselect,
        components: enUSComponents,
        dashboard: enUSDashboard,
        "data-table": enUSDataTable,
        "deposits-table": enUSDepositsTable,
        "detail-grid": enUSDetailGrid,
        errors: enUSErrors,
        "exchange-rates": enUSExchangeRates,
        form: enUSForm,
        formats: enUSFormats,
        general: enUSGeneral,
        "issuer-dashboard": enUSIssuerDashboard,
        language: enUSLanguage,
        navigation: enUSNavigation,
        onboarding: enUSOnboarding,
        seo: enUSSeo,
        settings: enUSSettings,
        stats: enUSStats,
        system: enUSSystem,
        theme: enUSTheme,
        toast: enUSToast,
        "token-factory": enUSTokenFactory,
        tokens: enUSTokens,
        user: enUSUser,
        "user-assets": enUSUserAssets,
        validation: enUSValidation,
        wallet: enUSWallet,
      };
      return enUSResources[ns] || {};
    }

    const languageModules = translationModules[lng];
    if (!languageModules) {
      logger.warn(`Language not found: ${lng}`);
      return {};
    }

    const moduleLoader = languageModules[ns];
    if (!moduleLoader) {
      logger.warn(`Namespace not found: ${lng}/${ns}`);
      return {};
    }

    const module = await moduleLoader();
    // Handle both default exports and direct exports
    return module.default || module;
  } catch (error) {
    logger.warn(`Failed to load translation: ${lng}/${ns}`, error);
    return {};
  }
}

/**
 * Custom backend for i18next that loads translations dynamically
 */
const lazyLoadBackend = {
  type: "backend" as const,
  init: () => {
    // No initialization needed
  },
  read: async (
    lng: string,
    ns: string,
    callback: (err: Error | null, data?: unknown) => void
  ) => {
    try {
      const data = await loadResource(
        lng as SupportedLanguage,
        ns as Namespace
      );
      callback(null, data);
    } catch (error) {
      callback(error as Error);
    }
  },
};

/**
 * Initialize i18next with React integration and configuration.
 *
 * Configuration options:
 * - resources: Initial translation data for essential namespaces
 * - backend: Custom backend for lazy loading additional namespaces
 * - lng: Initial language (set to fallback until detection runs)
 * - fallbackLng: Language to use when translation is missing
 * - defaultNS: Default namespace for translations
 * - ns: Initial namespaces (only essentials)
 * - interpolation.escapeValue: Disabled as React handles XSS protection
 * - react.useSuspense: Enabled for SSR compatibility
 * - partialBundledLanguages: True to allow partial loading
 *
 * The void operator is used to explicitly discard the promise,
 * as initialization happens synchronously for our use case.
 */
i18n.use(lazyLoadBackend).use(initReactI18next);

void i18n.init({
  resources: {
    "en-US": {
      accessibility: enUSAccessibility,
      "asset-class": enUSAssetClass,
      "asset-designer": enUSAssetDesigner,
      "asset-extensions": enUSAssetExtensions,
      "asset-types": enUSAssetTypes,
      assets: enUSAssets,
      auth: enUSAuth,
      blockchain: enUSBlockchain,
      "claim-topics-issuers": enUSClaimTopicsIssuers,
<<<<<<< HEAD
      identities: enUSIdentities,
=======
      claims: enUSClaims,
>>>>>>> 44a3d720
      "compliance-modules": enUSComplianceModules,
      common: enUSCommon,
      "country-multiselect": enUSCountryMultiselect,
      components: enUSComponents,
      dashboard: enUSDashboard,
      "data-table": enUSDataTable,
      "deposits-table": enUSDepositsTable,
      "detail-grid": enUSDetailGrid,
      errors: enUSErrors,
      "exchange-rates": enUSExchangeRates,
      form: enUSForm,
      formats: enUSFormats,
      general: enUSGeneral,
      "issuer-dashboard": enUSIssuerDashboard,
      language: enUSLanguage,
      navigation: enUSNavigation,
      onboarding: enUSOnboarding,
      seo: enUSSeo,
      settings: enUSSettings,
      stats: enUSStats,
      system: enUSSystem,
      theme: enUSTheme,
      toast: enUSToast,
      "token-factory": enUSTokenFactory,
      tokens: enUSTokens,
      user: enUSUser,
      validation: enUSValidation,
      wallet: enUSWallet,
    },
  },
  lng: fallbackLng,
  fallbackLng,
  defaultNS,
  ns: namespaces, // Load all namespaces initially for SSR
  supportedLngs: [...supportedLanguages],
  interpolation: {
    escapeValue: false, // React already escapes values
  },
  react: {
    useSuspense: true, // Important for SSR
  },
  partialBundledLanguages: true,
});

/**
 * The configured i18next instance.
 *
 * This instance is used throughout the application via React hooks:
 * - useTranslation: Access translation function
 * - Trans: Component for complex translations with JSX
 * - I18nextProvider: Context provider (auto-configured by react-i18next)
 * @example
 * ```typescript
 * import { useTranslation } from 'react-i18next';
 *
 * function MyComponent() {
 *   const { t } = useTranslation(['tokens', 'common']);
 *   return <h1>{t('tokens:welcome.title')}</h1>;
 * }
 * ```
 */

// eslint-disable-next-line no-barrel-files/no-barrel-files, unicorn/prefer-export-from
export default i18n;<|MERGE_RESOLUTION|>--- conflicted
+++ resolved
@@ -32,11 +32,6 @@
 import enUSAuth from "@/locales/en-US/auth.json";
 import enUSBlockchain from "@/locales/en-US/blockchain.json";
 import enUSClaimTopicsIssuers from "@/locales/en-US/claim-topics-issuers.json";
-<<<<<<< HEAD
-import enUSIdentities from "@/locales/en-US/identities.json";
-=======
-import enUSClaims from "@/locales/en-US/claims.json";
->>>>>>> 44a3d720
 import enUSCommon from "@/locales/en-US/common.json";
 import enUSComplianceModules from "@/locales/en-US/compliance-modules.json";
 import enUSComponents from "@/locales/en-US/components.json";
@@ -50,6 +45,7 @@
 import enUSForm from "@/locales/en-US/form.json";
 import enUSFormats from "@/locales/en-US/formats.json";
 import enUSGeneral from "@/locales/en-US/general.json";
+import enUSIdentities from "@/locales/en-US/identities.json";
 import enUSIssuerDashboard from "@/locales/en-US/issuer-dashboard.json";
 import enUSLanguage from "@/locales/en-US/language.json";
 import enUSNavigation from "@/locales/en-US/navigation.json";
@@ -99,11 +95,7 @@
   "auth",
   "blockchain",
   "claim-topics-issuers",
-<<<<<<< HEAD
   "identities",
-=======
-  "claims",
->>>>>>> 44a3d720
   "compliance-modules",
   "common",
   "country-multiselect",
@@ -157,11 +149,7 @@
     blockchain: () => import("@/locales/de-DE/blockchain.json"),
     "claim-topics-issuers": () =>
       import("@/locales/de-DE/claim-topics-issuers.json"),
-<<<<<<< HEAD
     identities: () => import("@/locales/de-DE/identities.json"),
-=======
-    claims: () => import("@/locales/de-DE/claims.json"),
->>>>>>> 44a3d720
     "compliance-modules": () =>
       import("@/locales/de-DE/compliance-modules.json"),
     common: () => import("@/locales/de-DE/common.json"),
@@ -205,11 +193,7 @@
     blockchain: () => import("@/locales/ar-SA/blockchain.json"),
     "claim-topics-issuers": () =>
       import("@/locales/ar-SA/claim-topics-issuers.json"),
-<<<<<<< HEAD
     identities: () => import("@/locales/ar-SA/identities.json"),
-=======
-    claims: () => import("@/locales/ar-SA/claims.json"),
->>>>>>> 44a3d720
     "compliance-modules": () =>
       import("@/locales/ar-SA/compliance-modules.json"),
     common: () => import("@/locales/ar-SA/common.json"),
@@ -253,11 +237,7 @@
     blockchain: () => import("@/locales/ja-JP/blockchain.json"),
     "claim-topics-issuers": () =>
       import("@/locales/ja-JP/claim-topics-issuers.json"),
-<<<<<<< HEAD
     identities: () => import("@/locales/ja-JP/identities.json"),
-=======
-    claims: () => import("@/locales/ja-JP/claims.json"),
->>>>>>> 44a3d720
     "compliance-modules": () =>
       import("@/locales/ja-JP/compliance-modules.json"),
     common: () => import("@/locales/ja-JP/common.json"),
@@ -310,11 +290,7 @@
         auth: enUSAuth,
         blockchain: enUSBlockchain,
         "claim-topics-issuers": enUSClaimTopicsIssuers,
-<<<<<<< HEAD
         identities: enUSIdentities,
-=======
-        claims: enUSClaims,
->>>>>>> 44a3d720
         "compliance-modules": enUSComplianceModules,
         common: enUSCommon,
         "country-multiselect": enUSCountryMultiselect,
@@ -425,11 +401,7 @@
       auth: enUSAuth,
       blockchain: enUSBlockchain,
       "claim-topics-issuers": enUSClaimTopicsIssuers,
-<<<<<<< HEAD
       identities: enUSIdentities,
-=======
-      claims: enUSClaims,
->>>>>>> 44a3d720
       "compliance-modules": enUSComplianceModules,
       common: enUSCommon,
       "country-multiselect": enUSCountryMultiselect,
