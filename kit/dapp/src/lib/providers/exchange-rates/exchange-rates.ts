--- conflicted
+++ resolved
@@ -3,25 +3,8 @@
 import type { CurrencyCode } from "@/lib/db/schema-settings";
 import { safeParse } from "@/lib/utils/typebox";
 import { fiatCurrencies } from "@/lib/utils/typebox/fiat-currency";
-<<<<<<< HEAD
-import { z } from "@/lib/utils/zod";
 import { format } from "date-fns";
 import { and, eq } from "drizzle-orm";
-
-const ExchangeRateAPIResponseSchema = z.object({
-  result: z.literal("success"),
-  provider: z.string(),
-  documentation: z.string(),
-  terms_of_use: z.string(),
-  time_last_update_unix: z.number(),
-  time_last_update_utc: z.string(),
-  time_next_update_unix: z.number(),
-  time_next_update_utc: z.string(),
-  time_eol_unix: z.number(),
-  base_code: z.string(),
-  rates: z.record(z.string(), z.number()),
-=======
-import { eq } from "drizzle-orm";
 import { t } from "elysia/type-system";
 
 const ExchangeRateAPIResponseSchema = t.Object({
@@ -36,7 +19,6 @@
   time_eol_unix: t.Number(),
   base_code: t.String(),
   rates: t.Record(t.String(), t.Number()),
->>>>>>> b7039438
 });
 
 /**
