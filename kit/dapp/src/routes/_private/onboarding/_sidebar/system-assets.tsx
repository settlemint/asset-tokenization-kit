--- conflicted
+++ resolved
@@ -1,38 +1,13 @@
+import { AssetDeployment } from "@/components/onboarding/assets/asset-deployment";
+import { AssetTypeSelection } from "@/components/onboarding/assets/asset-type-selection";
 import {
   createOnboardingBeforeLoad,
   createOnboardingSearchSchema,
 } from "@/components/onboarding/route-helpers";
 import { OnboardingStep } from "@/components/onboarding/state-machine";
-<<<<<<< HEAD
-import { AssetDeployment } from "@/components/onboarding/assets/asset-deployment";
-import { AssetTypeSelection } from "@/components/onboarding/assets/asset-type-selection";
-=======
-import { useOnboardingNavigation } from "@/components/onboarding/use-onboarding-navigation";
-import { Button } from "@/components/ui/button";
-import { InfoAlert } from "@/components/ui/info-alert";
-import { VerificationDialog } from "@/components/ui/verification-dialog";
-import { useAppForm } from "@/hooks/use-app-form";
-import { useSettings } from "@/hooks/use-settings";
-import { useStreamingMutation } from "@/hooks/use-streaming-mutation";
-import { authClient } from "@/lib/auth/auth.client";
-import {
-  type AssetFactoryTypeId,
-  type AssetType,
-  getAssetTypeFromFactoryTypeId,
-} from "@/lib/zod/validators/asset-types";
->>>>>>> 3bce2cf0
 import { orpc } from "@/orpc/orpc-client";
 import { useSuspenseQuery } from "@tanstack/react-query";
 import { createFileRoute } from "@tanstack/react-router";
-<<<<<<< HEAD
-=======
-import { zodValidator } from "@tanstack/zod-adapter";
-import { memo, useCallback, useMemo, useState } from "react";
-import { useTranslation } from "react-i18next";
-import { toast } from "sonner";
-
-const logger = createLogger();
->>>>>>> 3bce2cf0
 
 export const Route = createFileRoute(
   "/_private/onboarding/_sidebar/system-assets"
@@ -48,278 +23,6 @@
   if (!user.onboardingState.systemAssets) {
     return <AssetTypeSelection />;
   }
-<<<<<<< HEAD
-=======
-);
-
-AssetTypeFormField.displayName = "AssetTypeFormField";
-
-function RouteComponent() {
-  const { navigateToStep, completeStepAndNavigate } = useOnboardingNavigation();
-  const { t } = useTranslation(["onboarding", "general", "tokens"]);
-  const [systemAddress] = useSettings("SYSTEM_ADDRESS");
-  const queryClient = useQueryClient();
-
-  // Get user authentication state
-  const { data: session } = authClient.useSession();
-  const user = session?.user;
-
-  // Verification dialog state
-  const [showVerificationModal, setShowVerificationModal] = useState(false);
-  const [verificationError, setVerificationError] = useState<string | null>(
-    null
-  );
-  const [pendingFactories, setPendingFactories] = useState<
-    | {
-        type: TokenType;
-        name: string;
-      }[]
-    | null
-  >(null);
-
-  // Use actual authentication state from user
-  const hasTwoFactor = Boolean(user?.twoFactorEnabled);
-  const hasPincode = Boolean(user?.pincodeEnabled);
-
-  const { data: systemDetails } = useQuery({
-    ...orpc.system.read.queryOptions({
-      input: { id: systemAddress ?? "" },
-    }),
-    enabled: !!systemAddress,
-  });
-
-  const form = useAppForm({
-    defaultValues: {
-      assets: [] as TokenType[],
-    },
-    onSubmit: ({ value }: { value: AssetSelectionFormValues }) => {
-      if (!systemAddress || !systemDetails?.tokenFactoryRegistry) {
-        toast.error(t("assets.no-system"));
-        return;
-      }
-
-      const factories = value.assets.map((assetType) => ({
-        type: assetType,
-        name: t(`asset-types.${assetType}`, { ns: "tokens" }),
-      }));
-
-      // Store the factories and show the verification dialog
-      setPendingFactories(factories);
-      setVerificationError(null);
-      setShowVerificationModal(true);
-    },
-  });
-
-  const { mutate: createFactories, isPending } = useStreamingMutation({
-    mutationOptions: orpc.token.factoryCreate.mutationOptions(),
-    onSuccess: async () => {
-      toast.success(t("assets.deployed"));
-
-      // Refetch all relevant data
-      await Promise.all([
-        queryClient.invalidateQueries({ queryKey: orpc.system.read.key() }),
-        queryClient.invalidateQueries({
-          queryKey: orpc.system.read.queryOptions({
-            input: { id: systemAddress ?? "" },
-          }).queryKey,
-          refetchType: "all",
-        }),
-        queryClient.refetchQueries({ queryKey: orpc.user.me.key() }),
-      ]);
-    },
-  });
-
-  // Handle verification code submission
-  const handleVerificationSubmit = useCallback(
-    (verificationCode: string, verificationType: "pincode" | "two-factor") => {
-      if (!pendingFactories || !systemDetails?.tokenFactoryRegistry) {
-        return;
-      }
-
-      setVerificationError(null);
-      setShowVerificationModal(false);
-
-      createFactories({
-        verification: {
-          verificationCode,
-          verificationType,
-        },
-        contract: systemDetails.tokenFactoryRegistry,
-        factories: pendingFactories,
-      });
-    },
-    [pendingFactories, systemDetails?.tokenFactoryRegistry, createFactories]
-  );
-
-  // Handle PIN code submission
-  const handlePincodeSubmit = useCallback(
-    (pincode: string) => {
-      handleVerificationSubmit(pincode, "pincode");
-    },
-    [handleVerificationSubmit]
-  );
-
-  // Handle OTP submission
-  const handleOtpSubmit = useCallback(
-    (otp: string) => {
-      handleVerificationSubmit(otp, "two-factor");
-    },
-    [handleVerificationSubmit]
-  );
-
-  const availableAssets = TokenTypeEnum.options;
-  const hasDeployedAssets = (systemDetails?.tokenFactories.length ?? 0) > 0;
-
-  // Create a set of already deployed asset types for easy lookup
-  const deployedAssetTypes = useMemo(
-    () =>
-      new Set(
-        systemDetails?.tokenFactories.map((factory) =>
-          getAssetTypeFromFactoryTypeId(factory.typeId as AssetFactoryTypeId)
-        ) ?? []
-      ),
-    [systemDetails?.tokenFactories]
-  );
-
-  // Stable reference for deployed factories
-  const deployedFactories = systemDetails?.tokenFactories ?? [];
-
-  const onNext = useCallback(async () => {
-    try {
-      await queryClient.refetchQueries({ queryKey: orpc.user.me.key() });
-      await completeStepAndNavigate(OnboardingStep.systemAssets);
-    } catch (error) {
-      logger.error("Navigation error:", error);
-      toast.error("Failed to navigate to next step");
-    }
-  }, [queryClient, completeStepAndNavigate]);
-
-  const onPrevious = useCallback(
-    async () => navigateToStep(OnboardingStep.systemSettings),
-    [navigateToStep]
-  );
-
-  return (
-    <div className="h-full flex flex-col">
-      <SectionHeader
-        title={
-          hasDeployedAssets
-            ? t("assets.asset-types-deployed")
-            : t("assets.select-asset-types")
-        }
-        description={
-          hasDeployedAssets
-            ? t("assets.your-asset-factories-ready")
-            : t("assets.choose-asset-types")
-        }
-      />
-
-      <div className="flex-1 overflow-y-auto">
-        <div className="max-w-2xl space-y-6">
-          {hasDeployedAssets ? (
-            <div className="space-y-4">
-              <AssetDeploymentSuccess
-                title={t("assets.asset-factories-deployed-successfully")}
-                deployedFactoriesLabel={t("assets.deployed-factories")}
-                factories={deployedFactories}
-              />
-            </div>
-          ) : (
-            <div className="space-y-4">
-              <InfoAlert
-                title={t("assets.what-are-asset-factories")}
-                description={t("assets.asset-factories-description")}
-              />
-
-              <form
-                onSubmit={(e) => {
-                  e.preventDefault();
-                  e.stopPropagation();
-                  void form.handleSubmit();
-                }}
-                className="flex flex-col h-full"
-              >
-                <div className="flex-1">
-                  <div className="space-y-6">
-                    <form.Field
-                      name="assets"
-                      validators={{
-                        onChange: ({ value }) => {
-                          if (value.length === 0) {
-                            return "Select at least one asset type";
-                          }
-                          return undefined;
-                        },
-                      }}
-                    >
-                      {(field) => (
-                        <>
-                          <div className="space-y-4">
-                            <div>
-                              <h3 className="text-base font-medium text-gray-900 dark:text-gray-100 mb-1">
-                                {t("assets.available-asset-types")}
-                              </h3>
-                              <p className="text-sm text-gray-600 dark:text-gray-400">
-                                {t("assets.select-all-asset-types")}
-                              </p>
-                            </div>
-                            <div className="grid grid-cols-1 gap-4 sm:grid-cols-2">
-                              {availableAssets.map((assetType) => (
-                                <AssetTypeFormField
-                                  key={assetType}
-                                  assetType={assetType}
-                                  field={{
-                                    state: {
-                                      value: field.state.value,
-                                    },
-                                    handleChange: field.handleChange,
-                                  }}
-                                  isDisabled={deployedAssetTypes.has(assetType)}
-                                />
-                              ))}
-                            </div>
-                          </div>
-                          {field.state.meta.errors.length > 0 && (
-                            <p className="text-sm text-red-600 dark:text-red-400">
-                              {field.state.meta.errors[0]}
-                            </p>
-                          )}
-                        </>
-                      )}
-                    </form.Field>
-                  </div>
-                </div>
-
-                <div className="mt-8 pt-6 border-t border-border">
-                  <div className="flex justify-between">
-                    <Button
-                      type="button"
-                      variant="outline"
-                      onClick={onPrevious}
-                    >
-                      Previous
-                    </Button>
-                    <Button type="submit" disabled={isPending}>
-                      Deploy Assets
-                    </Button>
-                  </div>
-                </div>
-              </form>
-            </div>
-          )}
-        </div>
-      </div>
-
-      {hasDeployedAssets && (
-        <div className="mt-8 pt-6 border-t border-border">
-          <div className="flex justify-end">
-            <Button type="button" onClick={onNext} disabled={isPending}>
-              Continue
-            </Button>
-          </div>
-        </div>
-      )}
->>>>>>> 3bce2cf0
 
   return <AssetDeployment />;
 }