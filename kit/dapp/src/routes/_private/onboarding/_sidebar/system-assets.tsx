--- conflicted
+++ resolved
@@ -166,23 +166,6 @@
     onSuccess: async () => {
       toast.success(t("assets.deployed"));
 
-<<<<<<< HEAD
-      // Refetch system data to get updated factory list
-      await queryClient.invalidateQueries({
-        queryKey: orpc.system.read.key(),
-      });
-      await queryClient.invalidateQueries({
-        queryKey: orpc.system.read.queryOptions({
-          input: { id: systemAddress ?? "" },
-        }).queryKey,
-        refetchType: "all",
-      });
-
-      // Refetch user data to update onboarding state
-      await queryClient.refetchQueries({
-        queryKey: orpc.user.me.key(),
-      });
-=======
       // Refetch all relevant data
       await Promise.all([
         queryClient.invalidateQueries({ queryKey: orpc.system.read.key() }),
@@ -194,10 +177,6 @@
         }),
         queryClient.refetchQueries({ queryKey: orpc.user.me.key() }),
       ]);
-
-      // Navigate to next step
-      await completeStepAndNavigate(OnboardingStep.systemAssets);
->>>>>>> d65d0b15
     },
   });
 
