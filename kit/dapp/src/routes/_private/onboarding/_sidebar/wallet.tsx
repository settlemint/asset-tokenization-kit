--- conflicted
+++ resolved
@@ -1,40 +1,12 @@
-import {
-<<<<<<< HEAD
-  OnboardingStep,
-  updateOnboardingStateMachine,
-} from "@/components/onboarding/state-machine";
+import { createOnboardingSearchSchema } from "@/components/onboarding/route-helpers";
+import { updateOnboardingStateMachine } from "@/components/onboarding/state-machine";
 import { WalletCreatedStep } from "@/components/onboarding/wallet/wallet-created-step";
 import { WalletCreatingStep } from "@/components/onboarding/wallet/wallet-creating-step";
 import { WalletIntroStep } from "@/components/onboarding/wallet/wallet-intro-step";
-=======
-  createOnboardingBeforeLoad,
-  createOnboardingSearchSchema,
-} from "@/components/onboarding/route-helpers";
-import { OnboardingStep } from "@/components/onboarding/state-machine";
-import { useOnboardingNavigation } from "@/components/onboarding/use-onboarding-navigation";
-import { WalletCreated } from "@/components/onboarding/wallet/wallet-created";
-import { WalletIntro } from "@/components/onboarding/wallet/wallet-intro";
-import { WalletProgress } from "@/components/onboarding/wallet/wallet-progress";
-import { Button } from "@/components/ui/button";
-import { useSession } from "@/hooks/use-auth";
-import { authClient } from "@/lib/auth/auth.client";
-import { orpc } from "@/orpc/orpc-client";
-import { useMutation, useQuery, useQueryClient } from "@tanstack/react-query";
->>>>>>> 067da0c3
 import { createFileRoute } from "@tanstack/react-router";
-import { zodValidator } from "@tanstack/zod-adapter";
-import { z } from "zod";
 
 export const Route = createFileRoute("/_private/onboarding/_sidebar/wallet")({
-  validateSearch: zodValidator(
-    z.object({
-      step: z
-        .enum(Object.values(OnboardingStep) as [string, ...string[]])
-        .optional(),
-      subStep: z.enum(["creating", "complete"]).optional(),
-    })
-  ),
-  //beforeLoad: createOnboardingBeforeLoad(OnboardingStep.wallet),
+  validateSearch: createOnboardingSearchSchema(),
   beforeLoad: async ({ context: { queryClient, orpc } }) => {
     const user = await queryClient.ensureQueryData(orpc.user.me.queryOptions());
     const { currentStep } = updateOnboardingStateMachine({ user });
@@ -51,7 +23,6 @@
   const subStep = Route.useSearch({
     select: (search) => search.subStep,
   });
-<<<<<<< HEAD
 
   switch (subStep) {
     case "creating":
@@ -60,76 +31,5 @@
       return <WalletCreatedStep />;
     default:
       return <WalletIntroStep />;
-=======
-  const { refetch } = useSession();
-  const { completeStepAndNavigate } = useOnboardingNavigation();
-  const queryClient = useQueryClient();
-
-  const { mutate: createWallet } = useMutation(
-    orpc.user.createWallet.mutationOptions({
-      onSuccess: async () => {
-        // Wait for progress animation to complete
-        await new Promise((resolve) => setTimeout(resolve, 3000));
-        setIsCreating(false);
-        // Clear auth session cache
-        await authClient.getSession({
-          query: {
-            disableCookieCache: true,
-          },
-        });
-        await refetch();
-        await queryClient.refetchQueries(orpc.user.me.queryOptions());
-      },
-      onError: (error) => {
-        setIsCreating(false);
-        toast.error(error.message);
-      },
-    })
-  );
-  const { data: user } = useQuery({
-    ...orpc.user.me.queryOptions(),
-    // Keep query active to receive real-time updates
-    refetchOnMount: "always",
-    refetchOnWindowFocus: true,
-    staleTime: 0, // Always consider data stale to ensure fresh updates
-  });
-
-  if (subStep === "complete") {
-    return (
-      <div>
-        <WalletCreated />
-        <footer>
-          <Button
-            onClick={() => void completeStepAndNavigate(OnboardingStep.wallet)}
-          >
-            Continue
-          </Button>
-        </footer>
-      </div>
-    );
-  }
-
-  if (
-    !user?.wallet ||
-    user.wallet === "0x0000000000000000000000000000000000000000" ||
-    isCreating
-  ) {
-    return (
-      <div>
-        {isCreating ? <WalletProgress /> : <WalletIntro />}
-        <footer>
-          <Button
-            onClick={() => {
-              setIsCreating(true);
-              createWallet({});
-            }}
-            disabled={isCreating}
-          >
-            {isCreating ? "Creating..." : "Create my wallet"}
-          </Button>
-        </footer>
-      </div>
-    );
->>>>>>> 067da0c3
   }
 }