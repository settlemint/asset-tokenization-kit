import { updateOnboardingStateMachine } from "@/components/onboarding/state-machine";
import { Welcome } from "@/components/onboarding/welcome";
import { createFileRoute } from "@tanstack/react-router";

export const Route = createFileRoute("/_private/onboarding/")({
  loader: async ({ context: { orpc, queryClient } }) => {
<<<<<<< HEAD
    const user = await queryClient.fetchQuery({
      ...orpc.user.me.queryOptions(),
      staleTime: 0,
    });

    // Check if a system exists AND is fully bootstrapped
    let hasSystem = false;
    try {
      const [systemAddress, bootstrapComplete] = await Promise.all([
        queryClient.fetchQuery({
          ...orpc.settings.read.queryOptions({
            input: { key: "SYSTEM_ADDRESS" },
          }),
          staleTime: 0,
        }),
        queryClient.fetchQuery({
          ...orpc.settings.read.queryOptions({
            input: { key: "SYSTEM_BOOTSTRAP_COMPLETE" },
          }),
          staleTime: 0,
        }),
      ]);

      const hasSystemAddress = !!(systemAddress && systemAddress.trim() !== "");
      const isBootstrapComplete = bootstrapComplete === "true";
      hasSystem = hasSystemAddress && isBootstrapComplete;
    } catch {
      hasSystem = false;
    }

    return updateOnboardingStateMachine({ user, hasSystem });
=======
    const user = await queryClient.fetchQuery(orpc.user.me.queryOptions());
    return updateOnboardingStateMachine({ user });
>>>>>>> 0775440f
  },
  component: RouteComponent,
});

function RouteComponent() {
  const { steps } = Route.useLoaderData();

  return <Welcome steps={steps} />;
}<|MERGE_RESOLUTION|>--- conflicted
+++ resolved
@@ -4,42 +4,8 @@
 
 export const Route = createFileRoute("/_private/onboarding/")({
   loader: async ({ context: { orpc, queryClient } }) => {
-<<<<<<< HEAD
-    const user = await queryClient.fetchQuery({
-      ...orpc.user.me.queryOptions(),
-      staleTime: 0,
-    });
-
-    // Check if a system exists AND is fully bootstrapped
-    let hasSystem = false;
-    try {
-      const [systemAddress, bootstrapComplete] = await Promise.all([
-        queryClient.fetchQuery({
-          ...orpc.settings.read.queryOptions({
-            input: { key: "SYSTEM_ADDRESS" },
-          }),
-          staleTime: 0,
-        }),
-        queryClient.fetchQuery({
-          ...orpc.settings.read.queryOptions({
-            input: { key: "SYSTEM_BOOTSTRAP_COMPLETE" },
-          }),
-          staleTime: 0,
-        }),
-      ]);
-
-      const hasSystemAddress = !!(systemAddress && systemAddress.trim() !== "");
-      const isBootstrapComplete = bootstrapComplete === "true";
-      hasSystem = hasSystemAddress && isBootstrapComplete;
-    } catch {
-      hasSystem = false;
-    }
-
-    return updateOnboardingStateMachine({ user, hasSystem });
-=======
     const user = await queryClient.fetchQuery(orpc.user.me.queryOptions());
     return updateOnboardingStateMachine({ user });
->>>>>>> 0775440f
   },
   component: RouteComponent,
 });
