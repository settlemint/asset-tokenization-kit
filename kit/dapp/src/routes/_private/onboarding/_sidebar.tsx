import {
  createOnboardingBeforeLoad,
  createOnboardingSearchSchema,
} from "@/components/onboarding/route-helpers";
<<<<<<< HEAD
import type { OnboardingStep } from "@/components/onboarding/state-machine";
import { useOnboardingSteps } from "@/components/onboarding/use-onboarding-steps";
import {
  Accordion,
  AccordionContent,
  AccordionItem,
  AccordionTrigger,
} from "@/components/ui/accordion";
import { Progress } from "@/components/ui/progress";
import {
  Sidebar,
  SidebarContent,
  SidebarHeader,
  SidebarProvider,
} from "@/components/ui/sidebar";
import {
  Timeline,
  TimelineContent,
  TimelineHeader,
  TimelineIndicator,
  TimelineItem,
  TimelineSeparator,
  TimelineTitle,
} from "@/components/ui/timeline";
import { cn } from "@/lib/utils";
import { createFileRoute, Outlet, useNavigate } from "@tanstack/react-router";
import { Check } from "lucide-react";
import { useCallback, useEffect, useState } from "react";
=======
import { useOnboardingSteps } from "@/components/onboarding/use-onboarding-steps";
import { StepLayout } from "@/components/stepper/step-layout";
import { flattenSteps } from "@/components/stepper/utils";
import { createFileRoute, Outlet, useNavigate } from "@tanstack/react-router";
>>>>>>> eefa5b81
import { useTranslation } from "react-i18next";

export const Route = createFileRoute("/_private/onboarding/_sidebar")({
  validateSearch: createOnboardingSearchSchema(),
  beforeLoad: createOnboardingBeforeLoad(),
  component: RouteComponent,
});

function RouteComponent() {
  const { t } = useTranslation(["onboarding"]);
  const { currentStep: currentStepId } = Route.useRouteContext();
  const navigate = useNavigate();
<<<<<<< HEAD
  const [expandedGroup, setExpandedGroup] = useState<string>("");

  const {
    stepsWithTranslations,
    groups,
    currentStepIndex,
    progress,
    isGroupCompleted,
    getStepStatus,
    canNavigateToStep,
    groupedStepsByGroupId,
  } = useOnboardingSteps(steps, currentStep);

  // Calculate dynamic line height based on step content
  const calculateLineHeight = (description: string) => {
    const titleHeight = 20; // Height of title text
    const descriptionLineHeight = 18; // Height per line of description with line-height
    const buttonPadding = 20; // py-3 = 12px top + 12px bottom
    const itemSpacing = 8; // Space between timeline items
    const containerWidth = 200; // Conservative estimate of text container width
    const avgCharWidth = 6.5; // Conservative character width estimate

    // Calculate description lines more conservatively
    const charsPerLine = Math.floor(containerWidth / avgCharWidth);
    const estimatedLines = Math.ceil(description.length / charsPerLine);
    const descriptionLines = Math.max(1, estimatedLines);

    // Total height: title + description + padding + spacing
    const totalHeight =
      titleHeight +
      descriptionLines * descriptionLineHeight +
      buttonPadding +
      itemSpacing;

    // Reduce buffer to stop at dot border instead of going through
    return totalHeight + 15;
  };

  // Update expanded group when current step changes
  useEffect(() => {
    const currentStep = stepsWithTranslations[currentStepIndex];
    const currentGroupId = currentStep?.groupId;

    if (currentGroupId) {
      setExpandedGroup(currentGroupId);
    } else {
      // Find first group with default expanded or first group
      const defaultGroup =
        groups.find((group) => group.defaultExpanded) ?? groups[0];
      if (defaultGroup) {
        setExpandedGroup(defaultGroup.id);
      }
    }
  }, [groups, stepsWithTranslations, currentStepIndex]);

  // Navigate to step
  const navigateToStep = useCallback(
    (stepId: OnboardingStep) => {
      void navigate({ to: `/onboarding/${stepId}` as const });
    },
    [navigate]
  );

  // Render grouped steps
  const renderGroupedSteps = () => {
    return (
      <div className="flex-1 overflow-y-auto">
        <div className="space-y-4 pr-2">
          <Accordion
            key={expandedGroup}
            type="single"
            collapsible
            className="w-full bg-transparent"
            style={{ background: "transparent", boxShadow: "none" }}
            value={expandedGroup}
            onValueChange={setExpandedGroup}
          >
            {groups.map((group) => {
              const groupSteps = groupedStepsByGroupId[group.id] ?? [];
              if (groupSteps.length === 0) {
                return null;
              }

              // Check if any step in this group is active
              const hasActiveStep = groupSteps.some(
                ({ index }) => index === currentStepIndex
              );

              const groupCompleted = isGroupCompleted(group.id);

              return (
                <AccordionItem
                  key={group.id}
                  value={group.id}
                  className="border-b-0 bg-transparent"
                >
                  <AccordionTrigger
                    className={cn(
                      "justify-start text-left mb-3 p-2 rounded-lg transition-all duration-200 hover:bg-white/10 hover:no-underline [&>svg]:hidden",
                      hasActiveStep && "bg-white/5"
                    )}
                  >
                    <div className="flex flex-col w-full text-left">
                      <div className="flex items-center gap-2 mb-1">
                        <h3
                          className={cn(
                            "text-base font-bold transition-all duration-300",
                            hasActiveStep
                              ? "text-primary-foreground"
                              : "text-primary-foreground/70"
                          )}
                        >
                          {group.title}
                        </h3>
                        {groupCompleted && (
                          <Check className="w-4 h-4 text-sm-state-success" />
                        )}
                      </div>
                      {group.description && (
                        <p className="text-xs text-primary-foreground/50">
                          {group.description}
                        </p>
                      )}
                    </div>
                  </AccordionTrigger>

                  <AccordionContent className="pl-2 bg-transparent">
                    <Timeline className="ml-4 space-y-3">
                      {groupSteps.map(({ step, index }, stepIndex) => {
                        const status = getStepStatus(step, index);
                        const isCurrent = index === currentStepIndex;
                        const isCompleted = status === "completed";
                        const isAccessible = canNavigateToStep(index);
                        const isLastInGroup =
                          stepIndex === groupSteps.length - 1;
                        const dynamicHeight = calculateLineHeight(
                          step.description
                        );

                        return (
                          <TimelineItem
                            key={step.step}
                            step={stepIndex + 1}
                            className="pb-2"
                          >
                            <TimelineHeader className="items-start">
                              {!isLastInGroup && (
                                <TimelineSeparator
                                  className="top-[26px] left-[15px] w-0.5 bg-sm-graphics-primary/30"
                                  style={{ height: `${dynamicHeight}px` }}
                                />
                              )}
                              <TimelineIndicator className="border-0 bg-transparent">
                                <div className="mt-2">
                                  {isCompleted ? (
                                    <div className="flex h-4 w-4 items-center justify-center rounded-full bg-sm-graphics-secondary">
                                      <Check className="h-3 w-3 text-white" />
                                    </div>
                                  ) : isCurrent ? (
                                    <div className="h-4 w-4 rounded-full bg-sm-state-success-background animate-pulse" />
                                  ) : (
                                    <div className="h-4 w-4 rounded-full border-2 border-sm-graphics-primary" />
                                  )}
                                </div>
                              </TimelineIndicator>
                              <div className="flex-1">
                                <button
                                  type="button"
                                  className={cn(
                                    "w-full text-left px-4 py-3 rounded-lg transition-all duration-200 relative z-20",
                                    isCurrent && "bg-white/10 backdrop-blur-sm",
                                    !isAccessible &&
                                      "cursor-not-allowed opacity-60",
                                    isAccessible && "hover:bg-white/15",
                                    isCompleted &&
                                      !isCurrent &&
                                      "cursor-pointer hover:bg-white/10"
                                  )}
                                  onClick={() => {
                                    if (isAccessible) {
                                      navigateToStep(step.step);
                                    }
                                  }}
                                  disabled={!isAccessible}
                                >
                                  <TimelineTitle
                                    className={cn(
                                      "transition-all duration-300",
                                      isCurrent
                                        ? "font-bold text-primary-foreground"
                                        : "font-medium text-primary-foreground/90"
                                    )}
                                  >
                                    {step.title}
                                  </TimelineTitle>
                                  <TimelineContent
                                    className={cn(
                                      "mt-1 transition-colors duration-300 leading-relaxed",
                                      isCurrent
                                        ? "text-primary-foreground/90"
                                        : "text-primary-foreground/70"
                                    )}
                                  >
                                    {step.description}
                                  </TimelineContent>
                                </button>
                              </div>
                            </TimelineHeader>
                          </TimelineItem>
                        );
                      })}
                    </Timeline>
                  </AccordionContent>
                </AccordionItem>
              );
            })}
          </Accordion>

          {/* Render ungrouped steps if any */}
          {groupedStepsByGroupId.ungrouped && (
            <div className="relative">
              <div className="pl-2">
                <Timeline className="ml-4 space-y-3">
                  {groupedStepsByGroupId.ungrouped.map(
                    ({ step, index }, stepIndex) => {
                      const status = getStepStatus(step, index);
                      const isCurrent = index === currentStepIndex;
                      const isCompleted = status === "completed";
                      const isAccessible = canNavigateToStep(index);
                      const isLastStep =
                        stepIndex ===
                        (groupedStepsByGroupId.ungrouped?.length ?? 0) - 1;
                      const dynamicHeight = calculateLineHeight(
                        step.description
                      );

                      return (
                        <TimelineItem
                          key={step.step}
                          step={stepIndex + 1}
                          className="pb-2"
                        >
                          <TimelineHeader className="items-start">
                            {!isLastStep && (
                              <TimelineSeparator
                                className="top-[26px] left-[15px] w-0.5 bg-sm-graphics-primary/30"
                                style={{ height: `${dynamicHeight}px` }}
                              />
                            )}
                            <TimelineIndicator className="border-0 bg-transparent">
                              <div className="mt-2">
                                {isCompleted ? (
                                  <div className="flex h-4 w-4 items-center justify-center rounded-full bg-sm-graphics-secondary">
                                    <Check className="h-3 w-3 text-white" />
                                  </div>
                                ) : isCurrent ? (
                                  <div className="h-4 w-4 rounded-full bg-sm-state-success-background animate-pulse" />
                                ) : (
                                  <div className="h-4 w-4 rounded-full border-2 border-sm-graphics-primary" />
                                )}
                              </div>
                            </TimelineIndicator>
                            <div className="flex-1">
                              <button
                                type="button"
                                className={cn(
                                  "w-full text-left px-4 py-3 rounded-lg transition-all duration-200 relative z-20",
                                  isCurrent && "bg-white/10 backdrop-blur-sm",
                                  !isAccessible &&
                                    "cursor-not-allowed opacity-60",
                                  isAccessible && "hover:bg-white/15",
                                  isCompleted &&
                                    !isCurrent &&
                                    "cursor-pointer hover:bg-white/10"
                                )}
                                onClick={() => {
                                  if (isAccessible) {
                                    navigateToStep(step.step);
                                  }
                                }}
                                disabled={!isAccessible}
                              >
                                <TimelineTitle
                                  className={cn(
                                    "transition-all duration-300",
                                    isCurrent
                                      ? "font-bold text-primary-foreground"
                                      : "font-medium text-primary-foreground/90"
                                  )}
                                >
                                  {step.title}
                                </TimelineTitle>
                                <TimelineContent
                                  className={cn(
                                    "mt-1 transition-colors duration-300 leading-relaxed",
                                    isCurrent
                                      ? "text-primary-foreground/90"
                                      : "text-primary-foreground/70"
                                  )}
                                >
                                  {step.description}
                                </TimelineContent>
                              </button>
                            </div>
                          </TimelineHeader>
                        </TimelineItem>
                      );
                    }
                  )}
                </Timeline>
              </div>
            </div>
          )}
        </div>
      </div>
    );
  };
=======
  const { stepsOrGroups } = useOnboardingSteps();
  const currentStep = flattenSteps(stepsOrGroups).find(
    (step) => step.id === currentStepId
  );

  if (!currentStep) {
    return null;
  }
>>>>>>> eefa5b81

  return (
    <StepLayout
      stepsOrGroups={stepsOrGroups}
      currentStep={currentStep}
      onStepSelect={(step) => {
        void navigate({ to: `/onboarding/${step.id}` as const });
      }}
      navigationMode="next-only"
      title={t("onboarding:sidebar.title")}
      description={t("onboarding:sidebar.description")}
    >
      <Outlet />
    </StepLayout>
  );
}<|MERGE_RESOLUTION|>--- conflicted
+++ resolved
@@ -2,41 +2,10 @@
   createOnboardingBeforeLoad,
   createOnboardingSearchSchema,
 } from "@/components/onboarding/route-helpers";
-<<<<<<< HEAD
-import type { OnboardingStep } from "@/components/onboarding/state-machine";
-import { useOnboardingSteps } from "@/components/onboarding/use-onboarding-steps";
-import {
-  Accordion,
-  AccordionContent,
-  AccordionItem,
-  AccordionTrigger,
-} from "@/components/ui/accordion";
-import { Progress } from "@/components/ui/progress";
-import {
-  Sidebar,
-  SidebarContent,
-  SidebarHeader,
-  SidebarProvider,
-} from "@/components/ui/sidebar";
-import {
-  Timeline,
-  TimelineContent,
-  TimelineHeader,
-  TimelineIndicator,
-  TimelineItem,
-  TimelineSeparator,
-  TimelineTitle,
-} from "@/components/ui/timeline";
-import { cn } from "@/lib/utils";
-import { createFileRoute, Outlet, useNavigate } from "@tanstack/react-router";
-import { Check } from "lucide-react";
-import { useCallback, useEffect, useState } from "react";
-=======
 import { useOnboardingSteps } from "@/components/onboarding/use-onboarding-steps";
 import { StepLayout } from "@/components/stepper/step-layout";
 import { flattenSteps } from "@/components/stepper/utils";
 import { createFileRoute, Outlet, useNavigate } from "@tanstack/react-router";
->>>>>>> eefa5b81
 import { useTranslation } from "react-i18next";
 
 export const Route = createFileRoute("/_private/onboarding/_sidebar")({
@@ -49,325 +18,6 @@
   const { t } = useTranslation(["onboarding"]);
   const { currentStep: currentStepId } = Route.useRouteContext();
   const navigate = useNavigate();
-<<<<<<< HEAD
-  const [expandedGroup, setExpandedGroup] = useState<string>("");
-
-  const {
-    stepsWithTranslations,
-    groups,
-    currentStepIndex,
-    progress,
-    isGroupCompleted,
-    getStepStatus,
-    canNavigateToStep,
-    groupedStepsByGroupId,
-  } = useOnboardingSteps(steps, currentStep);
-
-  // Calculate dynamic line height based on step content
-  const calculateLineHeight = (description: string) => {
-    const titleHeight = 20; // Height of title text
-    const descriptionLineHeight = 18; // Height per line of description with line-height
-    const buttonPadding = 20; // py-3 = 12px top + 12px bottom
-    const itemSpacing = 8; // Space between timeline items
-    const containerWidth = 200; // Conservative estimate of text container width
-    const avgCharWidth = 6.5; // Conservative character width estimate
-
-    // Calculate description lines more conservatively
-    const charsPerLine = Math.floor(containerWidth / avgCharWidth);
-    const estimatedLines = Math.ceil(description.length / charsPerLine);
-    const descriptionLines = Math.max(1, estimatedLines);
-
-    // Total height: title + description + padding + spacing
-    const totalHeight =
-      titleHeight +
-      descriptionLines * descriptionLineHeight +
-      buttonPadding +
-      itemSpacing;
-
-    // Reduce buffer to stop at dot border instead of going through
-    return totalHeight + 15;
-  };
-
-  // Update expanded group when current step changes
-  useEffect(() => {
-    const currentStep = stepsWithTranslations[currentStepIndex];
-    const currentGroupId = currentStep?.groupId;
-
-    if (currentGroupId) {
-      setExpandedGroup(currentGroupId);
-    } else {
-      // Find first group with default expanded or first group
-      const defaultGroup =
-        groups.find((group) => group.defaultExpanded) ?? groups[0];
-      if (defaultGroup) {
-        setExpandedGroup(defaultGroup.id);
-      }
-    }
-  }, [groups, stepsWithTranslations, currentStepIndex]);
-
-  // Navigate to step
-  const navigateToStep = useCallback(
-    (stepId: OnboardingStep) => {
-      void navigate({ to: `/onboarding/${stepId}` as const });
-    },
-    [navigate]
-  );
-
-  // Render grouped steps
-  const renderGroupedSteps = () => {
-    return (
-      <div className="flex-1 overflow-y-auto">
-        <div className="space-y-4 pr-2">
-          <Accordion
-            key={expandedGroup}
-            type="single"
-            collapsible
-            className="w-full bg-transparent"
-            style={{ background: "transparent", boxShadow: "none" }}
-            value={expandedGroup}
-            onValueChange={setExpandedGroup}
-          >
-            {groups.map((group) => {
-              const groupSteps = groupedStepsByGroupId[group.id] ?? [];
-              if (groupSteps.length === 0) {
-                return null;
-              }
-
-              // Check if any step in this group is active
-              const hasActiveStep = groupSteps.some(
-                ({ index }) => index === currentStepIndex
-              );
-
-              const groupCompleted = isGroupCompleted(group.id);
-
-              return (
-                <AccordionItem
-                  key={group.id}
-                  value={group.id}
-                  className="border-b-0 bg-transparent"
-                >
-                  <AccordionTrigger
-                    className={cn(
-                      "justify-start text-left mb-3 p-2 rounded-lg transition-all duration-200 hover:bg-white/10 hover:no-underline [&>svg]:hidden",
-                      hasActiveStep && "bg-white/5"
-                    )}
-                  >
-                    <div className="flex flex-col w-full text-left">
-                      <div className="flex items-center gap-2 mb-1">
-                        <h3
-                          className={cn(
-                            "text-base font-bold transition-all duration-300",
-                            hasActiveStep
-                              ? "text-primary-foreground"
-                              : "text-primary-foreground/70"
-                          )}
-                        >
-                          {group.title}
-                        </h3>
-                        {groupCompleted && (
-                          <Check className="w-4 h-4 text-sm-state-success" />
-                        )}
-                      </div>
-                      {group.description && (
-                        <p className="text-xs text-primary-foreground/50">
-                          {group.description}
-                        </p>
-                      )}
-                    </div>
-                  </AccordionTrigger>
-
-                  <AccordionContent className="pl-2 bg-transparent">
-                    <Timeline className="ml-4 space-y-3">
-                      {groupSteps.map(({ step, index }, stepIndex) => {
-                        const status = getStepStatus(step, index);
-                        const isCurrent = index === currentStepIndex;
-                        const isCompleted = status === "completed";
-                        const isAccessible = canNavigateToStep(index);
-                        const isLastInGroup =
-                          stepIndex === groupSteps.length - 1;
-                        const dynamicHeight = calculateLineHeight(
-                          step.description
-                        );
-
-                        return (
-                          <TimelineItem
-                            key={step.step}
-                            step={stepIndex + 1}
-                            className="pb-2"
-                          >
-                            <TimelineHeader className="items-start">
-                              {!isLastInGroup && (
-                                <TimelineSeparator
-                                  className="top-[26px] left-[15px] w-0.5 bg-sm-graphics-primary/30"
-                                  style={{ height: `${dynamicHeight}px` }}
-                                />
-                              )}
-                              <TimelineIndicator className="border-0 bg-transparent">
-                                <div className="mt-2">
-                                  {isCompleted ? (
-                                    <div className="flex h-4 w-4 items-center justify-center rounded-full bg-sm-graphics-secondary">
-                                      <Check className="h-3 w-3 text-white" />
-                                    </div>
-                                  ) : isCurrent ? (
-                                    <div className="h-4 w-4 rounded-full bg-sm-state-success-background animate-pulse" />
-                                  ) : (
-                                    <div className="h-4 w-4 rounded-full border-2 border-sm-graphics-primary" />
-                                  )}
-                                </div>
-                              </TimelineIndicator>
-                              <div className="flex-1">
-                                <button
-                                  type="button"
-                                  className={cn(
-                                    "w-full text-left px-4 py-3 rounded-lg transition-all duration-200 relative z-20",
-                                    isCurrent && "bg-white/10 backdrop-blur-sm",
-                                    !isAccessible &&
-                                      "cursor-not-allowed opacity-60",
-                                    isAccessible && "hover:bg-white/15",
-                                    isCompleted &&
-                                      !isCurrent &&
-                                      "cursor-pointer hover:bg-white/10"
-                                  )}
-                                  onClick={() => {
-                                    if (isAccessible) {
-                                      navigateToStep(step.step);
-                                    }
-                                  }}
-                                  disabled={!isAccessible}
-                                >
-                                  <TimelineTitle
-                                    className={cn(
-                                      "transition-all duration-300",
-                                      isCurrent
-                                        ? "font-bold text-primary-foreground"
-                                        : "font-medium text-primary-foreground/90"
-                                    )}
-                                  >
-                                    {step.title}
-                                  </TimelineTitle>
-                                  <TimelineContent
-                                    className={cn(
-                                      "mt-1 transition-colors duration-300 leading-relaxed",
-                                      isCurrent
-                                        ? "text-primary-foreground/90"
-                                        : "text-primary-foreground/70"
-                                    )}
-                                  >
-                                    {step.description}
-                                  </TimelineContent>
-                                </button>
-                              </div>
-                            </TimelineHeader>
-                          </TimelineItem>
-                        );
-                      })}
-                    </Timeline>
-                  </AccordionContent>
-                </AccordionItem>
-              );
-            })}
-          </Accordion>
-
-          {/* Render ungrouped steps if any */}
-          {groupedStepsByGroupId.ungrouped && (
-            <div className="relative">
-              <div className="pl-2">
-                <Timeline className="ml-4 space-y-3">
-                  {groupedStepsByGroupId.ungrouped.map(
-                    ({ step, index }, stepIndex) => {
-                      const status = getStepStatus(step, index);
-                      const isCurrent = index === currentStepIndex;
-                      const isCompleted = status === "completed";
-                      const isAccessible = canNavigateToStep(index);
-                      const isLastStep =
-                        stepIndex ===
-                        (groupedStepsByGroupId.ungrouped?.length ?? 0) - 1;
-                      const dynamicHeight = calculateLineHeight(
-                        step.description
-                      );
-
-                      return (
-                        <TimelineItem
-                          key={step.step}
-                          step={stepIndex + 1}
-                          className="pb-2"
-                        >
-                          <TimelineHeader className="items-start">
-                            {!isLastStep && (
-                              <TimelineSeparator
-                                className="top-[26px] left-[15px] w-0.5 bg-sm-graphics-primary/30"
-                                style={{ height: `${dynamicHeight}px` }}
-                              />
-                            )}
-                            <TimelineIndicator className="border-0 bg-transparent">
-                              <div className="mt-2">
-                                {isCompleted ? (
-                                  <div className="flex h-4 w-4 items-center justify-center rounded-full bg-sm-graphics-secondary">
-                                    <Check className="h-3 w-3 text-white" />
-                                  </div>
-                                ) : isCurrent ? (
-                                  <div className="h-4 w-4 rounded-full bg-sm-state-success-background animate-pulse" />
-                                ) : (
-                                  <div className="h-4 w-4 rounded-full border-2 border-sm-graphics-primary" />
-                                )}
-                              </div>
-                            </TimelineIndicator>
-                            <div className="flex-1">
-                              <button
-                                type="button"
-                                className={cn(
-                                  "w-full text-left px-4 py-3 rounded-lg transition-all duration-200 relative z-20",
-                                  isCurrent && "bg-white/10 backdrop-blur-sm",
-                                  !isAccessible &&
-                                    "cursor-not-allowed opacity-60",
-                                  isAccessible && "hover:bg-white/15",
-                                  isCompleted &&
-                                    !isCurrent &&
-                                    "cursor-pointer hover:bg-white/10"
-                                )}
-                                onClick={() => {
-                                  if (isAccessible) {
-                                    navigateToStep(step.step);
-                                  }
-                                }}
-                                disabled={!isAccessible}
-                              >
-                                <TimelineTitle
-                                  className={cn(
-                                    "transition-all duration-300",
-                                    isCurrent
-                                      ? "font-bold text-primary-foreground"
-                                      : "font-medium text-primary-foreground/90"
-                                  )}
-                                >
-                                  {step.title}
-                                </TimelineTitle>
-                                <TimelineContent
-                                  className={cn(
-                                    "mt-1 transition-colors duration-300 leading-relaxed",
-                                    isCurrent
-                                      ? "text-primary-foreground/90"
-                                      : "text-primary-foreground/70"
-                                  )}
-                                >
-                                  {step.description}
-                                </TimelineContent>
-                              </button>
-                            </div>
-                          </TimelineHeader>
-                        </TimelineItem>
-                      );
-                    }
-                  )}
-                </Timeline>
-              </div>
-            </div>
-          )}
-        </div>
-      </div>
-    );
-  };
-=======
   const { stepsOrGroups } = useOnboardingSteps();
   const currentStep = flattenSteps(stepsOrGroups).find(
     (step) => step.id === currentStepId
@@ -376,7 +26,6 @@
   if (!currentStep) {
     return null;
   }
->>>>>>> eefa5b81
 
   return (
     <StepLayout
