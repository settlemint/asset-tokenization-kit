<<<<<<< HEAD
import { ComponentErrorBoundary } from "@/components/error/component-error-boundary";
import { LanguageSwitcher } from "@/components/language/language-switcher";
import { Logo } from "@/components/logo/logo";
import { MultiStepWizard } from "@/components/multistep-form";
=======
import { LanguageSwitcher } from "@/components/language/language-switcher";
import { Logo } from "@/components/logo/logo";
import {
  MultiStepWizard,
  withWizardErrorBoundary,
} from "@/components/multistep-form";
>>>>>>> c7769ba3
import type {
  StepDefinition,
  StepGroup,
} from "@/components/multistep-form/types";
import { OnboardingGuard } from "@/components/onboarding/onboarding-guard";
import {
  RecoveryCodesStep,
<<<<<<< HEAD
=======
  SystemBootstrapStep,
>>>>>>> c7769ba3
  WalletDisplayStep,
  WalletSecurityStep,
  WelcomeScreen,
} from "@/components/onboarding/steps";
import { ThemeToggle } from "@/components/theme/theme-toggle";
import { Button } from "@/components/ui/button";
<<<<<<< HEAD
import { useSettings } from "@/hooks/use-settings";
import { authClient } from "@/lib/auth/auth.client";
import type { SessionUser } from "@/lib/auth";
=======
import type { SessionUser } from "@/lib/auth";
import { authClient } from "@/lib/auth/auth.client";
>>>>>>> c7769ba3
import type { OnboardingType } from "@/lib/types/onboarding";
import { orpc } from "@/orpc";
import { createLogger } from "@settlemint/sdk-utils/logging";
import { createFileRoute, Link, useNavigate } from "@tanstack/react-router";
import { useCallback, useMemo, useState } from "react";
import { useTranslation } from "react-i18next";
import { toast } from "sonner";
<<<<<<< HEAD
import { z } from "zod/v4";
=======
import { z } from "zod";
>>>>>>> c7769ba3

const logger = createLogger();

export const Route = createFileRoute("/_private/onboarding/platform-new")({
  loader: async ({ context }) => {
    // Load user and system address in parallel
    const [user, systemAddress] = await Promise.all([
      context.queryClient.ensureQueryData(orpc.user.me.queryOptions()),
      context.queryClient.ensureQueryData(
        orpc.settings.read.queryOptions({ input: { key: "SYSTEM_ADDRESS" } })
      ),
    ]);

    // If we have a system address, ensure system details are loaded
    let systemDetails = null;
    if (systemAddress) {
      systemDetails = await context.queryClient.ensureQueryData(
        orpc.system.read.queryOptions({
          input: { id: systemAddress },
        })
      );
    }

    return { user, systemAddress, systemDetails };
  },
  component: PlatformNewOnboarding,
});

// Define the onboarding form schema
// eslint-disable-next-line @typescript-eslint/no-unused-vars
const onboardingSchema = z.object({
  // Wallet Configuration
  walletGenerated: z.boolean().default(false),
  walletAddress: z.string().optional(),
  walletSecured: z.boolean().default(false),

  // System Bootstrap
  systemBootstrapped: z.boolean().default(false),
  systemAddress: z.string().optional(),
  baseCurrency: z.string().default("USD"),

  // Asset Configuration
  selectedAssetTypes: z
    .array(z.enum(["equity", "bond", "deposit", "fund", "stablecoin"]))
    .default([]),
  assetFactoriesDeployed: z.boolean().default(false),

  // Add-ons Configuration
  selectedAddons: z
    .array(z.enum(["airdrops", "xvp", "yield", "governance", "analytics"]))
    .default([]),
  addonsConfigured: z.boolean().default(false),

  // Identity & KYC
  kycCompleted: z.boolean().default(false),
  identityRegistered: z.boolean().default(false),
  // KYC Data
  firstName: z.string().optional(),
  lastName: z.string().optional(),
  dateOfBirth: z.string().optional(),
  nationality: z.string().optional(),
  residenceCountry: z.string().optional(),
  investorType: z.enum(["retail", "professional", "institutional"]).optional(),
});

type OnboardingFormData = z.infer<typeof onboardingSchema>;

function PlatformNewOnboarding() {
  const { t } = useTranslation(["general", "onboarding"]);
  const navigate = useNavigate();
  const { data: session } = authClient.useSession();

  // State for welcome screen flow
  const [showWelcomeScreen, setShowWelcomeScreen] = useState(true);

  // Get data from loader
  const {
    user: preloadedUser,
    systemAddress: loaderSystemAddress,
    systemDetails,
  } = Route.useLoaderData();

  // Get user from session or loader data
  const user = session?.user ?? preloadedUser;

  // Use system address from loader data (no need for real-time updates during onboarding)
  const systemAddress = loaderSystemAddress;

  const allowedTypes: OnboardingType[] = useMemo(() => ["platform"], []);

  // Check if steps should be shown based on current state
  const shouldShowWalletSteps = true; // Always show for demo - in real app: !user?.wallet
  const shouldShowSystemSetupSteps =
    !systemAddress || (systemDetails?.tokenFactories.length ?? 0) === 0;
  const shouldShowIdentitySteps = true; // Always show for now - in real app check if user has identity

  // Define step groups with conditional logic
  const groups: StepGroup[] = useMemo(() => {
    const dynamicGroups: StepGroup[] = [];

    // eslint-disable-next-line @typescript-eslint/no-unnecessary-condition
    if (shouldShowWalletSteps) {
      dynamicGroups.push({
        id: "wallet",
        title: "Wallet Setup",
        description: "Create and secure your wallet",
        collapsible: true,
        defaultExpanded: true,
      });
    }

    if (shouldShowSystemSetupSteps) {
      dynamicGroups.push({
        id: "system",
        title: "System Setup",
        description: "Initialize blockchain and configure assets",
        collapsible: true,
        defaultExpanded: !shouldShowWalletSteps,
      });
    }

    // eslint-disable-next-line @typescript-eslint/no-unnecessary-condition
    if (shouldShowIdentitySteps) {
      dynamicGroups.push({
        id: "identity",
        title: "Identity Setup",
        description: "Complete KYC and register identity",
        collapsible: true,
        defaultExpanded: dynamicGroups.length === 0,
      });
    }

    return dynamicGroups;
  }, [
    shouldShowWalletSteps,
    shouldShowSystemSetupSteps,
    shouldShowIdentitySteps,
  ]);

  // Define wizard steps with conditional logic
  const steps: StepDefinition<OnboardingFormData>[] = useMemo(() => {
    const dynamicSteps: StepDefinition<OnboardingFormData>[] = [];

    // 1. Wallet Steps (if wallet not created or not secured)
    // eslint-disable-next-line @typescript-eslint/no-unnecessary-condition
    if (shouldShowWalletSteps) {
      // Always show wallet creation step for demo - in real app: if (!user?.wallet)
      dynamicSteps.push({
        id: "wallet-creation",
        title: "Create Your Wallet",
        description: "Generate a secure wallet for all blockchain operations",
        groupId: "wallet",
        fields: [],
        onStepComplete: async () => {
          // This will be called by WizardStep before markStepComplete
          return Promise.resolve();
        },
        component: ({
          form,
          stepId,
          onNext,
          onPrevious,
          isFirstStep,
          isLastStep,
        }) => (
          <WalletDisplayStep
            form={form}
            stepId={stepId}
            onNext={onNext}
            onPrevious={onPrevious}
            isFirstStep={isFirstStep}
            isLastStep={isLastStep}
<<<<<<< HEAD
            user={user ? {
              ...user,
              emailVerified: false,
              createdAt: new Date(),
              updatedAt: new Date(),
              pincodeEnabled: false,
              twoFactorEnabled: false,
              secretCodeEnabled: false,
              banned: false,
            } as SessionUser : undefined}
=======
            user={user as SessionUser}
>>>>>>> c7769ba3
          />
        ),
      });

      // Always add wallet security step for demo
      dynamicSteps.push({
        id: "wallet-security",
        title: "Secure Your Wallet",
        description: "Set up security verification for all operations",
        groupId: "wallet",
        fields: [],
        onStepComplete: async () => {
          // This will be called by WizardStep before markStepComplete
          return Promise.resolve();
        },
        component: ({ onNext, onPrevious, isFirstStep, isLastStep }) => (
          <WalletSecurityStep
            onNext={onNext}
            onPrevious={onPrevious}
            isFirstStep={isFirstStep}
            isLastStep={isLastStep}
            user={user as SessionUser}
          />
        ),
      });

      // Always add recovery codes step for demo
      dynamicSteps.push({
        id: "recovery-codes",
        title: "Recovery Codes",
        description: "Save your wallet recovery codes",
        groupId: "wallet",
        fields: [],
        onStepComplete: async () => {
          // This will be called by WizardStep before markStepComplete
          return Promise.resolve();
        },
        component: ({ onNext, onPrevious, isFirstStep, isLastStep }) => (
          <RecoveryCodesStep
            onNext={onNext}
            onPrevious={onPrevious}
            isFirstStep={isFirstStep}
            isLastStep={isLastStep}
            user={user as SessionUser}
          />
        ),
      });
    }

    // 2. System Setup Steps (bootstrap + assets)
    if (shouldShowSystemSetupSteps) {
      // First add bootstrap system step if system not bootstrapped
      if (!systemAddress) {
        dynamicSteps.push({
          id: "system-bootstrap",
          title: "Bootstrap System",
          description: "Initialize the blockchain system and set base currency",
          groupId: "system",
          fields: [],
          onStepComplete: async () => {
            return Promise.resolve();
          },
          component: ({ onNext, onPrevious, isFirstStep, isLastStep }) => (
            <SystemBootstrapStep
              onNext={onNext}
              onPrevious={onPrevious}
              isFirstStep={isFirstStep}
              isLastStep={isLastStep}
              user={user as SessionUser}
            />
          ),
        });
      }

      // Then add asset configuration steps
      dynamicSteps.push({
        id: "asset-selection",
        title: "Select Assets",
        description: "Choose which asset types your platform will support",
        groupId: "system",
        fields: [
          {
            name: "selectedAssetTypes",
            label: "Asset Types",
            type: "checkbox",
            description:
              "Which assets do you want to support? At least one is required. Can be edited later in settings.",
            options: [
              { label: "Equity Tokens", value: "equity" },
              { label: "Bond Tokens", value: "bond" },
              { label: "Deposit Tokens", value: "deposit" },
              { label: "Fund Tokens", value: "fund" },
              { label: "Stablecoins", value: "stablecoin" },
            ],
          },
        ],
        validate: (data) => {
          if (
            !data.selectedAssetTypes ||
            data.selectedAssetTypes.length === 0
          ) {
            return "At least one asset type must be selected";
          }
          return undefined;
        },
      });

      dynamicSteps.push({
        id: "addon-selection",
        title: "Select Add-ons",
        description: "Configure additional platform features",
        groupId: "system",
        fields: [
          {
            name: "selectedAddons",
            label: "Platform Add-ons",
            type: "checkbox",
            description:
              "Which add-ons do you want to support? Can be edited later in settings.",
            options: [
              { label: "Airdrops", value: "airdrops" },
              { label: "XVP (Cross-chain Value Protocol)", value: "xvp" },
              { label: "Yield Management", value: "yield" },
              { label: "Governance", value: "governance" },
              { label: "Analytics", value: "analytics" },
            ],
          },
        ],
        validate: (data) => {
          // Yield is required if Bond was selected
          if (
            data.selectedAssetTypes?.includes("bond") &&
            !data.selectedAddons?.includes("yield")
          ) {
            return "Yield management is required when Bond tokens are selected";
          }
          return undefined;
        },
        mutation: {
          mutationKey: "configure-addons",
          mutationFn: async function* (data: Partial<OnboardingFormData>) {
            if (data.selectedAddons && data.selectedAddons.length > 0) {
              yield {
                status: "pending",
                message: "Configuring selected add-ons...",
              };
              await new Promise((resolve) => setTimeout(resolve, 1000));

              yield {
                status: "confirmed",
                message: `Configured ${data.selectedAddons.length} add-on(s) successfully!`,
              };
              return { addons: data.selectedAddons };
            }
            return { addons: [] };
          },
        },
      });
    }

    // 3. Identity Steps (if no identity registered)
    // eslint-disable-next-line @typescript-eslint/no-unnecessary-condition
    if (shouldShowIdentitySteps) {
      dynamicSteps.push({
        id: "kyc-information",
        title: "KYC Information",
        description: "Provide information for identity verification",
        groupId: "identity",
        fields: [
          {
            name: "firstName",
            label: "First Name",
            type: "text",
            required: true,
            placeholder: "Enter your first name",
            schema: z.string().min(1, "First name is required"),
          },
          {
            name: "lastName",
            label: "Last Name",
            type: "text",
            required: true,
            placeholder: "Enter your last name",
            schema: z.string().min(1, "Last name is required"),
          },
          {
            name: "dateOfBirth",
            label: "Date of Birth",
            type: "text",
            required: true,
            placeholder: "YYYY-MM-DD",
            schema: z.string().min(1, "Date of birth is required"),
          },
          {
            name: "nationality",
            label: "Nationality",
            type: "text",
            required: true,
            placeholder: "Your nationality",
            schema: z.string().min(1, "Nationality is required"),
          },
          {
            name: "residenceCountry",
            label: "Country of Residence",
            type: "text",
            required: true,
            placeholder: "Your country of residence",
            schema: z.string().min(1, "Country of residence is required"),
          },
          {
            name: "investorType",
            label: "Investor Type",
            type: "select",
            required: true,
            options: [
              { label: "Retail Investor", value: "retail" },
              { label: "Professional Investor", value: "professional" },
              { label: "Institutional Investor", value: "institutional" },
            ],
            description: "Select your investor classification",
          },
        ],
        validate: (data) => {
          const requiredFields = [
            "firstName",
            "lastName",
            "dateOfBirth",
            "nationality",
            "residenceCountry",
            "investorType",
          ];
          for (const field of requiredFields) {
            if (!data[field as keyof OnboardingFormData]) {
              return `${field.replace(/([A-Z])/g, " $1").toLowerCase()} is required`;
            }
          }
          return undefined;
        },
      });

      dynamicSteps.push({
        id: "identity-registration",
        title: "Register Identity",
        description: "Complete identity registration on the blockchain",
        groupId: "identity",
        fields: [
          {
            name: "identityRegistered",
            label: "Register Identity on Blockchain",
            type: "checkbox",
            description:
              "This registers your identity in the factory and completes the onboarding process. This can only be done after system setup.",
          },
        ],
        validate: (data) => {
          if (!data.identityRegistered) {
            return "Identity registration is required to complete onboarding";
          }
          return undefined;
        },
        mutation: {
          mutationKey: "register-identity",
          mutationFn: async function* (data: Partial<OnboardingFormData>) {
            if (data.identityRegistered) {
              yield {
                status: "pending",
                message: "Storing KYC information...",
              };
              await new Promise((resolve) => setTimeout(resolve, 800));

              yield {
                status: "pending",
                message: "Registering identity on blockchain...",
              };
              await new Promise((resolve) => setTimeout(resolve, 1200));

              const identityId = "0x" + Math.random().toString(16).slice(2, 42);
              yield {
                status: "confirmed",
                message: "Identity registered successfully!",
                result: { identityId },
              };
              return { identityId };
            }
            return null;
          },
        },
      });
    }

    return dynamicSteps;
  }, [
    shouldShowWalletSteps,
    shouldShowSystemSetupSteps,
    shouldShowIdentitySteps,
    systemAddress,
    user,
  ]);

  const handleComplete = useCallback(
    async (data: OnboardingFormData) => {
      try {
        logger.debug("Onboarding completed with data:", data);
        toast.success(
          "Platform onboarding completed successfully! Welcome to your tokenization platform."
        );

        // Navigate to main dashboard
        await navigate({ to: "/" });
      } catch (error) {
        toast.error("Failed to complete onboarding");
        logger.error("Onboarding completion error:", error);
      }
    },
    [navigate]
  );

  // Calculate default values based on current state
  const defaultValues: Partial<OnboardingFormData> = {
    // eslint-disable-next-line @typescript-eslint/no-unnecessary-condition
    walletGenerated: Boolean(user?.wallet),
    // eslint-disable-next-line @typescript-eslint/no-unnecessary-condition
    walletAddress: user?.wallet,
    walletSecured: false, // Default to false for demo
    systemBootstrapped: Boolean(systemAddress),
    systemAddress: systemAddress ?? undefined,
    assetFactoriesDeployed: (systemDetails?.tokenFactories.length ?? 0) > 0,
    selectedAssetTypes: [],
    selectedAddons: [],
    kycCompleted: false,
    identityRegistered: false,
  };

  // Handle starting the wizard
  const handleStartWalletSetup = useCallback(() => {
    logger.debug(
      "Starting wallet setup, steps:",
      steps.length,
      steps.map((s) => s.id)
    );
    logger.debug(
      "Groups:",
      groups.length,
      groups.map((g) => g.id)
    );
    logger.debug("System address:", systemAddress);
    logger.debug("Should show conditions:", {
      shouldShowWalletSteps,
      shouldShowSystemSetupSteps,
      shouldShowIdentitySteps,
    });
    setShowWelcomeScreen(false);
  }, [
    steps,
    groups,
    systemAddress,
    shouldShowWalletSteps,
    shouldShowSystemSetupSteps,
    shouldShowIdentitySteps,
  ]);

  // Memoize callback for back to welcome button
  const handleBackToWelcome = useCallback(() => {
    setShowWelcomeScreen(true);
  }, []);

  // If showing welcome screen, render it without the wizard
  if (showWelcomeScreen) {
    return (
      <OnboardingGuard require="not-onboarded" allowedTypes={allowedTypes}>
        <div className="min-h-screen w-full bg-center bg-cover bg-[url('/backgrounds/background-lm.svg')] dark:bg-[url('/backgrounds/background-dm.svg')]">
          {/* Logo positioned in top-left */}
          <div className="absolute top-8 left-8 flex flex-col items-end gap-0">
            <div className="flex w-full items-center gap-3">
              <div className="flex aspect-square size-8 items-center justify-center rounded-lg text-sidebar-primary-foreground">
                <Logo variant="icon" forcedColorMode="dark" />
              </div>
              <div className="flex flex-col text-foreground leading-none">
                <span className="font-bold text-lg text-primary-foreground">
                  SettleMint
                </span>
                <span className="-mt-1 overflow-hidden truncate text-ellipsis text-md text-sm leading-snug text-primary-foreground dark:text-foreground">
                  {t("general:appDescription")}
                </span>
              </div>
            </div>
          </div>

          {/* Language and theme toggles positioned in top-right */}
          <div className="absolute top-8 right-8 flex gap-2">
            <Link to="/onboarding/platform">
              <Button
                variant="outline"
                size="sm"
                className="bg-background/10 border-border/20 text-foreground hover:bg-background/20"
              >
                Use Original
              </Button>
            </Link>
            <LanguageSwitcher />
            <ThemeToggle />
          </div>

          {/* Welcome Screen Content */}
          <div className="flex min-h-screen items-center justify-center">
            <div className="w-full max-w-2xl px-4">
              <WelcomeScreen onStartSetup={handleStartWalletSetup} />
            </div>
          </div>
        </div>
      </OnboardingGuard>
    );
  }

  // Debug: Check if steps array is empty
  if (steps.length === 0) {
    return (
      <OnboardingGuard require="not-onboarded" allowedTypes={allowedTypes}>
        <div className="min-h-screen w-full flex items-center justify-center bg-center bg-cover bg-[url('/backgrounds/background-lm.svg')] dark:bg-[url('/backgrounds/background-dm.svg')]">
          <div className="text-center p-8 bg-background/80 rounded-lg">
            <h2 className="text-xl font-semibold mb-4">No Steps Available</h2>
            <p className="text-muted-foreground mb-4">
              Debug Info: Steps: {steps.length}, Groups: {groups.length}
            </p>
            <p className="text-sm text-muted-foreground">
              shouldShowWalletSteps: {shouldShowWalletSteps ? "true" : "false"}
              <br />
              shouldShowSystemSetupSteps:{" "}
              {shouldShowSystemSetupSteps ? "true" : "false"}
              <br />
              shouldShowIdentitySteps:{" "}
              {shouldShowIdentitySteps ? "true" : "false"}
              <br />
              systemAddress: {systemAddress ?? "null"}
            </p>
            <Button onClick={handleBackToWelcome} className="mt-4">
              Back to Welcome
            </Button>
          </div>
        </div>
      </OnboardingGuard>
    );
  }

  return (
    <OnboardingGuard require="not-onboarded" allowedTypes={allowedTypes}>
      <div className="min-h-screen w-full bg-center bg-cover bg-[url('/backgrounds/background-lm.svg')] dark:bg-[url('/backgrounds/background-dm.svg')]">
        {/* Logo positioned in top-left */}
        <div className="absolute top-8 left-8 flex flex-col items-end gap-0">
          <div className="flex w-full items-center gap-3">
            <div className="flex aspect-square size-8 items-center justify-center rounded-lg text-sidebar-primary-foreground">
              <Logo variant="icon" forcedColorMode="dark" />
            </div>
            <div className="flex flex-col text-foreground leading-none">
              <span className="font-bold text-lg text-primary-foreground">
                SettleMint
              </span>
              <span className="-mt-1 overflow-hidden truncate text-ellipsis text-md text-sm leading-snug text-primary-foreground dark:text-foreground">
                {t("general:appDescription")}
              </span>
            </div>
          </div>
        </div>

        {/* Language and theme toggles positioned in top-right */}
        <div className="absolute top-8 right-8 flex gap-2">
          <Link to="/onboarding/platform">
            <Button
              variant="outline"
              size="sm"
              className="bg-background/10 border-border/20 text-foreground hover:bg-background/20"
            >
              Use Original
            </Button>
          </Link>
          <LanguageSwitcher />
          <ThemeToggle />
        </div>

        {/* Centered content area with step wizard */}
        <div className="flex min-h-screen items-center justify-center">
          <div className="w-full max-w-6xl px-4">
            <ComponentErrorBoundary componentName="Onboarding Wizard">
              <MultiStepWizard<OnboardingFormData>
                name="Let's get you set up!"
                description="We'll set up your wallet and will configure your identity on the blockchain to use this platform."
                steps={steps}
                groups={groups}
                onComplete={handleComplete}
                enableUrlPersistence={true}
                showProgressBar={true}
                allowStepSkipping={true}
                defaultValues={defaultValues}
              />
            </ComponentErrorBoundary>
          </div>
        </div>
      </div>
    </OnboardingGuard>
  );
}<|MERGE_RESOLUTION|>--- conflicted
+++ resolved
@@ -1,16 +1,10 @@
-<<<<<<< HEAD
 import { ComponentErrorBoundary } from "@/components/error/component-error-boundary";
-import { LanguageSwitcher } from "@/components/language/language-switcher";
-import { Logo } from "@/components/logo/logo";
-import { MultiStepWizard } from "@/components/multistep-form";
-=======
 import { LanguageSwitcher } from "@/components/language/language-switcher";
 import { Logo } from "@/components/logo/logo";
 import {
   MultiStepWizard,
   withWizardErrorBoundary,
 } from "@/components/multistep-form";
->>>>>>> c7769ba3
 import type {
   StepDefinition,
   StepGroup,
@@ -18,24 +12,16 @@
 import { OnboardingGuard } from "@/components/onboarding/onboarding-guard";
 import {
   RecoveryCodesStep,
-<<<<<<< HEAD
-=======
   SystemBootstrapStep,
->>>>>>> c7769ba3
   WalletDisplayStep,
   WalletSecurityStep,
   WelcomeScreen,
 } from "@/components/onboarding/steps";
 import { ThemeToggle } from "@/components/theme/theme-toggle";
 import { Button } from "@/components/ui/button";
-<<<<<<< HEAD
 import { useSettings } from "@/hooks/use-settings";
-import { authClient } from "@/lib/auth/auth.client";
-import type { SessionUser } from "@/lib/auth";
-=======
 import type { SessionUser } from "@/lib/auth";
 import { authClient } from "@/lib/auth/auth.client";
->>>>>>> c7769ba3
 import type { OnboardingType } from "@/lib/types/onboarding";
 import { orpc } from "@/orpc";
 import { createLogger } from "@settlemint/sdk-utils/logging";
@@ -43,11 +29,7 @@
 import { useCallback, useMemo, useState } from "react";
 import { useTranslation } from "react-i18next";
 import { toast } from "sonner";
-<<<<<<< HEAD
-import { z } from "zod/v4";
-=======
 import { z } from "zod";
->>>>>>> c7769ba3
 
 const logger = createLogger();
 
@@ -220,20 +202,7 @@
             onPrevious={onPrevious}
             isFirstStep={isFirstStep}
             isLastStep={isLastStep}
-<<<<<<< HEAD
-            user={user ? {
-              ...user,
-              emailVerified: false,
-              createdAt: new Date(),
-              updatedAt: new Date(),
-              pincodeEnabled: false,
-              twoFactorEnabled: false,
-              secretCodeEnabled: false,
-              banned: false,
-            } as SessionUser : undefined}
-=======
             user={user as SessionUser}
->>>>>>> c7769ba3
           />
         ),
       });
