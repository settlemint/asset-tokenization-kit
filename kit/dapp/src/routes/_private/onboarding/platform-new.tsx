--- conflicted
+++ resolved
@@ -1,10 +1,6 @@
-<<<<<<< HEAD
 import { LanguageSwitcher } from "@/components/language/language-switcher";
 import { Logo } from "@/components/logo/logo";
-import {
-  MultiStepWizard,
-  withWizardErrorBoundary,
-} from "@/components/multistep-form";
+import { MultiStepWizard } from "@/components/multistep-form";
 import { OnboardingGuard } from "@/components/onboarding/onboarding-guard";
 import { WelcomeScreen } from "@/components/onboarding/steps";
 import { ThemeToggle } from "@/components/theme/theme-toggle";
@@ -13,27 +9,6 @@
   useOnboardingSteps,
   type OnboardingFormData,
 } from "@/hooks/use-onboarding-steps.tsx";
-=======
-import { ComponentErrorBoundary } from "@/components/error/component-error-boundary";
-import { LanguageSwitcher } from "@/components/language/language-switcher";
-import { Logo } from "@/components/logo/logo";
-import { MultiStepWizard } from "@/components/multistep-form";
-import type {
-  StepDefinition,
-  StepGroup,
-} from "@/components/multistep-form/types";
-import { OnboardingGuard } from "@/components/onboarding/onboarding-guard";
-import {
-  RecoveryCodesStep,
-  SystemBootstrapStep,
-  WalletDisplayStep,
-  WalletSecurityStep,
-  WelcomeScreen,
-} from "@/components/onboarding/steps";
-import { ThemeToggle } from "@/components/theme/theme-toggle";
-import { Button } from "@/components/ui/button";
-import type { SessionUser } from "@/lib/auth";
->>>>>>> 68c6c28e
 import { authClient } from "@/lib/auth/auth.client";
 import type { OnboardingType } from "@/lib/types/onboarding";
 import { orpc } from "@/orpc";
@@ -42,10 +17,6 @@
 import { useCallback, useMemo, useState } from "react";
 import { useTranslation } from "react-i18next";
 import { toast } from "sonner";
-<<<<<<< HEAD
-=======
-import { z } from "zod/v4";
->>>>>>> 68c6c28e
 
 const logger = createLogger();
 
@@ -74,48 +45,6 @@
   component: PlatformNewOnboarding,
 });
 
-<<<<<<< HEAD
-=======
-// Define the onboarding form schema
-// eslint-disable-next-line @typescript-eslint/no-unused-vars
-const onboardingSchema = z.object({
-  // Wallet Configuration
-  walletGenerated: z.boolean().default(false),
-  walletAddress: z.string().optional(),
-  walletSecured: z.boolean().default(false),
-
-  // System Bootstrap
-  systemBootstrapped: z.boolean().default(false),
-  systemAddress: z.string().optional(),
-  baseCurrency: z.string().default("USD"),
-
-  // Asset Configuration
-  selectedAssetTypes: z
-    .array(z.enum(["equity", "bond", "deposit", "fund", "stablecoin"]))
-    .default([]),
-  assetFactoriesDeployed: z.boolean().default(false),
-
-  // Add-ons Configuration
-  selectedAddons: z
-    .array(z.enum(["airdrops", "xvp", "yield", "governance", "analytics"]))
-    .default([]),
-  addonsConfigured: z.boolean().default(false),
-
-  // Identity & KYC
-  kycCompleted: z.boolean().default(false),
-  identityRegistered: z.boolean().default(false),
-  // KYC Data
-  firstName: z.string().optional(),
-  lastName: z.string().optional(),
-  dateOfBirth: z.string().optional(),
-  nationality: z.string().optional(),
-  residenceCountry: z.string().optional(),
-  investorType: z.enum(["retail", "professional", "institutional"]).optional(),
-});
-
-type OnboardingFormData = z.infer<typeof onboardingSchema>;
-
->>>>>>> 68c6c28e
 function PlatformNewOnboarding() {
   const { t } = useTranslation(["general", "onboarding"]);
   const navigate = useNavigate();
@@ -145,7 +74,6 @@
     !systemAddress || (systemDetails?.tokenFactories.length ?? 0) === 0;
   const shouldShowIdentitySteps = true; // Always show for now - in real app check if user has identity
 
-<<<<<<< HEAD
   // Use the extracted hook for step definitions
   const { groups, steps, defaultValues } = useOnboardingSteps({
     user,
@@ -155,383 +83,6 @@
     shouldShowSystemSetupSteps,
     shouldShowIdentitySteps,
   });
-=======
-  // Define step groups with conditional logic
-  const groups: StepGroup[] = useMemo(() => {
-    const dynamicGroups: StepGroup[] = [];
-
-    // eslint-disable-next-line @typescript-eslint/no-unnecessary-condition
-    if (shouldShowWalletSteps) {
-      dynamicGroups.push({
-        id: "wallet",
-        title: "Wallet Setup",
-        description: "Create and secure your wallet",
-        collapsible: true,
-        defaultExpanded: true,
-      });
-    }
-
-    if (shouldShowSystemSetupSteps) {
-      dynamicGroups.push({
-        id: "system",
-        title: "System Setup",
-        description: "Initialize blockchain and configure assets",
-        collapsible: true,
-        defaultExpanded: !shouldShowWalletSteps,
-      });
-    }
-
-    // eslint-disable-next-line @typescript-eslint/no-unnecessary-condition
-    if (shouldShowIdentitySteps) {
-      dynamicGroups.push({
-        id: "identity",
-        title: "Identity Setup",
-        description: "Complete KYC and register identity",
-        collapsible: true,
-        defaultExpanded: dynamicGroups.length === 0,
-      });
-    }
-
-    return dynamicGroups;
-  }, [
-    shouldShowWalletSteps,
-    shouldShowSystemSetupSteps,
-    shouldShowIdentitySteps,
-  ]);
-
-  // Define wizard steps with conditional logic
-  const steps: StepDefinition<OnboardingFormData>[] = useMemo(() => {
-    const dynamicSteps: StepDefinition<OnboardingFormData>[] = [];
-
-    // 1. Wallet Steps (if wallet not created or not secured)
-    // eslint-disable-next-line @typescript-eslint/no-unnecessary-condition
-    if (shouldShowWalletSteps) {
-      // Always show wallet creation step for demo - in real app: if (!user?.wallet)
-      dynamicSteps.push({
-        id: "wallet-creation",
-        title: "Create Your Wallet",
-        description: "Generate a secure wallet for all blockchain operations",
-        groupId: "wallet",
-        fields: [],
-        onStepComplete: async () => {
-          // This will be called by WizardStep before markStepComplete
-          return Promise.resolve();
-        },
-        component: ({
-          form,
-          stepId,
-          onNext,
-          onPrevious,
-          isFirstStep,
-          isLastStep,
-        }) => (
-          <WalletDisplayStep
-            form={form}
-            stepId={stepId}
-            onNext={onNext}
-            onPrevious={onPrevious}
-            isFirstStep={isFirstStep}
-            isLastStep={isLastStep}
-            user={user as SessionUser}
-          />
-        ),
-      });
-
-      // Always add wallet security step for demo
-      dynamicSteps.push({
-        id: "wallet-security",
-        title: "Secure Your Wallet",
-        description: "Set up security verification for all operations",
-        groupId: "wallet",
-        fields: [],
-        onStepComplete: async () => {
-          // This will be called by WizardStep before markStepComplete
-          return Promise.resolve();
-        },
-        component: ({ onNext, onPrevious, isFirstStep, isLastStep }) => (
-          <WalletSecurityStep
-            onNext={onNext}
-            onPrevious={onPrevious}
-            isFirstStep={isFirstStep}
-            isLastStep={isLastStep}
-            user={user as SessionUser}
-          />
-        ),
-      });
-
-      // Always add recovery codes step for demo
-      dynamicSteps.push({
-        id: "recovery-codes",
-        title: "Recovery Codes",
-        description: "Save your wallet recovery codes",
-        groupId: "wallet",
-        fields: [],
-        onStepComplete: async () => {
-          // This will be called by WizardStep before markStepComplete
-          return Promise.resolve();
-        },
-        component: ({ onNext, onPrevious, isFirstStep, isLastStep }) => (
-          <RecoveryCodesStep
-            onNext={onNext}
-            onPrevious={onPrevious}
-            isFirstStep={isFirstStep}
-            isLastStep={isLastStep}
-            user={user as SessionUser}
-          />
-        ),
-      });
-    }
-
-    // 2. System Setup Steps (bootstrap + assets)
-    if (shouldShowSystemSetupSteps) {
-      // First add bootstrap system step if system not bootstrapped
-      if (!systemAddress) {
-        dynamicSteps.push({
-          id: "system-bootstrap",
-          title: "Bootstrap System",
-          description: "Initialize the blockchain system and set base currency",
-          groupId: "system",
-          fields: [],
-          onStepComplete: async () => {
-            return Promise.resolve();
-          },
-          component: ({ onNext, onPrevious, isFirstStep, isLastStep }) => (
-            <SystemBootstrapStep
-              onNext={onNext}
-              onPrevious={onPrevious}
-              isFirstStep={isFirstStep}
-              isLastStep={isLastStep}
-              user={user as SessionUser}
-            />
-          ),
-        });
-      }
-
-      // Then add asset configuration steps
-      dynamicSteps.push({
-        id: "asset-selection",
-        title: "Select Assets",
-        description: "Choose which asset types your platform will support",
-        groupId: "system",
-        fields: [
-          {
-            name: "selectedAssetTypes",
-            label: "Asset Types",
-            type: "checkbox",
-            description:
-              "Which assets do you want to support? At least one is required. Can be edited later in settings.",
-            options: [
-              { label: "Equity Tokens", value: "equity" },
-              { label: "Bond Tokens", value: "bond" },
-              { label: "Deposit Tokens", value: "deposit" },
-              { label: "Fund Tokens", value: "fund" },
-              { label: "Stablecoins", value: "stablecoin" },
-            ],
-          },
-        ],
-        validate: (data) => {
-          if (
-            !data.selectedAssetTypes ||
-            data.selectedAssetTypes.length === 0
-          ) {
-            return "At least one asset type must be selected";
-          }
-          return undefined;
-        },
-      });
-
-      dynamicSteps.push({
-        id: "addon-selection",
-        title: "Select Add-ons",
-        description: "Configure additional platform features",
-        groupId: "system",
-        fields: [
-          {
-            name: "selectedAddons",
-            label: "Platform Add-ons",
-            type: "checkbox",
-            description:
-              "Which add-ons do you want to support? Can be edited later in settings.",
-            options: [
-              { label: "Airdrops", value: "airdrops" },
-              { label: "XVP (Cross-chain Value Protocol)", value: "xvp" },
-              { label: "Yield Management", value: "yield" },
-              { label: "Governance", value: "governance" },
-              { label: "Analytics", value: "analytics" },
-            ],
-          },
-        ],
-        validate: (data) => {
-          // Yield is required if Bond was selected
-          if (
-            data.selectedAssetTypes?.includes("bond") &&
-            !data.selectedAddons?.includes("yield")
-          ) {
-            return "Yield management is required when Bond tokens are selected";
-          }
-          return undefined;
-        },
-        mutation: {
-          mutationKey: "configure-addons",
-          mutationFn: async function* (data: Partial<OnboardingFormData>) {
-            if (data.selectedAddons && data.selectedAddons.length > 0) {
-              yield {
-                status: "pending",
-                message: "Configuring selected add-ons...",
-              };
-              await new Promise((resolve) => setTimeout(resolve, 1000));
-
-              yield {
-                status: "confirmed",
-                message: `Configured ${data.selectedAddons.length} add-on(s) successfully!`,
-              };
-              return { addons: data.selectedAddons };
-            }
-            return { addons: [] };
-          },
-        },
-      });
-    }
-
-    // 3. Identity Steps (if no identity registered)
-    // eslint-disable-next-line @typescript-eslint/no-unnecessary-condition
-    if (shouldShowIdentitySteps) {
-      dynamicSteps.push({
-        id: "kyc-information",
-        title: "KYC Information",
-        description: "Provide information for identity verification",
-        groupId: "identity",
-        fields: [
-          {
-            name: "firstName",
-            label: "First Name",
-            type: "text",
-            required: true,
-            placeholder: "Enter your first name",
-            schema: z.string().min(1, "First name is required"),
-          },
-          {
-            name: "lastName",
-            label: "Last Name",
-            type: "text",
-            required: true,
-            placeholder: "Enter your last name",
-            schema: z.string().min(1, "Last name is required"),
-          },
-          {
-            name: "dateOfBirth",
-            label: "Date of Birth",
-            type: "text",
-            required: true,
-            placeholder: "YYYY-MM-DD",
-            schema: z.string().min(1, "Date of birth is required"),
-          },
-          {
-            name: "nationality",
-            label: "Nationality",
-            type: "text",
-            required: true,
-            placeholder: "Your nationality",
-            schema: z.string().min(1, "Nationality is required"),
-          },
-          {
-            name: "residenceCountry",
-            label: "Country of Residence",
-            type: "text",
-            required: true,
-            placeholder: "Your country of residence",
-            schema: z.string().min(1, "Country of residence is required"),
-          },
-          {
-            name: "investorType",
-            label: "Investor Type",
-            type: "select",
-            required: true,
-            options: [
-              { label: "Retail Investor", value: "retail" },
-              { label: "Professional Investor", value: "professional" },
-              { label: "Institutional Investor", value: "institutional" },
-            ],
-            description: "Select your investor classification",
-          },
-        ],
-        validate: (data) => {
-          const requiredFields = [
-            "firstName",
-            "lastName",
-            "dateOfBirth",
-            "nationality",
-            "residenceCountry",
-            "investorType",
-          ];
-          for (const field of requiredFields) {
-            if (!data[field as keyof OnboardingFormData]) {
-              return `${field.replace(/([A-Z])/g, " $1").toLowerCase()} is required`;
-            }
-          }
-          return undefined;
-        },
-      });
-
-      dynamicSteps.push({
-        id: "identity-registration",
-        title: "Register Identity",
-        description: "Complete identity registration on the blockchain",
-        groupId: "identity",
-        fields: [
-          {
-            name: "identityRegistered",
-            label: "Register Identity on Blockchain",
-            type: "checkbox",
-            description:
-              "This registers your identity in the factory and completes the onboarding process. This can only be done after system setup.",
-          },
-        ],
-        validate: (data) => {
-          if (!data.identityRegistered) {
-            return "Identity registration is required to complete onboarding";
-          }
-          return undefined;
-        },
-        mutation: {
-          mutationKey: "register-identity",
-          mutationFn: async function* (data: Partial<OnboardingFormData>) {
-            if (data.identityRegistered) {
-              yield {
-                status: "pending",
-                message: "Storing KYC information...",
-              };
-              await new Promise((resolve) => setTimeout(resolve, 800));
-
-              yield {
-                status: "pending",
-                message: "Registering identity on blockchain...",
-              };
-              await new Promise((resolve) => setTimeout(resolve, 1200));
-
-              const identityId = "0x" + Math.random().toString(16).slice(2, 42);
-              yield {
-                status: "confirmed",
-                message: "Identity registered successfully!",
-                result: { identityId },
-              };
-              return { identityId };
-            }
-            return null;
-          },
-        },
-      });
-    }
-
-    return dynamicSteps;
-  }, [
-    shouldShowWalletSteps,
-    shouldShowSystemSetupSteps,
-    shouldShowIdentitySteps,
-    systemAddress,
-    user,
-  ]);
->>>>>>> 68c6c28e
 
   const handleComplete = useCallback(
     async (data: OnboardingFormData) => {
@@ -553,36 +104,8 @@
 
   // Handle starting the wizard
   const handleStartWalletSetup = useCallback(() => {
-<<<<<<< HEAD
     setShowWelcomeScreen(false);
   }, []);
-=======
-    logger.debug(
-      "Starting wallet setup, steps:",
-      steps.length,
-      steps.map((s) => s.id)
-    );
-    logger.debug(
-      "Groups:",
-      groups.length,
-      groups.map((g) => g.id)
-    );
-    logger.debug("System address:", systemAddress);
-    logger.debug("Should show conditions:", {
-      shouldShowWalletSteps,
-      shouldShowSystemSetupSteps,
-      shouldShowIdentitySteps,
-    });
-    setShowWelcomeScreen(false);
-  }, [
-    steps,
-    groups,
-    systemAddress,
-    shouldShowWalletSteps,
-    shouldShowSystemSetupSteps,
-    shouldShowIdentitySteps,
-  ]);
->>>>>>> 68c6c28e
 
   // Memoize callback for back to welcome button
   const handleBackToWelcome = useCallback(() => {
@@ -668,36 +191,6 @@
     );
   }
 
-  // Debug: Check if steps array is empty
-  if (steps.length === 0) {
-    return (
-      <OnboardingGuard require="not-onboarded" allowedTypes={allowedTypes}>
-        <div className="min-h-screen w-full flex items-center justify-center bg-center bg-cover bg-[url('/backgrounds/background-lm.svg')] dark:bg-[url('/backgrounds/background-dm.svg')]">
-          <div className="text-center p-8 bg-background/80 rounded-lg">
-            <h2 className="text-xl font-semibold mb-4">No Steps Available</h2>
-            <p className="text-muted-foreground mb-4">
-              Debug Info: Steps: {steps.length}, Groups: {groups.length}
-            </p>
-            <p className="text-sm text-muted-foreground">
-              shouldShowWalletSteps: {shouldShowWalletSteps ? "true" : "false"}
-              <br />
-              shouldShowSystemSetupSteps:{" "}
-              {shouldShowSystemSetupSteps ? "true" : "false"}
-              <br />
-              shouldShowIdentitySteps:{" "}
-              {shouldShowIdentitySteps ? "true" : "false"}
-              <br />
-              systemAddress: {systemAddress ?? "null"}
-            </p>
-            <Button onClick={handleBackToWelcome} className="mt-4">
-              Back to Welcome
-            </Button>
-          </div>
-        </div>
-      </OnboardingGuard>
-    );
-  }
-
   return (
     <OnboardingGuard require="not-onboarded" allowedTypes={allowedTypes}>
       <div className="min-h-screen w-full bg-center bg-cover bg-[url('/backgrounds/background-lm.svg')] dark:bg-[url('/backgrounds/background-dm.svg')]">
@@ -736,19 +229,17 @@
         {/* Centered content area with step wizard */}
         <div className="flex min-h-screen items-center justify-center">
           <div className="w-full max-w-6xl px-4">
-            <ComponentErrorBoundary componentName="Onboarding Wizard">
-              <MultiStepWizard<OnboardingFormData>
-                name="Let's get you set up!"
-                description="We'll set up your wallet and will configure your identity on the blockchain to use this platform."
-                steps={steps}
-                groups={groups}
-                onComplete={handleComplete}
-                enableUrlPersistence={true}
-                showProgressBar={true}
-                allowStepSkipping={true}
-                defaultValues={defaultValues}
-              />
-            </ComponentErrorBoundary>
+            <MultiStepWizard<OnboardingFormData>
+              name="Let's get you set up!"
+              description="We'll set up your wallet and will configure your identity on the blockchain to use this platform."
+              steps={steps}
+              groups={groups}
+              onComplete={handleComplete}
+              enableUrlPersistence={true}
+              showProgressBar={true}
+              allowStepSkipping={true}
+              defaultValues={defaultValues}
+            />
           </div>
         </div>
       </div>
