--- conflicted
+++ resolved
@@ -501,11 +501,7 @@
   const handleComplete = useCallback(
     async (data: OnboardingFormData) => {
       try {
-<<<<<<< HEAD
-        console.log("Onboarding completed with data:", data);
-=======
         logger.debug("Onboarding completed with data:", data);
->>>>>>> 0c6830e1
         toast.success(
           "Platform onboarding completed successfully! Welcome to your tokenization platform."
         );
@@ -514,11 +510,7 @@
         await navigate({ to: "/" });
       } catch (error) {
         toast.error("Failed to complete onboarding");
-<<<<<<< HEAD
-        console.error("Onboarding completion error:", error);
-=======
         logger.error("Onboarding completion error:", error);
->>>>>>> 0c6830e1
       }
     },
     [navigate]
@@ -526,9 +518,9 @@
 
   // Calculate default values based on current state
   const defaultValues: Partial<OnboardingFormData> = {
-    // eslint-disable-next-line @typescript-eslint/no-unnecessary-condition
+
     walletGenerated: Boolean(user?.wallet),
-    // eslint-disable-next-line @typescript-eslint/no-unnecessary-condition
+
     walletAddress: user?.wallet,
     walletSecured: false, // Default to false for demo
     systemBootstrapped: Boolean(systemAddress),
