import { LanguageSwitcher } from "@/components/language/language-switcher";
import { Logo } from "@/components/logo/logo";
import { OnboardingGuard } from "@/components/onboarding/onboarding-guard";
import { AssetSelectionStep } from "@/components/onboarding/steps/asset-selection-step";
import { SystemStep } from "@/components/onboarding/steps/system-step";
import { WalletSecurityStep } from "@/components/onboarding/steps/wallet-security-step";
import { StepWizard, type Step } from "@/components/step-wizard/step-wizard";
import { ThemeToggle } from "@/components/theme/theme-toggle";
import { useSettings } from "@/hooks/use-settings";
import { authClient } from "@/lib/auth/auth.client";
import type { OnboardingType } from "@/lib/types/onboarding";
import { orpc } from "@/orpc";
import { createFileRoute, useNavigate } from "@tanstack/react-router";
import { useCallback, useEffect, useMemo, useRef, useState } from "react";
import { useTranslation } from "react-i18next";

export const Route = createFileRoute("/_private/onboarding/platform")({
  loader: async ({ context }) => {
    // Load user and system address in parallel
    const [user, systemAddress] = await Promise.all([
      context.queryClient.ensureQueryData(orpc.user.me.queryOptions()),
      context.queryClient.ensureQueryData(
        orpc.settings.read.queryOptions({ input: { key: "SYSTEM_ADDRESS" } })
      ),
    ]);

    // If we have a system address, ensure system details are loaded
    let systemDetails = null;
    if (systemAddress) {
      systemDetails = await context.queryClient.ensureQueryData(
        orpc.system.read.queryOptions({
          input: { id: systemAddress },
        })
      );
    }

    return { user, systemAddress, systemDetails };
  },
  component: PlatformOnboarding,
});

/**
 *
 */
function PlatformOnboarding() {
  const { t } = useTranslation(["general", "onboarding"]);
  const navigate = useNavigate();
  const { data: session } = authClient.useSession();

  // Get data from loader
  const {
    user: preloadedUser,
    systemAddress: loaderSystemAddress,
    systemDetails,
  } = Route.useLoaderData();

  // Get user from session or loader data
  const user = session?.user ?? preloadedUser;

  // Get real-time system address from settings hook
  const [liveSystemAddress] = useSettings("SYSTEM_ADDRESS");

  // Use live system address if available, otherwise fall back to loader data
  const systemAddress = liveSystemAddress ?? loaderSystemAddress;

  // Start with first step, will update when data loads
  const [currentStepId, setCurrentStepId] = useState("security");
  const [hasInitialized, setHasInitialized] = useState(false);

  // Determine initial step based on what's completed
  const getInitialStep = useCallback(() => {
    if (!session?.user.pincodeEnabled) return "security";
    if (!systemAddress) return "system";
    if ((systemDetails?.tokenFactories.length ?? 0) === 0) return "assets";
    return "assets"; // Default to last step if all complete
  }, [
<<<<<<< HEAD
    session?.user.pincodeEnabled,
=======
    user,
    session?.user,
>>>>>>> c3b65dd9
    systemAddress,
    systemDetails?.tokenFactories.length,
  ]);

  // Set initial step once when data is loaded
  useEffect(() => {
    // Only set initial step once when we have all necessary data
    if (!hasInitialized && session?.user) {
      const initialStep = getInitialStep();
      setCurrentStepId(initialStep);
      setHasInitialized(true);
    }
  }, [user, session?.user, hasInitialized, getInitialStep]);

  // Note: Auto-navigation after system deployment is now handled in the SystemStep's onSuccess callback

  // Define steps with dynamic statuses
  const steps: Step[] = useMemo(
    () => [
      {
<<<<<<< HEAD
=======
        id: "wallet",
        title: "Generate Wallet",
        description: "Create your secure blockchain wallet",
        status: user.isOnboarded
          ? "completed"
          : currentStepId === "wallet"
            ? "active"
            : "pending",
      },
      {
>>>>>>> c3b65dd9
        id: "security",
        title: "Secure your wallet",
        description: "Set up PIN code protection",
        status: session?.user.pincodeEnabled
          ? "completed"
          : currentStepId === "security"
            ? "active"
            : "pending",
      },
      {
        id: "system",
        title: "Deploy System",
        description: "Deploy your SMART tokenization system",
        status: systemAddress
          ? "completed"
          : currentStepId === "system"
            ? "active"
            : "pending",
      },
      {
        id: "assets",
        title: t("onboarding:steps.assets.title"),
        description: t("onboarding:steps.assets.description"),
        status:
          (systemDetails?.tokenFactories.length ?? 0) > 0
            ? "completed"
            : currentStepId === "assets"
              ? "active"
              : "pending",
      },
    ],
    [
<<<<<<< HEAD
=======
      user.isOnboarded,
>>>>>>> c3b65dd9
      currentStepId,
      session?.user.pincodeEnabled,
      systemAddress,
      systemDetails?.tokenFactories.length,
      t,
    ]
  );

  const handleStepChange = useCallback((stepId: string) => {
    setCurrentStepId(stepId);
  }, []);

  const handleSecuritySuccess = useCallback(() => {
    // Auto-advance to system step after PIN setup
    setCurrentStepId("system");
  }, []);

  const handleSystemSuccess = useCallback(() => {
    // Auto-advance to next step after successful system deployment
    setCurrentStepId("assets");
  }, []);

  const handleAssetsSuccess = useCallback(() => {
    // Don't navigate away immediately - let the user see the success state
    // They can click "Complete" to finish
  }, []);

  // Navigation handlers
  const currentStepIndex = steps.findIndex((step) => step.id === currentStepId);

  // Store references to step action functions
  const securityActionRef = useRef<(() => void) | null>(null);
  const systemActionRef = useRef<(() => void) | null>(null);
  const assetsActionRef = useRef<(() => void) | null>(null);

  const handleNext = useCallback(() => {
<<<<<<< HEAD
=======
    // Check if current step needs special action
    if (
      currentStepId === "wallet" &&
      !user.isOnboarded &&
      walletActionRef.current
    ) {
      walletActionRef.current();
      return;
    }

    // If we're on wallet step and wallet already exists, move to next step
    if (currentStepId === "wallet" && user.wallet) {
      const nextStep = steps[currentStepIndex + 1];
      if (nextStep) {
        setCurrentStepId(nextStep.id);
      }
      return;
    }

>>>>>>> c3b65dd9
    if (
      currentStepId === "security" &&
      !session?.user.pincodeEnabled &&
      securityActionRef.current
    ) {
      securityActionRef.current();
      return;
    }

    // If we're on security step and pincode already exists, move to next step
    if (currentStepId === "security" && session?.user.pincodeEnabled) {
      const nextStep = steps[currentStepIndex + 1];
      if (nextStep) {
        setCurrentStepId(nextStep.id);
      }
      return;
    }

    if (
      currentStepId === "system" &&
      !systemAddress &&
      systemActionRef.current
    ) {
      systemActionRef.current();
      return;
    }

    // If we're on system step and system already exists, move to next step
    if (currentStepId === "system" && systemAddress) {
      const nextStep = steps[currentStepIndex + 1];
      if (nextStep) {
        setCurrentStepId(nextStep.id);
      }
      return;
    }

    if (
      currentStepId === "assets" &&
      (systemDetails?.tokenFactories.length ?? 0) === 0 &&
      assetsActionRef.current
    ) {
      assetsActionRef.current();
      return;
    }

    // Normal navigation - move to next step
    if (currentStepIndex < steps.length - 1) {
      const nextStep = steps[currentStepIndex + 1];
      if (nextStep) {
        setCurrentStepId(nextStep.id);
      }
    } else if (currentStepIndex === steps.length - 1) {
      // Last step - complete onboarding
      if ((systemDetails?.tokenFactories.length ?? 0) > 0) {
        // All done - navigate to dashboard
        void navigate({ to: "/" });
      }
    }
  }, [
    currentStepId,
    session?.user.pincodeEnabled,
    systemAddress,
    systemDetails,
    currentStepIndex,
    steps,
    navigate,
  ]);

  const handleBack = useCallback(() => {
    if (currentStepIndex > 0) {
      const prevStep = steps[currentStepIndex - 1];
      if (prevStep) {
        setCurrentStepId(prevStep.id);
      }
    }
  }, [currentStepIndex, steps]);

  // Determine if next button should be disabled
  const isNextDisabled = useCallback(() => {
    // For security step, enable button if no pincode (for setup) or if pincode exists (for navigation)
    if (currentStepId === "security") {
      return false; // Always enable button on security step
    }

    // For system step, enable button if no system (for deployment) or if system exists (for navigation)
    if (currentStepId === "system") {
      return false; // Always enable button on system step
    }

    // For assets step, enable button if no assets deployed
    if (
      currentStepId === "assets" &&
      (systemDetails?.tokenFactories.length ?? 0) === 0
    ) {
      return false; // Enable the "Deploy Asset Factories" button
    }

    const currentStep = steps[currentStepIndex];
    return currentStep?.status !== "completed";
  }, [
    currentStepId,
    systemDetails?.tokenFactories.length,
    steps,
    currentStepIndex,
  ]);

  // Determine button labels
  const getNextLabel = useCallback((): string => {
<<<<<<< HEAD
=======
    if (currentStepId === "wallet" && !user.isOnboarded) {
      return "Generate Wallet";
    }
    if (currentStepId === "wallet" && user.wallet) {
      return t("onboarding:ui.next");
    }
>>>>>>> c3b65dd9
    if (currentStepId === "security" && !session?.user.pincodeEnabled) {
      return "Set PIN Code";
    }
    if (currentStepId === "security" && session?.user.pincodeEnabled) {
      return t("onboarding:ui.next");
    }
    if (currentStepId === "system" && !systemAddress) {
      return "Deploy System";
    }
    if (currentStepId === "system" && systemAddress) {
      return t("onboarding:ui.next");
    }
    if (
      currentStepId === "assets" &&
      (systemDetails?.tokenFactories.length ?? 0) === 0
    ) {
      return "Deploy Asset Factories";
    }
    if (currentStepIndex === steps.length - 1) {
      return t("onboarding:ui.complete");
    }
    return t("onboarding:ui.next");
  }, [
    currentStepId,
<<<<<<< HEAD

=======
    user.isOnboarded,
    user.wallet,
>>>>>>> c3b65dd9
    session?.user.pincodeEnabled,
    systemAddress,
    systemDetails?.tokenFactories.length,
    currentStepIndex,
    steps.length,
    t,
  ]);

  const allowedTypes: OnboardingType[] = useMemo(() => ["platform"], []);

  const onRegisterSecurityAction = useCallback((action: () => void) => {
    securityActionRef.current = action;
  }, []);

  const onRegisterSystemAction = useCallback((action: () => void) => {
    systemActionRef.current = action;
  }, []);

  const onRegisterAssetsAction = useCallback((action: () => void) => {
    assetsActionRef.current = action;
  }, []);

  return (
    <OnboardingGuard require="not-onboarded" allowedTypes={allowedTypes}>
      <div className="min-h-screen w-full bg-center bg-cover bg-[url('/backgrounds/background-lm.svg')] dark:bg-[url('/backgrounds/background-dm.svg')]">
        {/* Logo positioned in top-left - matching auth pages */}
        <div className="absolute top-8 left-8 flex flex-col items-end gap-0">
          <div className="flex w-full items-center gap-3">
            <div className="flex aspect-square size-8 items-center justify-center rounded-lg text-sidebar-primary-foreground">
              <Logo variant="icon" forcedColorMode="dark" />
            </div>
            <div className="flex flex-col text-foreground leading-none">
              <span className="font-bold text-lg text-primary-foreground">
                SettleMint
              </span>
              <span className="-mt-1 overflow-hidden truncate text-ellipsis text-md text-sm leading-snug text-primary-foreground dark:text-foreground">
                {t("general:appDescription")}
              </span>
            </div>
          </div>
        </div>
        {/* Language and theme toggles positioned in top-right - matching auth pages */}
        <div className="absolute top-8 right-8 flex gap-2">
          <LanguageSwitcher />
          <ThemeToggle />
        </div>
        {/* Centered content area with step wizard */}
        <div className="flex min-h-screen items-center justify-center">
          <div className="w-full max-w-6xl px-4">
            <StepWizard
              steps={steps}
              currentStepId={currentStepId}
              title="Let's get you set up!"
              description="You will need a wallet, security, and an identity on the blockchain to use this platform."
              onStepChange={handleStepChange}
              showBackButton={currentStepIndex > 0}
              showNextButton={true}
              onBack={handleBack}
              onNext={handleNext}
              isBackDisabled={false}
              isNextDisabled={isNextDisabled()}
              nextLabel={getNextLabel()}
              backLabel={t("onboarding:ui.back")}
            >
              {(() => {
                if (currentStepId === "security") {
                  return (
                    <WalletSecurityStep
                      onSuccess={handleSecuritySuccess}
                      onRegisterAction={onRegisterSecurityAction}
                    />
                  );
                } else if (currentStepId === "system") {
                  return (
                    <SystemStep
                      systemAddress={systemAddress}
                      isSystemDeployed={!!systemAddress}
                      onSuccess={handleSystemSuccess}
                      onRegisterAction={onRegisterSystemAction}
                    />
                  );
                } else if (currentStepId === "assets") {
                  return (
                    <AssetSelectionStep
                      onSuccess={handleAssetsSuccess}
                      onRegisterAction={onRegisterAssetsAction}
                    />
                  );
                } else {
                  return null;
                }
              })()}
            </StepWizard>
          </div>
        </div>
      </div>
    </OnboardingGuard>
  );
}<|MERGE_RESOLUTION|>--- conflicted
+++ resolved
@@ -74,12 +74,8 @@
     if ((systemDetails?.tokenFactories.length ?? 0) === 0) return "assets";
     return "assets"; // Default to last step if all complete
   }, [
-<<<<<<< HEAD
-    session?.user.pincodeEnabled,
-=======
     user,
     session?.user,
->>>>>>> c3b65dd9
     systemAddress,
     systemDetails?.tokenFactories.length,
   ]);
@@ -100,19 +96,6 @@
   const steps: Step[] = useMemo(
     () => [
       {
-<<<<<<< HEAD
-=======
-        id: "wallet",
-        title: "Generate Wallet",
-        description: "Create your secure blockchain wallet",
-        status: user.isOnboarded
-          ? "completed"
-          : currentStepId === "wallet"
-            ? "active"
-            : "pending",
-      },
-      {
->>>>>>> c3b65dd9
         id: "security",
         title: "Secure your wallet",
         description: "Set up PIN code protection",
@@ -145,10 +128,7 @@
       },
     ],
     [
-<<<<<<< HEAD
-=======
       user.isOnboarded,
->>>>>>> c3b65dd9
       currentStepId,
       session?.user.pincodeEnabled,
       systemAddress,
@@ -185,28 +165,6 @@
   const assetsActionRef = useRef<(() => void) | null>(null);
 
   const handleNext = useCallback(() => {
-<<<<<<< HEAD
-=======
-    // Check if current step needs special action
-    if (
-      currentStepId === "wallet" &&
-      !user.isOnboarded &&
-      walletActionRef.current
-    ) {
-      walletActionRef.current();
-      return;
-    }
-
-    // If we're on wallet step and wallet already exists, move to next step
-    if (currentStepId === "wallet" && user.wallet) {
-      const nextStep = steps[currentStepIndex + 1];
-      if (nextStep) {
-        setCurrentStepId(nextStep.id);
-      }
-      return;
-    }
-
->>>>>>> c3b65dd9
     if (
       currentStepId === "security" &&
       !session?.user.pincodeEnabled &&
@@ -315,15 +273,6 @@
 
   // Determine button labels
   const getNextLabel = useCallback((): string => {
-<<<<<<< HEAD
-=======
-    if (currentStepId === "wallet" && !user.isOnboarded) {
-      return "Generate Wallet";
-    }
-    if (currentStepId === "wallet" && user.wallet) {
-      return t("onboarding:ui.next");
-    }
->>>>>>> c3b65dd9
     if (currentStepId === "security" && !session?.user.pincodeEnabled) {
       return "Set PIN Code";
     }
@@ -348,12 +297,6 @@
     return t("onboarding:ui.next");
   }, [
     currentStepId,
-<<<<<<< HEAD
-
-=======
-    user.isOnboarded,
-    user.wallet,
->>>>>>> c3b65dd9
     session?.user.pincodeEnabled,
     systemAddress,
     systemDetails?.tokenFactories.length,
