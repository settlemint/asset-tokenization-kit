import { LanguageSwitcher } from "@/components/language/language-switcher";
import { Logo } from "@/components/logo/logo";
import { OnboardingGuard } from "@/components/onboarding/onboarding-guard";
import { AssetSelectionStep } from "@/components/onboarding/steps/asset-selection-step";
import { SystemStep } from "@/components/onboarding/steps/system-step";
import { WalletSecurityStep } from "@/components/onboarding/steps/wallet-security-step";
import { WalletStep } from "@/components/onboarding/steps/wallet-step";
import { StepWizard, type Step } from "@/components/step-wizard/step-wizard";
import { ThemeToggle } from "@/components/theme/theme-toggle";
import { useSettings } from "@/hooks/use-settings";
import { authClient } from "@/lib/auth/auth.client";
import type { OnboardingType } from "@/lib/types/onboarding";
<<<<<<< HEAD
import { orpc } from "@/orpc";
import { createFileRoute, useNavigate, Link } from "@tanstack/react-router";
=======
import { createFileRoute, useNavigate } from "@tanstack/react-router";
>>>>>>> d8508795
import { useCallback, useEffect, useMemo, useRef, useState } from "react";
import { useTranslation } from "react-i18next";
import { Button } from "@/components/ui/button";

export const Route = createFileRoute("/_private/onboarding/platform")({
  loader: async ({ context: { queryClient, orpc } }) => {
    // Load user and system address in parallel
    const [user, systemAddress] = await Promise.all([
      queryClient.ensureQueryData(orpc.user.me.queryOptions()),
      queryClient.ensureQueryData(
        orpc.settings.read.queryOptions({
          input: { key: "SYSTEM_ADDRESS" },
        })
      ),
    ]);

    // If we have a system address, ensure system details are loaded
    let systemDetails = null;
    if (systemAddress) {
      systemDetails = await queryClient.ensureQueryData(
        orpc.system.read.queryOptions({
          input: { id: systemAddress },
        })
      );
    }

    return { user, systemAddress, systemDetails };
  },
  component: PlatformOnboarding,
});

/**
 *
 */
function PlatformOnboarding() {
  const { t } = useTranslation(["general", "onboarding"]);
  const navigate = useNavigate();
  const { data: session } = authClient.useSession();

  // Get data from loader
  const {
    user: preloadedUser,
    systemAddress: loaderSystemAddress,
    systemDetails,
  } = Route.useLoaderData();

  // Get user from session or loader data
  const user = session?.user ?? preloadedUser;

  // Get real-time system address from settings hook
  const [liveSystemAddress] = useSettings("SYSTEM_ADDRESS");

  // Use live system address if available, otherwise fall back to loader data
  const systemAddress = liveSystemAddress ?? loaderSystemAddress;

  // Start with first step, will update when data loads
  const [currentStepId, setCurrentStepId] = useState("wallet");
  const [hasInitialized, setHasInitialized] = useState(false);

  // Determine initial step based on what's completed
  const getInitialStep = useCallback(() => {
    if (!session?.user.pincodeEnabled) return "wallet";
    if (!systemAddress) return "system";
    if ((systemDetails?.tokenFactories.length ?? 0) === 0) return "assets";
    return "assets"; // Default to last step if all complete
  }, [session?.user, systemAddress, systemDetails?.tokenFactories.length]);

  // Set initial step once when data is loaded
  useEffect(() => {
    // Only set initial step once when we have all necessary data
    if (!hasInitialized && session?.user) {
      const initialStep = getInitialStep();
      setCurrentStepId(initialStep);
      setHasInitialized(true);
    }
  }, [user, session?.user, hasInitialized, getInitialStep]);

  // Note: Auto-navigation after system deployment is now handled in the SystemStep's onSuccess callback

  // Define steps with dynamic statuses
  const steps: Step[] = useMemo(
    () => [
      {
        id: "wallet",
        title: t("onboarding:steps.wallet.title"),
        description: t("onboarding:steps.wallet.description"),
        status: currentStepId === "wallet" ? "active" : "completed",
      },
      {
        id: "security",
        title: t("onboarding:steps.security.title"),
        description: t("onboarding:steps.security.description"),
        status: session?.user.pincodeEnabled
          ? "completed"
          : currentStepId === "security"
            ? "active"
            : "pending",
      },
      {
        id: "system",
        title: t("onboarding:steps.system.title"),
        description: t("onboarding:steps.system.description"),
        status: systemAddress
          ? "completed"
          : currentStepId === "system"
            ? "active"
            : "pending",
      },
      {
        id: "assets",
        title: t("onboarding:steps.assets.title"),
        description: t("onboarding:steps.assets.description"),
        status:
          (systemDetails?.tokenFactories.length ?? 0) > 0
            ? "completed"
            : currentStepId === "assets"
              ? "active"
              : "pending",
      },
    ],
    [
      currentStepId,
      session?.user.pincodeEnabled,
      systemAddress,
      systemDetails?.tokenFactories.length,
      t,
    ]
  );

  const handleStepChange = useCallback((stepId: string) => {
    setCurrentStepId(stepId);
  }, []);

  const handleWalletSuccess = useCallback(() => {
    // Auto-advance to security step after wallet generation
    setCurrentStepId("security");
  }, []);

  const handleSecuritySuccess = useCallback(() => {
    // Auto-advance to system step after PIN setup
    setCurrentStepId("system");
  }, []);

  const handleSystemSuccess = useCallback(() => {
    // Auto-advance to next step after successful system deployment
    setCurrentStepId("assets");
  }, []);

  const handleAssetsSuccess = useCallback(() => {
    // Don't navigate away immediately - let the user see the success state
    // They can click "Complete" to finish
  }, []);

  // Navigation handlers
  const currentStepIndex = steps.findIndex((step) => step.id === currentStepId);

  // Store references to step action functions
  const walletActionRef = useRef<(() => void) | null>(null);
  const securityActionRef = useRef<(() => void) | null>(null);
  const systemActionRef = useRef<(() => void) | null>(null);
  const assetsActionRef = useRef<(() => void) | null>(null);

  const handleNext = useCallback(() => {
    // If we're on wallet step and wallet, move to next step
    if (currentStepId === "wallet") {
      const nextStep = steps[currentStepIndex + 1];
      if (nextStep) {
        setCurrentStepId(nextStep.id);
      }
      return;
    }

    if (
      currentStepId === "security" &&
      !session?.user.pincodeEnabled &&
      securityActionRef.current
    ) {
      securityActionRef.current();
      return;
    }

    // If we're on security step and pincode already exists, move to next step
    if (currentStepId === "security" && session?.user.pincodeEnabled) {
      const nextStep = steps[currentStepIndex + 1];
      if (nextStep) {
        setCurrentStepId(nextStep.id);
      }
      return;
    }

    if (
      currentStepId === "system" &&
      !systemAddress &&
      systemActionRef.current
    ) {
      systemActionRef.current();
      return;
    }

    // If we're on system step and system already exists, move to next step
    if (currentStepId === "system" && systemAddress) {
      const nextStep = steps[currentStepIndex + 1];
      if (nextStep) {
        setCurrentStepId(nextStep.id);
      }
      return;
    }

    if (
      currentStepId === "assets" &&
      (systemDetails?.tokenFactories.length ?? 0) === 0 &&
      assetsActionRef.current
    ) {
      assetsActionRef.current();
      return;
    }

    // Normal navigation - move to next step
    if (currentStepIndex < steps.length - 1) {
      const nextStep = steps[currentStepIndex + 1];
      if (nextStep) {
        setCurrentStepId(nextStep.id);
      }
    } else if (currentStepIndex === steps.length - 1) {
      // Last step - complete onboarding
      if ((systemDetails?.tokenFactories.length ?? 0) > 0) {
        // All done - navigate to dashboard
        void navigate({ to: "/" });
      }
    }
  }, [
    currentStepId,
    session?.user.pincodeEnabled,
    systemAddress,
    systemDetails,
    currentStepIndex,
    steps,
    navigate,
  ]);

  const handleBack = useCallback(() => {
    if (currentStepIndex > 0) {
      const prevStep = steps[currentStepIndex - 1];
      if (prevStep) {
        setCurrentStepId(prevStep.id);
      }
    }
  }, [currentStepIndex, steps]);

  // Determine if next button should be disabled
  const isNextDisabled = useCallback(() => {
    // For wallet step, enable button if no wallet (for generation) or if wallet exists (for navigation)
    if (currentStepId === "wallet") {
      return false; // Always enable button on wallet step
    }

    // For security step, enable button if no pincode (for setup) or if pincode exists (for navigation)
    if (currentStepId === "security") {
      return false; // Always enable button on security step
    }

    // For system step, enable button if no system (for deployment) or if system exists (for navigation)
    if (currentStepId === "system") {
      return false; // Always enable button on system step
    }

    // For assets step, enable button if no assets deployed
    if (
      currentStepId === "assets" &&
      (systemDetails?.tokenFactories.length ?? 0) === 0
    ) {
      return false; // Enable the "Deploy Asset Factories" button
    }

    const currentStep = steps[currentStepIndex];
    return currentStep?.status !== "completed";
  }, [
    currentStepId,
    systemDetails?.tokenFactories.length,
    steps,
    currentStepIndex,
  ]);

  // Determine button labels
  const getNextLabel = useCallback((): string => {
    if (currentStepId === "wallet") {
      return t("onboarding:ui.next");
    }
    if (currentStepId === "security" && !session?.user.pincodeEnabled) {
      return "Set PIN Code";
    }
    if (currentStepId === "security" && session?.user.pincodeEnabled) {
      return t("onboarding:ui.next");
    }
    if (currentStepId === "system" && !systemAddress) {
      return "Deploy System";
    }
    if (currentStepId === "system" && systemAddress) {
      return t("onboarding:ui.next");
    }
    if (
      currentStepId === "assets" &&
      (systemDetails?.tokenFactories.length ?? 0) === 0
    ) {
      return "Deploy Asset Factories";
    }
    if (currentStepIndex === steps.length - 1) {
      return t("onboarding:ui.complete");
    }
    return t("onboarding:ui.next");
  }, [
    currentStepId,
    session?.user.pincodeEnabled,
    systemAddress,
    systemDetails?.tokenFactories.length,
    currentStepIndex,
    steps.length,
    t,
  ]);

  const allowedTypes: OnboardingType[] = useMemo(() => ["platform"], []);

  const onRegisterWalletAction = useCallback((action: () => void) => {
    walletActionRef.current = action;
  }, []);

  const onRegisterSecurityAction = useCallback((action: () => void) => {
    securityActionRef.current = action;
  }, []);

  const onRegisterSystemAction = useCallback((action: () => void) => {
    systemActionRef.current = action;
  }, []);

  const onRegisterAssetsAction = useCallback((action: () => void) => {
    assetsActionRef.current = action;
  }, []);

  return (
    <OnboardingGuard require="not-onboarded" allowedTypes={allowedTypes}>
      <div className="min-h-screen w-full bg-center bg-cover bg-[url('/backgrounds/background-lm.svg')] dark:bg-[url('/backgrounds/background-dm.svg')]">
        {/* Logo positioned in top-left - matching auth pages */}
        <div className="absolute top-8 left-8 flex flex-col items-end gap-0">
          <div className="flex w-full items-center gap-3">
            <div className="flex aspect-square size-8 items-center justify-center rounded-lg text-sidebar-primary-foreground">
              <Logo variant="icon" forcedColorMode="dark" />
            </div>
            <div className="flex flex-col text-foreground leading-none">
              <span className="font-bold text-lg text-primary-foreground">
                SettleMint
              </span>
              <span className="-mt-1 overflow-hidden truncate text-ellipsis text-md text-sm leading-snug text-primary-foreground dark:text-foreground">
                {t("general:appDescription")}
              </span>
            </div>
          </div>
        </div>
        {/* Language and theme toggles positioned in top-right - matching auth pages */}
        <div className="absolute top-8 right-8 flex gap-2">
          <Link to="/onboarding/platform-new">
            <Button
              variant="outline"
              size="sm"
              className="bg-background/10 border-border/20 text-foreground hover:bg-background/20"
            >
              Try New Wizard
            </Button>
          </Link>
          <LanguageSwitcher />
          <ThemeToggle />
        </div>
        {/* Centered content area with step wizard */}
        <div className="flex min-h-screen items-center justify-center">
          <div className="w-full max-w-6xl px-4">
            <StepWizard
              steps={steps}
              currentStepId={currentStepId}
              title={t("onboarding:card-title")}
              description={t("onboarding:card-description")}
              onStepChange={handleStepChange}
              showBackButton={currentStepIndex > 0}
              showNextButton={true}
              onBack={handleBack}
              onNext={handleNext}
              isBackDisabled={false}
              isNextDisabled={isNextDisabled()}
              nextLabel={getNextLabel()}
              backLabel={t("onboarding:ui.back")}
            >
              {(() => {
                if (currentStepId === "wallet") {
                  return (
                    <WalletStep
                      onSuccess={handleWalletSuccess}
                      onRegisterAction={onRegisterWalletAction}
                    />
                  );
                } else if (currentStepId === "security") {
                  return (
                    <WalletSecurityStep
                      onSuccess={handleSecuritySuccess}
                      onRegisterAction={onRegisterSecurityAction}
                    />
                  );
                } else if (currentStepId === "system") {
                  return (
                    <SystemStep
                      systemAddress={systemAddress}
                      isSystemDeployed={!!systemAddress}
                      onSuccess={handleSystemSuccess}
                      onRegisterAction={onRegisterSystemAction}
                    />
                  );
                } else if (currentStepId === "assets") {
                  return (
                    <AssetSelectionStep
                      onSuccess={handleAssetsSuccess}
                      onRegisterAction={onRegisterAssetsAction}
                    />
                  );
                } else {
                  return null;
                }
              })()}
            </StepWizard>
          </div>
        </div>
      </div>
    </OnboardingGuard>
  );
}<|MERGE_RESOLUTION|>--- conflicted
+++ resolved
@@ -10,15 +10,9 @@
 import { useSettings } from "@/hooks/use-settings";
 import { authClient } from "@/lib/auth/auth.client";
 import type { OnboardingType } from "@/lib/types/onboarding";
-<<<<<<< HEAD
-import { orpc } from "@/orpc";
-import { createFileRoute, useNavigate, Link } from "@tanstack/react-router";
-=======
 import { createFileRoute, useNavigate } from "@tanstack/react-router";
->>>>>>> d8508795
 import { useCallback, useEffect, useMemo, useRef, useState } from "react";
 import { useTranslation } from "react-i18next";
-import { Button } from "@/components/ui/button";
 
 export const Route = createFileRoute("/_private/onboarding/platform")({
   loader: async ({ context: { queryClient, orpc } }) => {
@@ -375,15 +369,6 @@
         </div>
         {/* Language and theme toggles positioned in top-right - matching auth pages */}
         <div className="absolute top-8 right-8 flex gap-2">
-          <Link to="/onboarding/platform-new">
-            <Button
-              variant="outline"
-              size="sm"
-              className="bg-background/10 border-border/20 text-foreground hover:bg-background/20"
-            >
-              Try New Wizard
-            </Button>
-          </Link>
           <LanguageSwitcher />
           <ThemeToggle />
         </div>
