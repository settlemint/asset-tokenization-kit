import { createI18nBreadcrumbMetadata } from "@/components/breadcrumb/metadata";
import { RouterBreadcrumb } from "@/components/breadcrumb/router-breadcrumb";
import { CopyToClipboard } from "@/components/copy-to-clipboard/copy-to-clipboard";
import { DefaultCatchBoundary } from "@/components/error/default-catch-boundary";
import { EntityStatusBadge } from "@/components/participants/entities/entity-status-badge";
import { BasicInfoTile } from "@/components/participants/entities/tiles/basic-info-tile";
import { IdentityClaimsTile } from "@/components/participants/common/tiles/identity-claims-tile";
import { Badge } from "@/components/ui/badge";
import { ORPCError } from "@orpc/client";
import {
  createFileRoute,
  Outlet,
  redirect,
  useLocation,
  useNavigate,
} from "@tanstack/react-router";
import { useTranslation } from "react-i18next";
import { z } from "zod";
import { useEntityDisplayData } from "./use-entity-display-data";

const routeParamsSchema = z.object({
  address: z.string().min(1),
});

export const Route = createFileRoute(
  "/_private/_onboarded/_sidebar/participants/entities/$address"
)({
  parseParams: (params) => routeParamsSchema.parse(params),
  loader: async ({ context: { queryClient, orpc }, params: { address } }) => {
    const system = await queryClient.ensureQueryData(
      orpc.system.read.queryOptions({
        input: { id: "default" },
      })
    );

    const roles = system.userPermissions?.roles;

    const canViewEntities = Boolean(
      roles?.identityManager || roles?.claimIssuer
    );

    if (!canViewEntities) {
      throw redirect({
        to: "/participants/entities",
        replace: true,
      });
    }

    const identity = await queryClient.ensureQueryData(
      orpc.system.identity.readById.queryOptions({
        input: { identityId: address },
      })
    );

    const account = identity.account;

    const buildBreadcrumb = (title: string) => [
      createI18nBreadcrumbMetadata("participants", {
        href: "/participants/users",
      }),
      createI18nBreadcrumbMetadata("participantsEntities", {
        href: "/participants/entities",
      }),
      {
        title,
        href: `/participants/entities/${address}`,
      },
    ];

    const isRegistered =
      identity.registered !== undefined && identity.registered !== false
        ? identity.registered.isRegistered
        : false;

    const claimsData = {
      claims: identity.claims,
      identity: identity.id,
      isRegistered,
      account,
      isContract: identity.isContract,
    };

    if (!account) {
      const breadcrumbTitle = `${address.slice(0, 6)}…${address.slice(-4)}`;

      return {
        identity,
        token: null,
        claimsData,
        breadcrumb: buildBreadcrumb(breadcrumbTitle),
      };
    }

    const token = await queryClient
      .ensureQueryData(
        orpc.token.read.queryOptions({
          input: { tokenAddress: account.id },
        })
      )
      .catch((error: unknown) => {
        if (
          error instanceof ORPCError &&
          (error.status === 404 || error.code === "UNAUTHORIZED")
        ) {
          return undefined;
        }
        throw error;
      });

    const breadcrumbTitle =
      token?.name ??
      account.contractName ??
      `${address.slice(0, 6)}…${address.slice(-4)}`;

    return {
      identity,
      token: token ?? null,
      claimsData,
      breadcrumb: buildBreadcrumb(breadcrumbTitle),
    };
  },
  errorComponent: DefaultCatchBoundary,
  component: RouteComponent,
});

function RouteComponent() {
  const {
    identity: loaderIdentity,
    token: loaderToken,
    claimsData,
  } = Route.useLoaderData();
  const { address } = Route.useParams();
  const location = useLocation();
  const { t } = useTranslation([
    "entities",
    "identities",
    "tokens",
    "asset-types",
    "common",
  ]);

  const routeContext = Route.useRouteContext();
<<<<<<< HEAD
  const navigate = useNavigate();

  const { identity, token, displayName } = useEntityDisplayData({
    address,
    loaderIdentity,
    loaderToken: loaderToken ?? null,
    createIdentityQueryOptions: (args) =>
      routeContext.orpc.system.identity.read.queryOptions(args),
    createTokenQueryOptions: (args) =>
      routeContext.orpc.token.read.queryOptions(args),
=======

  const { data: queriedIdentity } = useQuery(
    routeContext.orpc.system.identity.readById.queryOptions({
      input: { identityId: address },
    })
  );

  const identity = queriedIdentity ?? loaderIdentity;
  const tokenAddress = identity?.account?.id;

  const { data: queriedToken } = useQuery({
    ...routeContext.orpc.token.read.queryOptions({
      input: { tokenAddress: tokenAddress ?? address },
    }),
    enabled: Boolean(tokenAddress),
>>>>>>> a3af480b
  });

  if (location.pathname.endsWith("/verifications")) {
    return <Outlet />;
  }

  const assetTypeKey = token?.type ?? null;
  const entityTypeLabel = assetTypeKey
    ? t(`asset-types:types.${assetTypeKey}.name`)
    : undefined;

  const contractAddress = identity.account?.id ?? identity.id;
  const identityAddress = identity.id;

  const truncatedAddress = (value: string) =>
    value.length <= 12 ? value : `${value.slice(0, 6)}…${value.slice(-4)}`;

  if (!identity.account) {
    return (
      <div className="space-y-6 p-6">
        <RouterBreadcrumb />
      </div>
    );
  }

  return (
    <div className="space-y-6 p-6">
      <div className="space-y-2">
        <RouterBreadcrumb />
        <div className="flex flex-wrap items-center gap-2">
          <h1 className="text-3xl font-bold tracking-tight mr-2">
            {displayName}
          </h1>
          <EntityStatusBadge isRegistered={claimsData.isRegistered} />
        </div>
        {entityTypeLabel ? (
          <p className="text-sm font-medium text-muted-foreground">
            {entityTypeLabel}
          </p>
        ) : null}
        <div className="flex flex-wrap items-center gap-4 text-sm text-muted-foreground">
          {contractAddress ? (
            <div className="flex items-center gap-2">
              <span className="text-sm font-medium text-muted-foreground">
                {t("entities:entityTable.columns.address")}:
              </span>
              <CopyToClipboard
                value={contractAddress}
                className="inline-flex items-center gap-2"
              >
                <Badge variant="outline" className="font-mono">
                  {truncatedAddress(contractAddress)}
                </Badge>
              </CopyToClipboard>
            </div>
          ) : null}
          <div className="flex items-center gap-2">
            <span className="text-sm font-medium text-muted-foreground">
              {t("entities:entityTable.columns.identityAddress")}:
            </span>
            <CopyToClipboard
              value={identityAddress}
              className="inline-flex items-center gap-2"
            >
              <Badge variant="outline" className="font-mono">
                {truncatedAddress(identityAddress)}
              </Badge>
            </CopyToClipboard>
          </div>
        </div>
      </div>
      <div className="grid auto-rows-fr items-stretch gap-6 md:grid-cols-2 lg:grid-cols-3">
        <BasicInfoTile identity={identity} token={token} />
        <IdentityClaimsTile
          identity={identity}
          onManageVerifications={() => {
            void navigate({
              to: "/participants/entities/$address/verifications",
              params: { address },
            });
          }}
        />
      </div>
      <Outlet />
    </div>
  );
}<|MERGE_RESOLUTION|>--- conflicted
+++ resolved
@@ -140,7 +140,6 @@
   ]);
 
   const routeContext = Route.useRouteContext();
-<<<<<<< HEAD
   const navigate = useNavigate();
 
   const { identity, token, displayName } = useEntityDisplayData({
@@ -151,23 +150,6 @@
       routeContext.orpc.system.identity.read.queryOptions(args),
     createTokenQueryOptions: (args) =>
       routeContext.orpc.token.read.queryOptions(args),
-=======
-
-  const { data: queriedIdentity } = useQuery(
-    routeContext.orpc.system.identity.readById.queryOptions({
-      input: { identityId: address },
-    })
-  );
-
-  const identity = queriedIdentity ?? loaderIdentity;
-  const tokenAddress = identity?.account?.id;
-
-  const { data: queriedToken } = useQuery({
-    ...routeContext.orpc.token.read.queryOptions({
-      input: { tokenAddress: tokenAddress ?? address },
-    }),
-    enabled: Boolean(tokenAddress),
->>>>>>> a3af480b
   });
 
   if (location.pathname.endsWith("/verifications")) {
