--- conflicted
+++ resolved
@@ -2,10 +2,6 @@
 import { DetailGridItem } from "@/components/detail-grid/detail-grid-item";
 import { DefaultCatchBoundary } from "@/components/error/default-catch-boundary";
 import { ChartSkeleton } from "@/components/stats/charts/chart-skeleton";
-<<<<<<< HEAD
-import { TokenSupplyChangesAreaChart } from "@/components/stats/charts/token-supply-changes-area-chart";
-=======
->>>>>>> 9bd4a07e
 import { TokenTotalSupplyAreaChart } from "@/components/stats/charts/token-total-supply-area-chart";
 import { createFileRoute, useLoaderData } from "@tanstack/react-router";
 import { Suspense } from "react";
@@ -223,13 +219,6 @@
         <div className="grid gap-6 md:grid-cols-2 lg:grid-cols-1 xl:grid-cols-2">
           <Suspense fallback={<ChartSkeleton />}>
             <TokenTotalSupplyAreaChart tokenAddress={asset.id} timeRange={30} />
-<<<<<<< HEAD
-            <TokenSupplyChangesAreaChart
-              tokenAddress={asset.id}
-              timeRange={30}
-            />
-=======
->>>>>>> 9bd4a07e
           </Suspense>
         </div>
       </section>
