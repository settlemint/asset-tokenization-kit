import { createI18nBreadcrumbMetadata } from "@/components/breadcrumb/metadata";
import { RouterBreadcrumb } from "@/components/breadcrumb/router-breadcrumb";
import { AddTopicDialog } from "@/components/platform-settings/claim-topics/add-topic-dialog";
import { TopicsTable } from "@/components/platform-settings/claim-topics/topics-table";
import { AddTrustedIssuerDialog } from "@/components/platform-settings/trusted-issuers/add-trusted-issuer-dialog";
import { TrustedIssuersTable } from "@/components/platform-settings/trusted-issuers/trusted-issuers-table";
import { Button } from "@/components/ui/button";
import {
  Card,
  CardContent,
  CardDescription,
  CardHeader,
  CardTitle,
} from "@/components/ui/card";
import { orpc } from "@/orpc/orpc-client";
import { useSuspenseQuery } from "@tanstack/react-query";
import { createFileRoute } from "@tanstack/react-router";
import { Plus } from "lucide-react";
import { useState } from "react";
import { useTranslation } from "react-i18next";

export const Route = createFileRoute(
  "/_private/_onboarded/_sidebar/admin/platform-settings/claim-topics-issuers"
)({
  component: ClaimTopicsIssuersPage,
  loader: () => {
    return {
      breadcrumb: [
        createI18nBreadcrumbMetadata("platformSettings", {
          href: "/admin/platform-settings/claim-topics-issuers",
        }),
        createI18nBreadcrumbMetadata("settings.claimTopicsIssuers"),
      ],
    };
  },
});

function ClaimTopicsIssuersPage() {
  const { t } = useTranslation("claim-topics-issuers");
  const { t: tNav } = useTranslation("navigation");
<<<<<<< HEAD
  const [showAddDialog, setShowAddDialog] = useState(false);

=======
  const [showAddTopicDialog, setShowAddTopicDialog] = useState(false);
  const [showAddIssuerDialog, setShowAddIssuerDialog] = useState(false);
  
>>>>>>> 1ba9a0d8
  // Get current user data with roles
  const { data: user } = useSuspenseQuery(orpc.user.me.queryOptions());

  return (
    <div className="container mx-auto p-6">
      <RouterBreadcrumb />
      <div className="mb-8 mt-4">
        <h1 className="text-3xl font-bold">
          {tNav("settings.claimTopicsIssuers")}
        </h1>
        <p className="text-muted-foreground mt-2">{t("page.description")}</p>
      </div>

      <div className="space-y-6">
        <Card>
          <CardHeader>
            <div className="flex items-center justify-between">
              <div>
                <CardTitle>{t("claimTopics.title")}</CardTitle>
                <CardDescription>
                  {t("claimTopics.description")}
                </CardDescription>
              </div>
              {user?.userSystemPermissions?.roles?.claimPolicyManager && (
                <Button
                  onClick={() => {
                    setShowAddTopicDialog(true);
                  }}
                >
                  <Plus className="mr-2 h-4 w-4" />
                  {t("claimTopics.addButton")}
                </Button>
              )}
            </div>
          </CardHeader>
          <CardContent>
            <TopicsTable />
          </CardContent>
        </Card>

        <Card>
          <CardHeader>
            <div className="flex items-center justify-between">
              <div>
                <CardTitle>{t("trustedIssuers.title")}</CardTitle>
                <CardDescription>
                  {t("trustedIssuers.description")}
                </CardDescription>
              </div>
              {user?.userSystemPermissions?.roles?.claimPolicyManager && (
                <Button
                  onClick={() => {
                    setShowAddIssuerDialog(true);
                  }}
                >
                  <Plus className="mr-2 h-4 w-4" />
                  {t("trustedIssuers.addButton")}
                </Button>
              )}
            </div>
          </CardHeader>
          <CardContent>
            <TrustedIssuersTable />
          </CardContent>
        </Card>
      </div>

      <AddTopicDialog open={showAddTopicDialog} onOpenChange={setShowAddTopicDialog} />
      <AddTrustedIssuerDialog open={showAddIssuerDialog} onOpenChange={setShowAddIssuerDialog} />
    </div>
  );
}<|MERGE_RESOLUTION|>--- conflicted
+++ resolved
@@ -38,14 +38,9 @@
 function ClaimTopicsIssuersPage() {
   const { t } = useTranslation("claim-topics-issuers");
   const { t: tNav } = useTranslation("navigation");
-<<<<<<< HEAD
-  const [showAddDialog, setShowAddDialog] = useState(false);
-
-=======
   const [showAddTopicDialog, setShowAddTopicDialog] = useState(false);
   const [showAddIssuerDialog, setShowAddIssuerDialog] = useState(false);
   
->>>>>>> 1ba9a0d8
   // Get current user data with roles
   const { data: user } = useSuspenseQuery(orpc.user.me.queryOptions());
 
@@ -56,7 +51,9 @@
         <h1 className="text-3xl font-bold">
           {tNav("settings.claimTopicsIssuers")}
         </h1>
-        <p className="text-muted-foreground mt-2">{t("page.description")}</p>
+        <p className="text-muted-foreground mt-2">
+          {t("page.description")}
+        </p>
       </div>
 
       <div className="space-y-6">
