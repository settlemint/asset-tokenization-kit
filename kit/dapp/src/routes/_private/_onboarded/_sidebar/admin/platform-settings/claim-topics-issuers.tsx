--- conflicted
+++ resolved
@@ -38,14 +38,9 @@
 function ClaimTopicsIssuersPage() {
   const { t } = useTranslation("claim-topics-issuers");
   const { t: tNav } = useTranslation("navigation");
-<<<<<<< HEAD
-  const [showAddDialog, setShowAddDialog] = useState(false);
-
-=======
   const [showAddTopicDialog, setShowAddTopicDialog] = useState(false);
   const [showAddIssuerDialog, setShowAddIssuerDialog] = useState(false);
-  
->>>>>>> 1ba9a0d8
+
   // Get current user data with roles
   const { data: user } = useSuspenseQuery(orpc.user.me.queryOptions());
 
@@ -113,8 +108,14 @@
         </Card>
       </div>
 
-      <AddTopicDialog open={showAddTopicDialog} onOpenChange={setShowAddTopicDialog} />
-      <AddTrustedIssuerDialog open={showAddIssuerDialog} onOpenChange={setShowAddIssuerDialog} />
+      <AddTopicDialog
+        open={showAddTopicDialog}
+        onOpenChange={setShowAddTopicDialog}
+      />
+      <AddTrustedIssuerDialog
+        open={showAddIssuerDialog}
+        onOpenChange={setShowAddIssuerDialog}
+      />
     </div>
   );
 }