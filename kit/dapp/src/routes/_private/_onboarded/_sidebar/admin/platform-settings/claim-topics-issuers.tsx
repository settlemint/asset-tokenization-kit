import { createI18nBreadcrumbMetadata } from "@/components/breadcrumb/metadata";
import { RouterBreadcrumb } from "@/components/breadcrumb/router-breadcrumb";
import { AddTopicDialog } from "@/components/platform-settings/claim-topics/add-topic-dialog";
import { TopicsTable } from "@/components/platform-settings/claim-topics/topics-table";
import { AddTrustedIssuerDialog } from "@/components/platform-settings/trusted-issuers/add-trusted-issuer-dialog";
import { TrustedIssuersTable } from "@/components/platform-settings/trusted-issuers/trusted-issuers-table";
import { Button } from "@/components/ui/button";
import {
  Card,
  CardContent,
  CardDescription,
  CardHeader,
  CardTitle,
} from "@/components/ui/card";
import { orpc } from "@/orpc/orpc-client";
import { useSuspenseQuery } from "@tanstack/react-query";
import { createFileRoute } from "@tanstack/react-router";
import { Plus } from "lucide-react";
import { useState } from "react";
import { useTranslation } from "react-i18next";

export const Route = createFileRoute(
  "/_private/_onboarded/_sidebar/admin/platform-settings/claim-topics-issuers"
)({
  component: ClaimTopicsIssuersPage,
  loader: () => {
    return {
      breadcrumb: [
        createI18nBreadcrumbMetadata("platformSettings", {
          href: "/admin/platform-settings/claim-topics-issuers",
        }),
        createI18nBreadcrumbMetadata("settings.claimTopicsIssuers"),
      ],
    };
  },
});

function ClaimTopicsIssuersPage() {
  const { t } = useTranslation("claim-topics-issuers");
  const { t: tNav } = useTranslation("navigation");
<<<<<<< HEAD
  const [showAddDialog, setShowAddDialog] = useState(false);
=======
  const [showAddTopicDialog, setShowAddTopicDialog] = useState(false);
  const [showAddIssuerDialog, setShowAddIssuerDialog] = useState(false);
>>>>>>> 92445200

  // Get current user data with roles
  const { data: user } = useSuspenseQuery(orpc.user.me.queryOptions());

  return (
    <div className="container mx-auto p-6">
      <RouterBreadcrumb />
      <div className="mb-8 mt-4">
        <h1 className="text-3xl font-bold">
          {tNav("settings.claimTopicsIssuers")}
        </h1>
        <p className="text-muted-foreground mt-2">{t("page.description")}</p>
      </div>

      <div className="space-y-6">
        <Card>
          <CardHeader>
            <div className="flex items-center justify-between">
              <div>
                <CardTitle>{t("claimTopics.title")}</CardTitle>
                <CardDescription>
                  {t("claimTopics.description")}
                </CardDescription>
              </div>
              {user?.userSystemPermissions?.roles?.claimPolicyManager && (
                <Button
                  onClick={() => {
                    setShowAddTopicDialog(true);
                  }}
                >
                  <Plus className="mr-2 h-4 w-4" />
                  {t("claimTopics.addButton")}
                </Button>
              )}
            </div>
          </CardHeader>
          <CardContent>
            <TopicsTable />
          </CardContent>
        </Card>

        <Card>
          <CardHeader>
            <div className="flex items-center justify-between">
              <div>
                <CardTitle>{t("trustedIssuers.title")}</CardTitle>
                <CardDescription>
                  {t("trustedIssuers.description")}
                </CardDescription>
              </div>
              {user?.userSystemPermissions?.roles?.claimPolicyManager && (
                <Button
                  onClick={() => {
                    setShowAddIssuerDialog(true);
                  }}
                >
                  <Plus className="mr-2 h-4 w-4" />
                  {t("trustedIssuers.addButton")}
                </Button>
              )}
            </div>
          </CardHeader>
          <CardContent>
            <TrustedIssuersTable />
          </CardContent>
        </Card>
      </div>

      <AddTopicDialog
        open={showAddTopicDialog}
        onOpenChange={setShowAddTopicDialog}
      />
      <AddTrustedIssuerDialog
        open={showAddIssuerDialog}
        onOpenChange={setShowAddIssuerDialog}
      />
    </div>
  );
}<|MERGE_RESOLUTION|>--- conflicted
+++ resolved
@@ -38,12 +38,8 @@
 function ClaimTopicsIssuersPage() {
   const { t } = useTranslation("claim-topics-issuers");
   const { t: tNav } = useTranslation("navigation");
-<<<<<<< HEAD
-  const [showAddDialog, setShowAddDialog] = useState(false);
-=======
   const [showAddTopicDialog, setShowAddTopicDialog] = useState(false);
   const [showAddIssuerDialog, setShowAddIssuerDialog] = useState(false);
->>>>>>> 92445200
 
   // Get current user data with roles
   const { data: user } = useSuspenseQuery(orpc.user.me.queryOptions());
