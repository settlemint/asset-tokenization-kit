--- conflicted
+++ resolved
@@ -14,11 +14,8 @@
  * @see {@link https://tanstack.com/query/latest/docs/react/guides/suspense} - React Query suspense mode
  */
 
-<<<<<<< HEAD
 import { AssetOverviewSection } from "@/components/dashboard/asset-overview-section";
-=======
 import { IdentityMetrics } from "@/components/dashboard/identity-metrics/identity-metrics";
->>>>>>> 08abcb87
 import { IdentityProgress } from "@/components/dashboard/identity-progress/identity-progress";
 import { PortfolioDetails } from "@/components/dashboard/portfolio-details/portfolio-details";
 import { createFileRoute } from "@tanstack/react-router";
@@ -67,11 +64,8 @@
           <PortfolioDetails />
         </>
       )}
-<<<<<<< HEAD
       {system.userPermissions?.roles.tokenManager && <AssetOverviewSection />}
-=======
       {system.userPermissions?.roles.identityManager && <IdentityMetrics />}
->>>>>>> 08abcb87
     </div>
   );
 }