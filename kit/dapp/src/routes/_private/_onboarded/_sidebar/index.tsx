--- conflicted
+++ resolved
@@ -14,12 +14,7 @@
  * @see {@link https://tanstack.com/query/latest/docs/react/guides/suspense} - React Query suspense mode
  */
 
-<<<<<<< HEAD
-import { ActionsTile } from "@/components/dashboard/actions-tile/actions-tile";
-import { PendingActionsBanner } from "@/components/dashboard/actions-tile/pending-actions-banner";
-=======
 import { IdentityProgress } from "@/components/dashboard/identity-progress/identity-progress";
->>>>>>> 21937756
 import { LatestEvents } from "@/components/dashboard/latest-events/latest-events";
 import { PortfolioDashboard } from "@/components/dashboard/portfolio-dashboard/portfolio-dashboard";
 import { PortfolioHeader } from "@/components/dashboard/portfolio-dashboard/portfolio-header";
@@ -62,21 +57,6 @@
   const isInvestor = !hasAdminPermissions;
 
   return (
-<<<<<<< HEAD
-    <div className="h-[calc(100vh-4rem)] overflow-hidden p-6">
-      <div className="flex h-full flex-col gap-6">
-        <PendingActionsBanner />
-        <div className="grid flex-1 grid-cols-3 gap-6">
-          <div className="col-span-2">
-            <div className="grid grid-cols-2 gap-6">
-              <ActionsTile />
-              <ActionsTile />
-            </div>
-          </div>
-          <div className="col-span-1 flex min-h-0 flex-col">
-            <LatestEvents className="flex-1" />
-          </div>
-=======
     <div className="h-[calc(100vh-4rem)] p-4 md:p-6">
       {isInvestor && <WelcomeHeader />}
       <div className="grid h-full grid-cols-1 lg:grid-cols-3 gap-6">
@@ -95,7 +75,6 @@
         </div>
         <div className="col-span-1 flex min-h-0 flex-col mb-4 lg:mb-10">
           <LatestEvents className="flex-1" />
->>>>>>> 21937756
         </div>
       </div>
     </div>
