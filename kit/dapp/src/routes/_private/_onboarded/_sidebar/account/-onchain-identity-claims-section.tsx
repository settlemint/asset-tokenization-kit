--- conflicted
+++ resolved
@@ -1,16 +1,12 @@
+import { IssueClaimSheet } from "@/components/manage-dropdown/sheets/issue-claim-sheet";
 import { ClaimsTable } from "@/components/participants/common/claims-table";
-<<<<<<< HEAD
-=======
-import type { ManagedIdentity } from "@/components/manage-dropdown/manage-identity-dropdown";
->>>>>>> aadb8c47
-import { IssueClaimSheet } from "@/components/manage-dropdown/sheets/issue-claim-sheet";
 import { Button } from "@/components/ui/button";
 import { isOrpcNotFoundError } from "@/orpc/helpers/error";
 import { orpc } from "@/orpc/orpc-client";
 import { useSuspenseQuery } from "@tanstack/react-query";
 import { useMemo, useState } from "react";
+import { useTranslation } from "react-i18next";
 import type { Address } from "viem";
-import { useTranslation } from "react-i18next";
 
 export function OnchainIdentityClaimsSection() {
   const { t } = useTranslation(["user", "identities"]);
