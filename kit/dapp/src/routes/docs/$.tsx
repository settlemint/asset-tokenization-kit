import { docs } from "@/.source";
import * as AccordionComponents from "@/components/docs/components/accordion";
import * as BannerComponents from "@/components/docs/components/banner";
import * as CodeBlockComponents from "@/components/docs/components/codeblock";
import { DocsBreadcrumb } from "@/components/docs/components/docs-breadcrumb";
import * as FilesComponents from "@/components/docs/components/files";
import * as StepsComponents from "@/components/docs/components/steps";
import * as TabsComponents from "@/components/docs/components/tabs";
import { DocsLayout } from "@/components/docs/docs";
import { DocsBody, DocsPage } from "@/components/docs/page";
import { source } from "@/lib/source";
import { createFileRoute, notFound } from "@tanstack/react-router";
import { createServerFn } from "@tanstack/react-start";
<<<<<<< HEAD
import { useBreadcrumb } from "fumadocs-core/breadcrumb";
import type * as PageTree from "fumadocs-core/page-tree";
import { createClientLoader } from "fumadocs-mdx/runtime/vite";
import defaultMdxComponents from "fumadocs-ui/mdx";
import DOMPurify from "isomorphic-dompurify";
import { Home } from "lucide-react";
import { Fragment, useMemo } from "react";
=======
import DOMPurify from "isomorphic-dompurify";
import type * as PageTree from "fumadocs-core/page-tree";
import { createClientLoader } from "fumadocs-mdx/runtime/vite";
import defaultMdxComponents from "fumadocs-ui/mdx";
import { lazy, Suspense, useMemo } from "react";

const Mermaid = lazy(() =>
  import("@/components/docs/components/mermaid").then((mod) => ({
    default: mod.Mermaid,
  }))
);

function MermaidWithSuspense(props: { chart: string }) {
  return (
    <Suspense
      fallback={
        <div className="h-32 bg-gray-50 dark:bg-gray-900 border border-gray-200 dark:border-gray-700 rounded p-4 text-center text-gray-400">
          Loading diagram...
        </div>
      }
    >
      <Mermaid {...props} />
    </Suspense>
  );
}
>>>>>>> 83baf377

export const Route = createFileRoute("/docs/$")({
  component: Page,
  loader: async ({ params }) => {
    const slugs = params._splat?.split("/") ?? [];
    const data = await loader({ data: slugs });
    await clientLoader.preload(data.path);
    return data;
  },
});

const loader = createServerFn({
  method: "GET",
})
  .inputValidator((slugs: string[]) => slugs)
  .handler(({ data: slugs }) => {
    const page = source.getPage(slugs);
    if (!page) throw notFound();

    return {
      tree: source.pageTree as object,
      path: page.path,
    };
  });

const clientLoader = createClientLoader(docs.doc, {
  id: "docs",
  component({ toc, frontmatter, default: MDX }) {
    const data = Route.useLoaderData();
    return (
      <DocsPage toc={toc} path={data.path}>
        <div className="space-y-2">
          <DocsBreadcrumb includeRoot={{ url: "/docs" }} includeSeparator />
          <div className="flex items-start justify-between gap-4">
            <div className="flex-1 min-w-0">
              <h1 className="text-3xl font-bold tracking-tight wrap-break-words">
                {frontmatter.pageTitle ?? frontmatter.title}
              </h1>
              {frontmatter.description && (
                <p className="text-sm text-fd-muted-foreground font-light tracking-normal mt-2 wrap-break-words">
                  {frontmatter.description}
                </p>
              )}
            </div>
          </div>
        </div>
        <DocsBody>
          <MDX
            components={{
              ...defaultMdxComponents,
              ...TabsComponents,
              ...AccordionComponents,
              ...BannerComponents,
              ...CodeBlockComponents,
              ...FilesComponents,
              ...StepsComponents,
              Mermaid: MermaidWithSuspense,
            }}
          />
        </DocsBody>
      </DocsPage>
    );
  },
});

function Page() {
  const data = Route.useLoaderData();
  const Content = clientLoader.getComponent(data.path);
  const tree = useMemo(
    () => transformPageTree(data.tree as PageTree.Folder),
    [data.tree]
  );

  return (
    <DocsLayout tree={tree}>
      <Content />
    </DocsLayout>
  );
}

function transformPageTree(tree: PageTree.Folder): PageTree.Folder {
  function transform<T extends PageTree.Item | PageTree.Separator>(item: T) {
    if (typeof item.icon !== "string") return item;

    return {
      ...item,
      icon: (
        <span
          dangerouslySetInnerHTML={{
            __html: DOMPurify.sanitize(item.icon, {
              ALLOWED_TAGS: ["svg", "path", "g", "circle", "rect", "line"],
              ALLOWED_ATTR: [
                "viewBox",
                "width",
                "height",
                "fill",
                "stroke",
                "d",
                "cx",
                "cy",
                "r",
                "x",
                "y",
                "x1",
                "y1",
                "x2",
                "y2",
              ],
            }),
          }}
        />
      ),
    };
  }

  return {
    ...tree,
    index: tree.index ? transform(tree.index) : undefined,
    children: tree.children.map((item) => {
      if (item.type === "folder") return transformPageTree(item);
      return transform(item);
    }),
  };
}<|MERGE_RESOLUTION|>--- conflicted
+++ resolved
@@ -11,15 +11,6 @@
 import { source } from "@/lib/source";
 import { createFileRoute, notFound } from "@tanstack/react-router";
 import { createServerFn } from "@tanstack/react-start";
-<<<<<<< HEAD
-import { useBreadcrumb } from "fumadocs-core/breadcrumb";
-import type * as PageTree from "fumadocs-core/page-tree";
-import { createClientLoader } from "fumadocs-mdx/runtime/vite";
-import defaultMdxComponents from "fumadocs-ui/mdx";
-import DOMPurify from "isomorphic-dompurify";
-import { Home } from "lucide-react";
-import { Fragment, useMemo } from "react";
-=======
 import DOMPurify from "isomorphic-dompurify";
 import type * as PageTree from "fumadocs-core/page-tree";
 import { createClientLoader } from "fumadocs-mdx/runtime/vite";
@@ -45,7 +36,6 @@
     </Suspense>
   );
 }
->>>>>>> 83baf377
 
 export const Route = createFileRoute("/docs/$")({
   component: Page,
