--- conflicted
+++ resolved
@@ -95,12 +95,7 @@
     claim,
   });
   // ISSUE CLAIM: Add claim to the identity contract
-<<<<<<< HEAD
-  // Using the validated portal client ensures transaction tracking and indexing waiting
-  await portalClient.mutate(
-=======
   const txHash = await portalClient.mutate(
->>>>>>> 8923c0da
     ADD_CLAIM_MUTATION,
     {
       address: identity,
