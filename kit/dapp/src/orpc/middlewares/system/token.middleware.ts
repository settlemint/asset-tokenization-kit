import type { AccessControlRoles } from "@/lib/fragments/the-graph/access-control-fragment";
import { AccessControlFragment } from "@/lib/fragments/the-graph/access-control-fragment";
import { theGraphClient, theGraphGraphql } from "@/lib/settlemint/the-graph";
import { mapUserRoles } from "@/orpc/helpers/role-validation";
import { baseRouter } from "@/orpc/procedures/base.router";
import {
  TokenSchema,
  type Token,
} from "@/orpc/routes/token/routes/token.read.schema";
import { TOKEN_PERMISSIONS } from "@/orpc/routes/token/token.permissions";
import { isEthereumAddress } from "@atk/zod/ethereum-address";
import { satisfiesRoleRequirement } from "@atk/zod/role-requirement";
import { createLogger } from "@settlemint/sdk-utils/logging";
import type { ResultOf } from "gql.tada";

const logger = createLogger();

const READ_TOKEN_QUERY = theGraphGraphql(
  `
  query ReadTokenQuery($id: ID!) {
    token(id: $id) {
      id
      type
      createdAt
      name
      symbol
      decimals
      totalSupply
      extensions
      implementsERC3643
      implementsSMART
      pausable {
        paused
      }
      capped {
        cap
      }
      createdBy {
        id
      }
      redeemable {
        redeemedAmount
      }
      bond {
        faceValue
        isMatured
        maturityDate
      }
      fund {
        managementFeeBps
      }
      collateral {
        collateral
        expiryTimestamp
      }
      accessControl {
        ...AccessControlFragment
      }
      yield: yield_ {
        id
        schedule {
          id
        }
      }
    }
  }
  `,
  [AccessControlFragment]
);

/**
 * Middleware to inject the token context into the request context.
 * @returns The middleware function.
 */
export const tokenMiddleware = baseRouter.middleware(
  async ({ next, context, errors }, input) => {
    // Always fetch fresh token data - no caching
    const { auth, userClaimTopics } = context;

    // Early authorization check before making expensive queries
    if (!auth?.user.wallet) {
      logger.warn("sessionMiddleware should be called before tokenMiddleware");
      throw errors.UNAUTHORIZED({
        message: "Authentication required to access token information",
      });
    }

    if (!userClaimTopics) {
      logger.warn(
        "userClaimsMiddleware should be called before tokenMiddleware"
      );
      throw errors.INTERNAL_SERVER_ERROR({
        message: "User claim topics context not set",
      });
    }

    const tokenAddress = getTokenAddress(input);

    if (!isEthereumAddress(tokenAddress)) {
      throw errors.INPUT_VALIDATION_FAILED({
        message: "Token address is not a valid Ethereum address",
        data: {
          errors: ["Token address is not a valid Ethereum address"],
        },
      });
    }

<<<<<<< HEAD
    let result: ResultOf<typeof READ_TOKEN_QUERY>;
    try {
      result = await theGraphClient.request(READ_TOKEN_QUERY, {
        id: tokenAddress,
      });
    } catch (error) {
      logger.error("GraphQL read token query failed:", {
        error,
        tokenAddress,
        query: "READ_TOKEN_QUERY",
      });
      throw errors.INTERNAL_SERVER_ERROR({
        message: "Failed to read token data",
        cause: error,
      });
    }
=======
    const result = await theGraphClient.request(READ_TOKEN_QUERY, {
      id: tokenAddress,
    });
>>>>>>> 69dfea01

    const token = result.token;
    if (!token) {
      throw errors.NOT_FOUND({
        message: "Token not found",
      });
    }

    const userRoles = mapUserRoles(auth.user.wallet, token.accessControl);

    let tokenContext: Token;
    try {
      tokenContext = TokenSchema.parse({
        ...token,
        userPermissions: {
          roles: userRoles,
          // TODO: implement logic which checks if the user is allowed to interact with the token
          // user is not allowed when in the block list or when it requires an allow list
          // Another reason could be that the user is a citizen of a blocked country
          // We should do this in the subgraph, more fine grained so we can derive the reason here
          isAllowed: true,
          notAllowedReason: undefined,
          actions: (() => {
            // Initialize all actions as false
            const initialActions: Record<
              keyof typeof TOKEN_PERMISSIONS,
              boolean
            > = {
              burn: false,
              create: false,
              grantRole: false,
              revokeRole: false,
              mint: false,
              pause: false,
              addComplianceModule: false,
              approve: false,
              forcedRecover: false,
              freezeAddress: false,
              recoverERC20: false,
              recoverTokens: false,
              redeem: false,
              removeComplianceModule: false,
              setCap: false,
              setYieldSchedule: false,
              transfer: false,
              unpause: false,
            };

            // Update based on user roles using the flexible role requirement system
            Object.entries(TOKEN_PERMISSIONS).forEach(
              ([action, roleRequirement]) => {
                const userRoleList = Object.entries(userRoles)
                  .filter(([_, hasRole]) => hasRole)
                  .map(([role]) => role) as AccessControlRoles[];

                initialActions[action as keyof typeof TOKEN_PERMISSIONS] =
                  satisfiesRoleRequirement(userRoleList, roleRequirement);
              }
            );

            return initialActions;
          })(),
        },
      });
    } catch (error) {
      logger.error("TokenSchema validation failed:", {
        error: error instanceof Error ? error.message : error,
        tokenAddress,
        tokenData: token,
        validationError: error,
      });
      throw errors.INTERNAL_SERVER_ERROR({
        message: "Failed to parse token",
        cause: error,
      });
    }

    return next({
      context: {
        token: tokenContext,
      },
    });
  }
);

/**
 * Get the token address from the input.
 * @param input - The input object.
 * @returns The token address.
 */
function getTokenAddress(input: unknown) {
  if (input === null || input === undefined) {
    return null;
  }
  if (typeof input === "string") {
    return input;
  }
  if (typeof input === "object" && "tokenAddress" in input) {
    return input.tokenAddress;
  }
  if (typeof input === "object" && "contract" in input) {
    return input.contract;
  }
  return null;
}<|MERGE_RESOLUTION|>--- conflicted
+++ resolved
@@ -3,15 +3,11 @@
 import { theGraphClient, theGraphGraphql } from "@/lib/settlemint/the-graph";
 import { mapUserRoles } from "@/orpc/helpers/role-validation";
 import { baseRouter } from "@/orpc/procedures/base.router";
-import {
-  TokenSchema,
-  type Token,
-} from "@/orpc/routes/token/routes/token.read.schema";
+import { TokenSchema } from "@/orpc/routes/token/routes/token.read.schema";
 import { TOKEN_PERMISSIONS } from "@/orpc/routes/token/token.permissions";
 import { isEthereumAddress } from "@atk/zod/ethereum-address";
 import { satisfiesRoleRequirement } from "@atk/zod/role-requirement";
 import { createLogger } from "@settlemint/sdk-utils/logging";
-import type { ResultOf } from "gql.tada";
 
 const logger = createLogger();
 
@@ -105,28 +101,9 @@
       });
     }
 
-<<<<<<< HEAD
-    let result: ResultOf<typeof READ_TOKEN_QUERY>;
-    try {
-      result = await theGraphClient.request(READ_TOKEN_QUERY, {
-        id: tokenAddress,
-      });
-    } catch (error) {
-      logger.error("GraphQL read token query failed:", {
-        error,
-        tokenAddress,
-        query: "READ_TOKEN_QUERY",
-      });
-      throw errors.INTERNAL_SERVER_ERROR({
-        message: "Failed to read token data",
-        cause: error,
-      });
-    }
-=======
     const result = await theGraphClient.request(READ_TOKEN_QUERY, {
       id: tokenAddress,
     });
->>>>>>> 69dfea01
 
     const token = result.token;
     if (!token) {
@@ -137,72 +114,58 @@
 
     const userRoles = mapUserRoles(auth.user.wallet, token.accessControl);
 
-    let tokenContext: Token;
-    try {
-      tokenContext = TokenSchema.parse({
-        ...token,
-        userPermissions: {
-          roles: userRoles,
-          // TODO: implement logic which checks if the user is allowed to interact with the token
-          // user is not allowed when in the block list or when it requires an allow list
-          // Another reason could be that the user is a citizen of a blocked country
-          // We should do this in the subgraph, more fine grained so we can derive the reason here
-          isAllowed: true,
-          notAllowedReason: undefined,
-          actions: (() => {
-            // Initialize all actions as false
-            const initialActions: Record<
-              keyof typeof TOKEN_PERMISSIONS,
-              boolean
-            > = {
-              burn: false,
-              create: false,
-              grantRole: false,
-              revokeRole: false,
-              mint: false,
-              pause: false,
-              addComplianceModule: false,
-              approve: false,
-              forcedRecover: false,
-              freezeAddress: false,
-              recoverERC20: false,
-              recoverTokens: false,
-              redeem: false,
-              removeComplianceModule: false,
-              setCap: false,
-              setYieldSchedule: false,
-              transfer: false,
-              unpause: false,
-            };
+    const tokenContext = TokenSchema.parse({
+      ...token,
+      userPermissions: {
+        roles: userRoles,
+        // TODO: implement logic which checks if the user is allowed to interact with the token
+        // user is not allowed when in the block list or when it requires an allow list
+        // Another reason could be that the user is a citizen of a blocked country
+        // We should do this in the subgraph, more fine grained so we can derive the reason here
+        isAllowed: true,
+        notAllowedReason: undefined,
+        actions: (() => {
+          // Initialize all actions as false
+          const initialActions: Record<
+            keyof typeof TOKEN_PERMISSIONS,
+            boolean
+          > = {
+            burn: false,
+            create: false,
+            grantRole: false,
+            revokeRole: false,
+            mint: false,
+            pause: false,
+            addComplianceModule: false,
+            approve: false,
+            forcedRecover: false,
+            freezeAddress: false,
+            recoverERC20: false,
+            recoverTokens: false,
+            redeem: false,
+            removeComplianceModule: false,
+            setCap: false,
+            setYieldSchedule: false,
+            transfer: false,
+            unpause: false,
+          };
 
-            // Update based on user roles using the flexible role requirement system
-            Object.entries(TOKEN_PERMISSIONS).forEach(
-              ([action, roleRequirement]) => {
-                const userRoleList = Object.entries(userRoles)
-                  .filter(([_, hasRole]) => hasRole)
-                  .map(([role]) => role) as AccessControlRoles[];
+          // Update based on user roles using the flexible role requirement system
+          Object.entries(TOKEN_PERMISSIONS).forEach(
+            ([action, roleRequirement]) => {
+              const userRoleList = Object.entries(userRoles)
+                .filter(([_, hasRole]) => hasRole)
+                .map(([role]) => role) as AccessControlRoles[];
 
-                initialActions[action as keyof typeof TOKEN_PERMISSIONS] =
-                  satisfiesRoleRequirement(userRoleList, roleRequirement);
-              }
-            );
+              initialActions[action as keyof typeof TOKEN_PERMISSIONS] =
+                satisfiesRoleRequirement(userRoleList, roleRequirement);
+            }
+          );
 
-            return initialActions;
-          })(),
-        },
-      });
-    } catch (error) {
-      logger.error("TokenSchema validation failed:", {
-        error: error instanceof Error ? error.message : error,
-        tokenAddress,
-        tokenData: token,
-        validationError: error,
-      });
-      throw errors.INTERNAL_SERVER_ERROR({
-        message: "Failed to parse token",
-        cause: error,
-      });
-    }
+          return initialActions;
+        })(),
+      },
+    });
 
     return next({
       context: {
