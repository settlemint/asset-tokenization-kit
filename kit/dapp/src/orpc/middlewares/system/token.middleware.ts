import { AccessControlFragment } from "@/lib/fragments/the-graph/access-control-fragment";
import { theGraphClient, theGraphGraphql } from "@/lib/settlemint/the-graph";
import { baseRouter } from "@/orpc/procedures/base.router";
import type { ResultOf } from "@settlemint/sdk-thegraph";

const READ_TOKEN_QUERY = theGraphGraphql(
  `
  query ReadTokenQuery($id: ID!) {
    token(id: $id) {
      id
      name
      symbol
      decimals
      requiredClaimTopics {
        name
      }
      accessControl {
        ...AccessControlFragment
      }
    }
  }
  `,
  [AccessControlFragment]
);

export type TokenRoles = keyof NonNullable<
  NonNullable<ResultOf<typeof READ_TOKEN_QUERY>["token"]>["accessControl"]
>;

export type Token = Omit<
  ResultOf<typeof READ_TOKEN_QUERY>["token"],
  "accessControl"
> & {
  userPermissions: {
    // List of roles, when true the user has the role
    roles: Record<TokenRoles, boolean>;
    // User has the required claim topics to interact with the token
    isCompliant: boolean;
    // User is allowed to interact with the token
    isAllowed: boolean;
  };
};

/**
 * Middleware to inject the token context into the request context.
 * @returns The middleware function.
 */
export const tokenMiddleware = baseRouter.middleware(
  async ({ next, context, errors }, input) => {
    const id =
      typeof input === "object" && input !== null && "id" in input
        ? input.id
        : null;
    if (typeof id !== "string") {
      return next();
    }

    const { auth, userClaimTopics } = context;
    if (!userClaimTopics) {
      throw errors.INTERNAL_SERVER_ERROR({
        message: "User claim topics context not set",
      });
    }

    const { token } = await theGraphClient.request(READ_TOKEN_QUERY, {
      id: id,
    });
<<<<<<< HEAD
    const userRoles = Object.entries(token?.accessControl ?? {}).reduce(
=======
    const userRoles = Object.entries(token?.accessControl ?? {}).reduce<
      Record<TokenRoles, boolean>
    >(
>>>>>>> d77d3261
      (acc, [role, accounts]) => {
        const userHasRole = accounts.some(
          (account) => account.id === auth?.user.wallet
        );
        acc[role as TokenRoles] = userHasRole;
        return acc;
      },
      {} as Record<TokenRoles, boolean>
    );

    const tokenContext: Token = {
      ...token,
      userPermissions: {
        roles: userRoles,
        isCompliant:
          token?.requiredClaimTopics.every(({ name }) =>
            userClaimTopics.includes(name)
          ) ?? true,
        isAllowed: true,
      },
    };

    return next({
      context: {
        token: tokenContext,
      },
    });
  }
);<|MERGE_RESOLUTION|>--- conflicted
+++ resolved
@@ -65,13 +65,9 @@
     const { token } = await theGraphClient.request(READ_TOKEN_QUERY, {
       id: id,
     });
-<<<<<<< HEAD
-    const userRoles = Object.entries(token?.accessControl ?? {}).reduce(
-=======
     const userRoles = Object.entries(token?.accessControl ?? {}).reduce<
       Record<TokenRoles, boolean>
     >(
->>>>>>> d77d3261
       (acc, [role, accounts]) => {
         const userHasRole = accounts.some(
           (account) => account.id === auth?.user.wallet
