--- conflicted
+++ resolved
@@ -182,18 +182,11 @@
   context: Context,
   input: unknown
 ): Promise<string | null> {
-<<<<<<< HEAD
-  const systemAddressHeader =
-    context.headers instanceof Headers
-      ? context.headers.get("x-system-address")
-      : (context.headers as IncomingHttpHeaders)["x-system-address"];
-=======
   const headerValue = context.headers["x-system-address"];
   const systemAddressHeader = Array.isArray(headerValue)
     ? headerValue[0]
     : headerValue;
 
->>>>>>> 09c699b3
   if (typeof systemAddressHeader === "string" && systemAddressHeader) {
     return systemAddressHeader;
   }
