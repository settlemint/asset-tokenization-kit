import { AccessControlFragment } from "@/lib/fragments/the-graph/access-control-fragment";
import { theGraphGraphql } from "@/lib/settlemint/the-graph";
import { Context } from "@/orpc/context/context";
import { mapUserRoles } from "@/orpc/helpers/role-validation";
import type { ValidatedTheGraphClient } from "@/orpc/middlewares/services/the-graph.middleware";
import { baseRouter } from "@/orpc/procedures/base.router";
import { read } from "@/orpc/routes/settings/routes/settings.read";
import { SystemSchema } from "@/orpc/routes/system/routes/system.read.schema";
import { SYSTEM_PERMISSIONS } from "@/orpc/routes/system/system.permissions";
import { AccessControlRoles } from "@atk/zod/access-control-roles";
import { satisfiesRoleRequirement } from "@atk/zod/role-requirement";
import { call } from "@orpc/server";
import { createLogger } from "@settlemint/sdk-utils/logging";
import { isAddress } from "viem";
import z from "zod";

const SYSTEM_QUERY = theGraphGraphql(
  `
  query GetSystem($systemAddress: ID!) {
    system(id: $systemAddress) {
      id
      deployedInTransaction
      systemAccessManager {
        id
        accessControl {
          ...AccessControlFragment
        }
      }
      tokenFactoryRegistry {
        id
        tokenFactories {
          id
          name
          typeId
        }
      }
      complianceModuleRegistry {
        id
        complianceModules {
          id
          typeId
          name
        }
      }
      identityFactory {
        id
      }
      identityRegistryStorage {
        id
      }
      identityRegistry {
        id
      }
      trustedIssuersRegistry {
        id
      }
      topicSchemeRegistry {
        id
      }
      systemAddonRegistry {
        id
        systemAddons {
          id
          name
          typeId
        }
      }
    }
  }
`,
  [AccessControlFragment]
);

const logger = createLogger();

/**
 * Middleware to inject the system context into the request context.
 * @returns The middleware function.
 */
export const systemMiddleware = baseRouter.middleware<
  Required<Pick<Context, "system">>,
  unknown
>(async ({ context, next, errors }, input) => {
  const { auth, theGraphClient } = context;

  if (!auth?.user.wallet) {
    logger.warn("sessionMiddleware should be called before systemMiddleware");
    throw errors.UNAUTHORIZED({
      message: "Authentication required to access system information",
    });
  }

  if (!theGraphClient) {
    throw errors.INTERNAL_SERVER_ERROR({
      message: "theGraphMiddleware should be called before systemMiddleware",
    });
  }

  // Always fetch fresh system data - no caching
  const systemAddress = await getSystemAddress(context, input);
  if (!systemAddress) {
    throw errors.SYSTEM_NOT_CREATED();
  }

  const { system } = await theGraphClient.query(SYSTEM_QUERY, {
    input: {
      systemAddress,
    },
    output: z.object({ system: SystemSchema }),
  });

  if (!system) {
    throw errors.NOT_FOUND({
      message: `System with address '${systemAddress}' not found`,
    });
  }

  const userRoles = mapUserRoles(
    auth.user.wallet,
    system.systemAccessManager.accessControl
  );

  const systemContext = SystemSchema.parse({
    ...system,
    userPermissions: {
      roles: userRoles,
      actions: getSystemPermissions(userRoles),
    },
  });

  return next({
    context: {
      system: systemContext,
    },
  });
});

/**
 * Get the system address based on request context and input.
 *
 * Precedence:
 * 1) Header: `x-system-address`
 * 2) Input: if `input` is an object with an `id` field
 * 3) Default: value from settings (SYSTEM_ADDRESS)
 *
 * @param context - The ORPC request context
 * @param input - The procedure input
 * @returns The resolved system address string, or null if unavailable
 */
async function getSystemAddress(
  context: Context,
  input: unknown
): Promise<string | null> {
  const systemAddressHeader = context.headers["x-system-address"];
  if (typeof systemAddressHeader === "string" && systemAddressHeader) {
    return systemAddressHeader;
  }

  if (input && typeof input === "object" && "id" in input) {
    const maybeId = (input as Record<string, unknown>).id;
    const maybeEthereumAddress =
      maybeId && typeof maybeId === "string" && isAddress(maybeId)
        ? maybeId
        : null;
    if (maybeEthereumAddress) {
      return maybeEthereumAddress;
    }
  }

  const defaultAddress = await call(
    read,
    {
      key: "SYSTEM_ADDRESS" as const,
    },
    { context }
  ).catch(() => null);

  return defaultAddress;
}

/**
 * Fetch system context directly from TheGraph
 *
 * Exposed for routes that need on-demand system reads without applying the middleware.
 */
export async function getSystemContext(
  systemAddress: string,
  theGraphClient: ValidatedTheGraphClient
) {
  const { system } = await theGraphClient.query(SYSTEM_QUERY, {
    input: { systemAddress },
    output: z.object({ system: SystemSchema }),
  });
  return system;
}

export function getSystemPermissions(
  userRoles: ReturnType<typeof mapUserRoles>
) {
  // Initialize all actions as false, allowing TypeScript to infer the precise type
  const initialActions: Record<keyof typeof SYSTEM_PERMISSIONS, boolean> = {
    accountRead: false,
    accountSearch: false,
    addonCreate: false,
    addonFactoryCreate: false,
    claimCreate: false,
    claimList: false,
    claimRevoke: false,
    complianceModuleCreate: false,
    grantRole: false,
    identityCreate: false,
    identityList: false,
    identityRegister: false,
<<<<<<< HEAD
    identityList: false,
    trustedIssuerCreate: false,
    trustedIssuerUpdate: false,
    trustedIssuerDelete: false,
=======
    kycDelete: false,
    kycList: false,
    kycRead: false,
    kycUpsert: false,
    revokeRole: false,
    tokenCreate: false,
    tokenFactoryCreate: false,
>>>>>>> 44a3d720
    topicCreate: false,
    topicDelete: false,
    topicUpdate: false,
    trustedIssuerCreate: false,
    trustedIssuerDelete: false,
    trustedIssuerUpdate: false,
    userList: false,
    userRead: false,
    userSearch: false,
  };

  const userRoleList = Object.entries(userRoles)
    .filter(([, hasRole]) => hasRole)
    .map(([role]) => role) as AccessControlRoles[];

  // Update based on user roles using the flexible role requirement system
  Object.entries(SYSTEM_PERMISSIONS).forEach(([action, roleRequirement]) => {
    if (action in initialActions) {
      initialActions[action as keyof typeof initialActions] =
        satisfiesRoleRequirement(userRoleList, roleRequirement);
    }
  });
  return initialActions;
}<|MERGE_RESOLUTION|>--- conflicted
+++ resolved
@@ -211,12 +211,6 @@
     identityCreate: false,
     identityList: false,
     identityRegister: false,
-<<<<<<< HEAD
-    identityList: false,
-    trustedIssuerCreate: false,
-    trustedIssuerUpdate: false,
-    trustedIssuerDelete: false,
-=======
     kycDelete: false,
     kycList: false,
     kycRead: false,
@@ -224,7 +218,6 @@
     revokeRole: false,
     tokenCreate: false,
     tokenFactoryCreate: false,
->>>>>>> 44a3d720
     topicCreate: false,
     topicDelete: false,
     topicUpdate: false,
