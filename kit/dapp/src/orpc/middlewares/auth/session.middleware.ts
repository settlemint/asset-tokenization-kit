--- conflicted
+++ resolved
@@ -48,26 +48,7 @@
     });
   }
 
-<<<<<<< HEAD
   const headers = getHeaders(context.headers);
-=======
-  const headers = new Headers();
-  for (const [key, value] of Object.entries(context.headers)) {
-    if (value === undefined || value === null) {
-      continue;
-    }
-
-    if (Array.isArray(value)) {
-      value.forEach((item) => {
-        headers.append(key, item);
-      });
-      continue;
-    }
-
-    headers.append(key, value);
-  }
-
->>>>>>> 09c699b3
   const session = await auth.api.getSession({
     headers,
   });
@@ -82,14 +63,12 @@
 });
 
 function getHeaders(headers: Context["headers"]) {
-  if (headers instanceof Headers) {
-    return headers;
-  }
   const processedHeaders: Record<string, string> = {};
   for (const [key, value] of Object.entries(headers)) {
-    if (value) {
-      processedHeaders[key] = Array.isArray(value) ? value.join(", ") : value;
+    if (value === undefined || value === null) {
+      continue;
     }
+    processedHeaders[key] = Array.isArray(value) ? value.join(", ") : value;
   }
   return new Headers(processedHeaders);
 }