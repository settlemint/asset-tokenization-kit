--- conflicted
+++ resolved
@@ -77,11 +77,7 @@
   return next({
     context: {
       auth: {
-<<<<<<< HEAD
-        user: session?.user as SessionUser,
-=======
         user: session.user as SessionUser,
->>>>>>> cad2fae2
         session: session,
       },
     },
