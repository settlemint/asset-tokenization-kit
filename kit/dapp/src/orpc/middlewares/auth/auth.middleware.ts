import { baseRouter } from "../../procedures/base.router";

/**
 * Authentication enforcement middleware.
 *
 * This middleware enforces strict authentication requirements for protected
 * procedures. It validates that a valid authentication session exists in the
 * request context and throws an UNAUTHORIZED error if authentication is
 * missing or invalid.
 *
 * The middleware:
 * - Checks for existing auth context (typically set by session middleware)
 * - If valid auth exists, passes it through to the next middleware/handler
 * - If no auth exists, throws UNAUTHORIZED error immediately
 * - Ensures only authenticated users can access protected procedures
 *
 * This middleware should be used after session middleware in the middleware
 * chain to ensure authentication context has been loaded before validation.
 *
 * Typical usage pattern:
 * 1. Session middleware loads auth context (optional)
 * 2. Auth middleware validates auth context (required)
 * 3. Protected procedure executes with guaranteed auth context
 * @example
 * ```typescript
 * // Used in authenticated router
 * export const ar = pr.use(authMiddleware);
 *
 * // In a protected procedure handler
 * export const updateProfile = ar.user.update.handler(async ({ context }) => {
 *   // context.auth is guaranteed to exist and be valid
 *   const userId = context.auth.user.id;
 *   return updateUserProfile(userId, input);
 * });
 * ```
 * @throws UNAUTHORIZED - When authentication is missing or invalid
 * @see {@link ./session.middleware} - Session loading middleware (should run first)
 * @see {@link ../../routes/procedures/auth.contract} - UNAUTHORIZED error definition
 */
export const authMiddleware = baseRouter.middleware(
  async ({ context, next, errors }) => {
    // Check if valid authentication context exists
<<<<<<< HEAD
    if (context.auth) {
      if (!context.auth.user) {
        throw errors.UNAUTHORIZED();
      }
=======
    if (context.auth?.user) {
>>>>>>> 2e0406a9
      // Authentication is valid, proceed with the authenticated context
      return next({
        context: {
          auth: context.auth,
        },
      });
    }

    // No valid authentication found, reject the request
    throw errors.UNAUTHORIZED();
  }
);<|MERGE_RESOLUTION|>--- conflicted
+++ resolved
@@ -40,14 +40,7 @@
 export const authMiddleware = baseRouter.middleware(
   async ({ context, next, errors }) => {
     // Check if valid authentication context exists
-<<<<<<< HEAD
-    if (context.auth) {
-      if (!context.auth.user) {
-        throw errors.UNAUTHORIZED();
-      }
-=======
     if (context.auth?.user) {
->>>>>>> 2e0406a9
       // Authentication is valid, proceed with the authenticated context
       return next({
         context: {
