--- conflicted
+++ resolved
@@ -1,12 +1,8 @@
 import { BaseMutationOutputSchema } from "@/orpc/routes/common/schemas/mutation-output.schema";
 import { MutationInputSchemaWithContract } from "@/orpc/routes/common/schemas/mutation.schema";
 import { apiBigInt } from "@atk/zod/bigint";
-<<<<<<< HEAD
 import { z } from "zod";
-=======
 import { ethereumAddress } from "@atk/zod/ethereum-address";
-import * as z from "zod";
->>>>>>> 6b120f99
 
 /**
  * Input schema for topping up denomination asset in a fixed yield schedule.
