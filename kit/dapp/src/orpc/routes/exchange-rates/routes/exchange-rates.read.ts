--- conflicted
+++ resolved
@@ -48,11 +48,7 @@
       };
     }
 
-<<<<<<< HEAD
-    // Build query conditions
-=======
     // Direct rate condition
->>>>>>> 4dd2c7e7
     const conditions = [
       and(
         eq(fxRatesLatest.baseCode, baseCurrency),
