--- conflicted
+++ resolved
@@ -6,16 +6,12 @@
  * Input schema for identity creation
  */
 export const IdentityCreateSchema = z.object({
-<<<<<<< HEAD
   wallet: ethereumAddress
     .describe(
       "The wallet address of the user to create the identity for (defaults to the wallet of the authenticated user)"
     )
     .optional(),
-  verification: UserVerificationSchema,
-=======
   walletVerification: UserVerificationSchema,
->>>>>>> 616a3dbd
 });
 
 /**
