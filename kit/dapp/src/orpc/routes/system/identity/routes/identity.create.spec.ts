--- conflicted
+++ resolved
@@ -73,7 +73,6 @@
       },
       wallet,
     });
-<<<<<<< HEAD
     expect(result.id).toBeDefined();
     expect(result.account).toBe(wallet);
 
@@ -82,9 +81,4 @@
     });
     expect(initialUser?.registered).toBeUndefined();
   });
-=======
-    expect(result.id).toBe(wallet);
-    expect(result.identity).toBeDefined();
-  }, 100_000);
->>>>>>> ed19f0fc
 });