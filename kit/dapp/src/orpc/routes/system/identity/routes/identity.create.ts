--- conflicted
+++ resolved
@@ -1,17 +1,7 @@
 import { portalGraphql } from "@/lib/settlemint/portal";
 import { handleChallenge } from "@/orpc/helpers/challenge-response";
-<<<<<<< HEAD
-import { getMutationMessages } from "@/orpc/helpers/mutation-messages";
 import { portalRouter } from "@/orpc/procedures/portal.router";
 import { me as readAccount } from "@/orpc/routes/account/routes/account.me";
-=======
-import { portalMiddleware } from "@/orpc/middlewares/services/portal.middleware";
-import { theGraphMiddleware } from "@/orpc/middlewares/services/the-graph.middleware";
-import { onboardedRouter } from "@/orpc/procedures/onboarded.router";
-import { me as readAccount } from "@/orpc/routes/account/routes/account.me";
-import { read } from "@/orpc/routes/account/routes/account.read";
-import { read as readSystem } from "@/orpc/routes/system/routes/system.read";
->>>>>>> 04684e32
 import { call, ORPCError } from "@orpc/server";
 
 const IDENTITY_CREATE_MUTATION = portalGraphql(`
@@ -36,34 +26,11 @@
   }
 `);
 
-<<<<<<< HEAD
 export const identityCreate = portalRouter.system.identityCreate.handler(
-  async function* ({ input, context, errors }) {
+  async ({ input, context, errors }) => {
     const { verification } = input;
-    const { auth, t, system } = context;
+    const { auth, system } = context;
     const sender = auth.user;
-
-    const account = await call(readAccount, {}, { context }).catch(
-      (error: unknown) => {
-=======
-export const identityCreate = onboardedRouter.system.identityCreate
-  .use(theGraphMiddleware)
-  .use(portalMiddleware)
-  .handler(async ({ input, context, errors }) => {
-    const { verification } = input;
-    const { auth } = context;
-    const sender = auth.user;
-
-    // Parallel fetch of account and system details
-    const [account, systemDetails] = await Promise.all([
-      call(readAccount, {}, { context }).catch((error: unknown) => {
->>>>>>> 04684e32
-        if (error instanceof ORPCError && error.status === 404) {
-          return null;
-        }
-        throw error;
-      }
-    );
 
     if (!system?.identityFactory) {
       const cause = new Error("Identity factory not found");
@@ -72,6 +39,15 @@
         cause,
       });
     }
+
+    const account = await call(readAccount, {}, { context }).catch(
+      (error: unknown) => {
+        if (error instanceof ORPCError && error.status === 404) {
+          return null;
+        }
+        throw error;
+      }
+    );
 
     if (account?.identity) {
       throw errors.CONFLICT({
@@ -94,18 +70,13 @@
       "Failed to create identity"
     );
 
-<<<<<<< HEAD
-    return getEthereumHash(transactionHash);
-  }
-);
-=======
     // Return the updated account data
     return await call(
-      read,
+      readAccount,
       {
         wallet: sender.wallet,
       },
       { context }
     );
-  });
->>>>>>> 04684e32
+  }
+);