--- conflicted
+++ resolved
@@ -1,9 +1,5 @@
 import { portalGraphql } from "@/lib/settlemint/portal";
-<<<<<<< HEAD
-import { handleChallenge } from "@/orpc/helpers/challenge-response";
 import { offChainPermissionsMiddleware } from "@/orpc/middlewares/auth/offchain-permissions.middleware";
-=======
->>>>>>> 616a3dbd
 import { portalRouter } from "@/orpc/procedures/portal.router";
 import { read as readAccount } from "@/orpc/routes/account/routes/account.read";
 import type { IdentityCreateSchema } from "@/orpc/routes/system/identity/routes/identity.create.schema";
@@ -32,7 +28,6 @@
   }
 `);
 
-<<<<<<< HEAD
 export const identityCreate = portalRouter.system.identityCreate
   .use(
     offChainPermissionsMiddleware<typeof IdentityCreateSchema>({
@@ -49,12 +44,7 @@
     })
   )
   .handler(async ({ input, context, errors }) => {
-    const { verification, wallet } = input;
-=======
-export const identityCreate = portalRouter.system.identityCreate.handler(
-  async ({ input, context, errors }) => {
-    const { walletVerification } = input;
->>>>>>> 616a3dbd
+    const { walletVerification, wallet } = input;
     const { auth, system } = context;
     const sender = auth.user;
 
@@ -87,24 +77,12 @@
       });
     }
 
-<<<<<<< HEAD
-    const challengeResponse = await handleChallenge(sender, {
-      code: verification.verificationCode,
-      type: verification.verificationType,
-    });
-
-    await context.portalClient.mutate(IDENTITY_CREATE_MUTATION, {
-      address: system.identityFactory,
-      from: sender.wallet,
-      wallet: walletAddress,
-      ...challengeResponse,
-    });
-=======
     await context.portalClient.mutate(
       IDENTITY_CREATE_MUTATION,
       {
         address: system.identityFactory,
         from: sender.wallet,
+        wallet: walletAddress,
       },
       {
         sender,
@@ -112,7 +90,6 @@
         type: walletVerification.verificationType,
       }
     );
->>>>>>> 616a3dbd
 
     // Return the updated account data
     return await call(
