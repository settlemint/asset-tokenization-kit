import { ListSchema } from "@/orpc/routes/common/schemas/list.schema";
import { accessManagerContract } from "@/orpc/routes/system/access-manager/access-manager.contract";
import { addonContract } from "@/orpc/routes/system/addon/addon.contract";
import { claimTopicsContract } from "@/orpc/routes/system/claim-topics/claim-topics.contract";
import { complianceModuleContract } from "@/orpc/routes/system/compliance-module/compliance-module.contract";
import { identityContract } from "@/orpc/routes/system/identity/identity.contract";
import { SystemCreateSchema } from "@/orpc/routes/system/routes/system.create.schema";
import {
  SystemReadOutputSchema,
  SystemReadSchema,
} from "@/orpc/routes/system/routes/system.read.schema";
import { statsContract } from "@/orpc/routes/system/stats/stats.contract";
import { factoryContract } from "@/orpc/routes/system/token-factory/factory.contract";
import { z } from "zod";
import { baseContract } from "../../procedures/base.contract";
import { SystemSchema } from "./routes/system.list.schema";

/**
 * Contract definition for the system list endpoint.
 *
 * Defines the type-safe interface for retrieving SMART systems including:
 * - HTTP method and path configuration
 * - Input validation using the standard ListSchema for pagination
 * - Output validation ensuring an array of valid System objects
 * - OpenAPI documentation metadata
 *
 * This contract is consumed by both the server router and client for
 * end-to-end type safety.
 */
const list = baseContract
  .route({
    method: "GET",
    path: "/systems",
    description:
      "List all SMART systems deployed on the blockchain with their registry contracts and configuration",
    successDescription:
      "List of SMART systems with deployment details and registry addresses",
    tags: ["system"],
  })
  .input(ListSchema) // Standard list query parameters (pagination, filters, etc.)
  .output(z.array(SystemSchema)); // Return array of system objects

/**
 * Contract definition for the system creation endpoint.
 *
 * Defines the type-safe interface for deploying new SMART system contracts:
 * - HTTP POST method to /systems endpoint
 * - Input validation for contract address and verification credentials
 * - Server-sent events output for real-time transaction tracking
 * - OpenAPI documentation with proper tags and descriptions
 *
 * The endpoint streams events as the blockchain transaction progresses through
 * confirmation and indexing phases.
 */
const create = baseContract
  .route({
    method: "POST",
    path: "/systems",
    description:
      "Deploy a new SMART system with identity registry, compliance engine, and token factory registry contracts",
    successDescription:
      "SMART system deployed successfully with all registry contracts and configuration",
    tags: ["system"],
  })
  .input(SystemCreateSchema)
  .output(SystemReadOutputSchema);

/**
 * Contract definition for the system read endpoint.
 *
 * Defines the type-safe interface for retrieving a specific system:
 * - HTTP GET method with system ID parameter
 * - Input validation for system address
 * - Output includes system details and associated token factories
 * - OpenAPI documentation with proper tags and descriptions
 */
const read = baseContract
  .route({
    method: "GET",
    path: "/systems/:id",
    description:
      "Get details of a specific SMART system (use default for id to get the system used by the dApp)",
    successDescription: "SMART system details with token factories",
    tags: ["system"],
  })
  .input(SystemReadSchema)
  .output(SystemReadOutputSchema);

/**
 * System API contract collection.
 *
 * Exports all system-related API contracts for use in the main contract registry.
 * Currently includes:
 * - list: Retrieve paginated list of SMART systems
 * - create: Deploy a new SMART system
 * - read: Retrieve a specific system with its token factories
 * - addonCreate: Register system add-ons
 * - identityCreate: Create blockchain identity contracts
 * - identityRegister: Register identity claims
 * - complianceModuleCreate: Deploy compliance modules
 * - topicList: List all registered topic schemes
 * - topicCreate: Register new topic schemes
 * - topicUpdate: Update topic scheme signatures
 * - topicDelete: Remove topic schemes
 * - statsAssets: System-wide asset statistics
 * - statsValue: System-wide value metrics
 * - statsTransactionCount: System-wide transaction count statistics
 * - statsTransactionHistory: System-wide transaction history
 *
 * Future endpoints may include:
 * - update: Update system configuration
 * - delete: Remove a system
 */
export const systemContract = {
  list,
  create,
  read,
<<<<<<< HEAD
  addon: addonContract,
  identity: identityContract,
  compliance: complianceModuleContract,
  stats: statsContract,
  accessManager: accessManagerContract,
  factory: factoryContract,
=======
  ...addonContract,
  ...identityContract,
  ...complianceModuleContract,
  ...claimTopicsContract,
  ...statsContract,
  ...accessManagerContract,
  ...factoryContract,
>>>>>>> c67d127b
};<|MERGE_RESOLUTION|>--- conflicted
+++ resolved
@@ -115,20 +115,11 @@
   list,
   create,
   read,
-<<<<<<< HEAD
   addon: addonContract,
   identity: identityContract,
   compliance: complianceModuleContract,
+  claimTopics: claimTopicsContract,
   stats: statsContract,
   accessManager: accessManagerContract,
   factory: factoryContract,
-=======
-  ...addonContract,
-  ...identityContract,
-  ...complianceModuleContract,
-  ...claimTopicsContract,
-  ...statsContract,
-  ...accessManagerContract,
-  ...factoryContract,
->>>>>>> c67d127b
 };