import type { systemContract } from "@/orpc/routes/system/system.contract";
import { roles } from "@atk/zod/access-control-roles";
import type { RoleRequirement } from "@atk/zod/role-requirement";

/**
 * Type-safe compile-time checks to ensure the nested contract structure contains
 * the expected operations. These types will cause compilation errors if the
 * contract structure changes, helping catch refactoring issues early.
 */
type FactoryOperations = keyof typeof systemContract.factory;
type AddonOperations = keyof typeof systemContract.addon;
type AccessManagerOperations = keyof typeof systemContract.accessManager;
type ComplianceOperations = keyof typeof systemContract.compliance;
type IdentityOperations = keyof typeof systemContract.identity;

// Create a type that uses all the operation checks
type SystemContractValidation = {
  factoryHasCreate: "create" extends FactoryOperations ? true : never;
  addonHasCreate: "create" extends AddonOperations ? true : never;
  accessManagerHasGrantRole: "grantRole" extends AccessManagerOperations
    ? true
    : never;
  accessManagerHasRevokeRole: "revokeRole" extends AccessManagerOperations
    ? true
    : never;
  complianceHasCreate: "create" extends ComplianceOperations ? true : never;
  identityHasRegister: "register" extends IdentityOperations ? true : never;
};

// This type will cause a compile error if any operation is missing
type AssertValidContract =
  SystemContractValidation extends Record<string, true> ? true : never;

/**
 * The permissions for the system operations
 *
 * @description
 * This is a mapping of the system operation names to the roles that are required to call them.
 * Uses OR logic - user needs any of the listed roles.
 *
 * The keys are flat names for clarity and backward compatibility with middleware,
 * but they map to nested contract methods:
 * - tokenFactoryCreate -> system.factory.create
 * - addonCreate -> system.addon.create
 * - grantRole -> system.accessManager.grantRole
 * - revokeRole -> system.accessManager.revokeRole
 * - complianceModuleCreate -> system.compliance.create
 * - identityRegister -> system.identity.register
 *
 * The SystemContractValidation type above ensures these mappings stay valid during refactoring.
 */
export const SYSTEM_PERMISSIONS = {
  accountRead: { any: ["identityManager", "claimIssuer"] },
  accountSearch: { any: ["identityManager", "claimIssuer"] },
  addonCreate: "addonManager",
  addonFactoryCreate: { any: ["addonManager", "systemManager"] },
  claimCreate: { any: ["claimIssuer", "systemModule"] },
  claimList: { any: ["identityManager", "claimIssuer"] },
  claimRevoke: { any: ["claimIssuer", "systemModule"] },
  complianceModuleCreate: { any: ["complianceManager", "systemManager"] },
  grantRole: { any: ["admin"] },
  identityCreate: { any: ["identityManager", "systemManager"] },
  identityList: { any: ["identityManager", "claimIssuer", "systemModule"] },
  identityRegister: { any: ["identityManager", "systemManager"] },
<<<<<<< HEAD
  identityList: { any: ["identityManager", "claimIssuer", "systemModule"] },
  trustedIssuerCreate: { any: ["claimPolicyManager", "systemModule"] },
  trustedIssuerUpdate: { any: ["claimPolicyManager", "systemModule"] },
  trustedIssuerDelete: { any: ["claimPolicyManager", "systemModule"] },
=======
  kycDelete: { any: ["identityManager", "claimIssuer"] },
  kycList: { any: ["identityManager", "claimIssuer"] },
  kycRead: { any: ["identityManager", "claimIssuer"] },
  kycUpsert: { any: ["identityManager", "claimIssuer"] },
  revokeRole: { any: ["admin"] },
  tokenCreate: "tokenManager",
  tokenFactoryCreate: { any: ["systemManager"] },
>>>>>>> 44a3d720
  topicCreate: { any: ["claimPolicyManager", "systemModule"] },
  topicDelete: { any: ["claimPolicyManager", "systemModule"] },
  topicUpdate: { any: ["claimPolicyManager", "systemModule"] },
  trustedIssuerCreate: { any: ["claimPolicyManager", "systemModule"] },
  trustedIssuerDelete: { any: ["claimPolicyManager", "systemModule"] },
  trustedIssuerUpdate: { any: ["claimPolicyManager", "systemModule"] },
  userList: { any: ["identityManager", "claimIssuer"] },
  userRead: { any: ["identityManager", "claimIssuer"] },
  userSearch: { any: [...roles] }, // at least one blockchain role is required to search for users
} as const satisfies Record<string, RoleRequirement>;

// Use the validation type to ensure it's not stripped
export type _SystemContractIsValid = AssertValidContract;<|MERGE_RESOLUTION|>--- conflicted
+++ resolved
@@ -62,12 +62,6 @@
   identityCreate: { any: ["identityManager", "systemManager"] },
   identityList: { any: ["identityManager", "claimIssuer", "systemModule"] },
   identityRegister: { any: ["identityManager", "systemManager"] },
-<<<<<<< HEAD
-  identityList: { any: ["identityManager", "claimIssuer", "systemModule"] },
-  trustedIssuerCreate: { any: ["claimPolicyManager", "systemModule"] },
-  trustedIssuerUpdate: { any: ["claimPolicyManager", "systemModule"] },
-  trustedIssuerDelete: { any: ["claimPolicyManager", "systemModule"] },
-=======
   kycDelete: { any: ["identityManager", "claimIssuer"] },
   kycList: { any: ["identityManager", "claimIssuer"] },
   kycRead: { any: ["identityManager", "claimIssuer"] },
@@ -75,7 +69,6 @@
   revokeRole: { any: ["admin"] },
   tokenCreate: "tokenManager",
   tokenFactoryCreate: { any: ["systemManager"] },
->>>>>>> 44a3d720
   topicCreate: { any: ["claimPolicyManager", "systemModule"] },
   topicDelete: { any: ["claimPolicyManager", "systemModule"] },
   topicUpdate: { any: ["claimPolicyManager", "systemModule"] },
