import type { systemContract } from "@/orpc/routes/system/system.contract";
import { roles } from "@atk/zod/access-control-roles";
import type { RoleRequirement } from "@atk/zod/role-requirement";

/**
 * Type-safe compile-time checks to ensure the nested contract structure contains
 * the expected operations. These types will cause compilation errors if the
 * contract structure changes, helping catch refactoring issues early.
 */
type FactoryOperations = keyof typeof systemContract.factory;
type AddonOperations = keyof typeof systemContract.addon;
type AccessManagerOperations = keyof typeof systemContract.accessManager;
type ComplianceOperations = keyof typeof systemContract.compliance;
type IdentityOperations = keyof typeof systemContract.identity;

// Create a type that uses all the operation checks
type SystemContractValidation = {
  factoryHasCreate: "create" extends FactoryOperations ? true : never;
  addonHasCreate: "create" extends AddonOperations ? true : never;
  accessManagerHasGrantRole: "grantRole" extends AccessManagerOperations
    ? true
    : never;
  accessManagerHasRevokeRole: "revokeRole" extends AccessManagerOperations
    ? true
    : never;
  complianceHasCreate: "create" extends ComplianceOperations ? true : never;
  identityHasRegister: "register" extends IdentityOperations ? true : never;
};

// This type will cause a compile error if any operation is missing
type AssertValidContract =
  SystemContractValidation extends Record<string, true> ? true : never;

/**
 * The permissions for the system operations
 *
 * @description
 * This is a mapping of the system operation names to the roles that are required to call them.
 * Uses OR logic - user needs any of the listed roles.
 *
 * The keys are flat names for clarity and backward compatibility with middleware,
 * but they map to nested contract methods:
 * - tokenFactoryCreate -> system.factory.create
 * - addonCreate -> system.addon.create
 * - grantRole -> system.accessManager.grantRole
 * - revokeRole -> system.accessManager.revokeRole
 * - complianceModuleCreate -> system.compliance.create
 * - identityRegister -> system.identity.register
 *
 * The SystemContractValidation type above ensures these mappings stay valid during refactoring.
 */
export const SYSTEM_PERMISSIONS = {
  accountSearch: { any: ["identityManager", "systemManager", "claimIssuer"] },
  addonCreate: "addonManager",
  addonFactoryCreate: { any: ["addonManager", "systemManager"] },
  claimCreate: { any: ["claimIssuer", "systemModule"] },
  claimList: { any: ["identityManager", "claimIssuer"] },
  claimRevoke: { any: ["claimIssuer", "systemModule"] },
  complianceModuleCreate: { any: ["complianceManager", "systemManager"] },
  grantRole: { any: ["admin"] },
  identityCreate: { any: ["identityManager", "systemManager"] },
<<<<<<< HEAD
  identityList: { any: ["identityManager", "claimIssuer", "systemModule"] },
  identityRead: { any: ["identityManager", "claimIssuer", "systemModule"] },
=======
>>>>>>> a521818e
  identityRegister: { any: ["identityManager", "systemManager"] },
  identityRead: { any: ["identityManager", "systemManager", "claimIssuer"] },
  identitySearch: { any: ["identityManager", "systemManager", "claimIssuer"] },
  identityList: {
    any: ["identityManager", "systemManager", "claimIssuer", "systemModule"],
  },
  kycDelete: { any: ["identityManager", "claimIssuer"] },
  kycList: { any: ["identityManager", "claimIssuer"] },
  kycRead: { any: ["identityManager", "claimIssuer"] },
  kycUpsert: { any: ["identityManager", "claimIssuer"] },
  revokeRole: { any: ["admin"] },
  tokenCreate: "tokenManager",
  tokenFactoryCreate: { any: ["systemManager"] },
  topicCreate: { any: ["claimPolicyManager", "systemModule"] },
  topicDelete: { any: ["claimPolicyManager", "systemModule"] },
  topicUpdate: { any: ["claimPolicyManager", "systemModule"] },
  trustedIssuerCreate: { any: ["claimPolicyManager", "systemModule"] },
  trustedIssuerDelete: { any: ["claimPolicyManager", "systemModule"] },
  trustedIssuerUpdate: { any: ["claimPolicyManager", "systemModule"] },
  userList: { any: ["identityManager", "claimIssuer"] },
  userRead: { any: ["identityManager", "claimIssuer"] },
  userSearch: { any: [...roles] }, // at least one blockchain role is required to search for users
} as const satisfies Record<string, RoleRequirement>;

// Use the validation type to ensure it's not stripped
export type _SystemContractIsValid = AssertValidContract;<|MERGE_RESOLUTION|>--- conflicted
+++ resolved
@@ -59,11 +59,6 @@
   complianceModuleCreate: { any: ["complianceManager", "systemManager"] },
   grantRole: { any: ["admin"] },
   identityCreate: { any: ["identityManager", "systemManager"] },
-<<<<<<< HEAD
-  identityList: { any: ["identityManager", "claimIssuer", "systemModule"] },
-  identityRead: { any: ["identityManager", "claimIssuer", "systemModule"] },
-=======
->>>>>>> a521818e
   identityRegister: { any: ["identityManager", "systemManager"] },
   identityRead: { any: ["identityManager", "systemManager", "claimIssuer"] },
   identitySearch: { any: ["identityManager", "systemManager", "claimIssuer"] },
