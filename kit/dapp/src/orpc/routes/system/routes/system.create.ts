/**
 * System Creation Handler
 *
 * This handler creates a new system contract instance through the ATKSystemFactory
 * using an async generator pattern for real-time transaction tracking and progress updates.
 * System contracts are fundamental infrastructure components in the SettleMint
 * platform that manage various system-level operations and configurations.
 *
 * The handler performs the following operations:
 * 1. Validates user authentication and authorization
 * 2. Creates the system contract via Portal GraphQL with transaction tracking
 * 3. Queries TheGraph to get the deployed system contract address
 * 4. Bootstraps the system contract to initialize its state
 * 5. Yields progress events throughout the process
 *
 * @generator Yields progress events during system creation and bootstrapping
 * @see {@link ../system.create.schema} - Input validation schema
 * @see {@link @/lib/settlemint/portal} - Portal GraphQL client with transaction tracking
 */

import { portalGraphql } from "@/lib/settlemint/portal";
import { theGraphGraphql } from "@/lib/settlemint/the-graph";
<<<<<<< HEAD
import { getEthereumHash } from "@/lib/zod/validators/ethereum-hash";
import { trackTransaction } from "@/orpc/helpers/transactions";
=======
>>>>>>> 86784062
import { portalMiddleware } from "@/orpc/middlewares/services/portal.middleware";
import { theGraphMiddleware } from "@/orpc/middlewares/services/the-graph.middleware";
import { onboardedRouter } from "@/orpc/procedures/onboarded.router";
import { withEventMeta } from "@orpc/server";
import { z } from "zod/v4";
import { SystemCreateMessagesSchema } from "./system.create.schema";

/**
 * GraphQL mutation for creating a new system contract instance.
 *
 * @param address - The factory contract address to call
 * @param from - The wallet address initiating the transaction
 * @param challengeResponse - The MFA challenge response for transaction authorization
 * @param verificationId - Optional verification ID for the challenge
 *
 * @returns transactionHash - The blockchain transaction hash for tracking
 */
const CREATE_SYSTEM_MUTATION = portalGraphql(`
  mutation CreateSystemMutation($address: String!, $from: String!) {
    ATKSystemFactoryCreateSystem(
      address: $address
      from: $from
    ) {
      transactionHash
    }
  }
`);

/**
 * GraphQL mutation for bootstrapping a system contract.
 *
 * @param address - The system contract address to bootstrap
 * @param from - The wallet address initiating the transaction
 *
 * @returns transactionHash - The blockchain transaction hash for tracking
 */
const BOOTSTRAP_SYSTEM_MUTATION = portalGraphql(`
  mutation BootstrapSystemMutation($address: String!, $from: String!) {
    IATKSystemBootstrap(
      address: $address
      from: $from
    ) {
      transactionHash
    }
  }
`);

/**
 * GraphQL query to find system contracts deployed in a specific transaction.
 *
 * Used to retrieve the system contract address after deployment by matching
 * the deployment transaction hash. This ensures we get the correct contract
 * instance when multiple systems might be deployed.
 *
 * @param deployedInTransaction - The transaction hash where the system was deployed
 * @returns Array of system objects containing their IDs (contract addresses)
 */
const FIND_SYSTEM_FOR_TRANSACTION_QUERY = theGraphGraphql(`
  query findSystemForTransaction($deployedInTransaction: Bytes) {
    systems(where: {deployedInTransaction: $deployedInTransaction}) {
      id
    }
  }
`);

/**
 * Creates a new system contract instance using async iteration for real-time progress tracking.
 *
 * This handler uses a generator pattern to yield progress updates during the multi-step
 * system creation process, including contract deployment and bootstrapping.
 *
 * @auth Required - User must be authenticated
 * @middleware portalMiddleware - Provides Portal GraphQL client with transaction tracking
 * @middleware theGraphMiddleware - Provides TheGraph client for querying deployed contracts
 *
 * @param input.contract - The system factory contract address (defaults to standard address)
 * @param input.messages - Optional custom messages for localization
 *
 * @yields {TransactionEvent} Progress events during system creation and bootstrapping
 * @returns {AsyncGenerator} Generator that yields events and completes with the system contract address
 *
 * @throws {ORPCError} UNAUTHORIZED - If user is not authenticated
 * @throws {ORPCError} INTERNAL_SERVER_ERROR - If system creation or bootstrapping fails
 *
 * @example
 * ```typescript
 * // Create system with async iteration for progress tracking
 * for await (const event of client.system.create({
 *   contract: "0x123..."
 * })) {
 *   console.log(`Status: ${event.status}, Message: ${event.message}`);
 *
 *   if (event.status === "confirmed" && event.result) {
 *     console.log(`System created at: ${event.result}`);
 *   }
 * }
 *
 * // Or use with React hooks
 * const { mutate } = client.system.create.useMutation({
 *   onProgress: (event) => {
 *     // Update UI with progress
 *   }
 * });
 * ```
 */
export const create = onboardedRouter.system.create
  .use(theGraphMiddleware)
  .use(portalMiddleware)
  .handler(async function* ({ input, context, errors }) {
    const { contract } = input;
    const sender = context.auth.user;

    // Parse messages with defaults using Zod schema
    const messages = SystemCreateMessagesSchema.parse(input.messages ?? {});

    // Execute the system creation transaction
<<<<<<< HEAD
    const txHashResult = await context.portalClient.request(
      CREATE_SYSTEM_MUTATION,
      {
        address: contract,
        from: sender.wallet ?? "",
        // ...(await handleChallenge(sender, verification)),
      }
    );
=======
    const createSystemVariables = {
      address: contract,
      from: sender.wallet,
      // ...(await handleChallenge(sender, verification)),
    };
>>>>>>> 86784062

    // Use the Portal client's mutate method that returns an async generator
    // This enables real-time transaction tracking with automatic status updates
    let transactionHash = "";

<<<<<<< HEAD
    // Validate transaction hash
    if (!transactionHash) {
      throw errors.INTERNAL_SERVER_ERROR({
        message: messages.systemCreationFailed,
      });
    }

    // Track transaction, yielding only pending/failed events
    // The confirmed event will be yielded at the end with the system ID
    for await (const event of trackTransaction(
      getEthereumHash(transactionHash),
      context.portalClient,
      context.theGraphClient,
=======
    // Iterate through transaction events as they occur
    for await (const event of context.portalClient.mutate(
      CREATE_SYSTEM_MUTATION,
      createSystemVariables,
      messages.systemCreationFailed,
>>>>>>> 86784062
      messages
    )) {
      // Store the transaction hash from the first event
      transactionHash = event.transactionHash;

      // Only yield pending and failed events during creation phase
      // Confirmed events are handled after we query for the system address
      if (event.status === "pending" || event.status === "failed") {
        // Transform Portal event to ORPC event format with metadata
        yield withEventMeta(
          {
            status: event.status,
            message: event.message,
            result: undefined,
          },
          { id: transactionHash, retry: 1000 }
        );

        // If transaction failed, stop the entire process
        if (event.status === "failed") {
          return;
        }
      }
    }

    // Query for the deployed system contract
    const queryVariables = {
      deployedInTransaction: transactionHash,
    };

    // Define the schema for the query result
    const SystemQueryResultSchema = z.object({
      systems: z
        .array(
          z.object({
            id: z.string(),
          })
        )
        .min(1),
    });

    const result = await context.theGraphClient.query(
      FIND_SYSTEM_FOR_TRANSACTION_QUERY,
      queryVariables,
      SystemQueryResultSchema,
      messages.systemCreationFailed
    );

    const systems = result.systems;

    const system = systems[0];

    if (!system) {
      throw errors.INTERNAL_SERVER_ERROR({
        message: messages.systemCreationFailed,
        cause: new Error(
          `System object is null for transaction ${transactionHash}`
        ),
      });
    }

    // Now bootstrap the system
    yield withEventMeta(
      {
        status: "pending",
        message: messages.bootstrappingSystem,
        result: undefined,
      },
      { id: `${transactionHash}-bootstrap`, retry: 1000 }
    );

    // Execute the bootstrap transaction
    const bootstrapVariables = {
      address: system.id,
      from: sender.wallet,
    };

    // Track bootstrap transaction using the same async generator pattern
    let bootstrapSucceeded = false;
    let bootstrapTransactionHash = "";

    // Iterate through bootstrap transaction events
    for await (const event of context.portalClient.mutate(
      BOOTSTRAP_SYSTEM_MUTATION,
      bootstrapVariables,
      messages.bootstrapFailed,
      {
        ...messages,
        waitingForMining: messages.bootstrappingSystem,
      }
    )) {
      // Store the bootstrap transaction hash
      bootstrapTransactionHash = event.transactionHash;

      // Yield all bootstrap events with a unique ID to distinguish from creation events
      yield withEventMeta(
        {
          status: event.status,
          message: event.message,
          result: undefined,
        },
        { id: `${bootstrapTransactionHash}-bootstrap`, retry: 1000 }
      );

      // Track final bootstrap status for the completion event
      if (event.status === "confirmed") {
        bootstrapSucceeded = true;
      } else if (event.status === "failed") {
        bootstrapSucceeded = false;
        // Don't return early - we still need to report the system ID
        // even if bootstrap failed, as the system was created successfully
        break;
      }
    }

    // Always yield the final event with the system ID
    // If bootstrap failed, we still return the system ID but with failed status
    if (!bootstrapSucceeded) {
      yield withEventMeta(
        {
          status: "failed",
          message: `${messages.systemCreatedBootstrapFailed} System address: ${system.id}`,
          result: system.id,
        },
        { id: transactionHash, retry: 1000 }
      );
    } else {
      yield withEventMeta(
        {
          status: "confirmed",
          message: messages.systemCreated,
          result: system.id,
        },
        { id: transactionHash, retry: 1000 }
      );
    }

    return;
  });<|MERGE_RESOLUTION|>--- conflicted
+++ resolved
@@ -20,11 +20,6 @@
 
 import { portalGraphql } from "@/lib/settlemint/portal";
 import { theGraphGraphql } from "@/lib/settlemint/the-graph";
-<<<<<<< HEAD
-import { getEthereumHash } from "@/lib/zod/validators/ethereum-hash";
-import { trackTransaction } from "@/orpc/helpers/transactions";
-=======
->>>>>>> 86784062
 import { portalMiddleware } from "@/orpc/middlewares/services/portal.middleware";
 import { theGraphMiddleware } from "@/orpc/middlewares/services/the-graph.middleware";
 import { onboardedRouter } from "@/orpc/procedures/onboarded.router";
@@ -141,48 +136,21 @@
     const messages = SystemCreateMessagesSchema.parse(input.messages ?? {});
 
     // Execute the system creation transaction
-<<<<<<< HEAD
-    const txHashResult = await context.portalClient.request(
-      CREATE_SYSTEM_MUTATION,
-      {
-        address: contract,
-        from: sender.wallet ?? "",
-        // ...(await handleChallenge(sender, verification)),
-      }
-    );
-=======
     const createSystemVariables = {
       address: contract,
       from: sender.wallet,
       // ...(await handleChallenge(sender, verification)),
     };
->>>>>>> 86784062
 
     // Use the Portal client's mutate method that returns an async generator
     // This enables real-time transaction tracking with automatic status updates
     let transactionHash = "";
 
-<<<<<<< HEAD
-    // Validate transaction hash
-    if (!transactionHash) {
-      throw errors.INTERNAL_SERVER_ERROR({
-        message: messages.systemCreationFailed,
-      });
-    }
-
-    // Track transaction, yielding only pending/failed events
-    // The confirmed event will be yielded at the end with the system ID
-    for await (const event of trackTransaction(
-      getEthereumHash(transactionHash),
-      context.portalClient,
-      context.theGraphClient,
-=======
     // Iterate through transaction events as they occur
     for await (const event of context.portalClient.mutate(
       CREATE_SYSTEM_MUTATION,
       createSystemVariables,
       messages.systemCreationFailed,
->>>>>>> 86784062
       messages
     )) {
       // Store the transaction hash from the first event
