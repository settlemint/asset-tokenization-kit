--- conflicted
+++ resolved
@@ -166,17 +166,13 @@
               identityCreate: z
                 .boolean()
                 .describe("Whether the user can create identities"),
+              identityList: z
+                .boolean()
+                .describe("Whether the user can read identities"),
               identityRegister: z
                 .boolean()
                 .describe("Whether the user can register identities"),
-<<<<<<< HEAD
               kycDelete: z
-=======
-              identityList: z
-                .boolean()
-                .describe("Whether the user can read identities"),
-              trustedIssuerCreate: z
->>>>>>> 774cfadd
                 .boolean()
                 .describe("Whether the user can delete KYC profiles"),
               kycList: z
