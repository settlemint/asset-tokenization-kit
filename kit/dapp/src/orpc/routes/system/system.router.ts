--- conflicted
+++ resolved
@@ -23,22 +23,13 @@
   list,
   create,
   read,
-<<<<<<< HEAD
   addon: addonRouter,
   identity: identityRouter,
   compliance: complianceModuleRouter,
+  claimTopics: claimTopicsRouter,
   stats: statsRouter,
   accessManager: accessManagerRouter,
   factory: tokenFactoryRouter,
-=======
-  ...addonRouter,
-  ...identityRouter,
-  ...complianceModuleRouter,
-  ...claimTopicsRouter,
-  ...statsRouter,
-  ...accessManagerRouter,
-  ...tokenFactoryRouter,
->>>>>>> c67d127b
 };
 
 export default routes;