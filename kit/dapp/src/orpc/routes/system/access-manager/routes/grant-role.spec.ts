// @vitest-environment node
import { getOrpcClient } from "@test/fixtures/orpc-client";
import {
  DEFAULT_ADMIN,
  DEFAULT_INVESTOR,
  DEFAULT_PINCODE,
  signInWithUser,
} from "@test/fixtures/user";
import { getAddress } from "viem";
import { beforeAll, describe, expect, it } from "vitest";

describe("Access Manager - Grant Role ORPC routes", () => {
  let adminClient: ReturnType<typeof getOrpcClient>;
  let investorClient: ReturnType<typeof getOrpcClient>;

  const testAddresses = {
    valid1: getAddress("0x1234567890123456789012345678901234567890"),
    valid2: getAddress("0x2345678901234567890123456789012345678901"),
    valid3: getAddress("0x3456789012345678901234567890123456789012"),
    invalid: "0xinvalid",
  };

  beforeAll(async () => {
    // Sign in both users in parallel
    const [adminHeaders, investorHeaders] = await Promise.all([
      signInWithUser(DEFAULT_ADMIN),
      signInWithUser(DEFAULT_INVESTOR),
    ]);

    adminClient = getOrpcClient(adminHeaders);
    investorClient = getOrpcClient(investorHeaders);
  });

  describe("successful role grants", () => {
    it("should grant a single role to a single account", async () => {
      const result = await adminClient.system.grantRole({
        walletVerification: {
          secretVerificationCode: DEFAULT_PINCODE,
          verificationType: "PINCODE",
        },
        address: testAddresses.valid1,
        role: "tokenManager",
      });

      expect(result).toEqual({
        addresses: [testAddresses.valid1],
        roles: ["tokenManager"],
      });

      const systemRoles = await adminClient.system.rolesList({
        excludeContracts: true,
      });
      const updatedSystemRoles = systemRoles.find(
        (role) => role.account === testAddresses.valid1
      );
      expect(updatedSystemRoles).toBeDefined();
      expect(updatedSystemRoles?.roles).toContain("tokenManager");
    });

    it("should grant a single role to multiple accounts", async () => {
      const result = await adminClient.system.grantRole({
        walletVerification: {
          secretVerificationCode: DEFAULT_PINCODE,
          verificationType: "PINCODE",
        },
        address: [
          testAddresses.valid1,
          testAddresses.valid2,
          testAddresses.valid3,
        ],
        role: "complianceManager",
      });

      expect(result).toEqual({
        addresses: [
          testAddresses.valid1,
          testAddresses.valid2,
          testAddresses.valid3,
        ],
        roles: ["complianceManager"],
      });

      const systemRoles = await adminClient.system.rolesList({
        excludeContracts: true,
      });
      const updatedSystemRoles = systemRoles.find(
        (role) =>
          role.account === testAddresses.valid1 ||
          role.account === testAddresses.valid2 ||
          role.account === testAddresses.valid3
      );
      expect(updatedSystemRoles).toBeDefined();
      expect(updatedSystemRoles?.roles).toContain("complianceManager");
    });

    it("should grant multiple roles to a single account", async () => {
      const result = await adminClient.system.grantRole({
        walletVerification: {
          secretVerificationCode: DEFAULT_PINCODE,
          verificationType: "PINCODE",
        },
        address: testAddresses.valid1,
        role: ["tokenManager", "complianceManager"],
      });

      expect(result).toEqual({
        addresses: [testAddresses.valid1],
        roles: ["tokenManager", "complianceManager"],
      });

      const systemRoles = await adminClient.system.rolesList({
        excludeContracts: true,
      });
      const updatedSystemRoles = systemRoles.find(
        (role) => role.account === testAddresses.valid1
      );
      expect(updatedSystemRoles).toBeDefined();
      expect(updatedSystemRoles?.roles).toContain("tokenManager");
      expect(updatedSystemRoles?.roles).toContain("complianceManager");
    });

    it("should handle empty arrays", async () => {
      const result = await adminClient.system.grantRole({
        walletVerification: {
          secretVerificationCode: DEFAULT_PINCODE,
          verificationType: "PINCODE",
        },
        address: [],
        role: "tokenManager",
      });

      expect(result).toEqual({
        addresses: [],
        roles: [],
      });
    });
  });

  describe("permission validation", () => {
    it("should allow admin users to grant roles", async () => {
      const result = await adminClient.system.grantRole({
        walletVerification: {
          secretVerificationCode: DEFAULT_PINCODE,
          verificationType: "PINCODE",
        },
        address: testAddresses.valid1,
        role: "tokenManager",
      });

      expect(result).toEqual({
        addresses: [testAddresses.valid1],
        roles: ["tokenManager"],
      });
    });

    it("should reject non-admin users from granting roles", async () => {
      await expect(
        investorClient.system.grantRole({
          walletVerification: {
            secretVerificationCode: DEFAULT_PINCODE,
            verificationType: "PINCODE",
          },
          address: testAddresses.valid1,
          role: "tokenManager",
        })
      ).rejects.toThrow(
        "User does not have the required role to execute this action."
      );
    });
  });

  describe("error handling", () => {
    it("should reject invalid role names", async () => {
      await expect(
        adminClient.system.grantRole({
          walletVerification: {
            secretVerificationCode: DEFAULT_PINCODE,
            verificationType: "PINCODE",
          },
          address: testAddresses.valid1,
          role: "invalidRole" as never,
        })
      ).rejects.toThrow("INPUT_VALIDATION_FAILED");
    });

    it("should reject invalid wallet addresses", async () => {
      await expect(
        adminClient.system.grantRole({
          walletVerification: {
            secretVerificationCode: DEFAULT_PINCODE,
            verificationType: "PINCODE",
          },
          address: testAddresses.invalid,
          role: "tokenManager",
        })
      ).rejects.toThrow("INPUT_VALIDATION_FAILED");
    });

    it("should reject mixed valid and invalid addresses", async () => {
      await expect(
        adminClient.system.grantRole({
          walletVerification: {
            secretVerificationCode: DEFAULT_PINCODE,
            verificationType: "PINCODE",
          },
          address: [
            testAddresses.valid1,
            testAddresses.invalid,
            testAddresses.valid2,
          ],
          role: "tokenManager",
        })
      ).rejects.toThrow("INPUT_VALIDATION_FAILED");
    });

    it("should reject incorrect pincode verification", async () => {
      await expect(
        adminClient.system.grantRole({
          walletVerification: {
            secretVerificationCode: "000000",
            verificationType: "PINCODE",
          },
          address: testAddresses.valid1,
          role: "tokenManager",
        })
<<<<<<< HEAD
      ).rejects.toThrow('"grantRole" failed: Invalid challenge response');
=======
      ).rejects.toThrow(/GraphQL.*failed|Invalid authentication challenge/);
>>>>>>> 616a3dbd
    });
  });

  describe("edge cases", () => {
    it("should handle duplicate accounts in the array", async () => {
      const result = await adminClient.system.grantRole({
        walletVerification: {
          secretVerificationCode: DEFAULT_PINCODE,
          verificationType: "PINCODE",
        },
        address: [
          testAddresses.valid1,
          testAddresses.valid1,
          testAddresses.valid2,
        ],
        role: "tokenManager",
      });
      expect(result.addresses).toEqual([
        testAddresses.valid1,
        testAddresses.valid2,
      ]);
      expect(result.roles).toEqual(["tokenManager"]);
    });

    it("should handle duplicate roles in the array", async () => {
      const result = await adminClient.system.grantRole({
        walletVerification: {
          secretVerificationCode: DEFAULT_PINCODE,
          verificationType: "PINCODE",
        },
        address: testAddresses.valid1,
        role: ["tokenManager", "tokenManager", "complianceManager"],
      });
      expect(result.addresses).toEqual([testAddresses.valid1]);
      expect(result.roles).toEqual(["tokenManager", "complianceManager"]);
    });
  });
});<|MERGE_RESOLUTION|>--- conflicted
+++ resolved
@@ -223,11 +223,7 @@
           address: testAddresses.valid1,
           role: "tokenManager",
         })
-<<<<<<< HEAD
-      ).rejects.toThrow('"grantRole" failed: Invalid challenge response');
-=======
       ).rejects.toThrow(/GraphQL.*failed|Invalid authentication challenge/);
->>>>>>> 616a3dbd
     });
   });
 
