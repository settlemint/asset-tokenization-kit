--- conflicted
+++ resolved
@@ -1,6 +1,6 @@
 // @vitest-environment node
+import { CUSTOM_ERROR_CODES } from "@/orpc/procedures/base.contract";
 import type { AccessControlRoles } from "@/lib/fragments/the-graph/access-control-fragment";
-import { CUSTOM_ERROR_CODES } from "@/orpc/procedures/base.contract";
 import { errorMessageForCode, getOrpcClient } from "@test/fixtures/orpc-client";
 import {
   DEFAULT_ADMIN,
@@ -184,30 +184,16 @@
 
     it("should reject non-admin users from revoking roles", async () => {
       await expect(
-<<<<<<< HEAD
         investorClient.system.accessManager.revokeRole({
           walletVerification: {
             secretVerificationCode: DEFAULT_PINCODE,
             verificationType: "PINCODE",
-=======
-        investorClient.system.revokeRole(
-          {
-            walletVerification: {
-              secretVerificationCode: DEFAULT_PINCODE,
-              verificationType: "PINCODE",
-            },
-            address: testAddresses.valid1,
-            role: "tokenManager",
->>>>>>> f3bd1b5f
-          },
-          {
-            context: {
-              skipLoggingFor: [CUSTOM_ERROR_CODES.USER_NOT_AUTHORIZED],
-            },
-          }
-        )
+          },
+          address: testAddresses.valid1,
+          role: "tokenManager",
+        })
       ).rejects.toThrow(
-        errorMessageForCode(CUSTOM_ERROR_CODES.USER_NOT_AUTHORIZED)
+        "User does not have the required role to execute this action."
       );
     });
   });
@@ -215,128 +201,57 @@
   describe("error handling", () => {
     it("should reject invalid role names", async () => {
       await expect(
-<<<<<<< HEAD
-        adminClient.system.accessManager.revokeRole({
-          walletVerification: {
-            secretVerificationCode: DEFAULT_PINCODE,
-            verificationType: "PINCODE",
-=======
-        adminClient.system.revokeRole(
-          {
-            walletVerification: {
-              secretVerificationCode: DEFAULT_PINCODE,
-              verificationType: "PINCODE",
-            },
-            address: testAddresses.valid1,
-            role: "invalidRole" as never,
->>>>>>> f3bd1b5f
-          },
-          {
-            context: {
-              skipLoggingFor: [
-                CUSTOM_ERROR_CODES.INPUT_VALIDATION_FAILED,
-                CUSTOM_ERROR_CODES.BAD_REQUEST,
-              ],
-            },
-          }
-        )
-      ).rejects.toThrow(
-        errorMessageForCode(CUSTOM_ERROR_CODES.INPUT_VALIDATION_FAILED)
-      );
+        adminClient.system.accessManager.revokeRole({
+          walletVerification: {
+            secretVerificationCode: DEFAULT_PINCODE,
+            verificationType: "PINCODE",
+          },
+          address: testAddresses.valid1,
+          role: "invalidRole" as never,
+        })
+      ).rejects.toThrow("Input validation failed");
     });
 
     it("should reject invalid wallet addresses", async () => {
       await expect(
-<<<<<<< HEAD
-        adminClient.system.accessManager.revokeRole({
-          walletVerification: {
-            secretVerificationCode: DEFAULT_PINCODE,
-            verificationType: "PINCODE",
-=======
-        adminClient.system.revokeRole(
-          {
-            walletVerification: {
-              secretVerificationCode: DEFAULT_PINCODE,
-              verificationType: "PINCODE",
-            },
-            address: testAddresses.invalid,
-            role: "tokenManager",
->>>>>>> f3bd1b5f
-          },
-          {
-            context: {
-              skipLoggingFor: [
-                CUSTOM_ERROR_CODES.INPUT_VALIDATION_FAILED,
-                CUSTOM_ERROR_CODES.BAD_REQUEST,
-              ],
-            },
-          }
-        )
-      ).rejects.toThrow(
-        errorMessageForCode(CUSTOM_ERROR_CODES.INPUT_VALIDATION_FAILED)
-      );
+        adminClient.system.accessManager.revokeRole({
+          walletVerification: {
+            secretVerificationCode: DEFAULT_PINCODE,
+            verificationType: "PINCODE",
+          },
+          address: testAddresses.invalid,
+          role: "tokenManager",
+        })
+      ).rejects.toThrow("Input validation failed");
     });
 
     it("should reject mixed valid and invalid addresses", async () => {
       await expect(
-<<<<<<< HEAD
-        adminClient.system.accessManager.revokeRole({
-          walletVerification: {
-            secretVerificationCode: DEFAULT_PINCODE,
-            verificationType: "PINCODE",
-=======
-        adminClient.system.revokeRole(
-          {
-            walletVerification: {
-              secretVerificationCode: DEFAULT_PINCODE,
-              verificationType: "PINCODE",
-            },
-            address: [
-              testAddresses.valid1,
-              testAddresses.invalid,
-              testAddresses.valid2,
-            ],
-            role: "tokenManager",
->>>>>>> f3bd1b5f
-          },
-          {
-            context: {
-              skipLoggingFor: [
-                CUSTOM_ERROR_CODES.INPUT_VALIDATION_FAILED,
-                CUSTOM_ERROR_CODES.BAD_REQUEST,
-              ],
-            },
-          }
-        )
-      ).rejects.toThrow(
-        errorMessageForCode(CUSTOM_ERROR_CODES.INPUT_VALIDATION_FAILED)
-      );
+        adminClient.system.accessManager.revokeRole({
+          walletVerification: {
+            secretVerificationCode: DEFAULT_PINCODE,
+            verificationType: "PINCODE",
+          },
+          address: [
+            testAddresses.valid1,
+            testAddresses.invalid,
+            testAddresses.valid2,
+          ],
+          role: "tokenManager",
+        })
+      ).rejects.toThrow("Input validation failed");
     });
 
     it("should reject incorrect pincode verification", async () => {
       await expect(
-<<<<<<< HEAD
         adminClient.system.accessManager.revokeRole({
           walletVerification: {
             secretVerificationCode: "000000",
             verificationType: "PINCODE",
-=======
-        adminClient.system.revokeRole(
-          {
-            walletVerification: {
-              secretVerificationCode: "000000",
-              verificationType: "PINCODE",
-            },
-            address: testAddresses.valid1,
-            role: "tokenManager",
->>>>>>> f3bd1b5f
-          },
-          {
-            context: {
-              skipLoggingFor: [CUSTOM_ERROR_CODES.PORTAL_ERROR],
-            },
-          }
-        )
+          },
+          address: testAddresses.valid1,
+          role: "tokenManager",
+        })
       ).rejects.toThrow(/GraphQL.*failed|Invalid authentication challenge/);
     });
   });
