--- conflicted
+++ resolved
@@ -7,14 +7,9 @@
 } from "@/orpc/routes/system/access-manager/routes/roles.list.schema";
 import { getEthereumAddress } from "@atk/zod/ethereum-address";
 
-<<<<<<< HEAD
-export const rolesList = systemRouter.system.rolesList.handler(
-  ({ input, context }) => {
-=======
 export const rolesList = onboardedRouter.system.accessManager.rolesList
   .use(systemMiddleware)
   .handler(({ input, context }) => {
->>>>>>> 92445200
     const { excludeContracts } = input;
     const { system } = context;
 
@@ -46,5 +41,4 @@
     }
 
     return SystemRolesOutputSchema.parse([...rolesByAccount.values()]);
-  }
-);+  });