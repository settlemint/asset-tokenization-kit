import { theGraphGraphql } from "@/lib/settlemint/the-graph";
import { theGraphMiddleware } from "@/orpc/middlewares/services/the-graph.middleware";
import { authRouter } from "@/orpc/procedures/auth.router";
import { z } from "zod";
import { TokenFactoryDetailSchema } from "./factory.read.schema";

/**
 * GraphQL query for retrieving a single token factory by ID.
 *
 * Fetches detailed information about a specific token factory contract.
 * Token factories are used to deploy new tokenized assets with predefined
 * properties and compliance rules based on their type.
 *
 * @remarks
 * The ID parameter must be a valid Ethereum address (contract address)
 * of a deployed token factory. TheGraph requires lowercase addresses,
 * which is handled automatically by the transform function.
 */
const READ_TOKEN_FACTORY_QUERY = theGraphGraphql(`
  query ReadTokenFactory($id: ID!) {
    tokenFactory(id: $id) {
      id
      name
      typeId
    }
  }
`);

/**
 * Token factory read route handler.
 *
 * Retrieves detailed information about a specific token factory by its
 * contract address. This endpoint is used when displaying factory details,
 * configuring new token deployments, or validating factory existence.
 *
 * Authentication: Required (uses authenticated router)
 * Permissions: Requires "read" permission on token factories
 * Method: GET /token/factory/:id
 *
 * @param input - Object containing the factory ID (contract address)
 * @param context - Request context with TheGraph client and authenticated user
 * @returns Promise<TokenFactory | null> - Factory details or null if not found
 * @throws UNAUTHORIZED - If user is not authenticated
 * @throws FORBIDDEN - If user lacks required read permissions
 * @throws NOT_FOUND - If the specified factory does not exist
 * @throws INTERNAL_SERVER_ERROR - If TheGraph query fails
 *
 * @example
 * ```typescript
 * // Read a specific token factory
 * const factory = await orpc.system.factory.read.query({
 *   id: '0x1234567890abcdef1234567890abcdef12345678'
 * });
 *
 * if (factory) {
 *   console.log(`Factory: ${factory.name} (Type: ${factory.typeId})`);
 * }
 * ```
 *
 * @see {@link TokenFactoryDetailSchema} for the response structure
 */
<<<<<<< HEAD
export const factoryRead = authRouter.system.tokenFactoryRead.handler(
  async ({ input, context }) => {
=======
export const factoryRead = authRouter.system.factory.read
  .use(theGraphMiddleware)
  .handler(async ({ input, context }) => {
>>>>>>> 92445200
    const result = await context.theGraphClient.query(
      READ_TOKEN_FACTORY_QUERY,
      {
        input: {
          id: input.id.toLowerCase(), // The Graph uses lowercase addresses
        },
        output: z.object({
          tokenFactory: TokenFactoryDetailSchema,
        }),
      }
    );
    return result.tokenFactory;
  }
);<|MERGE_RESOLUTION|>--- conflicted
+++ resolved
@@ -59,14 +59,9 @@
  *
  * @see {@link TokenFactoryDetailSchema} for the response structure
  */
-<<<<<<< HEAD
-export const factoryRead = authRouter.system.tokenFactoryRead.handler(
-  async ({ input, context }) => {
-=======
 export const factoryRead = authRouter.system.factory.read
   .use(theGraphMiddleware)
   .handler(async ({ input, context }) => {
->>>>>>> 92445200
     const result = await context.theGraphClient.query(
       READ_TOKEN_FACTORY_QUERY,
       {
@@ -79,5 +74,4 @@
       }
     );
     return result.tokenFactory;
-  }
-);+  });