import { theGraphGraphql } from "@/lib/settlemint/the-graph";
import { theGraphMiddleware } from "@/orpc/middlewares/services/the-graph.middleware";
import { systemMiddleware } from "@/orpc/middlewares/system/system.middleware";
import { authRouter } from "@/orpc/procedures/auth.router";
import { z } from "zod";

/**
 * GraphQL query to fetch transaction count metrics
 * Optimized for the Transaction Stats Widget specifically
 */
const TRANSACTION_COUNT_QUERY = theGraphGraphql(`
  query TransactionCount($since: Timestamp!) {
    # Total transaction count (all Transfer events)
    totalTransactions: eventStats_collection(
      where: { eventName: "Transfer" }
      interval: day
    ) {
      eventsCount
    }

    # Recent transactions in the specified time range
    recentTransactions: eventStats_collection(
      where: {
        timestamp_gte: $since
        eventName: "Transfer"
      }
      interval: day
    ) {
      eventsCount
    }
  }
`);

// Schema for the GraphQL response
const TransactionCountResponseSchema = z.object({
  totalTransactions: z.array(
    z.object({
      eventsCount: z.number(),
    })
  ),
  recentTransactions: z.array(
    z.object({
      eventsCount: z.number(),
    })
  ),
});

/**
 * Helper function to sum event counts from event stats
 */
function sumEventCounts(eventStats: { eventsCount: number }[]): number {
  return eventStats.reduce((total, stat) => total + stat.eventsCount, 0);
}

/**
 * System transaction count route handler.
 *
 * Fetches system-wide transaction count metrics:
 * - Total number of transactions (all Transfer events)
 * - Number of recent transactions in the specified time range
 *
 * This endpoint is optimized for displaying transaction count summaries.
 *
 * Authentication: Required
 * Method: GET /system/stats/transaction-count
 *
 * @param input.timeRange - Number of days to look back for recent activity (default: 7)
 * @returns Promise<SystemTransactionCountMetrics> - Transaction count metrics
 * @throws UNAUTHORIZED - If user is not authenticated
 * @throws INTERNAL_SERVER_ERROR - If TheGraph query fails
 *
 * @example
 * ```typescript
 * // Get transaction count for the last 14 days
 * const stats = await orpc.system.statsTransactionCount.query({ input: { timeRange: 14 } });
 * console.log(`Total: ${stats.totalTransactions}, Recent: ${stats.recentTransactions}`);
 * ```
 */
export const statsTransactionCount = authRouter.system.statsTransactionCount
  .use(systemMiddleware)
  .use(theGraphMiddleware)
  .handler(async ({ context, input }) => {
    // System context is guaranteed by systemMiddleware

    // timeRange is guaranteed to have a value from the schema default
    const timeRange = input.timeRange;

    // Calculate the date range for queries
    const since = new Date();
    since.setDate(since.getDate() - timeRange);
    const sinceTimestamp = Math.floor(since.getTime() / 1000); // Convert to Unix timestamp

    // Fetch transaction count data in a single query
    const response = await context.theGraphClient.query(
      TRANSACTION_COUNT_QUERY,
      {
        input: {
          since: sinceTimestamp.toString(),
        },
        output: TransactionCountResponseSchema,
<<<<<<< HEAD
        error: context.t("tokens:api.stats.transactionCount.messages.failed"),
=======
>>>>>>> 1f373ebc
      }
    );

    // Calculate metrics
    const totalTransactions = sumEventCounts(response.totalTransactions);
    const recentTransactions = sumEventCounts(response.recentTransactions);

    return {
      totalTransactions,
      recentTransactions,
      timeRangeDays: timeRange,
    };
  });<|MERGE_RESOLUTION|>--- conflicted
+++ resolved
@@ -98,10 +98,6 @@
           since: sinceTimestamp.toString(),
         },
         output: TransactionCountResponseSchema,
-<<<<<<< HEAD
-        error: context.t("tokens:api.stats.transactionCount.messages.failed"),
-=======
->>>>>>> 1f373ebc
       }
     );
 
