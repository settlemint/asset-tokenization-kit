import { theGraphGraphql } from "@/lib/settlemint/the-graph";
import { theGraphMiddleware } from "@/orpc/middlewares/services/the-graph.middleware";
import { systemMiddleware } from "@/orpc/middlewares/system/system.middleware";
import { authRouter } from "@/orpc/procedures/auth.router";
import { z } from "zod";

/**
 * GraphQL query to fetch transaction-related metrics
 * Combines total transaction counts with time-series data for history tracking
 */
const TRANSACTION_METRICS_QUERY = theGraphGraphql(`
  query TransactionMetrics($since: Timestamp!) {
    # Total transaction count (all Transfer events)
    totalTransactions: eventStats_collection(
      where: { eventName: "Transfer" }
      interval: day
    ) {
      eventsCount
    }

    # Recent transactions in the specified time range
    recentTransactions: eventStats_collection(
      where: {
        timestamp_gte: $since
        eventName: "Transfer"
      }
      interval: day
    ) {
      eventsCount
    }

    # Transaction history over time for charting
    transactionHistory: eventStats_collection(
      where: {
        timestamp_gte: $since
        eventName: "Transfer"
      }
      interval: day
      orderBy: timestamp
      orderDirection: asc
    ) {
      timestamp
      eventsCount
    }
  }
`);

// Schema for the GraphQL response
const TransactionMetricsResponseSchema = z.object({
  totalTransactions: z.array(
    z.object({
      eventsCount: z.number(),
    })
  ),
  recentTransactions: z.array(
    z.object({
      eventsCount: z.number(),
    })
  ),
  transactionHistory: z.array(
    z.object({
      timestamp: z.string(),
      eventsCount: z.number(),
    })
  ),
});

/**
 * Helper function to sum event counts from event stats
 */
function sumEventCounts(eventStats: { eventsCount: number }[]): number {
  return eventStats.reduce((total, stat) => total + stat.eventsCount, 0);
}

/**
 * Helper function to process event stats into transaction history data
 * Converts raw event statistics into daily transaction counts
 */
function processTransactionHistoryData(
  eventStats: { timestamp: string; eventsCount: number }[]
): { timestamp: string; transactions: number }[] {
  return eventStats.map((stat) => ({
    timestamp: stat.timestamp,
    transactions: stat.eventsCount,
  }));
}

/**
 * System transaction history route handler.
 *
 * Fetches comprehensive system-wide transaction-related metrics including:
 * - Total number of transactions (all Transfer events)
 * - Number of recent transactions in the specified time range
 * - Transaction history data over time for charting
 *
 * This endpoint is optimized for dashboard transaction widgets and history charts.
 *
 * Authentication: Required
 * Method: GET /system/stats/transaction-history
 *
 * @param input.timeRange - Number of days to look back for recent activity (default: 7)
 * @returns Promise<SystemTransactionHistoryMetrics> - Comprehensive transaction metrics
 * @throws UNAUTHORIZED - If user is not authenticated
 * @throws INTERNAL_SERVER_ERROR - If TheGraph query fails
 *
 * @example
 * ```typescript
 * // Get transaction metrics for the last 14 days
 * const metrics = await orpc.system.statsTransactionHistory.query({ input: { timeRange: 14 } });
 * console.log(metrics.totalTransactions, metrics.transactionHistory);
 * ```
 */
export const statsTransactionHistory = authRouter.system.statsTransactionHistory
  .use(systemMiddleware)
  .use(theGraphMiddleware)
  .handler(async ({ context, input }) => {
    // System context is guaranteed by systemMiddleware

    // timeRange is guaranteed to have a value from the schema default
    const timeRange = input.timeRange;

    // Calculate the date range for queries
    const since = new Date();
    since.setDate(since.getDate() - timeRange);
    const sinceTimestamp = Math.floor(since.getTime() / 1000); // Convert to Unix timestamp

    // Fetch all transaction-related data in a single query
    const response = await context.theGraphClient.query(
      TRANSACTION_METRICS_QUERY,
      {
        input: {
          since: sinceTimestamp.toString(),
        },
        output: TransactionMetricsResponseSchema,
<<<<<<< HEAD
        error: context.t("tokens:api.stats.transactions.messages.failed"),
=======
>>>>>>> 1f373ebc
      }
    );

    // Calculate metrics
    const totalTransactions = sumEventCounts(response.totalTransactions);
    const recentTransactions = sumEventCounts(response.recentTransactions);
    const transactionHistory = processTransactionHistoryData(
      response.transactionHistory
    );

    return {
      totalTransactions,
      recentTransactions,
      transactionHistory,
      timeRangeDays: timeRange,
    };
  });<|MERGE_RESOLUTION|>--- conflicted
+++ resolved
@@ -132,10 +132,6 @@
           since: sinceTimestamp.toString(),
         },
         output: TransactionMetricsResponseSchema,
-<<<<<<< HEAD
-        error: context.t("tokens:api.stats.transactions.messages.failed"),
-=======
->>>>>>> 1f373ebc
       }
     );
 
