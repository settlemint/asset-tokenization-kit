--- conflicted
+++ resolved
@@ -18,13 +18,16 @@
 
   beforeAll(async () => {
     // Setup test users
-<<<<<<< HEAD
-    testUser = await createTestUser();
-    otherUser = await createTestUser();
-    unauthorizedUser = await createTestUser();
-
-    testUserData = await getUserData(testUser.user);
-    otherUserData = await getUserData(otherUser.user);
+    [testUser, otherUser, unauthorizedUser] = await Promise.all([
+      createTestUser(),
+      createTestUser(),
+      createTestUser(),
+    ]);
+
+    [testUserData, otherUserData] = await Promise.all([
+      getUserData(testUser.user),
+      getUserData(otherUser.user),
+    ]);
 
     // Create KYC profiles for better test coverage
     const testUserHeaders = await signInWithUser(testUser.user);
@@ -40,25 +43,6 @@
     });
 
     const otherUserHeaders = await signInWithUser(otherUser.user);
-=======
-    await Promise.all([
-      setupUser(TEST_USER),
-      setupUser(OTHER_USER),
-      setupUser(UNAUTHORIZED_USER),
-    ]);
-
-    [testUserData, otherUserData] = await Promise.all([
-      getUserData(TEST_USER),
-      getUserData(OTHER_USER),
-    ]);
-
-    // Create KYC profiles for better test coverage
-    const [testUserHeaders, otherUserHeaders] = await Promise.all([
-      signInWithUser(TEST_USER),
-      signInWithUser(OTHER_USER),
-    ]);
-    const testUserClient = getOrpcClient(testUserHeaders);
->>>>>>> 89fe06cf
     const otherUserClient = getOrpcClient(otherUserHeaders);
 
     await Promise.all([
