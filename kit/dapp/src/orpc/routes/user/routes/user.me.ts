/**
 * Current User Handler
 *
 * This handler returns information about the currently authenticated user.
 * It provides a simple way for clients to fetch the logged-in user's profile
 * data without needing to manage session state directly.
 * @see {@link ../user.me.schema} - Output schema definition
 * @see {@link @/orpc/procedures/auth.router} - Authentication requirements
 */

import { kycProfiles, user as userTable } from "@/lib/db/schema";
import { databaseMiddleware } from "@/orpc/middlewares/services/db.middleware";
import { authRouter } from "@/orpc/procedures/auth.router";
import { read } from "@/orpc/routes/settings/routes/settings.read";
import { read as systemRead } from "@/orpc/routes/system/routes/system.read";
import { call } from "@orpc/server";
import { eq } from "drizzle-orm";

/**
 * Get current authenticated user information.
 *
 * Returns the user object from the authentication context, which includes
 * essential profile information such as name, email, and wallet address.
 * This endpoint is commonly used for:
 * - Displaying user information in the UI
 * - Determining user permissions and capabilities
 * - Personalizing the application experience
 * @auth Required - User must be authenticated
 * @function GET /user/me
 * @param context - Request context containing authenticated user information
 * @returns User object with profile data and wallet address
 * @throws {ORPCError} UNAUTHORIZED - If user is not authenticated
 * @example
 * ```typescript
 * // Client usage:
 * const user = await orpc.user.me.query();
 * console.log(`Welcome ${user.name}!`);
 *
 * // Display wallet address
 * console.log(`Wallet: ${user.wallet}`);
 *
 * // Use in React component
 * const { data: user, isLoading } = orpc.user.me.useQuery();
 * ```
 */
export const me = authRouter.user.me
  .use(databaseMiddleware)
  .handler(async ({ context }) => {
    const authUser = context.auth.user;
    const userId = authUser.id;

    // Fetch user and KYC profile in a single query with left join
    const [[userQueryResult], systemAddress, baseCurrency] = await Promise.all([
      context.db
        .select({
          user: userTable,
          kyc: {
            firstName: kycProfiles.firstName,
            lastName: kycProfiles.lastName,
          },
        })
        .from(userTable)
        .leftJoin(kycProfiles, eq(kycProfiles.userId, userTable.id))
        .where(eq(userTable.id, userId))
        .limit(1),
      call(
        read,
        {
          key: "SYSTEM_ADDRESS",
        },
        {
          context,
        }
      ),
      call(
        read,
        {
          key: "BASE_CURRENCY",
        },
        { context }
      ),
    ]);

    const { kyc } = userQueryResult ?? {};

    // Check if system has token factories using existing ORPC route
    let hasTokenFactories = false;
    if (systemAddress) {
      try {
        const systemData = await call(
          systemRead,
          {
            id: systemAddress,
          },
          {
            context,
          }
        );
        hasTokenFactories = systemData.tokenFactories.length > 0;
      } catch {
        // If system read fails, we assume no factories
        hasTokenFactories = false;
      }
    }

    return {
      id: authUser.id,
      name:
        kyc?.firstName && kyc.lastName
          ? `${kyc.firstName} ${kyc.lastName}`
          : authUser.name,
      email: authUser.email,
      role: authUser.role,
      wallet: authUser.wallet,
      isOnboarded: authUser.isOnboarded,
      firstName: kyc?.firstName,
      lastName: kyc?.lastName,
      onboardingState: {
        isAdmin: authUser.role === "admin",
        wallet:
          authUser.wallet !== "0x0000000000000000000000000000000000000000",
        walletSecurity:
          authUser.pincodeEnabled || authUser.twoFactorEnabled || false,
        walletRecoveryCodes: !!authUser.secretCodeVerificationId,
        system: !!systemAddress,
        systemSettings: !!baseCurrency,
<<<<<<< HEAD
        identitySetup: false, // TODO: Add logic to check if ONCHAINID is set up
=======
        systemAssets: hasTokenFactories,
        systemAddons: false, // TODO: Track when addons are configured
>>>>>>> cb1249b6
        identity: !!userQueryResult?.kyc,
      },
    };
  });<|MERGE_RESOLUTION|>--- conflicted
+++ resolved
@@ -124,12 +124,9 @@
         walletRecoveryCodes: !!authUser.secretCodeVerificationId,
         system: !!systemAddress,
         systemSettings: !!baseCurrency,
-<<<<<<< HEAD
-        identitySetup: false, // TODO: Add logic to check if ONCHAINID is set up
-=======
         systemAssets: hasTokenFactories,
         systemAddons: false, // TODO: Track when addons are configured
->>>>>>> cb1249b6
+        identitySetup: false, // TODO: Add logic to check if ONCHAINID is set up
         identity: !!userQueryResult?.kyc,
       },
     };
