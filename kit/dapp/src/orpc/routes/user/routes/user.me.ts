/**
 * Current User Handler
 *
 * This handler returns information about the currently authenticated user.
 * It provides a simple way for clients to fetch the logged-in user's profile
 * data without needing to manage session state directly.
 * @see {@link ../user.me.schema} - Output schema definition
 * @see {@link @/orpc/procedures/auth.router} - Authentication requirements
 */

import { kycProfiles, user as userTable } from "@/lib/db/schema";
import { mapUserRoles } from "@/orpc/helpers/role-validation";
import { databaseMiddleware } from "@/orpc/middlewares/services/db.middleware";
import type { ValidatedTheGraphClient } from "@/orpc/middlewares/services/the-graph.middleware";
import {
  getSystemContext,
  getSystemPermissions,
} from "@/orpc/middlewares/system/system.middleware";
import { authRouter } from "@/orpc/procedures/auth.router";
import { me as readAccount } from "@/orpc/routes/account/routes/account.me";
import { read as settingsRead } from "@/orpc/routes/settings/routes/settings.read";
import { AssetFactoryTypeIdEnum } from "@atk/zod/asset-types";
import { getEthereumAddress } from "@atk/zod/ethereum-address";
import { AddonFactoryTypeIdEnum } from "@atk/zod/src/addon-types";
import type { VerificationType } from "@atk/zod/verification-type";
import { VerificationType as VerificationTypeEnum } from "@atk/zod/verification-type";
import { call, ORPCError } from "@orpc/server";
import { eq } from "drizzle-orm";
import { zeroAddress } from "viem";

/**
 * Get current authenticated user information.
 *
 * Returns the user object from the authentication context, which includes
 * essential profile information such as name, email, and wallet address.
 * This endpoint is commonly used for:
 * - Displaying user information in the UI
 * - Determining user permissions and capabilities
 * - Personalizing the application experience
 * @auth Required - User must be authenticated
 * @function GET /user/me
 * @param context - Request context containing authenticated user information
 * @returns User object with profile data and wallet address
 * @throws {ORPCError} UNAUTHORIZED - If user is not authenticated
 * @example
 * ```typescript
 * // Client usage:
 * const user = await orpc.user.me.query();
 * console.log(`Welcome ${user.name}!`);
 *
 * // Display wallet address
 * console.log(`Wallet: ${user.wallet}`);
 *
 * // Use in React component
 * const { data: user, isLoading } = orpc.user.me.useQuery();
 * ```
 */
export const me = authRouter.user.me
  .use(databaseMiddleware)
  .handler(async ({ context }) => {
    const authUser = context.auth.user;
    const userId = authUser.id;

    // Fetch user and KYC profile in a single query with left join
    const [
      [userQueryResult],
      systemAddress,
      baseCurrency,
      systemAddonsSkipped,
      account,
    ] = await Promise.all([
      context.db
        .select({
          user: userTable,
          kyc: {
            firstName: kycProfiles.firstName,
            lastName: kycProfiles.lastName,
          },
        })
        .from(userTable)
        .leftJoin(kycProfiles, eq(kycProfiles.userId, userTable.id))
        .where(eq(userTable.id, userId))
        .limit(1),
      call(
        settingsRead,
        {
          key: "SYSTEM_ADDRESS",
        },
        {
          context,
        }
      ),
      call(
        settingsRead,
        {
          key: "BASE_CURRENCY",
        },
        { context }
      ),
      call(
        settingsRead,
        {
          key: "SYSTEM_ADDONS_SKIPPED",
        },
        { context }
      ).catch(() => "false"), // Default to false if not set
      call(readAccount, { wallet: authUser.wallet }, { context }).catch(
        (error: unknown) => {
          if (error instanceof ORPCError && error.status === 404) {
            return null;
          }
          throw error;
        }
      ),
    ]);

    const { kyc } = userQueryResult ?? {};

    const { accessControl, ...systemOnboardingState } = await getSystemInfo(
      systemAddress,
      systemAddonsSkipped,
      context.theGraphClient
    );
    const userRoles = mapUserRoles(authUser.wallet, accessControl);
    return {
      id: authUser.id,
      name:
        kyc?.firstName && kyc.lastName
          ? `${kyc.firstName} ${kyc.lastName}`
          : authUser.name,
      email: authUser.email,
      role: authUser.role,
      roles: userRoles,
      wallet: authUser.wallet,
      firstName: kyc?.firstName,
      lastName: kyc?.lastName,
      identity: account?.identity,
      claims: account?.claims ?? [],
      isRegistered: !!account?.identity,
      verificationTypes: [
        ...(authUser.pincodeEnabled ? [VerificationTypeEnum.pincode] : []),
        ...(authUser.twoFactorEnabled ? [VerificationTypeEnum.otp] : []),
        ...(authUser.secretCodeVerificationId
          ? [VerificationTypeEnum.secretCodes]
          : []),
      ] as VerificationType[],
      userSystemPermissions: {
        actions: getSystemPermissions(userRoles),
      },
      onboardingState: {
        wallet: authUser.wallet !== zeroAddress,
        walletSecurity:
          authUser.pincodeEnabled || authUser.twoFactorEnabled || false,
        walletRecoveryCodes: authUser.secretCodesConfirmed ?? false,
        ...systemOnboardingState,
        systemSettings: !!baseCurrency,
        identitySetup: !!account?.identity,
        identity: !!userQueryResult?.kyc,
      },
    };
  });

async function getSystemInfo(
  systemAddress: string | null,
  systemAddonsSkipped: string | null,
  theGraphClient: ValidatedTheGraphClient
) {
  const systemOnboardingState = {
    system: false,
    systemAssets: false,
    systemAddons: false,
  };

  if (!systemAddress) {
    return {
      ...systemOnboardingState,
      accessControl: null,
    };
  }
  try {
    const systemData = await getSystemContext(
      getEthereumAddress(systemAddress),
      theGraphClient
    );
    if (!systemData) {
      return {
        ...systemOnboardingState,
        accessControl: null,
      };
    }
    systemOnboardingState.system = true;
    systemOnboardingState.systemAssets =
      systemData.tokenFactoryRegistry.tokenFactories.length > 0;

    // Check if bond factory is deployed
    const hasBondFactory = systemData.tokenFactoryRegistry.tokenFactories.some(
      (factory) => factory.typeId === AssetFactoryTypeIdEnum.ATKBondFactory
    );

    // Check if yield addon is deployed
    const hasYieldAddon = systemData.systemAddonRegistry.systemAddons.some(
      (addon) =>
        addon.typeId === AddonFactoryTypeIdEnum.ATKFixedYieldScheduleFactory
    );

    // System addons are optional, except when bond factory exists - then yield addon is required
    // If user has explicitly skipped, consider it complete unless bond factory requires yield
    if (systemAddonsSkipped === "true") {
      systemOnboardingState.systemAddons = hasBondFactory
        ? hasYieldAddon
        : true;
    } else {
      systemOnboardingState.systemAddons = hasBondFactory
        ? hasYieldAddon
        : systemData.systemAddonRegistry.systemAddons.length > 0;
    }
    return {
      ...systemOnboardingState,
      accessControl: systemData.systemAccessManager?.accessControl ?? null,
    };
  } catch {
    // If system read fails, we assume no factories and addons
  }
  return {
    ...systemOnboardingState,
    accessControl: null,
  };
<<<<<<< HEAD
=======
}

function getSystemPermissions(userRoles: ReturnType<typeof mapUserRoles>) {
  // Initialize all actions as false, allowing TypeScript to infer the precise type
  const initialActions: Record<keyof typeof SYSTEM_PERMISSIONS, boolean> = {
    tokenFactoryCreate: false,
    addonCreate: false,
    grantRole: false,
    revokeRole: false,
    complianceModuleCreate: false,
    identityRegister: false,
    trustedIssuerCreate: false,
    trustedIssuerUpdate: false,
    trustedIssuerDelete: false,
    topicCreate: false,
    topicUpdate: false,
    topicDelete: false,
    claimCreate: false,
    claimList: false,
    claimRevoke: false,
  };

  const userRoleList = Object.entries(userRoles)
    .filter(([, hasRole]) => hasRole)
    .map(([role]) => role) as AccessControlRoles[];

  // Update based on user roles using the flexible role requirement system
  Object.entries(SYSTEM_PERMISSIONS).forEach(([action, roleRequirement]) => {
    if (action in initialActions) {
      initialActions[action as keyof typeof initialActions] =
        satisfiesRoleRequirement(userRoleList, roleRequirement);
    }
  });
  return initialActions;
>>>>>>> 3f603063
}<|MERGE_RESOLUTION|>--- conflicted
+++ resolved
@@ -225,41 +225,4 @@
     ...systemOnboardingState,
     accessControl: null,
   };
-<<<<<<< HEAD
-=======
-}
-
-function getSystemPermissions(userRoles: ReturnType<typeof mapUserRoles>) {
-  // Initialize all actions as false, allowing TypeScript to infer the precise type
-  const initialActions: Record<keyof typeof SYSTEM_PERMISSIONS, boolean> = {
-    tokenFactoryCreate: false,
-    addonCreate: false,
-    grantRole: false,
-    revokeRole: false,
-    complianceModuleCreate: false,
-    identityRegister: false,
-    trustedIssuerCreate: false,
-    trustedIssuerUpdate: false,
-    trustedIssuerDelete: false,
-    topicCreate: false,
-    topicUpdate: false,
-    topicDelete: false,
-    claimCreate: false,
-    claimList: false,
-    claimRevoke: false,
-  };
-
-  const userRoleList = Object.entries(userRoles)
-    .filter(([, hasRole]) => hasRole)
-    .map(([role]) => role) as AccessControlRoles[];
-
-  // Update based on user roles using the flexible role requirement system
-  Object.entries(SYSTEM_PERMISSIONS).forEach(([action, roleRequirement]) => {
-    if (action in initialActions) {
-      initialActions[action as keyof typeof initialActions] =
-        satisfiesRoleRequirement(userRoleList, roleRequirement);
-    }
-  });
-  return initialActions;
->>>>>>> 3f603063
 }