/**
 * User Profile Schemas
 *
 * This module defines the schema for user profile information returned by
 * the /user/me endpoint. It ensures type safety and validation for user
 * data throughout the application.
 */

import type { SYSTEM_PERMISSIONS } from "@/orpc/routes/system/system.permissions";
import { accessControlRoles } from "@atk/zod/access-control-roles";
import { ethereumAddress } from "@atk/zod/ethereum-address";
import { userRoles } from "@atk/zod/user-roles";
import { verificationType } from "@atk/zod/verification-type";
import { z } from "zod";

const onboardingStateSchema = z.object({
  wallet: z.boolean().describe("Whether the user has a wallet"),
  walletSecurity: z
    .boolean()
    .describe(
      "Whether the user has enabled a verification method on the wallet (PIN or OTP)"
    ),
  walletRecoveryCodes: z
    .boolean()
    .describe(
      "Whether the user has received the recovery codes for the wallet"
    ),
  system: z.boolean().describe("Whether the user has a system"),
  systemSettings: z
    .boolean()
    .describe("Whether the user has configured the system settings"),
  systemAssets: z
    .boolean()
    .describe("Whether the user has deployed asset factories"),
  systemAddons: z
    .boolean()
    .describe("Whether the user has configured system addons"),
  identitySetup: z
    .boolean()
    .describe("Whether the user has set up their ONCHAINID"),
  identity: z.boolean().describe("Whether the user has an identity"),
});

export type OnboardingState = z.infer<typeof onboardingStateSchema>;

const userPermissionsSchema = z.object({
  roles: accessControlRoles.describe("The roles of the user for the system"),
  actions: z
    .object(
      (() => {
        const actionsSchema: Record<
          keyof typeof SYSTEM_PERMISSIONS,
          z.ZodType<boolean>
        > = {
          tokenFactoryCreate: z
            .boolean()
            .describe("Whether the user can create token factories"),
          addonCreate: z
            .boolean()
            .describe("Whether the user can create addons"),
          grantRole: z.boolean().describe("Whether the user can grant roles"),
          revokeRole: z.boolean().describe("Whether the user can revoke roles"),
          complianceModuleCreate: z
            .boolean()
            .describe("Whether the user can create compliance modules"),
          identityRegister: z
            .boolean()
            .describe("Whether the user can register identities"),
          trustedIssuerCreate: z
            .boolean()
            .describe("Whether the user can create trusted issuers"),
          trustedIssuerUpdate: z
            .boolean()
            .describe("Whether the user can update trusted issuers"),
          trustedIssuerDelete: z
            .boolean()
            .describe("Whether the user can delete trusted issuers"),
          topicCreate: z
            .boolean()
            .describe("Whether the user can create topics"),
          topicUpdate: z
            .boolean()
            .describe("Whether the user can update topics"),
          topicDelete: z
            .boolean()
            .describe("Whether the user can delete topics"),
        };
        return actionsSchema;
      })()
    )
    .describe("The actions on the system the user is allowed to execute"),
});

export type UserPermissions = z.infer<typeof userPermissionsSchema>;

export const UserSchema = z.object({
  id: z.string(),

  /**
   * User's display name.
   * Used for personalization and identification in the UI.
   */
  name: z.string(),

  /**
   * User's email address.
   * Primary identifier for authentication and communication.
   */
  email: z.email(),

  /**
   * User's role for offchain access control.
   * Determines access permissions and onboarding flow.
   * - admin: First user, can perform platform onboarding
   * - issuer: Can see all users data
   * - investor: Standard user
   */
  role: userRoles().default("investor"),

  /**
   * User's Ethereum wallet address.
   * Used for blockchain transactions and ownership verification.
   */
  wallet: ethereumAddress.nullable().describe("User's Ethereum wallet address"),

  /**
   * User's first name from KYC profile.
   * Optional as it may not be set if KYC is not completed.
   */
  firstName: z.string().optional(),

  /**
   * User's last name from KYC profile.
   * Optional as it may not be set if KYC is not completed.
   */
  lastName: z.string().optional(),

  /**
   * User's on-chain identity address.
   * Only present if the user has registered an identity on-chain.
   */
  identity: ethereumAddress.optional().describe("User's on-chain identity address"),

  /**
   * User's on-chain identity claims.
   * Array of claim names (e.g., "KYC", "ACCREDITATION").
   * Empty array if no identity or no claims.
   */
  claims: z.array(z.string()).default([]).describe("User's identity claims"),

  /**
   * Whether the user has registered an on-chain identity.
   * Computed field based on identity presence.
   */
  isRegistered: z.boolean().describe("Whether user has on-chain identity"),
<<<<<<< HEAD

  /**
   * User account creation timestamp.
   * When the user first registered on the platform.
   */
  createdAt: z.date().optional().describe("User account creation date"),

  /**
   * User's last login timestamp.
   * When the user last authenticated with the platform.
   */
  lastLoginAt: z.date().nullable().optional().describe("User's last login date"),
=======
>>>>>>> 8af234a8
});

/**
 * Schema for authenticated user information.
 *
 * Defines the structure of user data returned by the me endpoint,
 * including essential profile information and blockchain wallet address.
 * @example
 * ```typescript
 * const userData: User = {
 *   name: "John Doe",
 *   email: "john@example.com",
 *   wallet: "0x1234567890123456789012345678901234567890",
 *   country: "US",
 *   claims: [
 *     {
 *       name: "KYC",
 *       values: {
 *         "level": "verified",
 *         "date": "2024-01-01"
 *       }
 *     }
 *   ]
 * };
 * ```
 */
export const UserMeSchema = z.object({
  ...UserSchema.shape,

  /**
   * User's verification types.
   * This is used to track the user's verification methods.
   */
  verificationTypes: z.array(verificationType),

  /**
   * User's onboarding state.
   * This is used to track the user's onboarding progress.
   */
  onboardingState: onboardingStateSchema,

  /**
   * User's permissions.
   * This is used to track the user's permissions.
   */
  userSystemPermissions: userPermissionsSchema,
});

/**
 * TypeScript type derived from the UserMeSchema.
 *
 * Provides compile-time type safety for user objects throughout
 * the application, ensuring consistency with the validation schema.
 */
export type CurrentUser = z.infer<typeof UserMeSchema>;

/**
 * TypeScript type derived from the UserSchema.
 *
 * Provides compile-time type safety for user objects throughout
 * the application, ensuring consistency with the validation schema.
 */
export type User = z.infer<typeof UserSchema>;<|MERGE_RESOLUTION|>--- conflicted
+++ resolved
@@ -153,21 +153,6 @@
    * Computed field based on identity presence.
    */
   isRegistered: z.boolean().describe("Whether user has on-chain identity"),
-<<<<<<< HEAD
-
-  /**
-   * User account creation timestamp.
-   * When the user first registered on the platform.
-   */
-  createdAt: z.date().optional().describe("User account creation date"),
-
-  /**
-   * User's last login timestamp.
-   * When the user last authenticated with the platform.
-   */
-  lastLoginAt: z.date().nullable().optional().describe("User's last login date"),
-=======
->>>>>>> 8af234a8
 });
 
 /**
