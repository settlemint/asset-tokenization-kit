--- conflicted
+++ resolved
@@ -5,6 +5,7 @@
 import { blockchainPermissionsMiddleware } from "@/orpc/middlewares/auth/blockchain-permissions.middleware";
 import { databaseMiddleware } from "@/orpc/middlewares/services/db.middleware";
 import { systemRouter } from "@/orpc/procedures/system.router";
+import { SYSTEM_PERMISSIONS } from "@/orpc/routes/system/system.permissions";
 import {
   buildUserWithIdentity,
   buildUserWithoutWallet,
@@ -12,7 +13,6 @@
 import { ethereumAddress } from "@atk/zod/ethereum-address";
 import { eq, inArray } from "drizzle-orm";
 import { z } from "zod";
-import { SYSTEM_PERMISSIONS } from "@/orpc/routes/system/system.permissions";
 
 // GraphQL query to fetch multiple identities by wallet addresses
 const READ_IDENTITIES_QUERY = theGraphGraphql(`
@@ -85,11 +85,7 @@
 export const adminList = systemRouter.user.adminList
   .use(
     blockchainPermissionsMiddleware({
-<<<<<<< HEAD
-      requiredRoles: { any: ["admin", "identityManager", "claimIssuer"] },
-=======
       requiredRoles: SYSTEM_PERMISSIONS.adminList,
->>>>>>> db18fa86
       getAccessControl: ({ context }) => {
         return context.system?.systemAccessManager?.accessControl;
       },
