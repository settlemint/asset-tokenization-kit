--- conflicted
+++ resolved
@@ -1,15 +1,17 @@
 import { kycProfiles, user } from "@/lib/db/schema";
 import { theGraphGraphql } from "@/lib/settlemint/the-graph";
-import { mapUserRoles } from "@/orpc/helpers/role-validation";
 import { blockchainPermissionsMiddleware } from "@/orpc/middlewares/auth/blockchain-permissions.middleware";
 import { databaseMiddleware } from "@/orpc/middlewares/services/db.middleware";
 import { theGraphMiddleware } from "@/orpc/middlewares/services/the-graph.middleware";
 import { systemMiddleware } from "@/orpc/middlewares/system/system.middleware";
 import { authRouter } from "@/orpc/procedures/auth.router";
-<<<<<<< HEAD
-import type { User } from "@/orpc/routes/user/routes/user.me.schema";
-import { getUserRole } from "@atk/zod/user-roles";
 import {
+  buildUserWithIdentity,
+  buildUserWithoutWallet,
+} from "@/orpc/routes/user/utils/user-response.util";
+import { ethereumAddress } from "@atk/zod/ethereum-address";
+import {
+  type AnyColumn,
   asc,
   count,
   desc,
@@ -17,16 +19,7 @@
   ilike,
   or,
   sql,
-  type AnyColumn,
 } from "drizzle-orm";
-=======
-import {
-  buildUserWithIdentity,
-  buildUserWithoutWallet,
-} from "@/orpc/routes/user/utils/user-response.util";
-import { ethereumAddress } from "@atk/zod/ethereum-address";
-import { type AnyColumn, asc, count, desc, eq } from "drizzle-orm";
->>>>>>> 8923c0da
 import { z } from "zod";
 
 // GraphQL query to fetch multiple accounts by wallet addresses
@@ -263,73 +256,32 @@
     const items = queryResult.map((row: QueryResultRow) => {
       const { user: u, kyc, name } = row;
 
-      // User roles from the access control system
-      const roles = mapUserRoles(
-        u.wallet,
-        context.system?.systemAccessManager?.accessControl
-      );
-
       // Handle users without wallets gracefully
       if (!u.wallet) {
-<<<<<<< HEAD
-        return {
-          id: u.id,
-          name,
-          email: u.email,
-          role: getUserRole(u.role),
-          roles,
-          wallet: u.wallet, // null
-          firstName: kyc?.firstName,
-          lastName: kyc?.lastName,
-          identity: undefined,
-          claims: [],
-          isRegistered: false,
-          createdAt: u.createdAt?.toISOString(),
-          lastLoginAt: u.lastLoginAt ? u.lastLoginAt.toISOString() : null,
-        } as User;
-=======
         return buildUserWithoutWallet({
-          userData: u,
+          userData: {
+            ...u,
+            name,
+          },
           kyc,
+          context,
         });
->>>>>>> 8923c0da
       }
 
       // Look up account data for this user
       const account = accountsMap.get(u.wallet.toLowerCase());
       const identity = account?.identity;
 
-<<<<<<< HEAD
-      // Get all claims for this user from TheGraph response
-      const allClaims = identity?.claims.map((claim) => claim.name) ?? [];
-
-      // Apply role-based claim filtering for UI display
-      // This is UI/UX control, not security - claims are publicly verifiable on-chain
-      const filteredClaims = filterClaimsForUser(
-        allClaims,
-        context.identityPermissions
-      );
-
-      return {
-        id: u.id,
-        name:
-          kyc?.firstName && kyc.lastName
-            ? `${kyc.firstName} ${kyc.lastName}`
-            : u.name,
-        email: u.email,
-        role: getUserRole(u.role),
-        roles,
-        wallet: u.wallet,
-        firstName: kyc?.firstName,
-        lastName: kyc?.lastName,
-=======
       return buildUserWithIdentity({
-        userData: u,
+        userData: {
+          ...u,
+          name,
+        },
         kyc,
->>>>>>> 8923c0da
         identity: identity?.id,
         claims: identity?.claims ?? [],
         isRegistered: !!identity,
+        context,
       });
     });
 
