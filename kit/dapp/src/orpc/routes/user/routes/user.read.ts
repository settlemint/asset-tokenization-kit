import { kycProfiles, user } from "@/lib/db/schema";
import { blockchainPermissionsMiddleware } from "@/orpc/middlewares/auth/blockchain-permissions.middleware";
import {
  filterClaimsForUser,
  identityPermissionsMiddleware,
} from "@/orpc/middlewares/auth/identity-permissions.middleware";
import { trustedIssuerMiddleware } from "@/orpc/middlewares/auth/trusted-issuer.middleware";
import { databaseMiddleware } from "@/orpc/middlewares/services/db.middleware";
import { theGraphMiddleware } from "@/orpc/middlewares/services/the-graph.middleware";
import { systemMiddleware } from "@/orpc/middlewares/system/system.middleware";
import { authRouter } from "@/orpc/procedures/auth.router";
import { me as readAccount } from "@/orpc/routes/account/routes/account.me";
import type { User } from "@/orpc/routes/user/routes/user.me.schema";
import { getUserRole } from "@atk/zod/user-roles";
import { call, ORPCError } from "@orpc/server";
import { eq } from "drizzle-orm";
import { UserReadInputSchema } from "./user.read.schema";

/**
 * User read route handler.
 *
 * Retrieves detailed information about a specific user by either their
 * internal ID or their wallet address. This endpoint is used for viewing
 * user profiles, admin user management, and user lookup functionality.
 *
 * Authentication: Required (uses authenticated router)
 * Permissions: Requires "list" permission on users resource
 * Method: GET /user/read
 *
 * @param input - Read parameters with either {userId: string} or {wallet: Address}
 * @param context - Request context with database connection and authenticated user
 * @returns Promise<User> - Single user object with complete information
 * @throws UNAUTHORIZED - If user is not authenticated
 * @throws FORBIDDEN - If user lacks required list permissions
 * @throws NOT_FOUND - If user is not found
 * @throws INTERNAL_SERVER_ERROR - If database query fails
 *
 * @example
 * ```typescript
 * // Read user by ID
 * const user = await orpc.user.read.query({
 *   userId: "user-123"
 * });
 *
 * // Read user by wallet address
 * const user = await orpc.user.read.query({
 *   wallet: "0x1234567890123456789012345678901234567890"
 * });
 * ```
 *
 * @remarks
 * - Input uses discriminated union: either {userId} or {wallet} object
 * - TypeScript properly narrows the input type for better type safety
 * - Wallet address matching uses exact comparison after normalization
 * - Returns complete user information including KYC data
 * - User roles are transformed from internal codes to display names
 */
export const read = authRouter.user.read
  .use(systemMiddleware)
  .use(theGraphMiddleware)
  .use(
    blockchainPermissionsMiddleware({
<<<<<<< HEAD
      requiredRoles: { any: ["identityManager"] },
=======
      requiredRoles: { any: ["identityManager", "claimIssuer"] },
>>>>>>> 8af234a8
      getAccessControl: ({ context }) => {
        return context.system?.systemAccessManager?.accessControl;
      },
    })
  )
  .use(trustedIssuerMiddleware)
  .use(
    identityPermissionsMiddleware<typeof UserReadInputSchema>({
      getTargetUserId: ({ input }) =>
        "userId" in input ? input.userId : undefined,
    })
  )
  .use(databaseMiddleware)
  .handler(async ({ context, input, errors }) => {
    // Build the query condition based on input type
    // TypeScript now properly narrows the union type
    const whereCondition =
      "userId" in input
        ? eq(user.id, input.userId)
        : eq(user.wallet, input.wallet);

    // Execute query to find the user with KYC data
    const result = await context.db
      .select({
        user: user,
        kyc: {
          firstName: kycProfiles.firstName,
          lastName: kycProfiles.lastName,
        },
      })
      .from(user)
      .leftJoin(kycProfiles, eq(kycProfiles.userId, user.id))
      .where(whereCondition)
      .limit(1);

    if (result.length === 0) {
      throw errors.NOT_FOUND({
        message:
          "userId" in input
            ? `User with ID ${input.userId} not found`
            : `User with wallet ${input.wallet} not found`,
      });
    }

    const userResult = result[0];
    if (!userResult) {
      throw errors.NOT_FOUND({
        message:
          "userId" in input
            ? `User with ID ${input.userId} not found`
            : `User with wallet ${input.wallet} not found`,
      });
    }

    const { user: userData, kyc } = userResult;

    // Handle users without wallets gracefully
    if (!userData.wallet) {
      return {
        id: userData.id,
        name:
          kyc?.firstName && kyc.lastName
            ? `${kyc.firstName} ${kyc.lastName}`
            : userData.name,
        email: userData.email,
        role: getUserRole(userData.role),
        wallet: userData.wallet, // null
        firstName: kyc?.firstName,
        lastName: kyc?.lastName,
        identity: undefined,
        claims: [],
        isRegistered: false,
      } as User;
    }

    // Fetch identity data from TheGraph for this specific user
    const accountData = await call(
      readAccount,
      { wallet: userData.wallet },
      { context }
    ).catch((error: unknown) => {
      if (error instanceof ORPCError && error.status === 404) {
        return null;
      }
      throw error;
    });

    const identity = accountData?.identity;

    // Get all claims for this user
    const allClaims = accountData?.claims ?? [];

    // Filter claims based on user's permissions
    const filteredClaims = filterClaimsForUser(
      allClaims,
      context.identityPermissions
    );

    // Transform result to include human-readable role and identity data
    return {
      id: userData.id,
      name:
        kyc?.firstName && kyc.lastName
          ? `${kyc.firstName} ${kyc.lastName}`
          : userData.name,
      email: userData.email,
      role: getUserRole(userData.role),
      wallet: userData.wallet,
      firstName: kyc?.firstName,
      lastName: kyc?.lastName,
      identity: identity,
      claims: filteredClaims,
      isRegistered: !!identity,
    } as User;
  });<|MERGE_RESOLUTION|>--- conflicted
+++ resolved
@@ -60,11 +60,7 @@
   .use(theGraphMiddleware)
   .use(
     blockchainPermissionsMiddleware({
-<<<<<<< HEAD
-      requiredRoles: { any: ["identityManager"] },
-=======
       requiredRoles: { any: ["identityManager", "claimIssuer"] },
->>>>>>> 8af234a8
       getAccessControl: ({ context }) => {
         return context.system?.systemAccessManager?.accessControl;
       },
