import { getOrpcClient } from "@test/fixtures/orpc-client";
import {
  createTestUser,
  DEFAULT_ADMIN,
  getUserData,
  signInWithUser,
} from "@test/fixtures/user";
import { randomUUID } from "node:crypto";
import { describe, expect, it } from "vitest";

describe("KYC delete", () => {
  it("can delete own KYC profile", async () => {
    const { user: testUser } = await createTestUser();
    const userData = await getUserData(testUser);

    const headers = await signInWithUser(testUser);
    const client = getOrpcClient(headers);

    // First create a KYC profile
    await client.user.kyc.upsert({
      userId: userData.id,
      firstName: "ToDelete",
      lastName: "Profile",
      dob: new Date("1990-01-01"),
      country: "US",
      residencyStatus: "resident",
      nationalId: "DEL123456",
    });

    // Verify it exists
    const profileBeforeDelete = await client.user.kyc.read({
      userId: userData.id,
    });
    expect(profileBeforeDelete).toBeDefined();
    expect(profileBeforeDelete.firstName).toBe("ToDelete");

    // Delete the profile
    const deleteResult = await client.user.kyc.remove({
      userId: userData.id,
    });

    expect(deleteResult).toBeDefined();
    expect(deleteResult.userId).toBe(userData.id);

    // Verify it's deleted
    await expect(
      client.user.kyc.read({
        userId: userData.id,
      })
    ).rejects.toThrow();
  });

  it("admin can delete any user's KYC profile", async () => {
    const { user: testUser } = await createTestUser();
    const userData = await getUserData(testUser);

    // Create profile as user
    const userHeaders = await signInWithUser(testUser);
    const userClient = getOrpcClient(userHeaders);

    await userClient.user.kyc.upsert({
      userId: userData.id,
      firstName: "AdminDelete",
      lastName: "Test",
      dob: new Date("1985-05-05"),
      country: "GB",
      residencyStatus: "resident",
      nationalId: "ADM987654",
    });

    // Delete as admin
    const adminHeaders = await signInWithUser(DEFAULT_ADMIN);
    const adminClient = getOrpcClient(adminHeaders);

    const deleteResult = await adminClient.user.kyc.remove({
      userId: userData.id,
    });

    expect(deleteResult).toBeDefined();
    expect(deleteResult.userId).toBe(userData.id);

    // Verify it's deleted
    await expect(
      adminClient.user.kyc.read({
        userId: userData.id,
      })
    ).rejects.toThrow();
  });

  it("regular user cannot delete another user's KYC profile", async () => {
<<<<<<< HEAD
    const { user: user1 } = await createTestUser();
    const { user: user2 } = await createTestUser();
=======
    const user1 = createTestUser();
    const user2 = createTestUser();

    await Promise.all([setupUser(user1), setupUser(user2)]);
>>>>>>> 89fe06cf

    const [, user2Data] = await Promise.all([
      getUserData(user1),
      getUserData(user2),
    ]);

    // Create profile for user2
    const user2Headers = await signInWithUser(user2);
    const user2Client = getOrpcClient(user2Headers);

    await user2Client.user.kyc.upsert({
      userId: user2Data.id,
      firstName: "Protected",
      lastName: "Profile",
      dob: new Date("1992-08-10"),
      country: "CA",
      residencyStatus: "resident",
      nationalId: "CA123456",
    });

    // Try to delete as user1 - should fail
    const user1Headers = await signInWithUser(user1);
    const user1Client = getOrpcClient(user1Headers);

    await expect(
      user1Client.user.kyc.remove({
        userId: user2Data.id,
      })
    ).rejects.toThrow();

    // Verify profile still exists
    const user2ProfileCheck = await user2Client.user.kyc.read({
      userId: user2Data.id,
    });
    expect(user2ProfileCheck).toBeDefined();
    expect(user2ProfileCheck.firstName).toBe("Protected");
  });

  it("throws NOT_FOUND when deleting non-existent KYC profile", async () => {
    const headers = await signInWithUser(DEFAULT_ADMIN);
    const client = getOrpcClient(headers);

    const nonExistentUserId = randomUUID();

    await expect(
      client.user.kyc.remove({
        userId: nonExistentUserId,
      })
    ).rejects.toThrow();
  });

  it("can delete and recreate KYC profile", async () => {
    const { user: testUser } = await createTestUser();
    const userData = await getUserData(testUser);

    const headers = await signInWithUser(testUser);
    const client = getOrpcClient(headers);

    // Create initial profile
    await client.user.kyc.upsert({
      userId: userData.id,
      firstName: "Initial",
      lastName: "Profile",
      dob: new Date("1990-01-01"),
      country: "US",
      residencyStatus: "resident",
      nationalId: "INIT123",
    });

    // Delete it
    await client.user.kyc.remove({
      userId: userData.id,
    });

    // Recreate with different data
    const newProfile = await client.user.kyc.upsert({
      userId: userData.id,
      firstName: "Recreated",
      lastName: "Profile",
      dob: new Date("1991-02-02"),
      country: "FR",
      residencyStatus: "resident",
      nationalId: "NEW456",
    });

    expect(newProfile).toBeDefined();
    expect(newProfile.firstName).toBe("Recreated");
    expect(newProfile.country).toBe("FR");
    expect(newProfile.nationalId).toBe("NEW456");
  });

  it("deleting already deleted profile throws NOT_FOUND", async () => {
    const { user: testUser } = await createTestUser();
    const userData = await getUserData(testUser);

    const headers = await signInWithUser(testUser);
    const client = getOrpcClient(headers);

    // Create and delete profile
    await client.user.kyc.upsert({
      userId: userData.id,
      firstName: "ToDelete",
      lastName: "Twice",
      dob: new Date("1990-01-01"),
      country: "US",
      residencyStatus: "resident",
      nationalId: "DEL789",
    });

    await client.user.kyc.remove({
      userId: userData.id,
    });

    // Try to delete again - should throw NOT_FOUND
    await expect(
      client.user.kyc.remove({
        userId: userData.id,
      })
    ).rejects.toThrow();
  });
});<|MERGE_RESOLUTION|>--- conflicted
+++ resolved
@@ -88,20 +88,12 @@
   });
 
   it("regular user cannot delete another user's KYC profile", async () => {
-<<<<<<< HEAD
-    const { user: user1 } = await createTestUser();
-    const { user: user2 } = await createTestUser();
-=======
-    const user1 = createTestUser();
-    const user2 = createTestUser();
-
-    await Promise.all([setupUser(user1), setupUser(user2)]);
->>>>>>> 89fe06cf
-
-    const [, user2Data] = await Promise.all([
-      getUserData(user1),
-      getUserData(user2),
+    const [{ user: user1 }, { user: user2 }] = await Promise.all([
+      createTestUser(),
+      createTestUser(),
     ]);
+
+    const user2Data = await getUserData(user2);
 
     // Create profile for user2
     const user2Headers = await signInWithUser(user2);
