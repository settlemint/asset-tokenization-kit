import { getOrpcClient } from "@test/fixtures/orpc-client";
import {
  createTestUser,
  DEFAULT_ADMIN,
  getUserData,
  signInWithUser,
} from "@test/fixtures/user";
import { randomUUID } from "node:crypto";
import { beforeAll, describe, expect, it } from "vitest";

describe("KYC read", () => {
  let testUser: Awaited<ReturnType<typeof createTestUser>>;
  let otherUser: Awaited<ReturnType<typeof createTestUser>>;
  let testUserData: Awaited<ReturnType<typeof getUserData>>;
  let otherUserData: Awaited<ReturnType<typeof getUserData>>;

  beforeAll(async () => {
<<<<<<< HEAD
    testUser = await createTestUser();
    otherUser = await createTestUser();
    testUserData = await getUserData(testUser.user);
    otherUserData = await getUserData(otherUser.user);

    // Create KYC profile for test user
    const headers = await signInWithUser(testUser.user);
    const client = getOrpcClient(headers);
    await client.user.kyc.upsert({
      userId: testUserData.id,
      firstName: "Alice",
      lastName: "Johnson",
      dob: new Date("1992-03-20"),
      country: "CA",
      residencyStatus: "resident",
      nationalId: "AB123456",
    });

    // Create KYC profile for other user
    const otherHeaders = await signInWithUser(otherUser.user);
=======
    // Setup test users
    await Promise.all([setupUser(TEST_USER), setupUser(OTHER_USER)]);

    [testUserData, otherUserData] = await Promise.all([
      getUserData(TEST_USER),
      getUserData(OTHER_USER),
    ]);

    // Create KYC profiles for both users
    const [headers, otherHeaders] = await Promise.all([
      signInWithUser(TEST_USER),
      signInWithUser(OTHER_USER),
    ]);
    const client = getOrpcClient(headers);
>>>>>>> 89fe06cf
    const otherClient = getOrpcClient(otherHeaders);

    await Promise.all([
      client.user.kyc.upsert({
        userId: testUserData.id,
        firstName: "Alice",
        lastName: "Johnson",
        dob: new Date("1992-03-20"),
        country: "CA",
        residencyStatus: "resident",
        nationalId: "AB123456",
      }),
      otherClient.user.kyc.upsert({
        userId: otherUserData.id,
        firstName: "Bob",
        lastName: "Wilson",
        dob: new Date("1988-07-10"),
        country: "US",
        residencyStatus: "resident",
        nationalId: "DL987654",
      }),
    ]);
  });

  it("can read own KYC profile", async () => {
    const headers = await signInWithUser(testUser.user);
    const client = getOrpcClient(headers);

    const profile = await client.user.kyc.read({
      userId: testUserData.id,
    });

    expect(profile).toBeDefined();
    expect(profile.userId).toBe(testUserData.id);
    expect(profile.firstName).toBe("Alice");
    expect(profile.lastName).toBe("Johnson");
    expect(profile.dob).toEqual(new Date("1992-03-20"));
    expect(profile.country).toBe("CA");
    expect(profile.residencyStatus).toBe("resident");
    expect(profile.nationalId).toBe("AB123456");
  });

  it("admin can read any user's KYC profile", async () => {
    const headers = await signInWithUser(DEFAULT_ADMIN);
    const client = getOrpcClient(headers);

    const profile = await client.user.kyc.read({
      userId: testUserData.id,
    });

    expect(profile).toBeDefined();
    expect(profile.userId).toBe(testUserData.id);
    expect(profile.firstName).toBe("Alice");
    expect(profile.lastName).toBe("Johnson");
  });

  it("regular user cannot read another user's KYC profile", async () => {
    const headers = await signInWithUser(testUser.user);
    const client = getOrpcClient(headers);

    await expect(
      client.user.kyc.read({
        userId: otherUserData.id,
      })
    ).rejects.toThrow();
  });

  it("throws NOT_FOUND when reading non-existent KYC profile", async () => {
    const headers = await signInWithUser(DEFAULT_ADMIN);
    const client = getOrpcClient(headers);

    const nonExistentUserId = randomUUID();

    await expect(
      client.user.kyc.read({
        userId: nonExistentUserId,
      })
    ).rejects.toThrow();
  });

  it("user can read their own profile even without list permission", async () => {
    // This tests the alwaysAllowIf condition in the middleware
    const headers = await signInWithUser(otherUser.user);
    const client = getOrpcClient(headers);

    const profile = await client.user.kyc.read({
      userId: otherUserData.id,
    });

    expect(profile).toBeDefined();
    expect(profile.userId).toBe(otherUserData.id);
    expect(profile.firstName).toBe("Bob");
    expect(profile.lastName).toBe("Wilson");
  });
});<|MERGE_RESOLUTION|>--- conflicted
+++ resolved
@@ -15,11 +15,15 @@
   let otherUserData: Awaited<ReturnType<typeof getUserData>>;
 
   beforeAll(async () => {
-<<<<<<< HEAD
-    testUser = await createTestUser();
-    otherUser = await createTestUser();
-    testUserData = await getUserData(testUser.user);
-    otherUserData = await getUserData(otherUser.user);
+    const users = await Promise.all([createTestUser(), createTestUser()]);
+    testUser = users[0];
+    otherUser = users[1];
+    const userData = await Promise.all([
+      getUserData(testUser.user),
+      getUserData(otherUser.user),
+    ]);
+    testUserData = userData[0];
+    otherUserData = userData[1];
 
     // Create KYC profile for test user
     const headers = await signInWithUser(testUser.user);
@@ -36,22 +40,6 @@
 
     // Create KYC profile for other user
     const otherHeaders = await signInWithUser(otherUser.user);
-=======
-    // Setup test users
-    await Promise.all([setupUser(TEST_USER), setupUser(OTHER_USER)]);
-
-    [testUserData, otherUserData] = await Promise.all([
-      getUserData(TEST_USER),
-      getUserData(OTHER_USER),
-    ]);
-
-    // Create KYC profiles for both users
-    const [headers, otherHeaders] = await Promise.all([
-      signInWithUser(TEST_USER),
-      signInWithUser(OTHER_USER),
-    ]);
-    const client = getOrpcClient(headers);
->>>>>>> 89fe06cf
     const otherClient = getOrpcClient(otherHeaders);
 
     await Promise.all([
