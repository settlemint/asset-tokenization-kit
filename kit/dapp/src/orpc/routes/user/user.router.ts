import { actions } from "@/orpc/routes/user/routes/user.actions";
import { list } from "@/orpc/routes/user/routes/user.list";
import { me } from "@/orpc/routes/user/routes/user.me";
import { stats } from "@/orpc/routes/user/routes/user.stats";
import kyc from "@/orpc/routes/user/kyc/kyc.router";

/**
 * User router module.
 *
 * Aggregates all user-related route handlers into a single exportable object.
 * This module serves as the entry point for the lazy-loaded user namespace
 * in the main ORPC router.
 *
 * Current routes:
 * - me: GET /user/me - Retrieve current authenticated user information
 * - list: GET /user/list - List users with filtering and pagination
 * - stats: GET /user/stats - User statistics and metrics
<<<<<<< HEAD
 * - actions: GET /user/actions - User-specific actions assigned to the logged-in user
=======
 * - kyc: KYC profile management routes (nested namespace)
>>>>>>> 3494c3ba
 *
 * The router is designed to be extended with additional user management
 * endpoints such as profile updates, preference management, and session control.
 * @see {@link ./user.contract} - Type-safe contract definitions
 * @see {@link ./routes/user.me} - Current user endpoint implementation
 * @see {@link ./routes/user.stats} - User statistics endpoint implementation
<<<<<<< HEAD
 * @see {@link ./routes/user.actions} - User actions endpoint implementation
=======
 * @see {@link ./kyc/kyc.router} - KYC profile management routes
>>>>>>> 3494c3ba
 */
const routes = {
  me,
  list,
  stats,
<<<<<<< HEAD
  actions,
=======
  kyc,
>>>>>>> 3494c3ba
};

export default routes;<|MERGE_RESOLUTION|>--- conflicted
+++ resolved
@@ -1,8 +1,8 @@
+import kyc from "@/orpc/routes/user/kyc/kyc.router";
 import { actions } from "@/orpc/routes/user/routes/user.actions";
 import { list } from "@/orpc/routes/user/routes/user.list";
 import { me } from "@/orpc/routes/user/routes/user.me";
 import { stats } from "@/orpc/routes/user/routes/user.stats";
-import kyc from "@/orpc/routes/user/kyc/kyc.router";
 
 /**
  * User router module.
@@ -15,32 +15,23 @@
  * - me: GET /user/me - Retrieve current authenticated user information
  * - list: GET /user/list - List users with filtering and pagination
  * - stats: GET /user/stats - User statistics and metrics
-<<<<<<< HEAD
  * - actions: GET /user/actions - User-specific actions assigned to the logged-in user
-=======
  * - kyc: KYC profile management routes (nested namespace)
->>>>>>> 3494c3ba
  *
  * The router is designed to be extended with additional user management
  * endpoints such as profile updates, preference management, and session control.
  * @see {@link ./user.contract} - Type-safe contract definitions
  * @see {@link ./routes/user.me} - Current user endpoint implementation
  * @see {@link ./routes/user.stats} - User statistics endpoint implementation
-<<<<<<< HEAD
  * @see {@link ./routes/user.actions} - User actions endpoint implementation
-=======
  * @see {@link ./kyc/kyc.router} - KYC profile management routes
->>>>>>> 3494c3ba
  */
 const routes = {
   me,
   list,
   stats,
-<<<<<<< HEAD
   actions,
-=======
   kyc,
->>>>>>> 3494c3ba
 };
 
 export default routes;