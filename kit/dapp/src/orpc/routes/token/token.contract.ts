--- conflicted
+++ resolved
@@ -54,42 +54,16 @@
   mint: tokenMintContract,
   burn: tokenBurnContract,
   transfer: tokenTransferContract,
-<<<<<<< HEAD
   approve: tokenApproveContract,
   redeem: tokenRedeemContract,
-  freezeAddress: tokenFreezeAddressContract,
+  rreezeAddress: tokenFreezeAddressContract,
   recoverTokens: tokenRecoverTokensContract,
-  forcedRecover: tokenForcedRecoverContract,
+  rorcedRecover: tokenForcedRecoverContract,
   recoverERC20: tokenRecoverERC20Contract,
   setCap: tokenSetCapContract,
   setYieldSchedule: tokenSetYieldScheduleContract,
   addComplianceModule: tokenAddComplianceModuleContract,
   removeComplianceModule: tokenRemoveComplianceModuleContract,
-} as const;
-
-export type TokenContractMutations = keyof typeof tokenContractMutations;
-
-export const tokenContract = {
-  // Factory
-  factoryCreate: factoryCreateContract,
-  factoryList: factoryListContract,
-  factoryRead: factoryReadContract,
-  factoryPredictAddress: factoryPredictAddressContract,
-
-  // Mutations
-  ...tokenContractMutations,
-=======
-  tokenApprove: tokenApproveContract,
-  tokenRedeem: tokenRedeemContract,
-  tokenFreezeAddress: tokenFreezeAddressContract,
-  tokenRecoverTokens: tokenRecoverTokensContract,
-  tokenForcedRecover: tokenForcedRecoverContract,
-  tokenRecoverERC20: tokenRecoverERC20Contract,
-  tokenSetCap: tokenSetCapContract,
-  tokenSetYieldSchedule: tokenSetYieldScheduleContract,
-  tokenAddComplianceModule: tokenAddComplianceModuleContract,
-  tokenRemoveComplianceModule: tokenRemoveComplianceModuleContract,
->>>>>>> 04684e32
 
   // Queries
   actions: tokenActionsContract,
@@ -116,15 +90,15 @@
   | "create"
   | "mint"
   | "pause"
-  | "tokenAddComplianceModule"
-  | "tokenApprove"
-  | "tokenForcedRecover"
-  | "tokenFreezeAddress"
-  | "tokenRecoverERC20"
-  | "tokenRecoverTokens"
-  | "tokenRedeem"
-  | "tokenRemoveComplianceModule"
-  | "tokenSetCap"
-  | "tokenSetYieldSchedule"
+  | "addComplianceModule"
+  | "approve"
+  | "forcedRecover"
+  | "freezeAddress"
+  | "recoverERC20"
+  | "recoverTokens"
+  | "redeem"
+  | "removeComplianceModule"
+  | "setCap"
+  | "setYieldSchedule"
   | "transfer"
   | "unpause";