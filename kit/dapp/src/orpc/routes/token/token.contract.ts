import { ethereumHash } from "@/lib/zod/validators/ethereum-hash";
import { baseContract } from "@/orpc/procedures/base.contract";
import {
  FactoryCreateOutputSchema,
  FactoryCreateSchema,
} from "@/orpc/routes/token/routes/factory.create.schema";
import {
  FactoryListSchema,
  TokenFactoryListSchema,
} from "@/orpc/routes/token/routes/factory.list.schema";
import {
  FactoryReadSchema,
  TokenFactoryDetailSchema,
} from "@/orpc/routes/token/routes/factory.read.schema";
import {
  TokenCreateOutputSchema,
  TokenCreateSchema,
} from "@/orpc/routes/token/routes/token.create.schema";
import {
  TokenHoldersInputSchema,
  TokenHoldersResponseSchema,
} from "@/orpc/routes/token/routes/token.holders.schema";
import {
  TokenListInputSchema,
  TokenListSchema,
} from "@/orpc/routes/token/routes/token.list.schema";
import { TokenMintSchema } from "@/orpc/routes/token/routes/token.mint.schema";
import {
  TokenReadInputSchema,
  TokenSchema,
} from "@/orpc/routes/token/routes/token.read.schema";
import { TokenStatsAssetsOutputSchema } from "@/orpc/routes/token/routes/token.stats.assets.schema";
import {
  TokenStatsTransactionsInputSchema,
  TokenStatsTransactionsOutputSchema,
} from "@/orpc/routes/token/routes/token.stats.transactions.schema";
import { TokenStatsValueOutputSchema } from "@/orpc/routes/token/routes/token.stats.value.schema";
import {
  TokenActionsInputSchema,
  TokenActionsListSchema,
} from "@/orpc/routes/token/routes/token.actions.schema";
import { eventIterator } from "@orpc/server";

const factoryCreate = baseContract
  .route({
    method: "POST",
    path: "/token/factory",
    description: "Create a new token factory",
    successDescription: "New token factory created",
    tags: ["token"],
  })
  .input(FactoryCreateSchema)
  .output(eventIterator(FactoryCreateOutputSchema));

const factoryList = baseContract
  .route({
    method: "GET",
    path: "/token/factory",
    description: "List all token factories",
    successDescription: "List of token factories",
    tags: ["token"],
  })
  .input(TokenFactoryListSchema)
  .output(FactoryListSchema);

const factoryRead = baseContract
  .route({
    method: "GET",
    path: "/token/factory/{id}",
    description: "Get a token factory by ID",
    successDescription: "Token factory details",
    tags: ["token"],
  })
  .input(FactoryReadSchema)
  .output(TokenFactoryDetailSchema);

const create = baseContract
  .route({
    method: "POST",
    path: "/token/create",
    description: "Create a new token (deposit, bond, etc.)",
    successDescription: "Token created successfully",
    tags: ["token"],
  })
  .input(TokenCreateSchema)
  .output(eventIterator(TokenCreateOutputSchema));

const list = baseContract
  .route({
    method: "GET",
    path: "/token",
    description: "Get the list of tokens",
    successDescription: "List of tokens",
    tags: ["token"],
  })
  .input(TokenListInputSchema)
  .output(TokenListSchema);

const read = baseContract
  .route({
    method: "GET",
    path: "/token/{tokenAddress}",
    description: "Get a token by address",
    successDescription: "Token",
    tags: ["token"],
  })
  .input(TokenReadInputSchema)
  .output(TokenSchema);

const mint = baseContract
  .route({
    method: "POST",
    path: "/token/{contract}/mint",
    description: "Mint tokens",
    successDescription: "Tokens minted",
    tags: ["token"],
  })
  .input(TokenMintSchema)
  .output(ethereumHash);

const statsAssets = baseContract
  .route({
    method: "GET",
    path: "/token/stats/assets",
    description: "Get token asset statistics",
    successDescription: "Asset statistics",
    tags: ["token", "stats"],
  })
  .output(TokenStatsAssetsOutputSchema);

const statsTransactions = baseContract
  .route({
    method: "GET",
    path: "/token/stats/transactions",
    description: "Get token transaction statistics",
    successDescription: "Transaction statistics",
    tags: ["token", "stats"],
  })
  .input(TokenStatsTransactionsInputSchema)
  .output(TokenStatsTransactionsOutputSchema);

const statsValue = baseContract
  .route({
    method: "GET",
    path: "/token/stats/value",
    description: "Get token value statistics",
    successDescription: "Value statistics",
    tags: ["token", "stats"],
  })
  .output(TokenStatsValueOutputSchema);

<<<<<<< HEAD
const actions = baseContract
  .route({
    method: "GET",
    path: "/token/actions",
    description: "Get token actions",
    successDescription: "List of token actions",
    tags: ["token", "actions"],
  })
  .input(TokenActionsInputSchema)
  .output(TokenActionsListSchema);
=======
const holders = baseContract
  .route({
    method: "GET",
    path: "/token/{tokenAddress}/holders",
    description: "Get token holders and their balances",
    successDescription: "List of token holders with balance information",
    tags: ["token"],
  })
  .input(TokenHoldersInputSchema)
  .output(TokenHoldersResponseSchema);
>>>>>>> 0c6830e1

export const tokenContract = {
  factoryCreate,
  factoryList,
  factoryRead,
  create,
  holders,
  list,
  read,
  mint,
  statsAssets,
  statsTransactions,
  statsValue,
  actions,
};<|MERGE_RESOLUTION|>--- conflicted
+++ resolved
@@ -12,6 +12,10 @@
   FactoryReadSchema,
   TokenFactoryDetailSchema,
 } from "@/orpc/routes/token/routes/factory.read.schema";
+import {
+  TokenActionsInputSchema,
+  TokenActionsListSchema,
+} from "@/orpc/routes/token/routes/token.actions.schema";
 import {
   TokenCreateOutputSchema,
   TokenCreateSchema,
@@ -35,10 +39,6 @@
   TokenStatsTransactionsOutputSchema,
 } from "@/orpc/routes/token/routes/token.stats.transactions.schema";
 import { TokenStatsValueOutputSchema } from "@/orpc/routes/token/routes/token.stats.value.schema";
-import {
-  TokenActionsInputSchema,
-  TokenActionsListSchema,
-} from "@/orpc/routes/token/routes/token.actions.schema";
 import { eventIterator } from "@orpc/server";
 
 const factoryCreate = baseContract
@@ -149,7 +149,6 @@
   })
   .output(TokenStatsValueOutputSchema);
 
-<<<<<<< HEAD
 const actions = baseContract
   .route({
     method: "GET",
@@ -160,7 +159,7 @@
   })
   .input(TokenActionsInputSchema)
   .output(TokenActionsListSchema);
-=======
+
 const holders = baseContract
   .route({
     method: "GET",
@@ -171,7 +170,6 @@
   })
   .input(TokenHoldersInputSchema)
   .output(TokenHoldersResponseSchema);
->>>>>>> 0c6830e1
 
 export const tokenContract = {
   factoryCreate,
