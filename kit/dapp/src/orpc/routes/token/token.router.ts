--- conflicted
+++ resolved
@@ -42,7 +42,6 @@
   read,
   pause,
   unpause,
-<<<<<<< HEAD
   mint,
   burn,
   transfer,
@@ -56,10 +55,8 @@
   tokenSetYieldSchedule,
   tokenAddComplianceModule,
   tokenRemoveComplianceModule,
-=======
   statsActivityByAsset,
   statsAssetCount,
->>>>>>> 04b47a8f
   statsAssets,
   statsSupplyDistribution,
   statsTotalValue,
