--- conflicted
+++ resolved
@@ -97,30 +97,6 @@
 
       // Transform periods into distribution format
       const periods = schedule.periods.map((period) => {
-<<<<<<< HEAD
-        // Coerce null/undefined to "0" to avoid NaN during formatting
-        const totalYieldD = from(period.totalYieldExact ?? "0", decimals);
-        const claimedD = from(period.totalClaimedExact ?? "0", decimals);
-        const unclaimedD = from(
-          period.totalUnclaimedYieldExact ?? "0",
-          decimals
-        );
-
-        const toSafeNumber = (value: ReturnType<typeof from>): number => {
-          const n = Number(format(value));
-          return Number.isFinite(n) ? n : 0;
-        };
-
-        const timestampMs = Number(period.startDate) * 1000;
-
-        return {
-          id: period.id,
-          // Convert to milliseconds for JavaScript Date compatibility
-          timestamp: Number.isFinite(timestampMs) ? timestampMs : 0,
-          totalYield: toSafeNumber(totalYieldD),
-          claimed: toSafeNumber(claimedD),
-          unclaimed: toSafeNumber(unclaimedD),
-=======
         return {
           id: period.id,
           // Convert to milliseconds for JavaScript Date compatibility
@@ -128,7 +104,6 @@
           totalYield: period.totalYield,
           claimed: period.totalClaimed,
           unclaimed: period.totalUnclaimedYield,
->>>>>>> 550bc534
         };
       });
 
