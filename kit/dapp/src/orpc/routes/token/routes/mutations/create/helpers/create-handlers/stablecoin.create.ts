/**
 * Stablecoin Token Creation Handler
 *
 * This handler creates stablecoin tokens through the ATKStableCoinFactoryImplementation
 * using an async generator pattern for real-time transaction tracking.
 * It supports creating stablecoin tokens with configurable properties like name,
 * symbol, and decimal precision.
 *
 * The handler performs the following operations:
 * 1. Validates user authentication and authorization
 * 2. Executes transaction via Portal GraphQL with real-time tracking
 * 3. Yields progress events during stablecoin creation
 * 4. Returns the transaction hash of the successful stablecoin creation
 * @generator
 * @see {@link ./stablecoin.create.schema} - Input validation schema
 * @see {@link @/lib/settlemint/portal} - Portal GraphQL client with transaction tracking
 */

import { portalGraphql } from "@/lib/settlemint/portal";
import { AssetTypeEnum } from "@/lib/zod/validators/asset-types";
import {
  createToken,
  type TokenCreateContext,
} from "@/orpc/routes/token/routes/mutations/create/helpers/token.base-create";
import type { TokenCreateInput } from "@/orpc/routes/token/routes/mutations/create/token.create.schema";

const CREATE_STABLECOIN_MUTATION = portalGraphql(`
  mutation CreateStableCoinMutation(
    $address: String!
    $from: String!
    $symbol: String!
    $name: String!
    $decimals: Int!
    $initialModulePairs: [ATKStableCoinFactoryImplementationATKStableCoinFactoryImplementationCreateStableCoinInitialModulePairsInput!]!
    $verificationId: String
    $challengeResponse: String!
    $countryCode: Int!
  ) {
    CreateStableCoin: ATKStableCoinFactoryImplementationCreateStableCoin(
      address: $address
      from: $from
      input: {
        symbol_: $symbol
        name_: $name
        decimals_: $decimals
        initialModulePairs_: $initialModulePairs
        countryCode_: $countryCode
      }
      verificationId: $verificationId
      challengeResponse: $challengeResponse
    ) {
      transactionHash
    }
  }
`);

export const stablecoinCreateHandler = async (
  input: TokenCreateInput,
  context: TokenCreateContext
) => {
  if (input.type !== AssetTypeEnum.stablecoin) {
    throw new Error("Invalid token type");
  }

  return createToken(input, context, () => {
<<<<<<< HEAD
    return context.portalClient.mutate(
      CREATE_STABLECOIN_MUTATION,
      {
        ...input,
        ...context.mutationVariables,
        initialModulePairs: input.initialModulePairs.map((pair) => ({
          module: pair.module,
          params: pair.params,
        })),
      },
      "Failed to create stablecoin token"
    );
=======
    return context.portalClient.mutate(CREATE_STABLECOIN_MUTATION, {
      ...input,
      ...context.mutationVariables,
    });
>>>>>>> 70a1f62d
  });
};<|MERGE_RESOLUTION|>--- conflicted
+++ resolved
@@ -63,24 +63,13 @@
   }
 
   return createToken(input, context, () => {
-<<<<<<< HEAD
-    return context.portalClient.mutate(
-      CREATE_STABLECOIN_MUTATION,
-      {
-        ...input,
-        ...context.mutationVariables,
-        initialModulePairs: input.initialModulePairs.map((pair) => ({
-          module: pair.module,
-          params: pair.params,
-        })),
-      },
-      "Failed to create stablecoin token"
-    );
-=======
     return context.portalClient.mutate(CREATE_STABLECOIN_MUTATION, {
       ...input,
       ...context.mutationVariables,
+      initialModulePairs: input.initialModulePairs.map((pair) => ({
+        module: pair.module,
+        params: pair.params,
+      })),
     });
->>>>>>> 70a1f62d
   });
 };