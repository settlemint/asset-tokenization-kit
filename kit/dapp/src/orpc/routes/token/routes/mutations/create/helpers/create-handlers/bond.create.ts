--- conflicted
+++ resolved
@@ -71,28 +71,15 @@
   }
 
   return createToken(input, context, () => {
-<<<<<<< HEAD
-    return context.portalClient.mutate(
-      CREATE_BOND_MUTATION,
-      {
-        ...input,
-        ...context.mutationVariables,
-        initialModulePairs: input.initialModulePairs.map((pair) => ({
-          module: pair.module,
-          params: pair.params,
-        })),
-        cap: input.cap.toString(),
-        faceValue: input.faceValue.toString(),
-      },
-      "Failed to create bond token"
-    );
-=======
     return context.portalClient.mutate(CREATE_BOND_MUTATION, {
       ...input,
+      ...context.mutationVariables,
       cap: input.cap.toString(),
       faceValue: input.faceValue.toString(),
-      ...context.mutationVariables,
+      initialModulePairs: input.initialModulePairs.map((pair) => ({
+        module: pair.module,
+        params: pair.params,
+      })),
     });
->>>>>>> 70a1f62d
   });
 };