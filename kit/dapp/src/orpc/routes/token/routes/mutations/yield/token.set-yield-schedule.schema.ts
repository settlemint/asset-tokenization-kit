--- conflicted
+++ resolved
@@ -1,10 +1,6 @@
 import { MutationInputSchemaWithContract } from "@/orpc/routes/common/schemas/mutation.schema";
-<<<<<<< HEAD
-import { apiBigInt } from "@atk/zod/validators/bigint";
-import { isoCountryCodeNumeric } from "@atk/zod/validators/iso-country-code";
-=======
 import { apiBigInt } from "@atk/zod/bigint";
->>>>>>> 4a94f8d5
+import { isoCountryCodeNumeric } from "@atk/zod/iso-country-code";
 import type { z } from "zod";
 
 export const TokenSetYieldScheduleInputSchema =
