--- conflicted
+++ resolved
@@ -4,21 +4,15 @@
 } from "@/lib/zod/validators/asset-types";
 import type { Context } from "@/orpc/context/context";
 import { handleChallenge } from "@/orpc/helpers/challenge-response";
-<<<<<<< HEAD
 import { blockchainPermissionsMiddleware } from "@/orpc/middlewares/auth/blockchain-permissions.middleware";
 import { portalRouter } from "@/orpc/procedures/portal.router";
-=======
-import { tokenFactoryPermissionMiddleware } from "@/orpc/middlewares/auth/token-factory-permission.middleware";
-import { portalMiddleware } from "@/orpc/middlewares/services/portal.middleware";
-import { theGraphMiddleware } from "@/orpc/middlewares/services/the-graph.middleware";
-import { systemMiddleware } from "@/orpc/middlewares/system/system.middleware";
-import { onboardedRouter } from "@/orpc/procedures/onboarded.router";
->>>>>>> fbfb9aed
 import { tokenCreateHandlerMap } from "@/orpc/routes/token/routes/mutations/create/helpers/handler-map";
-import type { TokenCreateSchema } from "@/orpc/routes/token/routes/mutations/create/token.create.schema";
+import type {
+  TokenCreateOutput,
+  TokenCreateSchema,
+} from "@/orpc/routes/token/routes/mutations/create/token.create.schema";
 import { TOKEN_PERMISSIONS } from "@/orpc/routes/token/token.permissions";
 
-<<<<<<< HEAD
 function getTokenFactory(context: Context, type: AssetType) {
   return context.system?.tokenFactories.find(
     (tokenFactory) =>
@@ -27,12 +21,6 @@
 }
 
 export const create = portalRouter.token.create
-=======
-export const create = onboardedRouter.token.create
-  .use(theGraphMiddleware)
-  .use(portalMiddleware)
-  .use(systemMiddleware)
->>>>>>> fbfb9aed
   .use(
     blockchainPermissionsMiddleware<typeof TokenCreateSchema>({
       requiredRoles: TOKEN_PERMISSIONS.create,
@@ -42,7 +30,11 @@
       },
     })
   )
-  .handler(async function* ({ input, context, errors }) {
+  .handler(async function* ({
+    input,
+    context,
+    errors,
+  }): AsyncGenerator<TokenCreateOutput> {
     const tokenFactory = getTokenFactory(context, input.type);
     if (!tokenFactory) {
       throw errors.NOT_FOUND({
