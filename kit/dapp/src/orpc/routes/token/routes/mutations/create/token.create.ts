--- conflicted
+++ resolved
@@ -1,12 +1,9 @@
 import { theGraphGraphql } from "@/lib/settlemint/the-graph";
-<<<<<<< HEAD
 import { getRoleByFieldName } from "@/lib/constants/roles";
 import type { AccessControlRoles } from "@/lib/fragments/the-graph/access-control-fragment";
 import { portalGraphql } from "@/lib/settlemint/portal";
-=======
 import { ClaimTopic } from "@/orpc/helpers/claims/create-claim";
 import { issueClaim } from "@/orpc/helpers/claims/issue-claim";
->>>>>>> de6f1062
 import { blockchainPermissionsMiddleware } from "@/orpc/middlewares/auth/blockchain-permissions.middleware";
 import { userIdentityMiddleware } from "@/orpc/middlewares/system/user-identity.middleware";
 import type { baseRouter } from "@/orpc/procedures/base.router";
@@ -41,7 +38,11 @@
       symbol
       decimals
       type
-<<<<<<< HEAD
+      account {
+        identity {
+          id
+        }
+      }
       accessControl {
         id
       }
@@ -69,13 +70,6 @@
       input: { role: $role, account: $account }
     ) {
       transactionHash
-=======
-      account {
-        identity {
-          id
-        }
-      }
->>>>>>> de6f1062
     }
   }
 `);
@@ -144,7 +138,6 @@
         deployedInTransaction: transactionHash,
       };
 
-<<<<<<< HEAD
     // Define the schema for the query result
     const TokenQueryResultSchema = z.object({
       tokens: z.array(
@@ -163,8 +156,6 @@
       ),
     });
 
-=======
->>>>>>> de6f1062
     const result = await context.theGraphClient.query(
       FIND_TOKEN_FOR_TRANSACTION_QUERY,
       {
@@ -191,7 +182,8 @@
       });
     }
 
-<<<<<<< HEAD
+    await issueClaims(token, input, context, errors);
+
     // Grant convenience roles for easier user experience
     // This allows the creator to immediately pause/unpause, mint/burn, and manage the token
     try {
@@ -240,9 +232,6 @@
         error
       );
     }
-=======
-    await issueClaims(token, input, context, errors);
->>>>>>> de6f1062
 
     // Return the complete token details using the read handler
     return await call(
