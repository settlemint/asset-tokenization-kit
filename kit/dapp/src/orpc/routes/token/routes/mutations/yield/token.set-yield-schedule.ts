import { portalGraphql } from "@/lib/settlemint/portal";
<<<<<<< HEAD
import { theGraphClient, theGraphGraphql } from "@/lib/settlemint/the-graph";
import { tokenPermissionMiddleware } from "@/orpc/middlewares/auth/token-permission.middleware";
import { tokenRouter } from "@/orpc/procedures/token.router";
import { TOKEN_PERMISSIONS } from "@/orpc/routes/token/token.permissions";
import { AddonFactoryTypeIdEnum } from "@atk/zod/src/validators/addon-types";
import { getEthereumAddress } from "@atk/zod/validators/ethereum-address";
import { call } from "@orpc/server";
import { read } from "../../token.read";
=======
import { getEthereumAddress } from "@/lib/zod/validators/ethereum-address";
import { getTransactionReceipt } from "@/orpc/helpers/transaction-receipt";
import { tokenPermissionMiddleware } from "@/orpc/middlewares/auth/token-permission.middleware";
import { tokenRouter } from "@/orpc/procedures/token.router";
import { TOKEN_PERMISSIONS } from "@/orpc/routes/token/token.permissions";
import { read } from "../../token.read";
import { call } from "@orpc/server";
import { logger } from "better-auth";
>>>>>>> ea37d974

const TOKEN_SET_YIELD_SCHEDULE_MUTATION = portalGraphql(`
  mutation TokenSetYieldSchedule(
    $challengeId: String
    $challengeResponse: String
    $address: String!
    $from: String!
    $schedule: String!
  ) {
    setYieldSchedule: ISMARTYieldSetYieldSchedule(
      address: $address
      from: $from
      challengeId: $challengeId
      challengeResponse: $challengeResponse
      input: {
        schedule: $schedule
      }
    ) {
      transactionHash
    }
  }
`);

const TOKEN_CREATE_YIELD_SCHEDULE_MUTATION = portalGraphql(`
  mutation TokenCreateYieldSchedule(
    $challengeId: String
    $challengeResponse: String
    $address: String!
    $from: String!
    $endTime: String!
    $interval: String!
    $rate: String!
    $startTime: String!
    $token: String!
    $country: Int!
  ) {
    createSchedule: IATKFixedYieldScheduleFactoryCreate(
      address: $address
      from: $from
      challengeId: $challengeId
      challengeResponse: $challengeResponse
      input: {
        country: $country
        endTime: $endTime
        interval: $interval
        rate: $rate
        startTime: $startTime
        token: $token
      }
    ) {
      transactionHash
    }
  }
`);

const GET_YIELD_SCHEDULE_ADDRESS_QUERY = theGraphGraphql(`
query GetYieldScheduleAddress($transactionHash: Bytes!) {
  tokenFixedYieldSchedules(where: {deployedInTransaction: $transactionHash}) {
    id
  }
}
`);

export const setYieldSchedule = tokenRouter.token.setYieldSchedule
  .use(
    tokenPermissionMiddleware({
      requiredRoles: TOKEN_PERMISSIONS.setYieldSchedule,
      requiredExtensions: ["YIELD"],
    })
  )
  .handler(async ({ input, context, errors }) => {
    const {
      contract,
      walletVerification,
      yieldRate,
      paymentInterval,
      startTime,
      endTime,
      countryCode,
    } = input;
    const { auth, system } = context;
    const systemAddons = system?.systemAddons;
    const yieldScheduleAddon = systemAddons?.find(
      (addon) =>
        addon.typeId === AddonFactoryTypeIdEnum.ATKFixedYieldScheduleFactory
    );

    if (!yieldScheduleAddon) {
      throw errors.NOT_FOUND({
        message: "Yield schedule addon not found in system",
      });
    }

    const sender = auth.user;
    const transactionHash = await context.portalClient.mutate(
      TOKEN_CREATE_YIELD_SCHEDULE_MUTATION,
      {
        address: yieldScheduleAddon.id,
        from: sender.wallet,
        endTime: endTime.toString(),
        interval: paymentInterval.toString(),
        rate: yieldRate.toString(),
        startTime: startTime.toString(),
        token: contract,
        country: countryCode,
      },
      {
        sender: sender,
        code: walletVerification.secretVerificationCode,
        type: walletVerification.verificationType,
      }
    );
<<<<<<< HEAD

    const scheduleAddresses = await theGraphClient.request(
      GET_YIELD_SCHEDULE_ADDRESS_QUERY,
      {
        transactionHash: transactionHash,
=======
    let receipt: Awaited<ReturnType<typeof getTransactionReceipt>>;
    try {
      receipt = await getTransactionReceipt(transactionHash);
      // Check if transaction was successful
      if (receipt.status !== "Success") {
        throw errors.INTERNAL_SERVER_ERROR({
          message: "Transaction failed",
          cause: new Error(`Transaction failed with status: ${receipt.status}`),
        });
      }
    } catch (error_) {
      const error = error_ as Error;
      throw errors.INTERNAL_SERVER_ERROR({
        message: "Failed to get transaction receipt",
        cause: error.message,
      });
    }
    // Look for the last log entry which should contain the schedule created event
    logger.debug("Receipt logs:", receipt.logs);
    logger.debug("Receipt contractAddress:", receipt.contractAddress);
    logger.debug("Receipt status:", receipt.status);
    const logs = Array.isArray(receipt.logs) ? receipt.logs : [];
    let scheduleAddress: string | undefined = undefined;
    if (logs.length > 0) {
      const lastLog = logs.at(-1) as { address?: string } | undefined;
      logger.debug("Last log:", lastLog);
      if (
        lastLog &&
        typeof lastLog === "object" &&
        "address" in lastLog &&
        typeof lastLog.address === "string"
      ) {
        scheduleAddress = lastLog.address;
>>>>>>> ea37d974
      }
    );

    const schedule = scheduleAddresses.tokenFixedYieldSchedules[0]?.id;

    if (!schedule) {
      throw errors.NOT_FOUND({
        message: `No yield schedule found for the transaction ${transactionHash}`,
      });
    }

    await context.portalClient.mutate(
      TOKEN_SET_YIELD_SCHEDULE_MUTATION,
      {
        address: contract,
        from: sender.wallet,
        schedule: getEthereumAddress(schedule),
      },
      {
        sender: sender,
        code: walletVerification.secretVerificationCode,
        type: walletVerification.verificationType,
      }
    );

    // Return updated token data
    return await call(read, { tokenAddress: contract }, { context });
  });<|MERGE_RESOLUTION|>--- conflicted
+++ resolved
@@ -1,23 +1,12 @@
 import { portalGraphql } from "@/lib/settlemint/portal";
-<<<<<<< HEAD
 import { theGraphClient, theGraphGraphql } from "@/lib/settlemint/the-graph";
+import { AddonFactoryTypeIdEnum } from "@/lib/zod/validators/addon-types";
+import { getEthereumAddress } from "@/lib/zod/validators/ethereum-address";
 import { tokenPermissionMiddleware } from "@/orpc/middlewares/auth/token-permission.middleware";
 import { tokenRouter } from "@/orpc/procedures/token.router";
 import { TOKEN_PERMISSIONS } from "@/orpc/routes/token/token.permissions";
-import { AddonFactoryTypeIdEnum } from "@atk/zod/src/validators/addon-types";
-import { getEthereumAddress } from "@atk/zod/validators/ethereum-address";
 import { call } from "@orpc/server";
 import { read } from "../../token.read";
-=======
-import { getEthereumAddress } from "@/lib/zod/validators/ethereum-address";
-import { getTransactionReceipt } from "@/orpc/helpers/transaction-receipt";
-import { tokenPermissionMiddleware } from "@/orpc/middlewares/auth/token-permission.middleware";
-import { tokenRouter } from "@/orpc/procedures/token.router";
-import { TOKEN_PERMISSIONS } from "@/orpc/routes/token/token.permissions";
-import { read } from "../../token.read";
-import { call } from "@orpc/server";
-import { logger } from "better-auth";
->>>>>>> ea37d974
 
 const TOKEN_SET_YIELD_SCHEDULE_MUTATION = portalGraphql(`
   mutation TokenSetYieldSchedule(
@@ -130,47 +119,11 @@
         type: walletVerification.verificationType,
       }
     );
-<<<<<<< HEAD
 
     const scheduleAddresses = await theGraphClient.request(
       GET_YIELD_SCHEDULE_ADDRESS_QUERY,
       {
         transactionHash: transactionHash,
-=======
-    let receipt: Awaited<ReturnType<typeof getTransactionReceipt>>;
-    try {
-      receipt = await getTransactionReceipt(transactionHash);
-      // Check if transaction was successful
-      if (receipt.status !== "Success") {
-        throw errors.INTERNAL_SERVER_ERROR({
-          message: "Transaction failed",
-          cause: new Error(`Transaction failed with status: ${receipt.status}`),
-        });
-      }
-    } catch (error_) {
-      const error = error_ as Error;
-      throw errors.INTERNAL_SERVER_ERROR({
-        message: "Failed to get transaction receipt",
-        cause: error.message,
-      });
-    }
-    // Look for the last log entry which should contain the schedule created event
-    logger.debug("Receipt logs:", receipt.logs);
-    logger.debug("Receipt contractAddress:", receipt.contractAddress);
-    logger.debug("Receipt status:", receipt.status);
-    const logs = Array.isArray(receipt.logs) ? receipt.logs : [];
-    let scheduleAddress: string | undefined = undefined;
-    if (logs.length > 0) {
-      const lastLog = logs.at(-1) as { address?: string } | undefined;
-      logger.debug("Last log:", lastLog);
-      if (
-        lastLog &&
-        typeof lastLog === "object" &&
-        "address" in lastLog &&
-        typeof lastLog.address === "string"
-      ) {
-        scheduleAddress = lastLog.address;
->>>>>>> ea37d974
       }
     );
 
@@ -181,7 +134,6 @@
         message: `No yield schedule found for the transaction ${transactionHash}`,
       });
     }
-
     await context.portalClient.mutate(
       TOKEN_SET_YIELD_SCHEDULE_MUTATION,
       {
