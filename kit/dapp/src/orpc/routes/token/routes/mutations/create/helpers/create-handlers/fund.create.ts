--- conflicted
+++ resolved
@@ -65,24 +65,13 @@
   }
 
   return createToken(input, context, () => {
-<<<<<<< HEAD
-    return context.portalClient.mutate(
-      CREATE_FUND_MUTATION,
-      {
-        ...input,
-        ...context.mutationVariables,
-        initialModulePairs: input.initialModulePairs.map((pair) => ({
-          module: pair.module,
-          params: pair.params,
-        })),
-      },
-      "Failed to create fund token"
-    );
-=======
     return context.portalClient.mutate(CREATE_FUND_MUTATION, {
       ...input,
       ...context.mutationVariables,
+      initialModulePairs: input.initialModulePairs.map((pair) => ({
+        module: pair.module,
+        params: pair.params,
+      })),
     });
->>>>>>> 70a1f62d
   });
 };