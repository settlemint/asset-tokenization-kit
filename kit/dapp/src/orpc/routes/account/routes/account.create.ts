--- conflicted
+++ resolved
@@ -13,15 +13,12 @@
 import { user } from "@/lib/db/schema";
 import { env } from "@/lib/env";
 import { portalGraphql } from "@/lib/settlemint/portal";
+import { getEthereumAddress } from "@/lib/zod/validators/ethereum-address";
 import { databaseMiddleware } from "@/orpc/middlewares/services/db.middleware";
 import { portalMiddleware } from "@/orpc/middlewares/services/portal.middleware";
 import { authRouter } from "@/orpc/procedures/auth.router";
 import { eq } from "drizzle-orm";
-<<<<<<< HEAD
-import { getAddress } from "viem";
-=======
 import { z } from "zod/v4";
->>>>>>> 86784062
 import { AccountCreateMessagesSchema } from "./account.create.schema";
 
 /**
@@ -45,16 +42,6 @@
 /**
  * Creates a new blockchain wallet account for an authenticated user.
  *
-<<<<<<< HEAD
- * This handler performs the following operations:
- * 1. Verifies the user doesn't already have a wallet
- * 2. Creates a new wallet in the SettleMint Portal
- * 3. Updates the user record with the new wallet address
- *
- * @throws RESOURCE_ALREADY_EXISTS if the user already has a wallet
- * @throws PORTAL_ERROR if wallet creation fails
- * @returns The Ethereum address of the newly created wallet
-=======
  * This handler performs synchronous wallet creation through the Portal's key management
  * system. Unlike transaction-based operations (system/factory creation), this doesn't
  * require async iteration or transaction tracking as wallets are created off-chain.
@@ -89,7 +76,6 @@
  *   }
  * });
  * ```
->>>>>>> 86784062
  */
 export const create = authRouter.account.create
   .use(databaseMiddleware)
@@ -108,9 +94,6 @@
       });
     }
 
-<<<<<<< HEAD
-    const { createWallet } = await context.portalClient.request(
-=======
     // Note: Unlike transaction operations, wallet creation uses a query instead of mutate
     // because it's a synchronous operation that returns data directly without mining
     const CreateWalletResponseSchema = z.object({
@@ -123,7 +106,6 @@
 
     // Execute the wallet creation query
     const result = await context.portalClient.query(
->>>>>>> 86784062
       CREATE_ACCOUNT_MUTATION,
       {
         userId: sender.id,
@@ -147,11 +129,7 @@
     await context.db
       .update(user)
       .set({
-<<<<<<< HEAD
-        wallet: getAddress(createWallet.address),
-=======
-        wallet: result.createWallet.address,
->>>>>>> 86784062
+        wallet: getEthereumAddress(result.createWallet.address),
       })
       .where(eq(user.id, sender.id));
 
