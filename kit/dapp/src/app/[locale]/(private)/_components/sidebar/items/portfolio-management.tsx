--- conflicted
+++ resolved
@@ -32,16 +32,12 @@
               path: "/portfolio/my-activity",
             },
             {
-<<<<<<< HEAD
               label: "My Contacts",
               icon: <UsersIcon className="h-4 w-4" />,
               path: "/portfolio/my-contacts",
             },
             {
-              label: 'Settings',
-=======
               label: "Settings",
->>>>>>> 44b139eb
               icon: <SettingsGearIcon className="size-4" />,
               path: "/portfolio/settings",
               subItems: [
