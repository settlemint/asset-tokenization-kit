--- conflicted
+++ resolved
@@ -1,38 +1,29 @@
-<<<<<<< HEAD
-'use client';
+export function AssetsWidget() {
+  // const t = useTranslations('admin.dashboard.widgets');
+  // const { data } = useAssetActivity();
+  // const allAssetsSupply = data.reduce(
+  //   (acc, asset) => acc + asset.totalSupply,
+  //   0n
+  // );
 
-import { useAssetActivity } from '@/lib/queries/asset-activity/asset-activity';
-import { formatNumber } from '@/lib/utils/number';
-=======
->>>>>>> 8947e32f
-import { useTranslations } from 'next-intl';
-import { Widget } from './widget';
-
-export function AssetsWidget() {
-  const t = useTranslations('admin.dashboard.widgets');
-  const { data } = useAssetActivity();
-  const allAssetsSupply = data.reduce(
-    (acc, asset) => acc + asset.totalSupply,
-    0n
-  );
-
-  const getAssetSupply = (assetType: (typeof data)[number]['assetType']) => {
-    return (
-      data.find((asset) => asset.assetType === assetType)?.totalSupply || 0
-    );
-  };
+  // const getAssetSupply = (assetType: (typeof data)[number]['assetType']) => {
+  //   return (
+  //     data.find((asset) => asset.assetType === assetType)?.totalSupply || 0
+  //   );
+  // };
 
   return (
-    <Widget
-      label={t('assets.label')}
-      value={formatNumber(allAssetsSupply)}
-      subtext={t('assets.subtext', {
-        stableCoins: formatNumber(getAssetSupply('stablecoin')),
-        bonds: formatNumber(getAssetSupply('bond')),
-        cryptocurrencies: formatNumber(getAssetSupply('cryptocurrency')),
-        equities: formatNumber(getAssetSupply('equity')),
-        funds: formatNumber(getAssetSupply('fund')),
-      })}
-    />
+    // <Widget
+    //   label={t('assets.label')}
+    //   value={formatNumber(allAssetsSupply)}
+    //   subtext={t('assets.subtext', {
+    //     stableCoins: formatNumber(getAssetSupply('stablecoin')),
+    //     bonds: formatNumber(getAssetSupply('bond')),
+    //     cryptocurrencies: formatNumber(getAssetSupply('cryptocurrency')),
+    //     equities: formatNumber(getAssetSupply('equity')),
+    //     funds: formatNumber(getAssetSupply('fund')),
+    //   })}
+    // />
+    <div>Assets</div>
   );
 }