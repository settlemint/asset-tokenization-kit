<<<<<<< HEAD
import { getAssetActivity } from '@/lib/queries/asset-activity/asset-activity';
import { formatNumber } from '@/lib/utils/number';
import { getTranslations } from 'next-intl/server';
import { Widget } from './widget';

export async function AssetsWidget() {
  const t = await getTranslations('admin.dashboard.widgets');
  const data = await getAssetActivity();
  const allAssetsSupply = data.reduce(
    (acc, asset) => acc + asset.totalSupply,
    0n
  );

  const getAssetSupply = (assetType: (typeof data)[number]['assetType']) => {
    return (
      data.find((asset) => asset.assetType === assetType)?.totalSupply || 0
    );
  };

  return (
    <Widget
      label={t('assets.label')}
      value={formatNumber(allAssetsSupply)}
      subtext={t('assets.subtext', {
        stableCoins: formatNumber(getAssetSupply('stablecoin')),
        bonds: formatNumber(getAssetSupply('bond')),
        cryptocurrencies: formatNumber(getAssetSupply('cryptocurrency')),
        equities: formatNumber(getAssetSupply('equity')),
        funds: formatNumber(getAssetSupply('fund')),
      })}
    />
=======
import { useTranslations } from "next-intl";
import { Widget } from "./widget";

export function AssetsWidget() {
  const t = useTranslations("admin.dashboard.widgets");

  return (
    <Widget label={t("assets.label")} value="1" subtext={t("assets.subtext")} />
>>>>>>> 656097f2
  );
}<|MERGE_RESOLUTION|>--- conflicted
+++ resolved
@@ -1,18 +1,17 @@
-<<<<<<< HEAD
-import { getAssetActivity } from '@/lib/queries/asset-activity/asset-activity';
-import { formatNumber } from '@/lib/utils/number';
-import { getTranslations } from 'next-intl/server';
-import { Widget } from './widget';
+import { getAssetActivity } from "@/lib/queries/asset-activity/asset-activity";
+import { formatNumber } from "@/lib/utils/number";
+import { getTranslations } from "next-intl/server";
+import { Widget } from "./widget";
 
 export async function AssetsWidget() {
-  const t = await getTranslations('admin.dashboard.widgets');
+  const t = await getTranslations("admin.dashboard.widgets");
   const data = await getAssetActivity();
   const allAssetsSupply = data.reduce(
     (acc, asset) => acc + asset.totalSupply,
     0n
   );
 
-  const getAssetSupply = (assetType: (typeof data)[number]['assetType']) => {
+  const getAssetSupply = (assetType: (typeof data)[number]["assetType"]) => {
     return (
       data.find((asset) => asset.assetType === assetType)?.totalSupply || 0
     );
@@ -20,25 +19,15 @@
 
   return (
     <Widget
-      label={t('assets.label')}
+      label={t("assets.label")}
       value={formatNumber(allAssetsSupply)}
-      subtext={t('assets.subtext', {
-        stableCoins: formatNumber(getAssetSupply('stablecoin')),
-        bonds: formatNumber(getAssetSupply('bond')),
-        cryptocurrencies: formatNumber(getAssetSupply('cryptocurrency')),
-        equities: formatNumber(getAssetSupply('equity')),
-        funds: formatNumber(getAssetSupply('fund')),
+      subtext={t("assets.subtext", {
+        stableCoins: formatNumber(getAssetSupply("stablecoin")),
+        bonds: formatNumber(getAssetSupply("bond")),
+        cryptocurrencies: formatNumber(getAssetSupply("cryptocurrency")),
+        equities: formatNumber(getAssetSupply("equity")),
+        funds: formatNumber(getAssetSupply("fund")),
       })}
     />
-=======
-import { useTranslations } from "next-intl";
-import { Widget } from "./widget";
-
-export function AssetsWidget() {
-  const t = useTranslations("admin.dashboard.widgets");
-
-  return (
-    <Widget label={t("assets.label")} value="1" subtext={t("assets.subtext")} />
->>>>>>> 656097f2
   );
 }