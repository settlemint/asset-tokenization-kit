<<<<<<< HEAD
import { getAssetUsersDetail } from "@/lib/queries/asset/asset-users-detail";
import { getRegulationDetail } from "@/lib/queries/regulations/regulation-detail";
=======
>>>>>>> e151ae2f
import type { AssetType } from "@/lib/utils/typebox/asset-types";
import type { Locale } from "next-intl";
import type { Address } from "viem";
import { MicaRegulationLayout } from "./_components/layout";

interface PageProps {
  params: Promise<{ locale: Locale; address: Address; assettype: AssetType }>;
}

export default async function MicaRegulationPage({ params }: PageProps) {
<<<<<<< HEAD
  const { address } = await params;

  const regulationData = await getRegulationDetail({
    assetId: address,
    regulationType: "mica",
  });

  if (!regulationData?.mica_regulation_config) {
    // This should never happen as we check in asset-tabs.ts, but handle it gracefully
    console.error("MiCA regulation config not found for asset:", address);
    notFound();
  }

  const assetDetails = await getAssetUsersDetail({
    address,
  });

=======
>>>>>>> e151ae2f
  return (
    <div className="space-y-8">
      <MicaRegulationLayout params={params} />
    </div>
  );
}<|MERGE_RESOLUTION|>--- conflicted
+++ resolved
@@ -1,10 +1,8 @@
-<<<<<<< HEAD
 import { getAssetUsersDetail } from "@/lib/queries/asset/asset-users-detail";
 import { getRegulationDetail } from "@/lib/queries/regulations/regulation-detail";
-=======
->>>>>>> e151ae2f
 import type { AssetType } from "@/lib/utils/typebox/asset-types";
 import type { Locale } from "next-intl";
+import { notFound } from "next/navigation";
 import type { Address } from "viem";
 import { MicaRegulationLayout } from "./_components/layout";
 
@@ -13,7 +11,6 @@
 }
 
 export default async function MicaRegulationPage({ params }: PageProps) {
-<<<<<<< HEAD
   const { address } = await params;
 
   const regulationData = await getRegulationDetail({
@@ -31,8 +28,6 @@
     address,
   });
 
-=======
->>>>>>> e151ae2f
   return (
     <div className="space-y-8">
       <MicaRegulationLayout params={params} />
