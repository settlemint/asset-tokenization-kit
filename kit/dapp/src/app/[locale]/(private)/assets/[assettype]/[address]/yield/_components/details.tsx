--- conflicted
+++ resolved
@@ -21,25 +21,17 @@
   const t = await getTranslations("admin.bonds.yield");
   const locale = await getLocale();
 
-  const yieldPerPeriod =  yieldSchedule.periods[0]?.totalClaimed ?? "0";
+  const yieldPerPeriod = yieldSchedule.periods[0]?.totalClaimed ?? "0";
   const ratePercentage = Number(yieldSchedule.rate) / 100;
   const periodCount = Math.floor(
-<<<<<<< HEAD
-    (Number(yieldSchedule.endDate) - Number(yieldSchedule.startDate)) /
+    (Number(yieldSchedule.endDate) -
+      Number(yieldSchedule.startDate)) /
       Number(yieldSchedule.interval)
   );
 
-  const intervalPeriod = secondsToInterval(yieldSchedule.interval.toString());
-=======
-    (Number(bond.yieldSchedule.endDate) -
-      Number(bond.yieldSchedule.startDate)) /
-      Number(bond.yieldSchedule.interval)
+  const intervalPeriod = secondsToInterval(
+    yieldSchedule.interval.toString()
   );
-
-  const intervalPeriod = secondsToInterval(
-    bond.yieldSchedule.interval.toString()
-  );
->>>>>>> dc712095
   // Use the translation from the interval options section
   // The translation keys are in admin.bonds.yield.set-schedule.interval.options.[period]
   const intervalDisplay = intervalPeriod
@@ -73,7 +65,6 @@
           })}
         </DetailGridItem>
         <DetailGridItem label={t("start-date")}>
-<<<<<<< HEAD
           {formatDate(new Date(Number(yieldSchedule.startDate) * 1000), { locale })}
         </DetailGridItem>
         <DetailGridItem label={t("end-date")}>
@@ -84,19 +75,7 @@
         </DetailGridItem>
         <DetailGridItem label={t("periods")}>
           {periodCount}
-=======
-          {formatDate(new Date(Number(bond.yieldSchedule.startDate) * 1000), {
-            locale,
-          })}
         </DetailGridItem>
-        <DetailGridItem label={t("end-date")}>
-          {formatDate(new Date(Number(bond.yieldSchedule.endDate) * 1000), {
-            locale,
-          })}
->>>>>>> dc712095
-        </DetailGridItem>
-        <DetailGridItem label={t("interval")}>{intervalDisplay}</DetailGridItem>
-        <DetailGridItem label={t("periods")}>{periodCount}</DetailGridItem>
         <DetailGridItem label={t("yield-per-period")}>
           {yieldPerPeriod}
         </DetailGridItem>
