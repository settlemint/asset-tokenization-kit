--- conflicted
+++ resolved
@@ -21,13 +21,9 @@
 }
 
 export async function AssetsTable({ assettype }: TableProps) {
-<<<<<<< HEAD
   const baseCurrency = await getSetting({ key: SETTING_KEYS.BASE_CURRENCY });
+  const user = await getUser();
 
-=======
-  const baseCurrency = await getSetting(SETTING_KEYS.BASE_CURRENCY);
-  const user = await getUser();
->>>>>>> 6bfc8133
   switch (assettype) {
     case "bond":
       return (
