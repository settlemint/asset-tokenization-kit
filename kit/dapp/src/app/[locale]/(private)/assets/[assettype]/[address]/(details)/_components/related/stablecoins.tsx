import { BurnForm } from "@/app/[locale]/(private)/portfolio/my-assets/[assettype]/[address]/_components/burn-form/form";
import { RelatedGrid } from "@/components/blocks/related-grid/related-grid";
import { RelatedGridItem } from "@/components/blocks/related-grid/related-grid-item";
import { ROLES } from "@/lib/config/roles";
import { getAssetBalanceDetail } from "@/lib/queries/asset-balance/asset-balance-detail";
<<<<<<< HEAD
import type { getStableCoinDetail } from "@/lib/queries/stablecoin/stablecoin-detail";
import { isBefore } from "date-fns";
import { useTranslations } from "next-intl";
import type { Address } from "viem";
=======
import { getAssetUsersDetail } from "@/lib/queries/asset/asset-users-detail";
import type { getStableCoinDetail } from "@/lib/queries/stablecoin/stablecoin-detail";
import { isBefore } from "date-fns";
import { getTranslations } from "next-intl/server";
import { getAddress, type Address } from "viem";
>>>>>>> ffa2137b
import { UpdateCollateralForm } from "../../../_components/manage-dropdown/update-collateral-form/form";
import { MintForm } from "../../../_components/mint-form/form";

interface StablecoinsRelatedProps {
  address: Address;
  assetDetails: Awaited<ReturnType<typeof getStableCoinDetail>>;
  userBalance: Awaited<ReturnType<typeof getAssetBalanceDetail>>;
<<<<<<< HEAD
  userIsAdmin: boolean;
=======
  assetUsersDetails?: Awaited<ReturnType<typeof getAssetUsersDetail>>;
  currentUserWallet?: Address;
>>>>>>> ffa2137b
}

export function StablecoinsRelated({
  address,
  assetDetails,
  userBalance,
<<<<<<< HEAD
  userIsAdmin,
=======
  assetUsersDetails,
  currentUserWallet,
>>>>>>> ffa2137b
}: StablecoinsRelatedProps) {
  const t = useTranslations("private.assets.details.related");

  const isBlocked = userBalance?.blocked ?? false;
  const isPaused = "paused" in assetDetails && assetDetails.paused;

  // Determine if user is supply manager using assetUsersDetails first
  let userIsSupplyManager = false;

  if (currentUserWallet && assetUsersDetails) {
    try {
      const normalizedUserAddress = getAddress(currentUserWallet);

      const userRoleInfo = assetUsersDetails.roles.find((role) => {
        try {
          return getAddress(role.id) === normalizedUserAddress;
        } catch {
          return false;
        }
      });

      const userRoles = userRoleInfo?.roles ?? [];

      userIsSupplyManager = userRoles.includes(
        ROLES.SUPPLY_MANAGEMENT_ROLE.contractRole
      );
    } catch (error) {
      console.error(
        "Error determining supply manager role from assetUsersDetails:",
        error
      );
    }
  }

  const collateralIsExpired =
    "collateralProofValidity" in assetDetails &&
    assetDetails.collateralProofValidity !== undefined &&
    isBefore(assetDetails.collateralProofValidity, new Date());

  const stablecoin = assetDetails;
  const maxMint = stablecoin.freeCollateral;

  return (
    <RelatedGrid title={t("title")}>
      <RelatedGridItem
        title={t("update-collateral.title")}
        description={t("update-collateral.description.stablecoins")}
      >
        <UpdateCollateralForm
          address={address}
          assettype="stablecoin"
          asButton
          disabled={isBlocked || isPaused || !userIsSupplyManager}
          decimals={assetDetails.decimals}
          symbol={assetDetails.symbol}
        />
      </RelatedGridItem>
      <RelatedGridItem
        title={t("increase-supply.title.stablecoins")}
        description={t("increase-supply.description.stablecoins")}
      >
        <MintForm
          address={address}
          decimals={assetDetails.decimals}
          symbol={assetDetails.symbol}
          max={maxMint}
          assettype="stablecoin"
          asButton
          disabled={
            isBlocked ||
            isPaused ||
            (!userIsSupplyManager && !userIsAdmin) ||
            collateralIsExpired
          }
        />
      </RelatedGridItem>
      <RelatedGridItem
        title={t("decrease-supply.title.stablecoins")}
        description={t("decrease-supply.description.stablecoins")}
      >
        <BurnForm
          address={address}
          max={userBalance?.available ?? 0}
          decimals={assetDetails.decimals}
          symbol={assetDetails.symbol}
          assettype="stablecoin"
          asButton
          disabled={
            isBlocked || isPaused || !userIsSupplyManager || collateralIsExpired
          }
        />
      </RelatedGridItem>
    </RelatedGrid>
  );
}<|MERGE_RESOLUTION|>--- conflicted
+++ resolved
@@ -3,18 +3,11 @@
 import { RelatedGridItem } from "@/components/blocks/related-grid/related-grid-item";
 import { ROLES } from "@/lib/config/roles";
 import { getAssetBalanceDetail } from "@/lib/queries/asset-balance/asset-balance-detail";
-<<<<<<< HEAD
-import type { getStableCoinDetail } from "@/lib/queries/stablecoin/stablecoin-detail";
-import { isBefore } from "date-fns";
-import { useTranslations } from "next-intl";
-import type { Address } from "viem";
-=======
 import { getAssetUsersDetail } from "@/lib/queries/asset/asset-users-detail";
 import type { getStableCoinDetail } from "@/lib/queries/stablecoin/stablecoin-detail";
 import { isBefore } from "date-fns";
 import { getTranslations } from "next-intl/server";
 import { getAddress, type Address } from "viem";
->>>>>>> ffa2137b
 import { UpdateCollateralForm } from "../../../_components/manage-dropdown/update-collateral-form/form";
 import { MintForm } from "../../../_components/mint-form/form";
 
@@ -22,26 +15,18 @@
   address: Address;
   assetDetails: Awaited<ReturnType<typeof getStableCoinDetail>>;
   userBalance: Awaited<ReturnType<typeof getAssetBalanceDetail>>;
-<<<<<<< HEAD
-  userIsAdmin: boolean;
-=======
   assetUsersDetails?: Awaited<ReturnType<typeof getAssetUsersDetail>>;
   currentUserWallet?: Address;
->>>>>>> ffa2137b
 }
 
-export function StablecoinsRelated({
+export async function StablecoinsRelated({
   address,
   assetDetails,
   userBalance,
-<<<<<<< HEAD
-  userIsAdmin,
-=======
   assetUsersDetails,
   currentUserWallet,
->>>>>>> ffa2137b
 }: StablecoinsRelatedProps) {
-  const t = useTranslations("private.assets.details.related");
+  const t = await getTranslations("private.assets.details.related");
 
   const isBlocked = userBalance?.blocked ?? false;
   const isPaused = "paused" in assetDetails && assetDetails.paused;
@@ -109,10 +94,7 @@
           assettype="stablecoin"
           asButton
           disabled={
-            isBlocked ||
-            isPaused ||
-            (!userIsSupplyManager && !userIsAdmin) ||
-            collateralIsExpired
+            isBlocked || isPaused || !userIsSupplyManager || collateralIsExpired
           }
         />
       </RelatedGridItem>
