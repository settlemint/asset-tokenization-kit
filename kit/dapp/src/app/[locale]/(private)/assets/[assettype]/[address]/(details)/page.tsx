import { ChartGrid } from '@/components/blocks/chart-grid/chart-grid';
import { CollateralRatio } from '@/components/blocks/charts/assets/collateral-ratio';
import { TotalSupply } from '@/components/blocks/charts/assets/total-supply';
import { TotalSupplyChanged } from '@/components/blocks/charts/assets/total-supply-changed';
import { TotalTransfers } from '@/components/blocks/charts/assets/total-transfers';
import { TotalVolume } from '@/components/blocks/charts/assets/total-volume';
import { WalletDistribution } from '@/components/blocks/charts/assets/wallet-distribution';
import { getAssetDetail } from '@/lib/queries/asset-detail';
import type { AssetType } from '@/lib/utils/zod';
import type { Locale } from 'next-intl';
import { getTranslations } from 'next-intl/server';
import type { Address } from 'viem';
import { Details } from './_components/details';
import { Related } from './_components/related';

interface PageProps {
  params: Promise<{
    locale: Locale;
    assettype: AssetType;
    address: Address;
  }>;
}

export default async function AssetDetailsPage({ params }: PageProps) {
  const { assettype, address } = await params;
  const asset = await getAssetDetail({ assettype, address });
  const t = await getTranslations('private.assets');

  return (
    <>
      <Details assettype={assettype} address={address} />
      <ChartGrid title={t('asset-statistics-title')}>
<<<<<<< HEAD
        {assettype === 'stablecoins' && <CollateralRatio address={address} />}
=======
        {assettype === 'bond' && <CollateralRatio address={address} />}
>>>>>>> 43092c10
        <TotalSupply address={address} />
        <TotalSupplyChanged address={address} />
        <WalletDistribution address={address} />
        <TotalTransfers address={address} />
        <TotalVolume address={address} />
      </ChartGrid>
      <Related
        assettype={assettype}
        address={address}
        totalSupply={asset.totalSupply}
      />
    </>
  );
}<|MERGE_RESOLUTION|>--- conflicted
+++ resolved
@@ -30,11 +30,7 @@
     <>
       <Details assettype={assettype} address={address} />
       <ChartGrid title={t('asset-statistics-title')}>
-<<<<<<< HEAD
-        {assettype === 'stablecoins' && <CollateralRatio address={address} />}
-=======
-        {assettype === 'bond' && <CollateralRatio address={address} />}
->>>>>>> 43092c10
+        {assettype === 'stablecoin' && <CollateralRatio address={address} />}
         <TotalSupply address={address} />
         <TotalSupplyChanged address={address} />
         <WalletDistribution address={address} />
