--- conflicted
+++ resolved
@@ -3,14 +3,13 @@
 import { FormStep } from "@/components/blocks/form/form-step";
 import { FormInput } from "@/components/blocks/form/inputs/form-input";
 import type { WithdrawInput } from "@/lib/mutations/withdraw/withdraw-schema";
-<<<<<<< HEAD
 import { getBondDetail } from '@/lib/queries/bond/bond-detail';
 import { formatNumber } from '@/lib/utils/number';
 import { useLocale, useTranslations } from 'next-intl';
 import { useFormContext, useWatch } from "react-hook-form";
 
 interface AmountProps {
-  bondDetails:  Awaited<ReturnType<typeof getBondDetail>>;
+  bondDetails: Awaited<ReturnType<typeof getBondDetail>>;
 }
 
 export function Amount({ bondDetails }: AmountProps) {
@@ -25,31 +24,11 @@
   const isYield = target === "yield";
   const max = isYield ? Number(bondDetails.yieldSchedule?.underlyingBalance ?? 0) : Number(bondDetails.underlyingBalance);
   const noUnderlyingBalance = max === 0;
+  const decimals = isYield ? bondDetails.yieldSchedule?.underlyingAsset.decimals : bondDetails.underlyingAsset.decimals;
   const description = noUnderlyingBalance
     ? t("max-limit.withdraw-no-balance")
     : max
-      ? t("max-limit.withdraw", { limit: formatNumber(max, { locale, decimals: isYield ? bondDetails.yieldSchedule?.underlyingAsset.decimals : bondDetails.underlyingAsset.decimals }) })
-=======
-import { formatNumber } from "@/lib/utils/number";
-import { useLocale, useTranslations } from "next-intl";
-import { useFormContext } from "react-hook-form";
-
-interface AmountProps {
-  maxAmount?: number;
-  decimals?: number;
-  symbol?: string;
-}
-
-export function Amount({ maxAmount, decimals, symbol }: AmountProps) {
-  const { control } = useFormContext<WithdrawInput>();
-  const t = useTranslations("private.assets.details.forms.amount");
-  const locale = useLocale();
-
-  // Format the description with available balance
-  const description =
-    maxAmount !== undefined
-      ? `Available balance: ${formatNumber(maxAmount, { locale, decimals, token: symbol })}`
->>>>>>> 64e6a139
+      ? t("max-limit.withdraw", { limit: formatNumber(max, { locale, decimals }) })
       : undefined;
 
   return (
@@ -59,19 +38,12 @@
         name="amount"
         type="number"
         min={0}
-<<<<<<< HEAD
         max={max}
-        step="any"
-        description={description}
-        postfix={bondDetails.symbol}
-        disabled={noUnderlyingBalance}
-=======
-        max={maxAmount}
         description={description}
         required
         step={decimals ? 10 ** -decimals : "any"}
-        postfix={symbol}
->>>>>>> 64e6a139
+        postfix={bondDetails.symbol}
+        disabled={noUnderlyingBalance}
       />
     </FormStep>
   );
