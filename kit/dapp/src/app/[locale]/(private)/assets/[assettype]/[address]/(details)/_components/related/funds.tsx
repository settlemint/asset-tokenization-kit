--- conflicted
+++ resolved
@@ -4,39 +4,27 @@
 import { ROLES } from "@/lib/config/roles";
 import { getAssetBalanceDetail } from "@/lib/queries/asset-balance/asset-balance-detail";
 import { getAssetDetail } from "@/lib/queries/asset-detail";
-<<<<<<< HEAD
-import { useTranslations } from "next-intl";
-=======
 import { getAssetUsersDetail } from "@/lib/queries/asset/asset-users-detail";
 import { getTranslations } from "next-intl/server";
 import { getAddress, type Address } from "viem";
->>>>>>> ffa2137b
 import { MintForm } from "../../../_components/mint-form/form";
 
 export interface FundsRelatedProps {
   address: `0x${string}`;
   assetDetails: Awaited<ReturnType<typeof getAssetDetail>>;
   userBalance: Awaited<ReturnType<typeof getAssetBalanceDetail>>;
-<<<<<<< HEAD
-  userIsAdmin: boolean;
-=======
   assetUsersDetails?: Awaited<ReturnType<typeof getAssetUsersDetail>>;
   currentUserWallet?: Address;
->>>>>>> ffa2137b
 }
 
-export function FundsRelated({
+export async function FundsRelated({
   address,
   assetDetails,
   userBalance,
-<<<<<<< HEAD
-  userIsAdmin,
-=======
   assetUsersDetails,
   currentUserWallet,
->>>>>>> ffa2137b
 }: FundsRelatedProps) {
-  const t = useTranslations("private.assets.details.related");
+  const t = await getTranslations("private.assets.details.related");
 
   const isBlocked = userBalance?.blocked ?? false;
   const isPaused = "paused" in assetDetails && assetDetails.paused;
@@ -81,9 +69,7 @@
           decimals={assetDetails.decimals}
           symbol={assetDetails.symbol}
           asButton
-          disabled={
-            isBlocked || isPaused || (!userIsSupplyManager && !userIsAdmin)
-          }
+          disabled={isBlocked || isPaused || !userIsSupplyManager}
         />
       </RelatedGridItem>
       <RelatedGridItem
