import { DetailGrid } from "@/components/blocks/detail-grid/detail-grid";
import { DetailGridItem } from "@/components/blocks/detail-grid/detail-grid-item";
import { EvmAddress } from "@/components/blocks/evm-address/evm-address";
import { getAssetBalanceDetail } from "@/lib/queries/asset-balance/asset-balance-detail";
import { getBondDetail } from "@/lib/queries/bond/bond-detail";
import { getBondStatus } from "@/lib/utils/bond-status";
import { formatDate } from "@/lib/utils/date";
import { formatNumber } from "@/lib/utils/number";
import { getLocale, getTranslations } from "next-intl/server";
import type { Address } from "viem";

interface BondsDetailsProps {
  address: Address;
  showBalance?: boolean;
  userAddress?: Address;
}

export async function BondsDetails({
  address,
  showBalance = false,
  userAddress,
}: BondsDetailsProps) {
  const [bond, t, locale] = await Promise.all([
    getBondDetail({ address }),
    getTranslations("private.assets.fields"),
    getLocale(),
  ]);

  // Conditionally fetch balance data only when needed
  const balanceData =
    showBalance && userAddress
      ? await getAssetBalanceDetail({ address, account: userAddress })
      : null;

  return (
    <DetailGrid>
      <DetailGridItem label={t("name")}>{bond.name}</DetailGridItem>
      <DetailGridItem label={t("symbol")}>{bond.symbol}</DetailGridItem>
      {bond.isin && (
        <DetailGridItem label={t("isin")}>{bond.isin}</DetailGridItem>
      )}
      <DetailGridItem label={t("contract-address")}>
        <EvmAddress
          address={bond.id}
          prettyNames={false}
          hoverCard={false}
          copyToClipboard={true}
        />
      </DetailGridItem>
      <DetailGridItem label={t("creator")}>
        <EvmAddress
          address={bond.creator.id}
          hoverCard={false}
          copyToClipboard={true}
        />
      </DetailGridItem>
      <DetailGridItem label={t("deployed-on")}>
        {formatDate(new Date(Number(bond.deployedOn) * 1000), {
          locale: locale,
          formatOptions: { dateStyle: "long" },
        })}
      </DetailGridItem>
      <DetailGridItem label={t("decimals")}>{bond.decimals}</DetailGridItem>
      <DetailGridItem label={t("total-supply")} info={t("total-supply-info")}>
        {formatNumber(bond.cap, {
          token: bond.symbol,
          decimals: bond.decimals,
          locale: locale,
        })}
      </DetailGridItem>
      <DetailGridItem label={t("total-issued")} info={t("total-issued-info")}>
        {formatNumber(bond.totalSupply, {
          token: bond.symbol,
          decimals: bond.decimals,
          locale: locale,
        })}
      </DetailGridItem>
      {/* Show balance only when requested and available */}
      {showBalance && balanceData && (
        <DetailGridItem label={t("balance")}>
          {formatNumber(balanceData.value, {
            token: bond.symbol,
            decimals: bond.decimals,
            locale: locale,
          })}
        </DetailGridItem>
      )}
      <DetailGridItem label={t("redeemed")} info={t("redeemed-info")}>
        {bond.isMatured ? bond.redeemedAmount : t("not-available")}
      </DetailGridItem>
      <DetailGridItem label={t("maturity-status")}>
        {t(getBondStatus(bond))}
      </DetailGridItem>
      <DetailGridItem label={t("maturity-date")}>
        {bond.maturityDate
          ? formatDate(new Date(Number(bond.maturityDate) * 1000), {
              locale: locale,
              formatOptions: { dateStyle: "long" },
            })
          : "-"}
      </DetailGridItem>
      <DetailGridItem label={t("yield-type")}>{bond.yieldSchedule ? t("fixed") : t("not-available")}</DetailGridItem>
      <DetailGridItem label={t("face-value")}>{bond.faceValue}</DetailGridItem>
      <DetailGridItem label={t("underlying-asset")}>
        <EvmAddress
          address={bond.underlyingAsset.id}
          prettyNames={true}
          hoverCard={true}
          copyToClipboard={true}
        />
      </DetailGridItem>
      <DetailGridItem label={t("underlying-asset-balance")}>
        {formatNumber(bond.underlyingBalance, {
          token: bond.underlyingAsset.symbol,
          decimals: bond.underlyingAsset.decimals,
          locale: locale,
        })}
      </DetailGridItem>
      <DetailGridItem label={t("redemption-readiness")}>
        {/* Calculate percentage: (part/total) * 100
              Since we're using bigInt which doesn't support decimal division,
              we multiply the numerator by 100 before dividing to preserve precision */}
<<<<<<< HEAD
        {bond.totalUnderlyingNeededExact > 0n
          ? (bond.underlyingBalanceExact * 100n) / bond.totalUnderlyingNeededExact
=======
        {bond.totalUnderlyingNeededExact > 0
          ? Number(
              (bond.underlyingBalanceExact * 100n) /
                bond.totalUnderlyingNeededExact
            )
>>>>>>> ff31bfb4
          : 0}
        %
      </DetailGridItem>
      <DetailGridItem label={t("ownership-concentration")}>
        {formatNumber(bond.concentration, {
          percentage: true,
          decimals: 2,
          locale: locale,
        })}
      </DetailGridItem>
      <DetailGridItem label={t("price")}>
        {formatNumber(bond.price.amount, {
          currency: bond.price.currency,
          decimals: 2,
          locale: locale,
        })}
      </DetailGridItem>
      <DetailGridItem label={t("total-value")}>
        {formatNumber(bond.price.amount * bond.totalSupply, {
          currency: bond.price.currency,
          decimals: 2,
          locale: locale,
        })}
      </DetailGridItem>
    </DetailGrid>
  );
}<|MERGE_RESOLUTION|>--- conflicted
+++ resolved
@@ -120,16 +120,11 @@
         {/* Calculate percentage: (part/total) * 100
               Since we're using bigInt which doesn't support decimal division,
               we multiply the numerator by 100 before dividing to preserve precision */}
-<<<<<<< HEAD
-        {bond.totalUnderlyingNeededExact > 0n
-          ? (bond.underlyingBalanceExact * 100n) / bond.totalUnderlyingNeededExact
-=======
         {bond.totalUnderlyingNeededExact > 0
           ? Number(
               (bond.underlyingBalanceExact * 100n) /
                 bond.totalUnderlyingNeededExact
             )
->>>>>>> ff31bfb4
           : 0}
         %
       </DetailGridItem>
