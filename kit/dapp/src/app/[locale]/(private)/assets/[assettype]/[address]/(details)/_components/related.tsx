import { getAssetBalanceDetail } from "@/lib/queries/asset-balance/asset-balance-detail";
import { getAssetDetail } from "@/lib/queries/asset-detail";
<<<<<<< HEAD
=======
import { getAssetUsersDetail } from "@/lib/queries/asset/asset-users-detail";
>>>>>>> ffa2137b
import type { getDepositDetail } from "@/lib/queries/deposit/deposit-detail";
import type { getStableCoinDetail } from "@/lib/queries/stablecoin/stablecoin-detail";
import type { AssetType } from "@/lib/utils/typebox/asset-types";
import type { Address } from "viem";
import { BondsRelated } from "./related/bonds";
import { CryptocurrenciesRelated } from "./related/cryptocurrencies";
import { DepositsRelated } from "./related/deposits";
import { EquitiesRelated } from "./related/equities";
import { FundsRelated } from "./related/funds";
import { StablecoinsRelated } from "./related/stablecoins";

interface RelatedProps {
  assettype: AssetType;
  address: Address;
  assetDetails: Awaited<ReturnType<typeof getAssetDetail>>;
  userBalance: Awaited<ReturnType<typeof getAssetBalanceDetail>>;
<<<<<<< HEAD
  /** Whether the current user is an admin */
  userIsAdmin: boolean;
=======
  assetUsersDetails?: Awaited<ReturnType<typeof getAssetUsersDetail>>;
  currentUserWallet?: Address;
>>>>>>> ffa2137b
}

export function Related({
  assettype,
  address,
  assetDetails,
  userBalance,
<<<<<<< HEAD
  userIsAdmin,
=======
  assetUsersDetails,
  currentUserWallet,
>>>>>>> ffa2137b
}: RelatedProps) {
  switch (assettype) {
    case "bond":
      return (
        <BondsRelated
          address={address}
          assetDetails={assetDetails}
          userBalance={userBalance}
<<<<<<< HEAD
          userIsAdmin={userIsAdmin}
=======
          assetUsersDetails={assetUsersDetails}
          currentUserWallet={currentUserWallet}
>>>>>>> ffa2137b
        />
      );
    case "cryptocurrency":
      return (
        <CryptocurrenciesRelated
          address={address}
          assetDetails={assetDetails}
          userBalance={userBalance}
<<<<<<< HEAD
          userIsAdmin={userIsAdmin}
=======
          assetUsersDetails={assetUsersDetails}
          currentUserWallet={currentUserWallet}
>>>>>>> ffa2137b
        />
      );
    case "stablecoin":
      return (
        <StablecoinsRelated
          address={address}
          assetDetails={
            assetDetails as Awaited<ReturnType<typeof getStableCoinDetail>>
          }
          userBalance={userBalance}
<<<<<<< HEAD
          userIsAdmin={userIsAdmin}
=======
          assetUsersDetails={assetUsersDetails}
          currentUserWallet={currentUserWallet}
>>>>>>> ffa2137b
        />
      );
    case "deposit":
      return (
        <DepositsRelated
          address={address}
          assetDetails={
            assetDetails as Awaited<ReturnType<typeof getDepositDetail>>
          }
          userBalance={userBalance}
<<<<<<< HEAD
          userIsAdmin={userIsAdmin}
=======
          assetUsersDetails={assetUsersDetails}
          currentUserWallet={currentUserWallet}
>>>>>>> ffa2137b
        />
      );
    case "equity":
      return (
        <EquitiesRelated
          address={address}
          assetDetails={assetDetails}
          userBalance={userBalance}
<<<<<<< HEAD
          userIsAdmin={userIsAdmin}
=======
          assetUsersDetails={assetUsersDetails}
          currentUserWallet={currentUserWallet}
>>>>>>> ffa2137b
        />
      );
    case "fund":
      return (
        <FundsRelated
          address={address}
          assetDetails={assetDetails}
          userBalance={userBalance}
<<<<<<< HEAD
          userIsAdmin={userIsAdmin}
=======
          assetUsersDetails={assetUsersDetails}
          currentUserWallet={currentUserWallet}
>>>>>>> ffa2137b
        />
      );
    default:
      throw new Error("Invalid asset type");
  }
}<|MERGE_RESOLUTION|>--- conflicted
+++ resolved
@@ -1,9 +1,6 @@
 import { getAssetBalanceDetail } from "@/lib/queries/asset-balance/asset-balance-detail";
 import { getAssetDetail } from "@/lib/queries/asset-detail";
-<<<<<<< HEAD
-=======
 import { getAssetUsersDetail } from "@/lib/queries/asset/asset-users-detail";
->>>>>>> ffa2137b
 import type { getDepositDetail } from "@/lib/queries/deposit/deposit-detail";
 import type { getStableCoinDetail } from "@/lib/queries/stablecoin/stablecoin-detail";
 import type { AssetType } from "@/lib/utils/typebox/asset-types";
@@ -20,13 +17,8 @@
   address: Address;
   assetDetails: Awaited<ReturnType<typeof getAssetDetail>>;
   userBalance: Awaited<ReturnType<typeof getAssetBalanceDetail>>;
-<<<<<<< HEAD
-  /** Whether the current user is an admin */
-  userIsAdmin: boolean;
-=======
   assetUsersDetails?: Awaited<ReturnType<typeof getAssetUsersDetail>>;
   currentUserWallet?: Address;
->>>>>>> ffa2137b
 }
 
 export function Related({
@@ -34,12 +26,8 @@
   address,
   assetDetails,
   userBalance,
-<<<<<<< HEAD
-  userIsAdmin,
-=======
   assetUsersDetails,
   currentUserWallet,
->>>>>>> ffa2137b
 }: RelatedProps) {
   switch (assettype) {
     case "bond":
@@ -48,12 +36,8 @@
           address={address}
           assetDetails={assetDetails}
           userBalance={userBalance}
-<<<<<<< HEAD
-          userIsAdmin={userIsAdmin}
-=======
           assetUsersDetails={assetUsersDetails}
           currentUserWallet={currentUserWallet}
->>>>>>> ffa2137b
         />
       );
     case "cryptocurrency":
@@ -62,12 +46,8 @@
           address={address}
           assetDetails={assetDetails}
           userBalance={userBalance}
-<<<<<<< HEAD
-          userIsAdmin={userIsAdmin}
-=======
           assetUsersDetails={assetUsersDetails}
           currentUserWallet={currentUserWallet}
->>>>>>> ffa2137b
         />
       );
     case "stablecoin":
@@ -78,12 +58,8 @@
             assetDetails as Awaited<ReturnType<typeof getStableCoinDetail>>
           }
           userBalance={userBalance}
-<<<<<<< HEAD
-          userIsAdmin={userIsAdmin}
-=======
           assetUsersDetails={assetUsersDetails}
           currentUserWallet={currentUserWallet}
->>>>>>> ffa2137b
         />
       );
     case "deposit":
@@ -94,12 +70,8 @@
             assetDetails as Awaited<ReturnType<typeof getDepositDetail>>
           }
           userBalance={userBalance}
-<<<<<<< HEAD
-          userIsAdmin={userIsAdmin}
-=======
           assetUsersDetails={assetUsersDetails}
           currentUserWallet={currentUserWallet}
->>>>>>> ffa2137b
         />
       );
     case "equity":
@@ -108,12 +80,8 @@
           address={address}
           assetDetails={assetDetails}
           userBalance={userBalance}
-<<<<<<< HEAD
-          userIsAdmin={userIsAdmin}
-=======
           assetUsersDetails={assetUsersDetails}
           currentUserWallet={currentUserWallet}
->>>>>>> ffa2137b
         />
       );
     case "fund":
@@ -122,12 +90,8 @@
           address={address}
           assetDetails={assetDetails}
           userBalance={userBalance}
-<<<<<<< HEAD
-          userIsAdmin={userIsAdmin}
-=======
           assetUsersDetails={assetUsersDetails}
           currentUserWallet={currentUserWallet}
->>>>>>> ffa2137b
         />
       );
     default:
