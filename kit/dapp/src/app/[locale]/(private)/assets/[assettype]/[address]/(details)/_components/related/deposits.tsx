import { BurnForm } from "@/app/[locale]/(private)/portfolio/my-assets/[assettype]/[address]/_components/burn-form/form";
import { RelatedGrid } from "@/components/blocks/related-grid/related-grid";
import { RelatedGridItem } from "@/components/blocks/related-grid/related-grid-item";
import { ROLES } from "@/lib/config/roles";
import { getAssetBalanceDetail } from "@/lib/queries/asset-balance/asset-balance-detail";
<<<<<<< HEAD
import type { getDepositDetail } from "@/lib/queries/deposit/deposit-detail";
import { isBefore } from "date-fns";
import { useTranslations } from "next-intl";
=======
import { getAssetUsersDetail } from "@/lib/queries/asset/asset-users-detail";
import type { getDepositDetail } from "@/lib/queries/deposit/deposit-detail";
import { isBefore } from "date-fns";
import { getTranslations } from "next-intl/server";
import { getAddress, type Address } from "viem";
>>>>>>> ffa2137b
import { UpdateCollateralForm } from "../../../_components/manage-dropdown/update-collateral-form/form";
import { MintForm } from "../../../_components/mint-form/form";

export interface DepositsRelatedProps {
  address: `0x${string}`;
  assetDetails: Awaited<ReturnType<typeof getDepositDetail>>;
  userBalance: Awaited<ReturnType<typeof getAssetBalanceDetail>>;
<<<<<<< HEAD
  userIsAdmin: boolean;
=======
  assetUsersDetails?: Awaited<ReturnType<typeof getAssetUsersDetail>>;
  currentUserWallet?: Address;
>>>>>>> ffa2137b
}

export function DepositsRelated({
  address,
  assetDetails,
  userBalance,
<<<<<<< HEAD
  userIsAdmin,
=======
  assetUsersDetails,
  currentUserWallet,
>>>>>>> ffa2137b
}: DepositsRelatedProps) {
  const t = useTranslations("private.assets.details.related");

  const isBlocked = userBalance?.blocked ?? false;
  const isPaused = "paused" in assetDetails && assetDetails.paused;

  // Determine if user is supply manager using assetUsersDetails first
  let userIsSupplyManager = false;

  if (currentUserWallet && assetUsersDetails) {
    try {
      const normalizedUserAddress = getAddress(currentUserWallet);

      const userRoleInfo = assetUsersDetails.roles.find((role) => {
        try {
          return getAddress(role.id) === normalizedUserAddress;
        } catch {
          return false;
        }
      });

      const userRoles = userRoleInfo?.roles ?? [];

      userIsSupplyManager = userRoles.includes(
        ROLES.SUPPLY_MANAGEMENT_ROLE.contractRole
      );
    } catch (error) {
      console.error(
        "Error determining supply manager role from assetUsersDetails:",
        error
      );
    }
  }

  const collateralIsExpired =
    "collateralProofValidity" in assetDetails &&
    assetDetails.collateralProofValidity !== undefined &&
    isBefore(assetDetails.collateralProofValidity, new Date());

  const deposit = assetDetails;
  const maxMint = deposit.freeCollateral;

  return (
    <RelatedGrid title={t("title")}>
      <RelatedGridItem
        title={t("update-collateral.title")}
        description={t("update-collateral.description.deposits")}
      >
        <UpdateCollateralForm
          address={address}
          assettype="deposit"
          asButton
          disabled={isBlocked || isPaused || !userIsSupplyManager}
          decimals={deposit.decimals}
          symbol={deposit.symbol}
        />
      </RelatedGridItem>
      <RelatedGridItem
        title={t("increase-supply.title.deposits")}
        description={t("increase-supply.description.deposits")}
      >
        <MintForm
          address={address}
          max={maxMint}
          assettype="deposit"
          decimals={assetDetails.decimals}
          symbol={assetDetails.symbol}
          asButton
<<<<<<< HEAD
          disabled={
            isBlocked || isPaused || (!userIsSupplyManager && !userIsAdmin)
          }
=======
          disabled={isBlocked || isPaused || !userIsSupplyManager}
>>>>>>> ffa2137b
        />
      </RelatedGridItem>
      <RelatedGridItem
        title={t("decrease-supply.title.deposits")}
        description={t("decrease-supply.description.deposits")}
      >
        <BurnForm
          address={address}
          max={userBalance?.available ?? 0}
          decimals={assetDetails.decimals}
          symbol={assetDetails.symbol}
          assettype="deposit"
          asButton
          disabled={isBlocked || isPaused || !userIsSupplyManager}
        />
      </RelatedGridItem>
    </RelatedGrid>
  );
}<|MERGE_RESOLUTION|>--- conflicted
+++ resolved
@@ -3,17 +3,11 @@
 import { RelatedGridItem } from "@/components/blocks/related-grid/related-grid-item";
 import { ROLES } from "@/lib/config/roles";
 import { getAssetBalanceDetail } from "@/lib/queries/asset-balance/asset-balance-detail";
-<<<<<<< HEAD
-import type { getDepositDetail } from "@/lib/queries/deposit/deposit-detail";
-import { isBefore } from "date-fns";
-import { useTranslations } from "next-intl";
-=======
 import { getAssetUsersDetail } from "@/lib/queries/asset/asset-users-detail";
 import type { getDepositDetail } from "@/lib/queries/deposit/deposit-detail";
 import { isBefore } from "date-fns";
 import { getTranslations } from "next-intl/server";
 import { getAddress, type Address } from "viem";
->>>>>>> ffa2137b
 import { UpdateCollateralForm } from "../../../_components/manage-dropdown/update-collateral-form/form";
 import { MintForm } from "../../../_components/mint-form/form";
 
@@ -21,26 +15,18 @@
   address: `0x${string}`;
   assetDetails: Awaited<ReturnType<typeof getDepositDetail>>;
   userBalance: Awaited<ReturnType<typeof getAssetBalanceDetail>>;
-<<<<<<< HEAD
-  userIsAdmin: boolean;
-=======
   assetUsersDetails?: Awaited<ReturnType<typeof getAssetUsersDetail>>;
   currentUserWallet?: Address;
->>>>>>> ffa2137b
 }
 
-export function DepositsRelated({
+export async function DepositsRelated({
   address,
   assetDetails,
   userBalance,
-<<<<<<< HEAD
-  userIsAdmin,
-=======
   assetUsersDetails,
   currentUserWallet,
->>>>>>> ffa2137b
 }: DepositsRelatedProps) {
-  const t = useTranslations("private.assets.details.related");
+  const t = await getTranslations("private.assets.details.related");
 
   const isBlocked = userBalance?.blocked ?? false;
   const isPaused = "paused" in assetDetails && assetDetails.paused;
@@ -107,13 +93,7 @@
           decimals={assetDetails.decimals}
           symbol={assetDetails.symbol}
           asButton
-<<<<<<< HEAD
-          disabled={
-            isBlocked || isPaused || (!userIsSupplyManager && !userIsAdmin)
-          }
-=======
           disabled={isBlocked || isPaused || !userIsSupplyManager}
->>>>>>> ffa2137b
         />
       </RelatedGridItem>
       <RelatedGridItem
