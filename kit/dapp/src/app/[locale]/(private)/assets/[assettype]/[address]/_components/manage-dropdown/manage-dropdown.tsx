--- conflicted
+++ resolved
@@ -7,26 +7,6 @@
   DropdownMenuItem,
   DropdownMenuSeparator,
   DropdownMenuTrigger,
-<<<<<<< HEAD
-} from '@/components/ui/dropdown-menu';
-import { usePathname, useRouter } from '@/i18n/routing';
-import type { getAssetDetail } from '@/lib/queries/asset-detail';
-import type { getBondDetail } from '@/lib/queries/bond/bond-detail';
-import type { AssetType } from '@/lib/utils/zod';
-import { ChevronDown } from 'lucide-react';
-import { useTranslations } from 'next-intl';
-import { useState } from 'react';
-import type { Address } from 'viem';
-import { BlockForm } from '../block-form/form';
-import { MintForm } from '../mint-form/form';
-import { BurnForm } from './burn-form/form';
-import { GrantRoleForm } from './grant-role-form/form';
-import { MatureForm } from './mature-form/form';
-import { PauseForm } from './pause-form/form';
-import { TopUpForm } from './top-up-form/form';
-import { UpdateCollateralForm } from './update-collateral-form/form';
-import { WithdrawForm } from './withdraw-form/form';
-=======
 } from "@/components/ui/dropdown-menu";
 import { usePathname, useRouter } from "@/i18n/routing";
 import type { getAssetDetail } from "@/lib/queries/asset-detail";
@@ -36,15 +16,15 @@
 import { useTranslations } from "next-intl";
 import { useState } from "react";
 import type { Address } from "viem";
+import { BlockForm } from "../block-form/form";
+import { MintForm } from "../mint-form/form";
 import { BurnForm } from "./burn-form/form";
 import { GrantRoleForm } from "./grant-role-form/form";
 import { MatureForm } from "./mature-form/form";
-import { MintForm } from "./mint-form/form";
 import { PauseForm } from "./pause-form/form";
 import { TopUpForm } from "./top-up-form/form";
 import { UpdateCollateralForm } from "./update-collateral-form/form";
 import { WithdrawForm } from "./withdraw-form/form";
->>>>>>> 60bdfd01
 
 interface ManageDropdownProps {
   address: Address;
@@ -223,14 +203,14 @@
       ),
     },
     {
-      id: 'block-user',
-      label: t('actions.block-user'),
-      hidden: assettype !== 'bond',
+      id: "block-user",
+      label: t("actions.block-user"),
+      hidden: assettype !== "bond",
       form: (
         <BlockForm
           key="block-user"
           address={address}
-          open={openMenuItem === 'block-user'}
+          open={openMenuItem === "block-user"}
           onOpenChange={onFormOpenChange}
           assettype={assettype}
         />
