"use client";

import { Form } from "@/components/blocks/form/form";
import { FormSheet } from "@/components/blocks/form/form-sheet";
import type { FormStepElement } from "@/components/blocks/form/types";
import { topUpUnderlyingAsset } from "@/lib/mutations/bond/top-up/top-up-action";
import { TopUpSchema } from "@/lib/mutations/bond/top-up/top-up-schema";
<<<<<<< HEAD
import type { getBondDetail } from "@/lib/queries/bond/bond-detail";
import { zodResolver } from "@hookform/resolvers/zod";
=======
import { typeboxResolver } from "@hookform/resolvers/typebox";
>>>>>>> dc712095
import { useTranslations } from "next-intl";
import { useState } from "react";
import type { Address } from "viem";
import { Amount } from "./steps/amount";
import { Summary } from "./steps/summary";
import { Target } from "./steps/target";

interface TopUpFormProps {
  address: Address;
  showTarget?: boolean;
  asButton?: boolean;
  open?: boolean;
  onOpenChange?: (open: boolean) => void;
  bondDetails: Awaited<ReturnType<typeof getBondDetail>>;
}

export function TopUpForm({
  address,
  showTarget = false,
  asButton = false,
  open,
  onOpenChange,
  bondDetails,
}: TopUpFormProps) {
  const t = useTranslations("private.assets.details.forms.form");
  const isExternallyControlled =
    open !== undefined && onOpenChange !== undefined;
  const [internalOpenState, setInternalOpenState] = useState(false);

  // Generate form steps based on yield schedule availability
  const renderFormSteps = () => {
    const steps: FormStepElement<typeof TopUpSchema>[] = [];

    if (showTarget) {
      steps.push(<Target key="target"/>);
    }

    steps.push(<Amount key="amount" />);
    steps.push(<Summary key="summary" />);

    return steps;
  };

  // Get initial values based on bond details
  const initialValues = {
    address,
    target: "bond" as const,
    targetAddress: address,
    underlyingAssetAddress: bondDetails.underlyingAsset.id,
  };

  return (
    <FormSheet
      open={isExternallyControlled ? open : internalOpenState}
      onOpenChange={
        isExternallyControlled ? onOpenChange : setInternalOpenState
      }
      triggerLabel={
        isExternallyControlled ? undefined : t("trigger-label.top-up")
      }
      title={t("title.top-up")}
      description={t("description.top-up")}
      asButton={asButton}
    >
      <Form
        action={topUpUnderlyingAsset}
        resolver={typeboxResolver(TopUpSchema())}
        onOpenChange={
          isExternallyControlled ? onOpenChange : setInternalOpenState
        }
        buttonLabels={{
          label: t("trigger-label.top-up"),
        }}
        defaultValues={initialValues}
      >
        {renderFormSteps()}
      </Form>
    </FormSheet>
  );
}<|MERGE_RESOLUTION|>--- conflicted
+++ resolved
@@ -5,12 +5,8 @@
 import type { FormStepElement } from "@/components/blocks/form/types";
 import { topUpUnderlyingAsset } from "@/lib/mutations/bond/top-up/top-up-action";
 import { TopUpSchema } from "@/lib/mutations/bond/top-up/top-up-schema";
-<<<<<<< HEAD
 import type { getBondDetail } from "@/lib/queries/bond/bond-detail";
-import { zodResolver } from "@hookform/resolvers/zod";
-=======
 import { typeboxResolver } from "@hookform/resolvers/typebox";
->>>>>>> dc712095
 import { useTranslations } from "next-intl";
 import { useState } from "react";
 import type { Address } from "viem";
