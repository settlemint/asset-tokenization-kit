--- conflicted
+++ resolved
@@ -19,11 +19,7 @@
 
 interface EditPermissionsFormPropsWithOpen extends EditPermissionsFormProps {
   open: boolean;
-<<<<<<< HEAD
-  setOpen: (open: boolean) => void;
-=======
   onOpenChange: (open: boolean) => void;
->>>>>>> 32a77c10
 }
 
 export function EditPermissionsForm({
@@ -31,15 +27,9 @@
   account,
   currentRoles,
   open,
-<<<<<<< HEAD
-  setOpen,
-}: EditPermissionsFormPropsWithOpen) {
-  const t = useTranslations("admin.stablecoins.permissions.edit-form");
-=======
   onOpenChange,
 }: EditPermissionsFormPropsWithOpen) {
   const t = useTranslations("admin.asset-permissions-tab.edit-form");
->>>>>>> 32a77c10
 
   return (
     <FormSheet
