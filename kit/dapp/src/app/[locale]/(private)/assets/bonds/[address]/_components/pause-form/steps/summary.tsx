import { EvmAddress } from "@/components/blocks/evm-address/evm-address";
import { FormStep } from "@/components/blocks/form/form-step";
import { FormSummaryDetailCard } from "@/components/blocks/form/summary/card";
import { FormSummaryDetailItem } from "@/components/blocks/form/summary/item";
import { DollarSign } from "lucide-react";
import { useTranslations } from "next-intl";
import type { Address } from "viem";

interface SummaryProps {
  address: Address;
  isCurrentlyPaused: boolean;
}

export function Summary({ address, isCurrentlyPaused }: SummaryProps) {
<<<<<<< HEAD
  const t = useTranslations("admin.bonds.pause-form.summary");
=======
 const t = useTranslations("admin.bonds.pause-form.summary");
>>>>>>> 76acd2d1

  return (
    <FormStep title={t("title")} description={t("description")}>
      <FormSummaryDetailCard
        title={t("pause-title")}
        description={t("pause-description")}
        icon={<DollarSign className="size-3 text-primary-foreground" />}
      >
        <FormSummaryDetailItem
          label={t("asset-label")}
          value={<EvmAddress address={address} />}
        />
        <FormSummaryDetailItem
          label={t("current-state-label")}
          value={isCurrentlyPaused ? t("state-paused") : t("state-active")}
        />
        <FormSummaryDetailItem
          label={t("target-state-label")}
          value={isCurrentlyPaused ? t("state-active") : t("state-paused")}
        />
      </FormSummaryDetailCard>
    </FormStep>
  );
}

Summary.validatedFields = [] as const;<|MERGE_RESOLUTION|>--- conflicted
+++ resolved
@@ -12,11 +12,7 @@
 }
 
 export function Summary({ address, isCurrentlyPaused }: SummaryProps) {
-<<<<<<< HEAD
-  const t = useTranslations("admin.bonds.pause-form.summary");
-=======
  const t = useTranslations("admin.bonds.pause-form.summary");
->>>>>>> 76acd2d1
 
   return (
     <FormStep title={t("title")} description={t("description")}>
