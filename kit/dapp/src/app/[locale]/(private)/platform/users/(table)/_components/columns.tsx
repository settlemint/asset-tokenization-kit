--- conflicted
+++ resolved
@@ -6,11 +6,8 @@
 import { EvmAddressBalances } from "@/components/blocks/evm-address/evm-address-balances";
 import { Badge } from "@/components/ui/badge";
 import { Skeleton } from "@/components/ui/skeleton";
-<<<<<<< HEAD
+import { authClient } from "@/lib/auth/client";
 import { defineMeta, filterFn } from "@/lib/filters";
-=======
-import { authClient } from "@/lib/auth/client";
->>>>>>> 32c3f895
 import type { getUserList } from "@/lib/queries/user/user-list";
 import { cn } from "@/lib/utils";
 import type { UserRole } from "@/lib/utils/typebox/user-roles";
@@ -192,7 +189,7 @@
       },
       enableColumnFilter: false,
     }),
-<<<<<<< HEAD
+    session?.user.role === "admin" &&
     columnHelper.display({
       id: "actions",
       header: () => "",
@@ -243,56 +240,5 @@
         enableCsvExport: false,
       } as ColumnMeta<User, unknown>,
     }),
-  ];
-=======
-    session?.user.role === "admin" &&
-      columnHelper.display({
-        id: "actions",
-        header: () => "",
-        cell: ({ row }) => (
-          <DataTableRowActions
-            detailUrl={`/platform/users/${row.original.id}`}
-            actions={[
-              {
-                id: "ban-user",
-                label: row.original.banned ? "Unban User" : "Ban User",
-                component: ({ open, onOpenChange }) => (
-                  <BanUserAction
-                    user={row.original}
-                    open={open}
-                    onOpenChange={onOpenChange}
-                  />
-                ),
-              },
-              {
-                id: "change-role",
-                label: "Change Role",
-                component: ({ open, onOpenChange }) => (
-                  <ChangeRoleAction
-                    user={row.original}
-                    open={open}
-                    onOpenChange={onOpenChange}
-                  />
-                ),
-              },
-              {
-                id: "update-kyc-status",
-                label: "Update KYC Status",
-                component: ({ open, onOpenChange }) => (
-                  <UpdateKycStatusAction
-                    user={row.original}
-                    open={open}
-                    onOpenChange={onOpenChange}
-                  />
-                ),
-              },
-            ]}
-          />
-        ),
-        meta: {
-          enableCsvExport: false,
-        },
-      }),
   ].filter((column) => !!column);
->>>>>>> 32c3f895
 }