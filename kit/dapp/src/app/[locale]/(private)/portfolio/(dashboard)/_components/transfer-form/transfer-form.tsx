--- conflicted
+++ resolved
@@ -5,35 +5,21 @@
 import { Summary } from "@/app/[locale]/(private)/portfolio/(dashboard)/_components/transfer-form/steps/summary";
 import { Form } from "@/components/blocks/form/form";
 import { FormSheet } from "@/components/blocks/form/form-sheet";
-<<<<<<< HEAD
 import { transferAsset } from "@/lib/mutations/asset/transfer/transfer-action";
 import { getTransferFormSchema } from "@/lib/mutations/asset/transfer/transfer-schema";
-import type { MyAsset } from "@/lib/queries/asset-balance/asset-balance-my";
+import type { UserAsset } from "@/lib/queries/asset-balance/asset-balance-user";
 import { zodResolver } from "@hookform/resolvers/zod";
-=======
-import type { UserAsset } from "@/lib/queries/asset-balance/asset-balance-user";
->>>>>>> dd00b226
 import { useTranslations } from "next-intl";
 import { useState } from "react";
 import { SelectAsset } from "./select-asset";
-type Asset = MyAsset["asset"] & {
+type Asset = UserAsset["asset"] & {
   holders: { value: number; account: { id: string } }[];
 };
 
-<<<<<<< HEAD
 export function MyAssetsTransferForm() {
   const t = useTranslations("portfolio.transfer-form");
   const tAssetTypes = useTranslations("portfolio.asset-types");
   const [selectedAsset, setSelectedAsset] = useState<Asset | null>(null);
-=======
-interface TransferFormProps {
-  assets: UserAsset[];
-}
-
-export function MyAssetsTransferForm({ assets }: TransferFormProps) {
-  const t = useTranslations("portfolio.transfer-form");
-  const [selectedAsset, setSelectedAsset] = useState<UserAsset | null>(null);
->>>>>>> dd00b226
   const [open, setOpen] = useState(false);
   return (
     <>
