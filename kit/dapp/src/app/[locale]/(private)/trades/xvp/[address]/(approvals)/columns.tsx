"use client";

import { EvmAddress } from "@/components/blocks/evm-address/evm-address";
import { ApprovalStatus } from "@/components/blocks/xvp/approval-status";
import type { XvPSettlementApproval } from "@/lib/queries/xvp/xvp-schema";
import { createColumnHelper } from "@tanstack/react-table";
import { useTranslations } from "next-intl";

const columnHelper = createColumnHelper<XvPSettlementApproval>();

export function columns() {
  // eslint-disable-next-line react-hooks/rules-of-hooks
  const t = useTranslations("trade-management.xvp");

  return [
    columnHelper.accessor("account.id", {
      header: t("columns.user"),
      cell: ({ getValue }) => (
        <EvmAddress address={getValue()} copyToClipboard />
      ),
    }),
    columnHelper.accessor("approved", {
      header: t("columns.status"),
<<<<<<< HEAD
      cell: ({ getValue }) => <ApprovalStatusBadge hasApproved={getValue()} />,
=======
      cell: ({ getValue }) => <ApprovalStatus hasApproved={getValue()} />,
>>>>>>> 041f3ebc
    }),
  ];
}<|MERGE_RESOLUTION|>--- conflicted
+++ resolved
@@ -21,11 +21,7 @@
     }),
     columnHelper.accessor("approved", {
       header: t("columns.status"),
-<<<<<<< HEAD
-      cell: ({ getValue }) => <ApprovalStatusBadge hasApproved={getValue()} />,
-=======
       cell: ({ getValue }) => <ApprovalStatus hasApproved={getValue()} />,
->>>>>>> 041f3ebc
     }),
   ];
 }