"use client";

import { EvmAddress } from "@/components/blocks/evm-address/evm-address";
import { PercentageProgressBar } from "@/components/blocks/percentage-progress/percentage-progress";
import { XvPStatusIndicator } from "@/components/blocks/xvp/xvp-status";
import { Button } from "@/components/ui/button";
import { useRouter } from "@/i18n/routing";
import type { XvPSettlement } from "@/lib/queries/xvp/xvp-schema";
import { formatDate } from "@/lib/utils/date";
import { createColumnHelper } from "@tanstack/react-table";
import { useLocale, useTranslations } from "next-intl";

const columnHelper = createColumnHelper<XvPSettlement>();

export function columns() {
  // https://next-intl.dev/docs/environments/server-client-components#shared-components
  // eslint-disable-next-line react-hooks/rules-of-hooks
  const t = useTranslations("trade-management.xvp");
  // eslint-disable-next-line react-hooks/rules-of-hooks
  const locale = useLocale();
  // eslint-disable-next-line react-hooks/rules-of-hooks
  const router = useRouter();

  return [
    columnHelper.accessor("id", {
      header: t("columns.id"),
      cell: ({ getValue }) => <EvmAddress address={getValue()} />,
    }),
    columnHelper.display({
      id: "status",
      header: t("columns.status"),
      cell: ({ row }) => {
        return <XvPStatusIndicator xvp={row.original} />;
      },
    }),
    columnHelper.accessor("createdAt", {
      header: t("columns.created-at"),
      cell: ({ getValue }) =>
        formatDate(getValue(), { locale, type: "relative" }),
    }),
    columnHelper.accessor("cutoffDate", {
      header: t("columns.expiry"),
      cell: ({ getValue }) =>
<<<<<<< HEAD
        formatDate(getValue().toString(), {
=======
        formatDate(getValue(), {
>>>>>>> 041f3ebc
          locale,
          type: "relative",
        }),
    }),
    columnHelper.accessor("approvals", {
      id: "approvals",
      header: t("columns.approvals"),
      cell: ({ row }) => {
        const allApprovalEntries = row.original.approvals;
        const actualApprovalsCount = allApprovalEntries.filter(
          (approval) => approval.approved
        ).length;
        const approvalsRequiredCount = allApprovalEntries.length;

        const percentage =
          approvalsRequiredCount > 0
            ? (actualApprovalsCount / approvalsRequiredCount) * 100
            : 0;
        return (
          <PercentageProgressBar
            percentage={percentage}
            label={`${actualApprovalsCount}/${approvalsRequiredCount}`}
            mode="inverted"
            warningThreshold={100}
            errorThreshold={0}
          />
        );
      },
    }),
    columnHelper.display({
      id: "details",
      header: t("details"),
      cell: ({ row }) => {
        return (
          <Button
            variant="outline"
            size="sm"
            onClick={() => {
              router.push(`/trades/xvp/${row.original.id}`);
            }}
          >
            {t("details")}
          </Button>
        );
      },
    }),
  ];
}<|MERGE_RESOLUTION|>--- conflicted
+++ resolved
@@ -41,11 +41,7 @@
     columnHelper.accessor("cutoffDate", {
       header: t("columns.expiry"),
       cell: ({ getValue }) =>
-<<<<<<< HEAD
-        formatDate(getValue().toString(), {
-=======
         formatDate(getValue(), {
->>>>>>> 041f3ebc
           locale,
           type: "relative",
         }),
