import { ThemeProvider } from '@/components/blocks/dark-mode/theme-provider';
import { QueryClientProvider } from '@/components/blocks/query-client/query-client-provider';
import { fontSans } from '@/lib/fonts';
import { cn } from '@/lib/utils';
import type { Viewport } from 'next';
import { NuqsAdapter } from 'nuqs/adapters/next/app';
import { Toaster } from 'sonner';
import './globals.css';
export { metadata } from '@/lib/site-config';

export const viewport: Viewport = {
  width: 'device-width',
  initialScale: 1,
  themeColor: [
    { media: '(prefers-color-scheme: light)', color: 'white' },
    { media: '(prefers-color-scheme: dark)', color: 'black' },
  ],
};

export default function RootLayout({
  children,
}: Readonly<{
  children: React.ReactNode;
}>) {
  return (
    <html lang="en" suppressHydrationWarning>
<<<<<<< HEAD
      <body className={cn('min-h-screen font-sans antialiased', fontSans.variable)}>
=======
      <body className={cn('theme min-h-screen font-sans antialiased', fontSans.variable)}>
        <SessionProvider>
>>>>>>> d355b8df
          <NuqsAdapter>
            <ThemeProvider attribute="class" defaultTheme="system" enableSystem disableTransitionOnChange>
              <QueryClientProvider>{children}</QueryClientProvider>
            </ThemeProvider>
          </NuqsAdapter>
        <Toaster />
      </body>
    </html>
  );
}<|MERGE_RESOLUTION|>--- conflicted
+++ resolved
@@ -24,12 +24,7 @@
 }>) {
   return (
     <html lang="en" suppressHydrationWarning>
-<<<<<<< HEAD
-      <body className={cn('min-h-screen font-sans antialiased', fontSans.variable)}>
-=======
       <body className={cn('theme min-h-screen font-sans antialiased', fontSans.variable)}>
-        <SessionProvider>
->>>>>>> d355b8df
           <NuqsAdapter>
             <ThemeProvider attribute="class" defaultTheme="system" enableSystem disableTransitionOnChange>
               <QueryClientProvider>{children}</QueryClientProvider>
