--- conflicted
+++ resolved
@@ -71,11 +71,7 @@
     isin: '',
     private: false,
     pincode: '',
-<<<<<<< HEAD
-    collateralProofValidityDuration: 30 * 24 * 60 * 60, // 1 month in seconds
-=======
     collateralProofValidityDuration: 30 * 24 * 60 * 60,
->>>>>>> 4709dcd5
     collateralThreshold: 100,
   },
   equity: {
