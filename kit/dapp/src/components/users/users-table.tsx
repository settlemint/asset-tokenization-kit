--- conflicted
+++ resolved
@@ -1,9 +1,9 @@
-import { useCallback, useMemo, useState } from "react";
-import { useTranslation } from "react-i18next";
 import { useQuery } from "@tanstack/react-query";
 import { useRouter } from "@tanstack/react-router";
 import type { ColumnDef, SortingState } from "@tanstack/react-table";
 import { Users } from "lucide-react";
+import { useCallback, useMemo, useState } from "react";
+import { useTranslation } from "react-i18next";
 
 import { DataTable } from "@/components/data-table/data-table";
 import "@/components/data-table/filters/types/table-extensions";
@@ -231,35 +231,16 @@
             }
 
             return (
-<<<<<<< HEAD
               <Web3Address
                 address={identityAddress}
                 size="tiny"
                 className="max-w-full"
                 showPrettyName={false}
                 linkOptions={{
-                  to: "/admin/identity-management/$address",
+                  to: "/participants/entities/$address",
                   params: { address: identityAddress },
                 }}
               />
-=======
-              <CopyToClipboard value={identityAddress} className="max-w-full">
-                <Link
-                  to="/participants/entities/$address"
-                  params={{ address: identityAddress }}
-                  className="inline-flex min-w-0 max-w-full items-center focus-visible:outline-none focus-visible:ring-2 focus-visible:ring-ring/50 focus-visible:ring-offset-2 focus-visible:ring-offset-background rounded-sm transition-colors hover:text-primary"
-                >
-                  <Web3Address
-                    address={identityAddress}
-                    size="small"
-                    showBadge={false}
-                    showPrettyName={false}
-                    showFullAddress={false}
-                    className="max-w-full"
-                  />
-                </Link>
-              </CopyToClipboard>
->>>>>>> 72b62130
             );
           },
           meta: {
