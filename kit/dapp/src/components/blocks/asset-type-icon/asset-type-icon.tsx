--- conflicted
+++ resolved
@@ -1,16 +1,5 @@
 "use client";
 
-<<<<<<< HEAD
-import { Avatar, AvatarFallback } from '@/components/ui/avatar';
-import { cn } from '@/lib/utils';
-import type { AssetType } from '@/lib/utils/zod';
-import { useTranslations } from 'next-intl';
-import { getAssetColor } from './asset-color';
-
-interface AssetTypeIconProps {
-  type: AssetType;
-  size?: 'sm' | 'md';
-=======
 import { Avatar, AvatarFallback } from "@/components/ui/avatar";
 import { cn } from "@/lib/utils";
 import { useTranslations } from "next-intl";
@@ -25,7 +14,6 @@
     | "stablecoin"
     | "tokenizeddeposit";
   size?: "sm" | "md";
->>>>>>> 44b139eb
 }
 
 export function AssetTypeIcon({ type, size = "sm" }: AssetTypeIconProps) {
