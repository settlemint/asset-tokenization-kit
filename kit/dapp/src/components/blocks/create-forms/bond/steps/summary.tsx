--- conflicted
+++ resolved
@@ -4,15 +4,10 @@
 import { FormStep } from "@/components/blocks/form/form-step";
 import { useSettings } from "@/hooks/use-settings";
 import type { CreateBondInput } from "@/lib/mutations/bond/create/create-schema";
-<<<<<<< HEAD
-=======
 import { isAddressAvailable } from "@/lib/queries/bond-factory/bond-factory-address-available";
 import { getPredictedAddress } from "@/lib/queries/bond-factory/bond-factory-predict-address";
-import { formatDate } from "@/lib/utils/date";
-import { DollarSign, Settings } from "lucide-react";
->>>>>>> dced16f6
 import { useLocale, useTranslations } from "next-intl";
-import { useFormContext } from "react-hook-form";
+import { useFormContext, type UseFormReturn } from "react-hook-form";
 import type { BondStepProps } from "../form";
 
 export function Summary({ userDetails, onNext, onBack }: BondStepProps) {
@@ -104,18 +99,6 @@
   );
 }
 
-<<<<<<< HEAD
-// For use with form component
-Summary.validatedFields = ["predictedAddress", "verificationType"];
-
-// Export step definition for asset designer
-export const stepDefinition = {
-  id: "review",
-  title: "summary.title",
-  description: "summary.description",
-  component: Summary,
-};
-=======
 const validatePredictedAddress = async (
   form: UseFormReturn<CreateBondInput>
 ) => {
@@ -132,5 +115,14 @@
   return true;
 };
 
+// For use with form component
+Summary.validatedFields = ["verificationType"];
 Summary.customValidation = [validatePredictedAddress];
->>>>>>> dced16f6
+
+// Export step definition for asset designer
+export const stepDefinition = {
+  id: "review",
+  title: "summary.title",
+  description: "summary.description",
+  component: Summary,
+};