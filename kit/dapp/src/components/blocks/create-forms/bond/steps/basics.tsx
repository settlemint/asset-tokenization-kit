import { FormStep } from "@/components/blocks/form/form-step";
import { FormInput } from "@/components/blocks/form/inputs/form-input";
import type { CreateBondInput } from "@/lib/mutations/bond/create/create-schema";
import { useTranslations } from "next-intl";
import { usePostHog } from "posthog-js/react";
import { useEffect } from "react";
import { useFormContext } from "react-hook-form";

export function Basics() {
  const { control } = useFormContext<CreateBondInput>();
  const t = useTranslations("private.assets.create");
  const posthog = usePostHog();

  useEffect(() => {
    if (process.env.NEXT_PUBLIC_POSTHOG_KEY) {
      posthog.capture("create_bond_form_basics_step_opened");
    }
  }, [posthog]);

  return (
<<<<<<< HEAD
    <FormStep
      title={t("basics.title")}
      description={t("basics.description")}
      className="w-full"
      contentClassName="w-full"
    >
      <div className="grid grid-cols-1 gap-6 w-full">
        <FormInput
          control={control}
          name="assetName"
          label={t("parameters.common.name-label")}
          placeholder={t("parameters.bonds.name-placeholder")}
          required
          maxLength={50}
        />
        <div className="grid grid-cols-2 gap-6">
          <FormInput
            control={control}
            name="symbol"
            label={t("parameters.common.symbol-label")}
            placeholder={t("parameters.bonds.symbol-placeholder")}
            alphanumeric
            required
            maxLength={10}
          />
          <FormInput
            control={control}
            name="isin"
            label={t("parameters.common.isin-label")}
            placeholder={t("parameters.bonds.isin-placeholder")}
          />
=======
    <div className="space-y-6">
      <FormStep
        title={t("basics.title")}
        description={t("basics.description")}
        className="w-full"
        contentClassName="w-full"
      >
        <div className="grid grid-cols-1 gap-6 w-full">
          <div className="grid grid-cols-2 gap-6">
            <FormInput
              control={control}
              name="assetName"
              label={t("parameters.common.name-label")}
              placeholder={t("parameters.bonds.name-placeholder")}
              description="The name of the bond. This is used to identify the bond in the UI and cannot be changed after creation."
              required
              maxLength={50}
            />
            <FormInput
              control={control}
              name="symbol"
              label={t("parameters.common.symbol-label")}
              placeholder={t("parameters.bonds.symbol-placeholder")}
              description="The symbol of the bond. This a unique identifier for the bond for onchain purposes. It can be up to 10 characters long and cannot be changed after creation."
              alphanumeric
              required
              maxLength={10}
            />
          </div>
>>>>>>> 94b6eb8f
        </div>
      </FormStep>
      <FormStep
        title={t("basics.title-offchain")}
        description={t("basics.description-offchain")}
        className="w-full"
        contentClassName="w-full"
      >
        <div className="grid grid-cols-1 gap-6 w-full">
          <div className="grid grid-cols-2 gap-6">
            <FormInput
              control={control}
              name="isin"
              label={t("parameters.common.isin-label")}
              placeholder={t("parameters.bonds.isin-placeholder")}
              description="The ISIN of the bond. This is an optional unique identifier for the bond in the financial system."
              maxLength={12}
            />
            <FormInput
              control={control}
              name="internalid"
              label={t("parameters.common.internalid-label")}
              description="The internal ID of the bond. This is an optional unique identifier for the bond in your internal system."
              maxLength={12}
            />
          </div>
        </div>
      </FormStep>
    </div>
  );
}

Basics.validatedFields = [
  "assetName",
  "symbol",
  "isin",
  "internalid",
] satisfies (keyof CreateBondInput)[];<|MERGE_RESOLUTION|>--- conflicted
+++ resolved
@@ -18,39 +18,6 @@
   }, [posthog]);
 
   return (
-<<<<<<< HEAD
-    <FormStep
-      title={t("basics.title")}
-      description={t("basics.description")}
-      className="w-full"
-      contentClassName="w-full"
-    >
-      <div className="grid grid-cols-1 gap-6 w-full">
-        <FormInput
-          control={control}
-          name="assetName"
-          label={t("parameters.common.name-label")}
-          placeholder={t("parameters.bonds.name-placeholder")}
-          required
-          maxLength={50}
-        />
-        <div className="grid grid-cols-2 gap-6">
-          <FormInput
-            control={control}
-            name="symbol"
-            label={t("parameters.common.symbol-label")}
-            placeholder={t("parameters.bonds.symbol-placeholder")}
-            alphanumeric
-            required
-            maxLength={10}
-          />
-          <FormInput
-            control={control}
-            name="isin"
-            label={t("parameters.common.isin-label")}
-            placeholder={t("parameters.bonds.isin-placeholder")}
-          />
-=======
     <div className="space-y-6">
       <FormStep
         title={t("basics.title")}
@@ -80,7 +47,6 @@
               maxLength={10}
             />
           </div>
->>>>>>> 94b6eb8f
         </div>
       </FormStep>
       <FormStep
