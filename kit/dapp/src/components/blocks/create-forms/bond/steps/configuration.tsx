"use client";

import { StepContent } from "@/components/blocks/asset-designer/step-wizard/step-content";
import { FormStep } from "@/components/blocks/form/form-step";
import { FormAssets } from "@/components/blocks/form/inputs/form-assets";
import { FormInput } from "@/components/blocks/form/inputs/form-input";
import type { CreateBondInput } from "@/lib/mutations/bond/create/create-schema";
import { isValidFutureDate } from "@/lib/utils/date";
import { useTranslations } from "next-intl";
import { useFormContext } from "react-hook-form";

interface ConfigurationProps {
  onNext?: () => void;
  onBack?: () => void;
}

export function Configuration({ onNext, onBack }: ConfigurationProps) {
  const { control, formState, trigger, setError, getValues } =
    useFormContext<CreateBondInput>();
  const t = useTranslations("private.assets.create");

  // Fields for this step
  const stepFields = ["cap", "faceValue", "underlyingAsset", "maturityDate"];

  // Check for any errors in this step's fields
  const hasStepErrors = stepFields.some(
    (field) => !!formState.errors[field as keyof typeof formState.errors]
  );

  // Special validation for maturity date (this can't be handled by TypeBox schema)
  const validateMaturityDate = async () => {
    const maturityDate = getValues("maturityDate");
    if (!maturityDate) return false;

    if (!isValidFutureDate(maturityDate, 1)) {
      setError("maturityDate", {
        type: "manual",
        message: "private.assets.create.parameters.bonds.maturity-date-error",
      });
      return false;
    }

    return true;
  };

  // Handle next button click - validate fields before proceeding
  const handleNext = async () => {
    // Check maturity date first since TypeBox schema can't handle this
    const isMaturityDateValid = await validateMaturityDate();
    if (!isMaturityDateValid) return;

    // Then trigger validation for fields in this step
    const isValid = await trigger(stepFields as (keyof CreateBondInput)[]);
    if (isValid && onNext) {
      onNext();
    }
  };

  return (
<<<<<<< HEAD
    <StepContent
      onNext={handleNext}
      onBack={onBack}
      isNextDisabled={hasStepErrors}
      showBackButton={!!onBack}
    >
      <FormStep
        title={t("configuration.bonds.title")}
        description={t("configuration.bonds.description")}
=======
    <div className="space-y-6">
      <FormStep
        title={t("configuration.bonds.title-supply")}
        description={t("configuration.bonds.description-supply")}
>>>>>>> feda17f9
      >
        <div className="grid grid-cols-2 gap-6">
          <FormInput
            control={control}
<<<<<<< HEAD
=======
            type="number"
            name="decimals"
            label={t("parameters.common.decimals-label")}
            defaultValue={18}
            description={t("parameters.common.decimals-description")}
            required
          />
          <FormInput
            control={control}
>>>>>>> feda17f9
            name="cap"
            type="number"
            label={t("parameters.bonds.cap-label")}
            description={t("parameters.bonds.cap-description")}
            required
          />
<<<<<<< HEAD
=======
        </div>
      </FormStep>
      <FormStep
        title={t("configuration.bonds.title-value")}
        description={t("configuration.bonds.description-value")}
      >
        <div className="grid grid-cols-2 gap-6">
>>>>>>> feda17f9
          <FormInput
            control={control}
            name="faceValue"
            type="number"
            label={t("parameters.bonds.face-value-label")}
            description={t("parameters.bonds.face-value-description")}
            required
          />
<<<<<<< HEAD
          <FormInput
            control={control}
            type="datetime-local"
            name="maturityDate"
            label={t("parameters.bonds.maturity-date-label")}
            required
          />
=======
>>>>>>> feda17f9
          <FormAssets
            control={control}
            name="underlyingAsset"
            label={t("parameters.bonds.underlying-asset-label")}
            description={t("parameters.bonds.underlying-asset-description")}
            required
          />
        </div>
      </FormStep>
<<<<<<< HEAD
    </StepContent>
  );
}

// Export step definition for the asset designer
export const stepDefinition = {
  id: "configuration",
  title: "Bond Configuration",
  description: "Configure bond-specific properties",
  component: Configuration,
};
=======
      <FormStep
        title={t("configuration.bonds.title-lifecycle")}
        description={t("configuration.bonds.description-lifecycle")}
      >
        <div className="grid grid-cols-2 gap-6">
          <FormInput
            control={control}
            type="datetime-local"
            name="maturityDate"
            label={t("parameters.bonds.maturity-date-label")}
            required
          />
        </div>
      </FormStep>
    </div>
  );
}

/**
 * Custom validation function for maturity date
 *
 * Note: We use this custom validation approach instead of
 * relying on the schema refinement defined in create-schema.ts because
 * refinement properties don't work reliably with @hookform/typebox resolver.
 * This ensures the validation is properly applied and error messages are displayed.
 */
const validateMaturityDate = async (form: UseFormReturn<CreateBondInput>) => {
  const maturityDate = form.getValues("maturityDate");
  if (!maturityDate) {
    return false;
  }

  if (!isValidFutureDate(maturityDate, 1)) {
    // Using the translation key directly, which will be resolved by the Form component's
    // error formatting mechanism that automatically handles translations
    form.setError("maturityDate", {
      type: "manual",
      message: "private.assets.create.parameters.bonds.maturity-date-error",
    });

    return false;
  }

  return true;
};

Configuration.validatedFields = [
  "cap",
  "faceValue",
  "underlyingAsset",
  "decimals",
] satisfies (keyof CreateBondInput)[];

// Using customValidation as TypeBox refinement doesn't work well with @hookform/typebox resolver
Configuration.customValidation = [validateMaturityDate];
>>>>>>> feda17f9
<|MERGE_RESOLUTION|>--- conflicted
+++ resolved
@@ -57,82 +57,83 @@
   };
 
   return (
-<<<<<<< HEAD
     <StepContent
       onNext={handleNext}
       onBack={onBack}
       isNextDisabled={hasStepErrors}
       showBackButton={!!onBack}
     >
-      <FormStep
-        title={t("configuration.bonds.title")}
-        description={t("configuration.bonds.description")}
-=======
-    <div className="space-y-6">
-      <FormStep
-        title={t("configuration.bonds.title-supply")}
-        description={t("configuration.bonds.description-supply")}
->>>>>>> feda17f9
-      >
-        <div className="grid grid-cols-2 gap-6">
-          <FormInput
-            control={control}
-<<<<<<< HEAD
-=======
-            type="number"
-            name="decimals"
-            label={t("parameters.common.decimals-label")}
-            defaultValue={18}
-            description={t("parameters.common.decimals-description")}
-            required
-          />
-          <FormInput
-            control={control}
->>>>>>> feda17f9
-            name="cap"
-            type="number"
-            label={t("parameters.bonds.cap-label")}
-            description={t("parameters.bonds.cap-description")}
-            required
-          />
-<<<<<<< HEAD
-=======
+      <div className="space-y-6">
+        <div className="mb-6">
+          <h3 className="text-lg font-medium">
+            {t("configuration.bonds.title")}
+          </h3>
+          <p className="text-sm text-muted-foreground mt-2">
+            {t("configuration.bonds.description")}
+          </p>
         </div>
-      </FormStep>
-      <FormStep
-        title={t("configuration.bonds.title-value")}
-        description={t("configuration.bonds.description-value")}
-      >
-        <div className="grid grid-cols-2 gap-6">
->>>>>>> feda17f9
-          <FormInput
-            control={control}
-            name="faceValue"
-            type="number"
-            label={t("parameters.bonds.face-value-label")}
-            description={t("parameters.bonds.face-value-description")}
-            required
-          />
-<<<<<<< HEAD
-          <FormInput
-            control={control}
-            type="datetime-local"
-            name="maturityDate"
-            label={t("parameters.bonds.maturity-date-label")}
-            required
-          />
-=======
->>>>>>> feda17f9
-          <FormAssets
-            control={control}
-            name="underlyingAsset"
-            label={t("parameters.bonds.underlying-asset-label")}
-            description={t("parameters.bonds.underlying-asset-description")}
-            required
-          />
-        </div>
-      </FormStep>
-<<<<<<< HEAD
+
+        <FormStep
+          title={t("configuration.bonds.title-supply")}
+          description={t("configuration.bonds.description-supply")}
+        >
+          <div className="grid grid-cols-2 gap-6">
+            <FormInput
+              control={control}
+              type="number"
+              name="decimals"
+              label={t("parameters.common.decimals-label")}
+              defaultValue={18}
+              description={t("parameters.common.decimals-description")}
+              required
+            />
+            <FormInput
+              control={control}
+              name="cap"
+              type="number"
+              label={t("parameters.bonds.cap-label")}
+              description={t("parameters.bonds.cap-description")}
+              required
+            />
+          </div>
+        </FormStep>
+        <FormStep
+          title={t("configuration.bonds.title-value")}
+          description={t("configuration.bonds.description-value")}
+        >
+          <div className="grid grid-cols-2 gap-6">
+            <FormInput
+              control={control}
+              name="faceValue"
+              type="number"
+              label={t("parameters.bonds.face-value-label")}
+              description={t("parameters.bonds.face-value-description")}
+              required
+            />
+            <FormAssets
+              control={control}
+              name="underlyingAsset"
+              label={t("parameters.bonds.underlying-asset-label")}
+              description={t("parameters.bonds.underlying-asset-description")}
+              required
+            />
+          </div>
+        </FormStep>
+        <FormStep
+          title={t("configuration.bonds.title-lifecycle")}
+          description={t("configuration.bonds.description-lifecycle")}
+        >
+          <div className="grid grid-cols-2 gap-6">
+            <FormInput
+              control={control}
+              type="datetime-local"
+              name="maturityDate"
+              label={t("parameters.bonds.maturity-date-label")}
+              required
+            />
+          </div>
+        </FormStep>
+      </div>
     </StepContent>
   );
 }
@@ -143,61 +144,4 @@
   title: "Bond Configuration",
   description: "Configure bond-specific properties",
   component: Configuration,
-};
-=======
-      <FormStep
-        title={t("configuration.bonds.title-lifecycle")}
-        description={t("configuration.bonds.description-lifecycle")}
-      >
-        <div className="grid grid-cols-2 gap-6">
-          <FormInput
-            control={control}
-            type="datetime-local"
-            name="maturityDate"
-            label={t("parameters.bonds.maturity-date-label")}
-            required
-          />
-        </div>
-      </FormStep>
-    </div>
-  );
-}
-
-/**
- * Custom validation function for maturity date
- *
- * Note: We use this custom validation approach instead of
- * relying on the schema refinement defined in create-schema.ts because
- * refinement properties don't work reliably with @hookform/typebox resolver.
- * This ensures the validation is properly applied and error messages are displayed.
- */
-const validateMaturityDate = async (form: UseFormReturn<CreateBondInput>) => {
-  const maturityDate = form.getValues("maturityDate");
-  if (!maturityDate) {
-    return false;
-  }
-
-  if (!isValidFutureDate(maturityDate, 1)) {
-    // Using the translation key directly, which will be resolved by the Form component's
-    // error formatting mechanism that automatically handles translations
-    form.setError("maturityDate", {
-      type: "manual",
-      message: "private.assets.create.parameters.bonds.maturity-date-error",
-    });
-
-    return false;
-  }
-
-  return true;
-};
-
-Configuration.validatedFields = [
-  "cap",
-  "faceValue",
-  "underlyingAsset",
-  "decimals",
-] satisfies (keyof CreateBondInput)[];
-
-// Using customValidation as TypeBox refinement doesn't work well with @hookform/typebox resolver
-Configuration.customValidation = [validateMaturityDate];
->>>>>>> feda17f9
+};