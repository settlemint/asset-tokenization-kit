--- conflicted
+++ resolved
@@ -5,11 +5,6 @@
 import { FormAssets } from "@/components/blocks/form/inputs/form-assets";
 import { FormInput } from "@/components/blocks/form/inputs/form-input";
 import type { CreateBondInput } from "@/lib/mutations/bond/create/create-schema";
-<<<<<<< HEAD
-=======
-import { isValidFutureDate } from "@/lib/utils/date";
-import { hasStepFieldErrors } from "@/lib/utils/form-steps";
->>>>>>> 3c173cd1
 import { useTranslations } from "next-intl";
 import { useFormContext } from "react-hook-form";
 
@@ -17,44 +12,6 @@
   const { control } = useFormContext<CreateBondInput>();
   const t = useTranslations("private.assets.create");
 
-<<<<<<< HEAD
-=======
-  // Fields for this step
-  const stepFields = ["cap", "faceValue", "underlyingAsset"] as const;
-
-  // Check if any touched fields in this step have errors
-  const hasStepErrors = hasStepFieldErrors(stepFields, formState);
-
-  // Special validation for maturity date (this can't be handled by TypeBox schema)
-  const validateMaturityDate = async () => {
-    const maturityDate = getValues("maturityDate");
-    if (!maturityDate) return false;
-
-    if (!isValidFutureDate(maturityDate, 1)) {
-      setError("maturityDate", {
-        type: "manual",
-        message: "private.assets.create.parameters.bonds.maturity-date-error",
-      });
-      return false;
-    }
-
-    return true;
-  };
-
-  // Handle next button click - validate fields before proceeding
-  const handleNext = async () => {
-    // Check maturity date first since TypeBox schema can't handle this
-    const isMaturityDateValid = await validateMaturityDate();
-    if (!isMaturityDateValid) return;
-
-    // Then trigger validation for fields in this step
-    const isValid = await trigger(stepFields);
-    if (isValid && onNext) {
-      onNext();
-    }
-  };
-
->>>>>>> 3c173cd1
   return (
     <StepContent>
       <div className="space-y-6">
