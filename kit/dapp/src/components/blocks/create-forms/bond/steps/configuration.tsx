import { FormStep } from "@/components/blocks/form/form-step";
import { FormAssets } from "@/components/blocks/form/inputs/form-assets";
import { FormInput } from "@/components/blocks/form/inputs/form-input";
import type { CreateBondInput } from "@/lib/mutations/bond/create/create-schema";
import { isValidFutureDate } from "@/lib/utils/date";
import { useTranslations } from "next-intl";
<<<<<<< HEAD
import { useEffect, useState } from "react";
=======
import { usePostHog } from "posthog-js/react";
import { useEffect } from "react";
>>>>>>> 65541167
import { useFormContext, type UseFormReturn } from "react-hook-form";

export function Configuration() {
  const { control, setValue } = useFormContext<CreateBondInput>();
  const t = useTranslations("private.assets.create");
  const posthog = usePostHog();

  useEffect(() => {
    if (process.env.NEXT_PUBLIC_POSTHOG_KEY) {
      posthog.capture("create_bond_form_configuration_step_opened");
    }
  }, [posthog]);

  // Get default maturity date (current date + 1 day)
  const [defaultMaturityDate, setDefaultMaturityDate] = useState<string>("");

  useEffect(() => {
    // Set default maturity date to tomorrow
    const tomorrow = new Date();
    tomorrow.setDate(tomorrow.getDate() + 1);

    // Format as YYYY-MM-DDThh:mm
    const formattedDate = tomorrow.toISOString().slice(0, 16);
    setDefaultMaturityDate(formattedDate);

    // Set the default value in the form
    setValue("maturityDate", formattedDate);
  }, [setValue]);

  return (
    <FormStep
      title={t("configuration.bonds.title")}
      description={t("configuration.bonds.description")}
    >
      <div className="grid grid-cols-2 gap-6">
        <FormInput
          control={control}
          name="cap"
          type="number"
          label={t("parameters.bonds.cap-label")}
          description={t("parameters.bonds.cap-description")}
          required
        />
        <FormInput
          control={control}
          name="faceValue"
          type="number"
          label={t("parameters.bonds.face-value-label")}
          description={t("parameters.bonds.face-value-description")}
          required
        />
        <FormInput
          control={control}
          type="datetime-local"
          name="maturityDate"
          label={t("parameters.bonds.maturity-date-label")}
          required
        />
        <FormAssets
          control={control}
          name="underlyingAsset"
          label={t("parameters.bonds.underlying-asset-label")}
          description={t("parameters.bonds.underlying-asset-description")}
          required
        />
      </div>
    </FormStep>
  );
}

/**
 * Custom validation function for maturity date
 *
 * Note: We use this custom validation approach instead of
 * relying on the schema refinement defined in create-schema.ts because
 * refinement properties don't work reliably with @hookform/typebox resolver.
 * This ensures the validation is properly applied and error messages are displayed.
 */
const validateMaturityDate = async (form: UseFormReturn<CreateBondInput>) => {
  const maturityDate = form.getValues("maturityDate");
  if (!maturityDate) {
    return false;
  }

  if (!isValidFutureDate(maturityDate, 1)) {
    // Using the translation key directly, which will be resolved by the Form component's
    // error formatting mechanism that automatically handles translations
    form.setError("maturityDate", {
      type: "manual",
      message: "private.assets.create.parameters.bonds.maturity-date-error",
    });

    return false;
  }

  return true;
};

Configuration.validatedFields = [
  "cap",
  "faceValue",
  "underlyingAsset",
] satisfies (keyof CreateBondInput)[];

// Using customValidation as TypeBox refinement doesn't work well with @hookform/typebox resolver
Configuration.customValidation = [validateMaturityDate];<|MERGE_RESOLUTION|>--- conflicted
+++ resolved
@@ -4,12 +4,8 @@
 import type { CreateBondInput } from "@/lib/mutations/bond/create/create-schema";
 import { isValidFutureDate } from "@/lib/utils/date";
 import { useTranslations } from "next-intl";
-<<<<<<< HEAD
 import { useEffect, useState } from "react";
-=======
 import { usePostHog } from "posthog-js/react";
-import { useEffect } from "react";
->>>>>>> 65541167
 import { useFormContext, type UseFormReturn } from "react-hook-form";
 
 export function Configuration() {
