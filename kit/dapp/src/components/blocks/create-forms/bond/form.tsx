--- conflicted
+++ resolved
@@ -1,28 +1,15 @@
 "use client";
 
-<<<<<<< HEAD
-import { createBond } from "@/lib/mutations/bond/create/create-action";
-import {
-  CreateBondSchema,
-  type CreateBondInput,
-} from "@/lib/mutations/bond/create/create-schema";
-import type { SafeActionResult } from "@/lib/mutations/safe-action";
-=======
 import { Form } from "@/components/blocks/form/form";
 import { useFormStepSync } from "@/lib/hooks/use-form-step-sync";
 import { createBond } from "@/lib/mutations/bond/create/create-action";
 import { CreateBondSchema } from "@/lib/mutations/bond/create/create-schema";
->>>>>>> 041f3ebc
 import { isAddressAvailable } from "@/lib/queries/bond-factory/bond-factory-address-available";
 import { getPredictedAddress } from "@/lib/queries/bond-factory/bond-factory-predict-address";
 import type { User } from "@/lib/queries/user/user-schema";
 import { getTomorrowMidnight } from "@/lib/utils/date";
 import { typeboxResolver } from "@hookform/resolvers/typebox";
-<<<<<<< HEAD
-import { FormProvider, useForm } from "react-hook-form";
-=======
 import { useTranslations } from "next-intl";
->>>>>>> 041f3ebc
 import type { AssetFormDefinition } from "../../asset-designer/types";
 import { stepDefinition as adminsStep } from "../common/asset-admins/asset-admins";
 import { stepDefinition as summaryStep } from "../common/summary/summary";
@@ -35,54 +22,16 @@
   currentStepId: string;
   onNextStep: () => void;
   onPrevStep: () => void;
-<<<<<<< HEAD
-  verificationWrapper: <T = SafeActionResult<string[]>>(
-    fn: (data: any) => Promise<T>
-  ) => (data: any) => Promise<void>;
-}
-
-// Define the interface that all steps will implement
-export interface BondStepProps {
-  onNext?: () => void;
-  onBack?: () => void;
-  userDetails?: User;
-=======
   onOpenChange?: (open: boolean) => void;
->>>>>>> 041f3ebc
 }
 export function CreateBondForm({
   userDetails,
   currentStepId,
   onNextStep,
   onPrevStep,
-<<<<<<< HEAD
-  verificationWrapper,
-}: CreateBondFormProps) {
-  const bondForm = useForm<CreateBondInput>({
-    defaultValues: {
-      assetName: "",
-      symbol: "",
-      decimals: 18,
-      isin: "",
-      assetAdmins: [],
-      selectedRegulations: [],
-      maturityDate: getTomorrowMidnight(),
-      verificationType: "pincode",
-      predictedAddress: "0x0000000000000000000000000000000000000000",
-    },
-    mode: "onChange", // Validate as fields change for real-time feedback
-    resolver: (...args) =>
-      typeboxResolver(
-        CreateBondSchema({
-          decimals: args[0].decimals,
-        })
-      )(...args),
-  });
-=======
   onOpenChange,
 }: CreateBondFormProps) {
   const t = useTranslations("private.assets.create.form");
->>>>>>> 041f3ebc
 
   // Create component instances for each step
   const BasicsComponent = basicsStep.component;
@@ -90,48 +39,6 @@
   const AdminsComponent = adminsStep.component;
   const SummaryComponent = summaryStep.component;
 
-<<<<<<< HEAD
-  const renderCurrentStep = () => {
-    switch (currentStepId) {
-      case "details":
-        return <BasicsComponent onNext={onNextStep} onBack={onPrevStep} />;
-      case "configuration":
-        return (
-          <ConfigurationComponent onNext={onNextStep} onBack={onPrevStep} />
-        );
-      case "admins":
-        return (
-          <AdminsComponent
-            userDetails={userDetails}
-            onNext={onNextStep}
-            onBack={onPrevStep}
-          />
-        );
-      case "summary":
-        return (
-          <SummaryComponent
-            configurationCard={<BondConfigurationCard form={bondForm} />}
-            form={bondForm}
-            onBack={onPrevStep}
-            onSubmit={verificationWrapper(createBond)}
-            predictAddress={getPredictedAddress}
-            isAddressAvailable={isAddressAvailable}
-          />
-        );
-      default:
-        return <div>Unknown step: {currentStepId}</div>;
-    }
-  };
-
-  return <FormProvider {...bondForm}>{renderCurrentStep()}</FormProvider>;
-}
-
-CreateBondForm.displayName = "CreateBondForm";
-
-// Collect all the step definitions
-const bondSteps = [basicsStep, configurationStep, adminsStep, summaryStep];
-
-=======
   // Create an array of all step components in order for Form to manage
   const allStepComponents = [
     <BasicsComponent key="details" />,
@@ -203,7 +110,6 @@
 // Collect all the step definitions
 const bondSteps = [basicsStep, configurationStep, adminsStep, summaryStep];
 
->>>>>>> 041f3ebc
 // Export bond form definition for the asset designer
 export const bondFormDefinition: AssetFormDefinition = {
   steps: bondSteps,
