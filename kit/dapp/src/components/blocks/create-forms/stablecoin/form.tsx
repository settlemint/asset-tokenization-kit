--- conflicted
+++ resolved
@@ -81,15 +81,7 @@
   onOpenChange,
 }: CreateStablecoinFormProps) {
   const t = useTranslations("private.assets.create.form");
-<<<<<<< HEAD
-  const micaFlagFromPostHog = useFeatureFlagEnabled("mica");
-  // Match server-side behavior: if PostHog not configured, default to enabled
-  const isMicaEnabled = !process.env.NEXT_PUBLIC_POSTHOG_KEY
-    ? true
-    : !!micaFlagFromPostHog;
-=======
   const isMicaEnabled = useFeatureEnabled("mica");
->>>>>>> 85dfae74
 
   // Create component instances for each step
   const BasicsComponent = basicsStep.component;
