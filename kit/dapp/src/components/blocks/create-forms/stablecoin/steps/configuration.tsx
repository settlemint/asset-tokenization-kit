--- conflicted
+++ resolved
@@ -1,8 +1,3 @@
-<<<<<<< HEAD
-import type { AssetFormStep } from "@/components/blocks/asset-designer/types";
-=======
-import { StepContent } from "@/components/blocks/asset-designer/step-wizard/step-content";
->>>>>>> 6502cae6
 import { FormStep } from "@/components/blocks/form/form-step";
 import { FormInput } from "@/components/blocks/form/inputs/form-input";
 import { FormSelect } from "@/components/blocks/form/inputs/form-select";
@@ -118,13 +113,7 @@
 ] satisfies (keyof CreateStablecoinInput)[];
 
 // Export step definition for the asset designer
-<<<<<<< HEAD
-export const stepDefinition: AssetFormStep & {
-  component: typeof Configuration;
-} = {
-=======
 export const stepDefinition = {
->>>>>>> 6502cae6
   id: "configuration",
   title: "configuration.stablecoins.title",
   description: "configuration.stablecoins.description",
