--- conflicted
+++ resolved
@@ -1,11 +1,7 @@
 "use client";
 
-<<<<<<< HEAD
-import type { UploadedDocument } from "@/components/blocks/form/inputs/form-document-upload";
-=======
 import { Form } from "@/components/blocks/form/form";
 import { useFormStepSync } from "@/lib/hooks/use-form-step-sync";
->>>>>>> 4b35e404
 import { createDeposit } from "@/lib/mutations/deposit/create/create-action";
 import { CreateDepositSchema } from "@/lib/mutations/deposit/create/create-schema";
 import { isAddressAvailable } from "@/lib/queries/deposit-factory/deposit-factory-address-available";
@@ -14,27 +10,10 @@
 import { typeboxResolver } from "@hookform/resolvers/typebox";
 import { useTranslations } from "next-intl";
 import type { AssetFormDefinition } from "../../asset-designer/types";
-<<<<<<< HEAD
-import {
-  AssetAdmins,
-  stepDefinition as adminsStep,
-} from "../common/asset-admins/asset-admins";
-import {
-  Summary,
-  stepDefinition as summaryStep,
-} from "../common/summary/summary";
-import { Basics, stepDefinition as basicsStep } from "./steps/basics";
-import {
-  Configuration,
-  stepDefinition as configurationStep,
-} from "./steps/configuration";
-import { Documents, stepDefinition as documentsStep } from "./steps/documents";
-=======
 import { stepDefinition as adminsStep } from "../common/asset-admins/asset-admins";
 import { stepDefinition as summaryStep } from "../common/summary/summary";
 import { stepDefinition as basicsStep } from "./steps/basics";
 import { stepDefinition as configurationStep } from "./steps/configuration";
->>>>>>> 4b35e404
 import { DepositConfigurationCard } from "./steps/summaryConfigurationCard";
 
 interface CreateDepositFormProps {
@@ -52,59 +31,6 @@
   onPrevStep,
   onOpenChange,
 }: CreateDepositFormProps) {
-<<<<<<< HEAD
-  const depositForm = useForm<
-    CreateDepositInput & { documents?: UploadedDocument[] }
-  >({
-    defaultValues: {
-      assetName: "",
-      symbol: "",
-      decimals: 18,
-      collateralLivenessValue: 12,
-      collateralLivenessTimeUnit: "months",
-      price: {
-        amount: 1,
-        currency: userDetails.currency,
-      },
-      verificationType: "pincode",
-      assetAdmins: [],
-      documents: [],
-    },
-    mode: "onChange", // Validate as fields change for real-time feedback
-    resolver: typeboxResolver(CreateDepositSchema()),
-  });
-
-  const renderCurrentStep = () => {
-    switch (currentStepId) {
-      case "details":
-        return <Basics onNext={onNextStep} onBack={onPrevStep} />;
-      case "configuration":
-        return <Configuration onNext={onNextStep} onBack={onPrevStep} />;
-      case "documents":
-        return <Documents onNext={onNextStep} onBack={onPrevStep} />;
-      case "admins":
-        return (
-          <AssetAdmins
-            userDetails={userDetails}
-            onNext={onNextStep}
-            onBack={onPrevStep}
-          />
-        );
-      case "summary":
-        return (
-          <Summary
-            configurationCard={<DepositConfigurationCard form={depositForm} />}
-            form={depositForm}
-            onBack={onPrevStep}
-            onSubmit={verificationWrapper(createDeposit)}
-            predictAddress={getPredictedAddress}
-            isAddressAvailable={isAddressAvailable}
-          />
-        );
-      default:
-        return <div>Unknown step: {currentStepId}</div>;
-    }
-=======
   const t = useTranslations("private.assets.create.form");
 
   // Create component instances for each step
@@ -132,7 +58,6 @@
     configuration: 1,
     admins: 2,
     summary: 3,
->>>>>>> 4b35e404
   };
 
   // Use the step synchronization hook
@@ -185,13 +110,7 @@
 CreateDepositForm.displayName = "CreateDepositForm";
 
 // Collect all the step definitions
-const depositSteps = [
-  basicsStep,
-  configurationStep,
-  documentsStep,
-  adminsStep,
-  summaryStep,
-];
+const depositSteps = [basicsStep, configurationStep, adminsStep, summaryStep];
 
 // Export form definition for the asset designer
 export const depositFormDefinition: AssetFormDefinition = {
