--- conflicted
+++ resolved
@@ -56,14 +56,6 @@
   onOpenChange,
 }: CreateDepositFormProps) {
   const t = useTranslations("private.assets.create.form");
-<<<<<<< HEAD
-  const micaFlagFromPostHog = useFeatureFlagEnabled("mica");
-  // Match server-side behavior: if PostHog not configured, default to enabled
-  const isMicaEnabled = !process.env.NEXT_PUBLIC_POSTHOG_KEY
-    ? true
-    : !!micaFlagFromPostHog;
-=======
->>>>>>> 85dfae74
 
   // Create component instances for each step
   const BasicsComponent = basicsStep.component;
