--- conflicted
+++ resolved
@@ -1,46 +1,19 @@
 "use client";
 
-<<<<<<< HEAD
-import { createDeposit } from "@/lib/mutations/deposit/create/create-action";
-import {
-  CreateDepositSchema,
-  type CreateDepositInput,
-} from "@/lib/mutations/deposit/create/create-schema";
-import type { SafeActionResult } from "@/lib/mutations/safe-action";
-=======
 import { Form } from "@/components/blocks/form/form";
 import { useFormStepSync } from "@/lib/hooks/use-form-step-sync";
 import { createDeposit } from "@/lib/mutations/deposit/create/create-action";
 import { CreateDepositSchema } from "@/lib/mutations/deposit/create/create-schema";
->>>>>>> 041f3ebc
 import { isAddressAvailable } from "@/lib/queries/deposit-factory/deposit-factory-address-available";
 import { getPredictedAddress } from "@/lib/queries/deposit-factory/deposit-factory-predict-address";
 import type { User } from "@/lib/queries/user/user-schema";
 import { typeboxResolver } from "@hookform/resolvers/typebox";
-<<<<<<< HEAD
-import { FormProvider, useForm } from "react-hook-form";
-import type { AssetFormDefinition } from "../../asset-designer/types";
-import {
-  AssetAdmins,
-  stepDefinition as adminsStep,
-} from "../common/asset-admins/asset-admins";
-import {
-  Summary,
-  stepDefinition as summaryStep,
-} from "../common/summary/summary";
-import { Basics, stepDefinition as basicsStep } from "./steps/basics";
-import {
-  Configuration,
-  stepDefinition as configurationStep,
-} from "./steps/configuration";
-=======
 import { useTranslations } from "next-intl";
 import type { AssetFormDefinition } from "../../asset-designer/types";
 import { stepDefinition as adminsStep } from "../common/asset-admins/asset-admins";
 import { stepDefinition as summaryStep } from "../common/summary/summary";
 import { stepDefinition as basicsStep } from "./steps/basics";
 import { stepDefinition as configurationStep } from "./steps/configuration";
->>>>>>> 041f3ebc
 import { DepositConfigurationCard } from "./steps/summaryConfigurationCard";
 
 interface CreateDepositFormProps {
@@ -48,20 +21,7 @@
   currentStepId: string;
   onNextStep: () => void;
   onPrevStep: () => void;
-<<<<<<< HEAD
-  verificationWrapper: <T = SafeActionResult<string[]>>(
-    fn: (data: any) => Promise<T>
-  ) => (data: any) => Promise<void>;
-}
-
-// Define the interface that all steps will implement
-export interface DepositStepProps {
-  onNext?: () => void;
-  onBack?: () => void;
-  userDetails?: User;
-=======
   onOpenChange?: (open: boolean) => void;
->>>>>>> 041f3ebc
 }
 
 export function CreateDepositForm({
@@ -69,66 +29,6 @@
   currentStepId,
   onNextStep,
   onPrevStep,
-<<<<<<< HEAD
-  verificationWrapper,
-}: CreateDepositFormProps) {
-  const depositForm = useForm<CreateDepositInput>({
-    defaultValues: {
-      assetName: "",
-      symbol: "",
-      decimals: 18,
-      collateralLivenessValue: 12,
-      collateralLivenessTimeUnit: "months",
-      price: {
-        amount: 1,
-        currency: userDetails.currency,
-      },
-      verificationType: "pincode",
-      assetAdmins: [],
-    },
-    mode: "onChange", // Validate as fields change for real-time feedback
-    resolver: typeboxResolver(CreateDepositSchema()),
-  });
-
-  const renderCurrentStep = () => {
-    switch (currentStepId) {
-      case "details":
-        return <Basics onNext={onNextStep} onBack={onPrevStep} />;
-      case "configuration":
-        return <Configuration onNext={onNextStep} onBack={onPrevStep} />;
-      case "admins":
-        return (
-          <AssetAdmins
-            userDetails={userDetails}
-            onNext={onNextStep}
-            onBack={onPrevStep}
-          />
-        );
-      case "summary":
-        return (
-          <Summary
-            configurationCard={<DepositConfigurationCard form={depositForm} />}
-            form={depositForm}
-            onBack={onPrevStep}
-            onSubmit={verificationWrapper(createDeposit)}
-            predictAddress={getPredictedAddress}
-            isAddressAvailable={isAddressAvailable}
-          />
-        );
-      default:
-        return <div>Unknown step: {currentStepId}</div>;
-    }
-  };
-
-  return <FormProvider {...depositForm}>{renderCurrentStep()}</FormProvider>;
-}
-
-CreateDepositForm.displayName = "CreateDepositForm";
-
-// Collect all the step definitions
-const depositSteps = [basicsStep, configurationStep, adminsStep, summaryStep];
-
-=======
   onOpenChange,
 }: CreateDepositFormProps) {
   const t = useTranslations("private.assets.create.form");
@@ -212,7 +112,6 @@
 // Collect all the step definitions
 const depositSteps = [basicsStep, configurationStep, adminsStep, summaryStep];
 
->>>>>>> 041f3ebc
 // Export form definition for the asset designer
 export const depositFormDefinition: AssetFormDefinition = {
   steps: depositSteps,
