--- conflicted
+++ resolved
@@ -9,7 +9,6 @@
 import type { User } from "@/lib/queries/user/user-schema";
 import { typeboxResolver } from "@hookform/resolvers/typebox";
 import { useTranslations } from "next-intl";
-<<<<<<< HEAD
 import { useFeatureFlagEnabled } from "posthog-js/react";
 import { useEffect, useMemo } from "react";
 import { useFormContext } from "react-hook-form";
@@ -17,16 +16,10 @@
 import { stepDefinition as adminsStep } from "../common/asset-admins/asset-admins";
 import { stepDefinition as summaryStep } from "../common/summary/summary";
 import { stepDefinition as regulationStep } from "../stablecoin/steps/regulation";
-=======
-import type { AssetFormDefinition } from "../../asset-designer/types";
-import { stepDefinition as adminsStep } from "../common/asset-admins/asset-admins";
-import { stepDefinition as summaryStep } from "../common/summary/summary";
->>>>>>> 6502cae6
 import { stepDefinition as basicsStep } from "./steps/basics";
 import { stepDefinition as configurationStep } from "./steps/configuration";
 import { DepositConfigurationCard } from "./steps/summaryConfigurationCard";
 
-<<<<<<< HEAD
 // Wrapper component for the regulation step to access form context
 function RegulationStepWrapper({
   onBack,
@@ -48,8 +41,6 @@
   );
 }
 
-=======
->>>>>>> 6502cae6
 interface CreateDepositFormProps {
   userDetails: User;
   currentStepId: string;
@@ -66,7 +57,6 @@
   onOpenChange,
 }: CreateDepositFormProps) {
   const t = useTranslations("private.assets.create.form");
-<<<<<<< HEAD
   const micaFlagFromPostHog = useFeatureFlagEnabled("mica");
   // In development, default to true if PostHog isn't fully initialized
   const isMicaEnabled =
@@ -130,35 +120,6 @@
       return steps;
     }
   }, [isMicaEnabled]);
-=======
-
-  // Create component instances for each step
-  const BasicsComponent = basicsStep.component;
-  const ConfigurationComponent = configurationStep.component;
-  const AdminsComponent = adminsStep.component;
-  const SummaryComponent = summaryStep.component;
-
-  // Create an array of all step components in order for Form to manage
-  const allStepComponents = [
-    <BasicsComponent key="details" />,
-    <ConfigurationComponent key="configuration" />,
-    <AdminsComponent key="admins" userDetails={userDetails} />,
-    <SummaryComponent
-      key="summary"
-      configurationCard={<DepositConfigurationCard />}
-      predictAddress={getPredictedAddress}
-      isAddressAvailable={isAddressAvailable}
-    />,
-  ];
-
-  // Define step order and mapping
-  const stepIdToIndex = {
-    details: 0,
-    configuration: 1,
-    admins: 2,
-    summary: 3,
-  };
->>>>>>> 6502cae6
 
   // Use the step synchronization hook
   const { isLastStep, onStepChange, onAnyFieldChange } = useFormStepSync({
@@ -167,7 +128,6 @@
     onNextStep,
     onPrevStep,
   });
-<<<<<<< HEAD
 
   // If MICA is disabled but the current step is regulation, redirect to summary
   useEffect(() => {
@@ -175,8 +135,6 @@
       onNextStep();
     }
   }, [isMicaEnabled, currentStepId, onNextStep]);
-=======
->>>>>>> 6502cae6
 
   return (
     <Form
@@ -204,11 +162,7 @@
       }}
       secureForm={true}
       hideStepProgress={true}
-<<<<<<< HEAD
-      toastMessages={{
-=======
       toast={{
->>>>>>> 6502cae6
         loading: t("toasts.deposit.submitting"),
         success: t("toasts.deposit.success"),
       }}
@@ -224,7 +178,6 @@
 CreateDepositForm.displayName = "CreateDepositForm";
 
 // Collect all the step definitions
-<<<<<<< HEAD
 const depositSteps = [
   basicsStep,
   configurationStep,
@@ -232,9 +185,6 @@
   regulationStep,
   summaryStep,
 ];
-=======
-const depositSteps = [basicsStep, configurationStep, adminsStep, summaryStep];
->>>>>>> 6502cae6
 
 // Export form definition for the asset designer
 export const depositFormDefinition: AssetFormDefinition = {
