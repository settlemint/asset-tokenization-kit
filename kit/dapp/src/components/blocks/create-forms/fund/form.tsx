"use client";

/*
 * Architectural Note: Form-Managed Steps with Parent Coordination
 *
 * This component uses a hybrid approach to step management:
 *
 * 1. The Form component manages step state internally, with all validation
 *    and verification logic working properly for each step.
 *
 * 2. We pass ALL step components to the Form to enable its built-in
 *    multi-step features, including proper validation and pincode verification.
 *
 * 3. We use the onStepChange callback to notify the parent (AssetDesignerDialog)
 *    when the Form's step changes, allowing the sidebar and other external
 *    UI elements to stay in sync.
 *
 * 4. When we receive the currentStepId from the parent, we update the Form's
 *    internal step state to keep them synchronized.
 *
 * This approach gives us the best of both worlds: Form's validation and
 * security features work correctly while the parent maintains control over
 * the overall process flow.
 */

import { Form } from "@/components/blocks/form/form";
import { useFormStepSync } from "@/lib/hooks/use-form-step-sync";
import { createFund } from "@/lib/mutations/fund/create/create-action";
import { CreateFundSchema } from "@/lib/mutations/fund/create/create-schema";
import { isAddressAvailable } from "@/lib/queries/fund-factory/fund-factory-address-available";
import { getPredictedAddress } from "@/lib/queries/fund-factory/fund-factory-predict-address";
import type { User } from "@/lib/queries/user/user-schema";
import { typeboxResolver } from "@hookform/resolvers/typebox";
import { useTranslations } from "next-intl";
import type { AssetFormDefinition } from "../../asset-designer/types";
import { stepDefinition as adminsStep } from "../common/asset-admins/asset-admins";
import { stepDefinition as summaryStep } from "../common/summary/summary";
import { stepDefinition as basicsStep } from "./steps/basics";
import { stepDefinition as configurationStep } from "./steps/configuration";
import { FundConfigurationCard } from "./steps/summaryConfigurationCard";

interface CreateFundFormProps {
  userDetails: User;
  currentStepId: string;
  onNextStep: () => void;
  onPrevStep: () => void;
  onOpenChange?: (open: boolean) => void;
}

export function CreateFundForm({
  userDetails,
  currentStepId,
  onNextStep,
  onPrevStep,
  onOpenChange,
}: CreateFundFormProps) {
  const t = useTranslations("private.assets.create.form");

  // Create component instances for each step
  const BasicsComponent = basicsStep.component;
  const ConfigurationComponent = configurationStep.component;
  const AdminsComponent = adminsStep.component;
  const SummaryComponent = summaryStep.component;

  // Create an array of all step components in order for Form to manage
  const allStepComponents = [
    <BasicsComponent key="details" />,
    <ConfigurationComponent key="configuration" />,
    <AdminsComponent key="admins" userDetails={userDetails} />,
    <SummaryComponent
      key="summary"
      configurationCard={<FundConfigurationCard />}
      predictAddress={getPredictedAddress}
      isAddressAvailable={isAddressAvailable}
    />,
  ];

  // Define step order and mapping
  const stepIdToIndex = {
    details: 0,
    configuration: 1,
    admins: 2,
    summary: 3,
  };

  // Use the step synchronization hook
  const { isLastStep, onStepChange, onAnyFieldChange } = useFormStepSync({
    currentStepId,
    stepIdToIndex,
    onNextStep,
    onPrevStep,
  });

  return (
    <Form
      action={createFund}
      resolver={typeboxResolver(CreateFundSchema())}
      defaultValues={{
        assetName: "",
        symbol: "",
        decimals: 18,
        fundClass: "",
        fundCategory: "",
        managementFeeBps: 100, // Default 1% management fee
        price: {
          amount: 1,
          currency: userDetails.currency,
        },
        verificationType: "pincode",
        assetAdmins: [],
      }}
      buttonLabels={{
        label: isLastStep
          ? t("button-labels.fund.issue")
          : t("button-labels.general.next"),
        submittingLabel: t("button-labels.fund.submitting"),
        processingLabel: t("button-labels.general.processing"),
      }}
      secureForm={true}
      hideStepProgress={true}
<<<<<<< HEAD
      toastMessages={{
=======
      toast={{
>>>>>>> 6502cae6
        loading: t("toasts.fund.submitting"),
        success: t("toasts.fund.success"),
      }}
      onStepChange={onStepChange}
      onAnyFieldChange={onAnyFieldChange}
      onOpenChange={onOpenChange}
    >
      {allStepComponents}
    </Form>
  );
}

CreateFundForm.displayName = "CreateFundForm";

// Collect all the step definitions
const fundSteps = [basicsStep, configurationStep, adminsStep, summaryStep];

// Export form definition for the asset designer
export const fundFormDefinition: AssetFormDefinition = {
  steps: fundSteps,
  getStepComponent: (stepId: string) => {
    const step = fundSteps.find((s) => s.id === stepId);
    return step?.component || null;
  },
};<|MERGE_RESOLUTION|>--- conflicted
+++ resolved
@@ -118,11 +118,7 @@
       }}
       secureForm={true}
       hideStepProgress={true}
-<<<<<<< HEAD
-      toastMessages={{
-=======
       toast={{
->>>>>>> 6502cae6
         loading: t("toasts.fund.submitting"),
         success: t("toasts.fund.success"),
       }}
