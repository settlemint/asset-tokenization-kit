import { StepContent } from "@/components/blocks/asset-designer/step-wizard/step-content";
import { FormStep } from "@/components/blocks/form/form-step";
import { FormInput } from "@/components/blocks/form/inputs/form-input";
import type { CreateFundInput } from "@/lib/mutations/fund/create/create-schema";
import { useTranslations } from "next-intl";
import { useFormContext } from "react-hook-form";
import type { FundStepProps } from "../form";

export function Basics({ onNext, onBack }: FundStepProps) {
  const { control, formState, trigger } = useFormContext<CreateFundInput>();
  const t = useTranslations("private.assets.create");
<<<<<<< HEAD

  // Fields for this step - used for validation
  const stepFields = ["assetName", "symbol", "decimals", "isin"];

  // Check if there are errors in the current step's fields
  const hasStepErrors = stepFields.some(
    (field) => !!formState.errors[field as keyof typeof formState.errors]
  );

  // Handle next button click - trigger validation before proceeding
  const handleNext = async () => {
    // Trigger validation for just these fields
    const isValid = await trigger(stepFields as (keyof CreateFundInput)[]);
    if (isValid && onNext) {
      onNext();
    }
  };

  return (
    <StepContent
      onNext={handleNext}
      onBack={onBack}
      isNextDisabled={hasStepErrors}
      showBackButton={!!onBack}
    >
=======

  return (
    <StepContent>
>>>>>>> 041f3ebc
      <div className="space-y-6">
        <div className="mb-6">
          <h3 className="text-lg font-medium">{t("basics.title")}</h3>
          <p className="text-sm text-muted-foreground mt-2">
            {t("basics.description")}
          </p>
        </div>

        <FormStep
<<<<<<< HEAD
          title={t("basics.title")}
          description={t("basics.description")}
          className="w-full"
          contentClassName="w-full"
        >
          <div className="grid grid-cols-1 gap-6">
            <FormInput
              control={control}
              name="assetName"
              label={t("parameters.common.name-label")}
              placeholder={t("parameters.funds.name-placeholder")}
              required
              maxLength={50}
            />
            <div className="grid grid-cols-2 gap-6">
              <FormInput
                control={control}
                name="symbol"
                label={t("parameters.common.symbol-label")}
                placeholder={t("parameters.funds.symbol-placeholder")}
                textOnly
                required
                maxLength={10}
              />
=======
          title={t("basics.title-onchain")}
          description={t("basics.description-onchain")}
          className="w-full"
          contentClassName="w-full"
        >
          <div className="grid grid-cols-1 gap-6 w-full">
            <div className="grid grid-cols-2 gap-6">
              <FormInput
                control={control}
                name="assetName"
                label={t("parameters.common.name-label")}
                placeholder={t("parameters.bonds.name-placeholder")}
                description="The name of the bond. This is used to identify the bond in the UI and cannot be changed after creation."
                required
                maxLength={50}
              />
              <FormInput
                control={control}
                name="symbol"
                label={t("parameters.common.symbol-label")}
                placeholder={t("parameters.funds.symbol-placeholder")}
                description={t("parameters.funds.symbol-description")}
                alphanumeric
                required
                maxLength={10}
              />
            </div>
          </div>
        </FormStep>
        <FormStep
          title={t("basics.title-offchain")}
          description={t("basics.description-offchain")}
          className="w-full"
          contentClassName="w-full"
        >
          <div className="grid grid-cols-1 gap-6 w-full">
            <div className="grid grid-cols-2 gap-6">
>>>>>>> 041f3ebc
              <FormInput
                control={control}
                name="isin"
                label={t("parameters.common.isin-label")}
<<<<<<< HEAD
                placeholder={t("parameters.funds.isin-placeholder")}
              />
            </div>
            <FormInput
              control={control}
              type="number"
              name="decimals"
              label={t("parameters.common.decimals-label")}
              defaultValue={18}
              required
            />
=======
                placeholder={t("parameters.bonds.isin-placeholder")}
                description="The ISIN of the bond. This is an optional unique identifier for the bond in the financial system."
                maxLength={12}
              />
              <FormInput
                control={control}
                name="internalid"
                label={t("parameters.common.internalid-label")}
                description="The internal ID of the bond. This is an optional unique identifier for the bond in your internal system."
                maxLength={12}
              />
            </div>
>>>>>>> 041f3ebc
          </div>
        </FormStep>
      </div>
    </StepContent>
  );
}

Basics.validatedFields = [
  "assetName",
  "symbol",
  "isin",
] satisfies (keyof CreateFundInput)[];

// Export step definition for the asset designer
export const stepDefinition = {
  id: "details",
  title: "basics.title",
  description: "basics.description",
  component: Basics,
};<|MERGE_RESOLUTION|>--- conflicted
+++ resolved
@@ -4,42 +4,13 @@
 import type { CreateFundInput } from "@/lib/mutations/fund/create/create-schema";
 import { useTranslations } from "next-intl";
 import { useFormContext } from "react-hook-form";
-import type { FundStepProps } from "../form";
 
-export function Basics({ onNext, onBack }: FundStepProps) {
-  const { control, formState, trigger } = useFormContext<CreateFundInput>();
+export function Basics() {
+  const { control } = useFormContext<CreateFundInput>();
   const t = useTranslations("private.assets.create");
-<<<<<<< HEAD
-
-  // Fields for this step - used for validation
-  const stepFields = ["assetName", "symbol", "decimals", "isin"];
-
-  // Check if there are errors in the current step's fields
-  const hasStepErrors = stepFields.some(
-    (field) => !!formState.errors[field as keyof typeof formState.errors]
-  );
-
-  // Handle next button click - trigger validation before proceeding
-  const handleNext = async () => {
-    // Trigger validation for just these fields
-    const isValid = await trigger(stepFields as (keyof CreateFundInput)[]);
-    if (isValid && onNext) {
-      onNext();
-    }
-  };
-
-  return (
-    <StepContent
-      onNext={handleNext}
-      onBack={onBack}
-      isNextDisabled={hasStepErrors}
-      showBackButton={!!onBack}
-    >
-=======
 
   return (
     <StepContent>
->>>>>>> 041f3ebc
       <div className="space-y-6">
         <div className="mb-6">
           <h3 className="text-lg font-medium">{t("basics.title")}</h3>
@@ -49,32 +20,6 @@
         </div>
 
         <FormStep
-<<<<<<< HEAD
-          title={t("basics.title")}
-          description={t("basics.description")}
-          className="w-full"
-          contentClassName="w-full"
-        >
-          <div className="grid grid-cols-1 gap-6">
-            <FormInput
-              control={control}
-              name="assetName"
-              label={t("parameters.common.name-label")}
-              placeholder={t("parameters.funds.name-placeholder")}
-              required
-              maxLength={50}
-            />
-            <div className="grid grid-cols-2 gap-6">
-              <FormInput
-                control={control}
-                name="symbol"
-                label={t("parameters.common.symbol-label")}
-                placeholder={t("parameters.funds.symbol-placeholder")}
-                textOnly
-                required
-                maxLength={10}
-              />
-=======
           title={t("basics.title-onchain")}
           description={t("basics.description-onchain")}
           className="w-full"
@@ -112,24 +57,10 @@
         >
           <div className="grid grid-cols-1 gap-6 w-full">
             <div className="grid grid-cols-2 gap-6">
->>>>>>> 041f3ebc
               <FormInput
                 control={control}
                 name="isin"
                 label={t("parameters.common.isin-label")}
-<<<<<<< HEAD
-                placeholder={t("parameters.funds.isin-placeholder")}
-              />
-            </div>
-            <FormInput
-              control={control}
-              type="number"
-              name="decimals"
-              label={t("parameters.common.decimals-label")}
-              defaultValue={18}
-              required
-            />
-=======
                 placeholder={t("parameters.bonds.isin-placeholder")}
                 description="The ISIN of the bond. This is an optional unique identifier for the bond in the financial system."
                 maxLength={12}
@@ -142,7 +73,6 @@
                 maxLength={12}
               />
             </div>
->>>>>>> 041f3ebc
           </div>
         </FormStep>
       </div>
