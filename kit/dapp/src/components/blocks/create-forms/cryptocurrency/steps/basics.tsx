--- conflicted
+++ resolved
@@ -12,39 +12,9 @@
   const { control, formState, trigger } =
     useFormContext<CreateCryptoCurrencyInput>();
   const t = useTranslations("private.assets.create");
-<<<<<<< HEAD
-
-  // Fields for this step - used for validation
-  const stepFields = ["assetName", "symbol", "decimals"];
-
-  // Check if there are errors in the current step's fields
-  const hasStepErrors = stepFields.some(
-    (field) => !!formState.errors[field as keyof typeof formState.errors]
-  );
-
-  // Handle next button click - trigger validation before proceeding
-  const handleNext = async () => {
-    // Trigger validation for just these fields
-    const isValid = await trigger(
-      stepFields as (keyof CreateCryptoCurrencyInput)[]
-    );
-    if (isValid && onNext) {
-      onNext();
-    }
-  };
-
-  return (
-    <StepContent
-      onNext={handleNext}
-      onBack={onBack}
-      isNextDisabled={hasStepErrors}
-      showBackButton={!!onBack}
-    >
-=======
 
   return (
     <StepContent>
->>>>>>> 041f3ebc
       <div className="space-y-6">
         <div className="mb-6">
           <h3 className="text-lg font-medium">{t("basics.title")}</h3>
@@ -56,35 +26,6 @@
         <FormStep
           title={t("basics.title-onchain")}
           description={t("basics.description-onchain")}
-<<<<<<< HEAD
-        >
-          <div className="grid grid-cols-1 gap-6">
-            <FormInput
-              control={control}
-              name="assetName"
-              label={t("parameters.common.name-label")}
-              placeholder={t("parameters.cryptocurrencies.name-placeholder")}
-              required
-              maxLength={50}
-            />
-            <FormInput
-              control={control}
-              name="symbol"
-              label={t("parameters.common.symbol-label")}
-              placeholder={t("parameters.cryptocurrencies.symbol-placeholder")}
-              alphanumeric
-              required
-              maxLength={10}
-            />
-            <FormInput
-              control={control}
-              type="number"
-              name="decimals"
-              label={t("parameters.common.decimals-label")}
-              defaultValue={18}
-              required
-            />
-=======
           className="w-full"
           contentClassName="w-full"
         >
@@ -140,7 +81,6 @@
                 maxLength={12}
               />
             </div>
->>>>>>> 041f3ebc
           </div>
         </FormStep>
       </div>
@@ -151,11 +91,7 @@
 Basics.validatedFields = [
   "assetName",
   "symbol",
-<<<<<<< HEAD
-  "decimals",
-=======
   "isin",
->>>>>>> 041f3ebc
 ] satisfies (keyof CreateCryptoCurrencyInput)[];
 
 // Export step definition for the asset designer
