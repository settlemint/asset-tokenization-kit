--- conflicted
+++ resolved
@@ -94,11 +94,7 @@
       }}
       secureForm={true}
       hideStepProgress={true}
-<<<<<<< HEAD
-      toastMessages={{
-=======
       toast={{
->>>>>>> 6502cae6
         loading: t("toasts.cryptocurrency.submitting"),
         success: t("toasts.cryptocurrency.success"),
       }}
