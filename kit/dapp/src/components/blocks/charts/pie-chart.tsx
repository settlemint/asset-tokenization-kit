--- conflicted
+++ resolved
@@ -59,16 +59,6 @@
               strokeWidth={1}
               innerRadius={25}
             >
-<<<<<<< HEAD
-              {data.map((entry, index) => (
-                <Cell
-                  key={`cell-${index}`}
-                  fill={config[entry[nameKey]]?.color}
-                  fillOpacity={0.5}
-                  stroke={config[entry[nameKey]]?.color}
-                />
-              ))}
-=======
               {data.map((entry, index) => {
                 const color = config[entry[nameKey]]?.color;
                 return (
@@ -80,7 +70,6 @@
                   />
                 );
               })}
->>>>>>> 8d0e133a
             </Pie>
             <ChartLegend
               content={<ChartLegendContent />}
