--- conflicted
+++ resolved
@@ -82,29 +82,12 @@
           </Link>
         </Button>
       )}
-<<<<<<< HEAD
-      {children && (
-        <DropdownMenu open={isOpen} onOpenChange={setIsOpen}>
-          <DropdownMenuTrigger asChild>
-            <Button
-              variant="ghost"
-              className="flex size-8 p-0 hover:bg-theme-accent-background data-[state=open]:bg-muted dark:hover:text-foreground"
-            >
-              <MoreHorizontal />
-              <span className="sr-only">{t("open-menu")}</span>
-            </Button>
-          </DropdownMenuTrigger>
-          <DropdownMenuContent
-            align="end"
-            className="w-[160px] dark:bg-theme-accent-background"
-=======
 
       <DropdownMenu open={isOpen} onOpenChange={setIsOpen}>
         <DropdownMenuTrigger asChild>
           <Button
             variant="ghost"
             className="flex size-8 p-0 hover:bg-theme-accent-background data-[state=open]:bg-muted dark:hover:text-foreground"
->>>>>>> 32a77c10
           >
             <MoreHorizontal />
             <span className="sr-only">{t("open-menu")}</span>
