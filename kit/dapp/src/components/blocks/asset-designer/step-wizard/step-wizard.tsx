"use client";

import { Button } from "@/components/ui/button";
import { cn } from "@/lib/utils";
import type { ReactNode } from "react";
import * as React from "react";

export interface Step {
  id: string;
  title: string;
  description: string;
}

interface StepWizardProps {
  steps: Step[];
  currentStepId: string;
  title: string;
  description: string;
  onStepChange: (stepId: string) => void;
  children: ReactNode;
  sidebarStyle?: React.CSSProperties;
  onClose?: () => void;
}

export function StepWizard({
  steps,
  currentStepId,
  title,
  description,
  onStepChange,
  children,
  sidebarStyle,
  onClose,
}: StepWizardProps) {
  const currentStepIndex = steps.findIndex((step) => step.id === currentStepId);

  return (
    <div className="flex h-full min-h-[65vh] flex-col" tabIndex={-1}>
      <div className="flex flex-1 overflow-hidden p-6" tabIndex={-1}>
        {/* Sidebar / Steps */}
        <div
          className="w-[25%] bg-primary p-6 flex flex-col rounded-xl"
          style={sidebarStyle}
          aria-hidden="true"
          tabIndex={-1}
        >
          {/* Title and Description */}
          <div className="mb-6">
            <h2 className="text-xl font-semibold text-primary-foreground">
              {title}
            </h2>
            <p className="text-sm text-primary-foreground pt-2">
              {description}
            </p>
          </div>

          {/* Steps */}
          <div className="space-y-0 flex-1 overflow-y-auto relative">
            {steps.map((step, index) => {
              const isCurrent = currentStepId === step.id;
              const isCompleted = index < currentStepIndex;
              // Step is disabled if it's beyond the current step
              const isDisabled = index > currentStepIndex;
              // Special case: First step is never disabled
              const finalDisabled = index === 0 ? false : isDisabled;

              return (
                <div key={step.id} className="relative py-2">
                  {/* Vertical line */}
                  {index < steps.length - 1 && (
                    <div
                      className={cn(
                        "absolute left-[1.5rem] top-[1.4rem] h-[calc(100%+0.5rem)] w-0 border-l-2 border-dashed border-slate-300 z-10 transition-opacity duration-300 ease-in-out",
                        isCompleted ? "opacity-100" : "opacity-50"
                      )}
                    ></div>
                  )}

                  <button
                    type="button"
                    tabIndex={-1}
                    className={cn(
                      "flex flex-col w-full px-3 py-2 rounded-md transition-colors text-left relative z-20",
                      isCurrent
                        ? "hover:bg-primary hover:text-primary-foreground"
                        : "text-primary-foreground hover:bg-primary hover:text-primary-foreground",
                      finalDisabled && "cursor-not-allowed",
                      !isCurrent && "text-muted-foreground"
                    )}
                    onClick={() => !finalDisabled && onStepChange(step.id)}
                    disabled={finalDisabled}
                  >
                    <div className="flex items-center space-x-3">
                      <div
                        className={cn(
                          "flex shrink-0 items-center justify-center rounded-full text-xs font-medium z-30 relative transition-all duration-300 ease-in-out",
                          // Conditional Size & Scale:
                          isCompleted
                            ? "h-6 w-6 scale-100 opacity-100"
                            : "h-7 w-7 scale-100 opacity-100",
                          isCurrent && "scale-110",
                          // Initial state for animation (when not completed/current yet)
                          !isCompleted && !isCurrent && "scale-90 opacity-70",
                          // Add bg-sidebar for current/inactive states to cover the line
                          isCompleted
                            ? "bg-primary-foreground text-primary border-primary"
                            : isCurrent
                              ? "border-none text-primary-foreground bg-primary"
                              : "border-none text-primary-foreground bg-primary"
                        )}
                      >
                        {/* Conditional Icon Rendering with Transitions */}
                        <div className="transition-opacity duration-300 ease-in-out">
                          {isCompleted ? (
                            <svg
                              xmlns="http://www.w3.org/2000/svg"
                              width="16"
                              height="16"
                              viewBox="0 0 24 24"
                              fill="none"
                              stroke="currentColor"
                              strokeWidth="3"
                              strokeLinecap="round"
                              strokeLinejoin="round"
                              className="opacity-100"
                            >
                              <path d="M20 6 9 17l-5-5" />
                            </svg>
                          ) : isCurrent ? (
                            <svg
                              width="18"
                              height="18"
                              viewBox="0 0 16 16"
                              fill="none"
                              xmlns="http://www.w3.org/2000/svg"
                              className="text-current opacity-100"
                            >
                              <circle
                                cx="8"
                                cy="8"
                                r="7"
                                stroke="currentColor"
                                strokeWidth="2"
                              />
                              <circle cx="8" cy="8" r="3" fill="currentColor" />
                            </svg>
                          ) : (
                            <svg
                              width="18"
                              height="18"
                              viewBox="0 0 16 16"
                              fill="none"
                              xmlns="http://www.w3.org/2000/svg"
                              className="text-current opacity-100"
                            >
                              <circle
                                cx="8"
                                cy="8"
                                r="7"
                                stroke="currentColor"
                                strokeWidth="1.5"
                              />
                            </svg>
                          )}
                        </div>
                      </div>
                      <span
                        className={cn(
                          "text-sm text-primary-foreground transition-colors duration-300",
                          isCurrent ? "font-bold" : "font-medium"
                        )}
                      >
                        {step.title}
                      </span>
                    </div>
                    <p
                      className={cn(
                        "text-xs mt-1 ml-9 transition-colors duration-300",
                        isCurrent
                          ? "text-primary-foreground/70"
                          : "text-primary-foreground/25"
                      )}
                    >
                      {step.description}
                    </p>
                  </button>
                </div>
              );
            })}
          </div>

          {/* Close Button */}
          {onClose && (
            <Button
              variant="ghost"
              className="mt-auto w-full text-primary-foreground hover:bg-sidebar-accent hover:text-sidebar-accent-foreground"
              onClick={onClose}
              tabIndex={-1}
            >
              Cancel
            </Button>
          )}
        </div>

<<<<<<< HEAD
        {/* Content area - With overflow for scrollability */}
        <div className="flex flex-col flex-1 overflow-hidden bg-background ml-6 rounded-lg p-10">
          <div className="overflow-y-auto h-full">{children}</div>
=======
        {/* Content area - REMOVED FOCUS SCOPE */}
        <div className="flex flex-col flex-1 overflow-hidden bg-background ml-6 rounded-lg p-10 pt-6 pr-14">
          {children}
>>>>>>> 5518e94d
        </div>
      </div>
    </div>
  );
}<|MERGE_RESOLUTION|>--- conflicted
+++ resolved
@@ -202,15 +202,9 @@
           )}
         </div>
 
-<<<<<<< HEAD
-        {/* Content area - With overflow for scrollability */}
-        <div className="flex flex-col flex-1 overflow-hidden bg-background ml-6 rounded-lg p-10">
-          <div className="overflow-y-auto h-full">{children}</div>
-=======
         {/* Content area - REMOVED FOCUS SCOPE */}
         <div className="flex flex-col flex-1 overflow-hidden bg-background ml-6 rounded-lg p-10 pt-6 pr-14">
           {children}
->>>>>>> 5518e94d
         </div>
       </div>
     </div>
