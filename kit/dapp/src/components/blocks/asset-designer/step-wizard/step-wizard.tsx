--- conflicted
+++ resolved
@@ -2,14 +2,9 @@
 
 import { Button } from "@/components/ui/button";
 import { cn } from "@/lib/utils";
-<<<<<<< HEAD
+import { useTranslations } from "next-intl";
 import { useTheme } from "next-themes";
-import { useMemo, type ReactNode } from "react";
-=======
-import { useTranslations } from "next-intl";
 import type { ReactNode } from "react";
-import * as React from "react";
->>>>>>> ca8ae7ac
 
 export interface Step {
   id: string;
