"use client";

import MiniProgressBar from "@/components/blocks/step-wizard/mini-progress-bar";
import { StepContent } from "@/components/blocks/step-wizard/step-content";
import {
  StepWizard,
  type Step,
} from "@/components/blocks/step-wizard/step-wizard";
import { Dialog, DialogContent, DialogTitle } from "@/components/ui/dialog";
import { useFeatureEnabled } from "@/lib/hooks/use-feature-enabled";
import type { AssetType } from "@/lib/utils/typebox/asset-types";
import type { User } from "better-auth";
import { useTranslations } from "next-intl";
import { useCallback, useEffect, useMemo, useState } from "react";
import { AssetTypeSelection } from "./steps/asset-type-selection";
import { assetForms, type AssetFormDefinition } from "./types";
import { getAssetDescription, getAssetTitle } from "./utils";

interface AssetDesignerDialogProps {
  open: boolean;
  onOpenChange: (open: boolean) => void;
  currentUser: User;
}

export function AssetDesignerDialog({
  currentUser,
  open,
  onOpenChange,
}: AssetDesignerDialogProps) {
  const t = useTranslations("private.assets.create");
  const [selectedAssetType, setSelectedAssetType] = useState<AssetType | null>(
    null
  );
  const [currentStepId, setCurrentStepId] = useState<string>("type");
  const [assetForm, setAssetForm] = useState<AssetFormDefinition | null>(null);
  const [formComponent, setFormComponent] =
    useState<React.ComponentType<any> | null>(null);

<<<<<<< HEAD
  // Check if MICA feature flag is enabled
  const micaFlagFromPostHog = useFeatureFlagEnabled("mica");
  // Match server-side behavior: if PostHog not configured, default to enabled
  const isMicaEnabled = !process.env.NEXT_PUBLIC_POSTHOG_KEY
    ? true
    : !!micaFlagFromPostHog;
=======
  const isMicaEnabled = useFeatureEnabled("mica");
>>>>>>> 85dfae74

  // Create a unified representation of all steps, filtering out regulation step if MICA is disabled
  const allSteps: Step[] = useMemo(() => {
    // Start with the type selection step
    const steps = [
      {
        id: "type",
        // Hardcode the translations to avoid TypeScript errors with t.raw
        title: "Select asset type",
        description: "Choose the type of digital asset you want to create.",
      },
    ];

    // Add asset-specific steps if an asset type is selected
    if (assetForm?.steps) {
      const filteredSteps = assetForm.steps
        // Filter out regulation step if MICA is disabled
        .filter((step) => isMicaEnabled || step.id !== "regulation")
        .map((step) => ({
          id: step.id,
          title: t(step.title as any),
          description: t(step.description as any),
        }));

      steps.push(...filteredSteps);
    }

    return steps.filter(
      (step) => step.id === "type" || selectedAssetType !== null
    );
  }, [assetForm?.steps, isMicaEnabled, selectedAssetType, t]);

  // Derive stepsOrder from allSteps for navigation
  const stepsOrder = allSteps.map((step) => step.id);

  // Reset form state when dialog is closed
  useEffect(() => {
    if (!open) {
      setSelectedAssetType(null);
      setCurrentStepId("type");
      setAssetForm(null);
      setFormComponent(null);
    }
  }, [open]);

  // Load asset form definition and form component when type changes
  useEffect(() => {
    if (!selectedAssetType) {
      setAssetForm(null);
      setFormComponent(null);
      return;
    }

    // Load the form definition
    assetForms[selectedAssetType]()
      .then((module) => {
        setAssetForm(module.default);

        // Auto-navigate to first step of the loaded form
        if (module.default.steps.length > 0 && currentStepId === "type") {
          setCurrentStepId(module.default.steps[0].id);
        }

        // Load the appropriate form component based on asset type
        if (selectedAssetType === "bond") {
          import("../create-forms/bond/form").then((module) => {
            setFormComponent(() => module.CreateBondForm);
          });
        } else if (selectedAssetType === "cryptocurrency") {
          import("../create-forms/cryptocurrency/form").then((module) => {
            setFormComponent(() => module.CreateCryptoCurrencyForm);
          });
        } else if (selectedAssetType === "deposit") {
          import("../create-forms/deposit/form").then((module) => {
            setFormComponent(() => module.CreateDepositForm);
          });
        } else if (selectedAssetType === "equity") {
          import("../create-forms/equity/form").then((module) => {
            setFormComponent(() => module.CreateEquityForm);
          });
        } else if (selectedAssetType === "fund") {
          import("../create-forms/fund/form").then((module) => {
            setFormComponent(() => module.CreateFundForm);
          });
        } else if (selectedAssetType === "stablecoin") {
          import("../create-forms/stablecoin/form").then((module) => {
            setFormComponent(() => module.CreateStablecoinForm);
          });
        }
      })
      .catch((error) => {
        console.error("Failed to load asset form:", error);
      });
  }, [selectedAssetType, currentStepId]);

  // Handler for asset type selection
  const handleAssetTypeSelect = (type: AssetType) => {
    if (type !== selectedAssetType) {
      setSelectedAssetType(type);
    }
  };

  // Navigation helpers
  const handleStepChange = (stepId: string) => {
    // If navigating to type selection, reset asset type
    if (stepId === "type" && currentStepId !== "type") {
      setSelectedAssetType(null);
    }
    setCurrentStepId(stepId);
  };

  const handleNextStep = useCallback(() => {
    const currentIndex = stepsOrder.indexOf(currentStepId);
    if (currentIndex >= 0 && currentIndex < stepsOrder.length - 1) {
      setCurrentStepId(stepsOrder[currentIndex + 1]);
    }
  }, [currentStepId, stepsOrder]);

  const handlePreviousStep = useCallback(() => {
    const currentIndex = stepsOrder.indexOf(currentStepId);

    // If we're at the first step of an asset form, go back to type selection
    if (currentIndex === 1) {
      setCurrentStepId("type");
      setSelectedAssetType(null);
      return;
    }

    // Otherwise go to the previous step
    if (currentIndex > 0) {
      setCurrentStepId(stepsOrder[currentIndex - 1]);
    }
  }, [currentStepId, stepsOrder]);

  // Get current step index for the progress bar
  const currentStepIndex = stepsOrder.indexOf(currentStepId);

  // Simplified step content rendering with verification wrapper
  const renderStepContent = () => {
    // Type selection step
    if (currentStepId === "type") {
      return (
        <StepContent>
          <AssetTypeSelection
            selectedType={selectedAssetType}
            onSelect={handleAssetTypeSelect}
          />
        </StepContent>
      );
    }

    if (formComponent) {
      const FormComponent = formComponent;
      return (
        <FormComponent
          userDetails={currentUser}
          currentStepId={currentStepId}
          onNextStep={handleNextStep}
          onPrevStep={handlePreviousStep}
          onOpenChange={onOpenChange}
        />
      );
    }
  };

  return (
    <Dialog open={open} onOpenChange={onOpenChange}>
      <DialogContent
        className="h-[85vh] w-[90vw] lg:w-[75vw] border-none !max-w-screen rounded-2xl overflow-hidden p-0 m-0"
        onInteractOutside={(e) => {
          e.preventDefault();
        }}
        onOpenAutoFocus={(e) => e.preventDefault()}
        onFocusOutside={(e) => e.preventDefault()}
      >
        <div className="h-full">
          <DialogTitle className="sr-only">Asset Designer</DialogTitle>
          <StepWizard
            steps={allSteps}
            currentStepId={currentStepId}
            title={t(getAssetTitle(selectedAssetType))}
            description={t(getAssetDescription(selectedAssetType))}
            onStepChange={handleStepChange}
            onClose={() => onOpenChange(false)}
          >
            {renderStepContent()}
          </StepWizard>

          <MiniProgressBar
            totalSteps={stepsOrder.length}
            currentStepIndex={currentStepIndex}
          />
        </div>
      </DialogContent>
    </Dialog>
  );
}<|MERGE_RESOLUTION|>--- conflicted
+++ resolved
@@ -36,16 +36,7 @@
   const [formComponent, setFormComponent] =
     useState<React.ComponentType<any> | null>(null);
 
-<<<<<<< HEAD
-  // Check if MICA feature flag is enabled
-  const micaFlagFromPostHog = useFeatureFlagEnabled("mica");
-  // Match server-side behavior: if PostHog not configured, default to enabled
-  const isMicaEnabled = !process.env.NEXT_PUBLIC_POSTHOG_KEY
-    ? true
-    : !!micaFlagFromPostHog;
-=======
   const isMicaEnabled = useFeatureEnabled("mica");
->>>>>>> 85dfae74
 
   // Create a unified representation of all steps, filtering out regulation step if MICA is disabled
   const allSteps: Step[] = useMemo(() => {
