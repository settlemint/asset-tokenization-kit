--- conflicted
+++ resolved
@@ -3,9 +3,6 @@
 import { FormOtpDialog } from "@/components/blocks/form/inputs/form-otp-dialog";
 import { Dialog, DialogContent, DialogTitle } from "@/components/ui/dialog";
 import { useRouter } from "@/i18n/routing";
-<<<<<<< HEAD
-import { useState } from "react";
-=======
 import { waitForIndexing } from "@/lib/queries/transactions/wait-for-indexing";
 import { waitForTransactions } from "@/lib/queries/transactions/wait-for-transaction";
 import { revalidate } from "@/lib/utils/revalidate";
@@ -14,7 +11,6 @@
 import { useTranslations } from "next-intl";
 import { useTheme } from "next-themes";
 import { useCallback, useEffect, useState } from "react";
->>>>>>> ca8ae7ac
 import { FormProvider, useForm } from "react-hook-form";
 import { toast } from "sonner";
 import MiniProgressBar from "./components/mini-progress-bar";
@@ -29,45 +25,10 @@
 } from "./types";
 import { getAssetDescription, getAssetTitle } from "./utils";
 
-<<<<<<< HEAD
-// Import custom hook for form management
-import { useAssetDesignerForms } from "./hooks/use-asset-designer-forms";
-
-// Import create actions for each asset type
-import { createBond } from "@/lib/mutations/bond/create/create-action";
-import { createCryptoCurrency } from "@/lib/mutations/cryptocurrency/create/create-action";
-import { createDeposit } from "@/lib/mutations/deposit/create/create-action";
-import { createEquity } from "@/lib/mutations/equity/create/create-action";
-import { createFund } from "@/lib/mutations/fund/create/create-action";
-import { createStablecoin } from "@/lib/mutations/stablecoin/create/create-action";
-
-// Import the predict address functions
-import { getPredictedAddress as getBondPredictedAddress } from "@/lib/queries/bond-factory/bond-factory-predict-address";
-import { getPredictedAddress as getCryptocurrencyPredictedAddress } from "@/lib/queries/cryptocurrency-factory/cryptocurrency-factory-predict-address";
-import { getPredictedAddress as getDepositPredictedAddress } from "@/lib/queries/deposit-factory/deposit-factory-predict-address";
-import { getPredictedAddress as getEquityPredictedAddress } from "@/lib/queries/equity-factory/equity-factory-predict-address";
-import { getPredictedAddress as getFundPredictedAddress } from "@/lib/queries/fund-factory/fund-factory-predict-address";
-import { getPredictedAddress as getStablecoinPredictedAddress } from "@/lib/queries/stablecoin-factory/stablecoin-factory-predict-address";
-
-// Import FormOtpDialog
-import { FormOtpDialog } from "@/components/blocks/form/inputs/form-otp-dialog";
-
-// Import the waitForTransactions function
-import { waitForIndexing } from "@/lib/queries/transactions/wait-for-indexing";
-import { waitForTransactions } from "@/lib/queries/transactions/wait-for-transaction";
-import { exhaustiveGuard } from "@/lib/utils/exhaustive-guard";
-import { revalidate } from "@/lib/utils/revalidate";
-import { MiniProgressBar } from "../mini-progress-bar/mini-progress-bar";
-
-interface AssetDesignerDialogProps {
-  open: boolean;
-  onOpenChange: (open: boolean) => void;
-=======
 interface AssetDesignerDialogProps {
   open: boolean;
   onOpenChange: (open: boolean) => void;
   currentUser: User;
->>>>>>> ca8ae7ac
 }
 
 export function AssetDesignerDialog({
@@ -75,30 +36,6 @@
   open,
   onOpenChange,
 }: AssetDesignerDialogProps) {
-<<<<<<< HEAD
-  const [currentStep, setCurrentStep] = useState<AssetDesignerStep>("type");
-  const [isSubmitting, setIsSubmitting] = useState(false);
-  const router = useRouter();
-
-  // Use the custom hook for form management
-  const {
-    selectedAssetType,
-    setSelectedAssetType,
-    getFormForAssetType,
-    resetForms,
-    isBasicInfoFormValid,
-    isConfigurationFormValid,
-    isPermissionsFormValid,
-    bondForm,
-    cryptocurrencyForm,
-    equityForm,
-    fundForm,
-    stablecoinForm,
-    depositForm,
-  } = useAssetDesignerForms();
-
-  // State for verification dialog
-=======
   const t = useTranslations("private.assets.create");
   const { theme } = useTheme();
   const [selectedAssetType, setSelectedAssetType] = useState<AssetType | null>(
@@ -108,7 +45,6 @@
   const [assetForm, setAssetForm] = useState<AssetFormDefinition | null>(null);
   const [formComponent, setFormComponent] =
     useState<React.ComponentType<any> | null>(null);
->>>>>>> ca8ae7ac
   const [showVerificationDialog, setShowVerificationDialog] = useState(false);
   const [verifiedFormData, setVerifiedFormData] = useState<any>(null);
   const router = useRouter();
@@ -305,8 +241,6 @@
     verificationForm.reset();
   };
 
-<<<<<<< HEAD
-=======
   // Handler for asset type selection
   const handleAssetTypeSelect = (type: AssetType) => {
     if (type !== selectedAssetType) {
@@ -346,18 +280,6 @@
     }
   }, [currentStepId, stepsOrder]);
 
-  // Conditional sidebar style
-  const sidebarStyle = {
-    backgroundImage:
-      theme === "dark"
-        ? "linear-gradient(rgba(0, 0, 0, 0.5), rgba(0, 0, 0, 0.8)), url('/backgrounds/sidebar-bg.png')"
-        : "url('/backgrounds/sidebar-bg.png')",
-    backgroundSize: "cover",
-    backgroundPosition: "top",
-    backgroundRepeat: "no-repeat",
-  };
-
->>>>>>> ca8ae7ac
   // Get current step index for the progress bar
   const currentStepIndex = stepsOrder.indexOf(currentStepId);
 
@@ -410,24 +332,12 @@
           {/* TODO: Using 'as any' type assertions because dynamic translation keys from getAssetTitle/getAssetDescription
               don't match the literal string types expected by next-intl's t function */}
           <StepWizard
-<<<<<<< HEAD
-            steps={wizardSteps}
-            currentStepId={currentStep}
-            title={getAssetTitle(selectedAssetType)}
-            description={getAssetDescription(selectedAssetType)}
-            onStepChange={(stepId) =>
-              setCurrentStep(stepId as AssetDesignerStep)
-            }
-            onClose={() => handleOpenChange(false)}
-=======
             steps={allSteps}
             currentStepId={currentStepId}
             title={t(getAssetTitle(selectedAssetType) as any)}
             description={t(getAssetDescription(selectedAssetType) as any)}
             onStepChange={handleStepChange}
-            sidebarStyle={sidebarStyle}
             onClose={() => onOpenChange(false)}
->>>>>>> ca8ae7ac
           >
             {renderStepContent()}
           </StepWizard>
