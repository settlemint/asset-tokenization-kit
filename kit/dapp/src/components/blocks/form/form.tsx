--- conflicted
+++ resolved
@@ -299,15 +299,11 @@
               const toastId = Date.now();
               toast.promise(waitForTransactions(hashes), {
                 loading: t("transactions.sending"),
-<<<<<<< HEAD
-                success: () => {
-=======
                 success: async (results) => {
                   const lastBlockNumber = Number(results.at(-1)?.blockNumber);
                   await waitForIndexing(lastBlockNumber);
                   await revalidate();
 
->>>>>>> 94b6eb8f
                   toast.dismiss(toastId);
                   return toast.success(successMessage, {
                     action,
