"use client";
import { Alert, AlertDescription, AlertTitle } from "@/components/ui/alert";
import { Form as UIForm } from "@/components/ui/form";
import { revalidate } from "@/lib/utils/revalidate";
import { useHookFormAction } from "@next-safe-action/adapter-react-hook-form/hooks";
import { Kind } from "@sinclair/typebox";
import { SetErrorFunction, ValueErrorType } from "@sinclair/typebox/errors";
import { useTranslations } from "next-intl";
import type { Infer, Schema } from "next-safe-action/adapters/types";
import type { HookSafeActionFn } from "next-safe-action/hooks";
import { useCallback, useEffect, useState } from "react";
import type {
  Control,
  DefaultValues,
  Path,
  Resolver,
  UseFormReturn,
} from "react-hook-form";
import type { Action } from "sonner";
import { toast as sonnerToast } from "sonner";
import { FormButton, type ButtonLabels } from "./form-button";
import { FormProgress } from "./form-progress";
import { FormOtpDialog } from "./inputs/form-otp-dialog";
import type { FormStepElement } from "./types";

interface FormProps<
  ServerError,
  S extends Schema,
  BAS extends readonly Schema[],
  CVE,
  CBAVE,
  Data,
  FormContext = unknown,
> {
  children: FormStepElement<S> | FormStepElement<S>[];
  defaultValues?: DefaultValues<Infer<S>>;
  action: HookSafeActionFn<ServerError, S, BAS, CVE, CBAVE, Data>;
  resolver: Resolver<Infer<S>, FormContext>;
  buttonLabels?: ButtonLabels;
  onOpenChange?: (open: boolean) => void;
  hideButtons?: boolean | ((step: number) => boolean);
  hideStepProgress?: boolean;
<<<<<<< HEAD
  toastMessages?: {
=======
  toast?: {
>>>>>>> 6502cae6
    loading?: string;
    success?: string;
    action?: (input?: Infer<S>) => Action | undefined;
    disabled?: boolean;
  };
  secureForm?: boolean;
  onAnyFieldChange?: (
    form: UseFormReturn<Infer<S>>,
    context: {
      step: number;
      goToStep: (step: number) => void;
      changedFieldName: Path<S extends Schema ? Infer<S> : any> | undefined;
    }
  ) => void;
  onStepChange?: (newStep: number) => void;
<<<<<<< HEAD
=======
  onSuccess?: () => void;
>>>>>>> 6502cae6
  disablePreviousButton?: boolean;
}

export function Form<
  ServerError,
  S extends Schema,
  BAS extends readonly Schema[],
  CVE,
  CBAVE,
  Data,
  FormContext = unknown,
>({
  children,
  defaultValues,
  action,
  resolver,
  buttonLabels,
  onOpenChange,
  toast,
  hideButtons,
  onAnyFieldChange,
  secureForm = true,
  disablePreviousButton = false,
  onStepChange,
  hideStepProgress = false,
<<<<<<< HEAD
=======
  onSuccess,
>>>>>>> 6502cae6
}: FormProps<ServerError, S, BAS, CVE, CBAVE, Data, FormContext>) {
  const [currentStep, setCurrentStep] = useState(0);
  const t = useTranslations();
  const totalSteps = Array.isArray(children) ? children.length : 1;
  const [showFormSecurityConfirmation, setShowFormSecurityConfirmation] =
    useState(false);

  SetErrorFunction((error): string => {
    // First check if there's a custom error message defined in the schema
    if (
      error.schema.error !== undefined &&
      typeof error.schema.error === "string" &&
      // Type assertion is safe here as we're verifying at runtime with t.has()
      // that the key exists in our translations before using it
      t.has(error.schema.error as any)
    ) {
      return t(error.schema.error as any);
    }

    // Otherwise fall back to default error messages
    switch (error.errorType) {
      case ValueErrorType.ArrayContains:
        return t("error.array-contains");
      case ValueErrorType.ArrayMaxContains:
        return t("error.array-max-contains", {
          maxContains: error.schema.maxContains,
        });
      case ValueErrorType.ArrayMinContains:
        return t("error.array-min-contains", {
          minContains: error.schema.minContains,
        });
      case ValueErrorType.ArrayMaxItems:
        return t("error.array-max-items", { maxItems: error.schema.maxItems });
      case ValueErrorType.ArrayMinItems:
        return t("error.array-min-items", { minItems: error.schema.minItems });
      case ValueErrorType.ArrayUniqueItems:
        return t("error.array-unique-items");
      case ValueErrorType.Array:
        return t("error.array");
      case ValueErrorType.AsyncIterator:
        return t("error.async-iterator");
      case ValueErrorType.BigIntExclusiveMaximum:
        return t("error.bigint-exclusive-maximum", {
          exclusiveMaximum: error.schema.exclusiveMaximum,
        });
      case ValueErrorType.BigIntExclusiveMinimum:
        return t("error.bigint-exclusive-minimum", {
          exclusiveMinimum: error.schema.exclusiveMinimum,
        });
      case ValueErrorType.BigIntMaximum:
        return t("error.bigint-maximum", { maximum: error.schema.maximum });
      case ValueErrorType.BigIntMinimum:
        return t("error.bigint-minimum", { minimum: error.schema.minimum });
      case ValueErrorType.BigIntMultipleOf:
        return t("error.bigint-multiple-of", {
          multipleOf: error.schema.multipleOf,
        });
      case ValueErrorType.BigInt:
        return t("error.bigint");
      case ValueErrorType.Boolean:
        return t("error.boolean");
      case ValueErrorType.DateExclusiveMinimumTimestamp:
        return t("error.date-exclusive-minimum-timestamp", {
          exclusiveMinimumTimestamp: error.schema.exclusiveMinimumTimestamp,
        });
      case ValueErrorType.DateExclusiveMaximumTimestamp:
        return t("error.date-exclusive-maximum-timestamp", {
          exclusiveMaximumTimestamp: error.schema.exclusiveMaximumTimestamp,
        });
      case ValueErrorType.DateMinimumTimestamp:
        return t("error.date-minimum-timestamp", {
          minimumTimestamp: error.schema.minimumTimestamp,
        });
      case ValueErrorType.DateMaximumTimestamp:
        return t("error.date-maximum-timestamp", {
          maximumTimestamp: error.schema.maximumTimestamp,
        });
      case ValueErrorType.DateMultipleOfTimestamp:
        return t("error.date-multiple-of-timestamp", {
          multipleOfTimestamp: error.schema.multipleOfTimestamp,
        });
      case ValueErrorType.Date:
        return t("error.date");
      case ValueErrorType.Function:
        return t("error.function");
      case ValueErrorType.IntegerExclusiveMaximum:
        return t("error.integer-exclusive-maximum", {
          exclusiveMaximum: error.schema.exclusiveMaximum,
        });
      case ValueErrorType.IntegerExclusiveMinimum:
        return t("error.integer-exclusive-minimum", {
          exclusiveMinimum: error.schema.exclusiveMinimum,
        });
      case ValueErrorType.IntegerMaximum:
        return t("error.integer-maximum", { maximum: error.schema.maximum });
      case ValueErrorType.IntegerMinimum:
        return t("error.integer-minimum", { minimum: error.schema.minimum });
      case ValueErrorType.IntegerMultipleOf:
        return t("error.integer-multiple-of", {
          multipleOf: error.schema.multipleOf,
        });
      case ValueErrorType.Integer:
        return t("error.integer");
      case ValueErrorType.IntersectUnevaluatedProperties:
        return t("error.intersect-unevaluated-properties");
      case ValueErrorType.Intersect:
        return t("error.intersect");
      case ValueErrorType.Iterator:
        return t("error.iterator");
      case ValueErrorType.Literal:
        return t("error.literal", {
          const:
            typeof error.schema.const === "string"
              ? `'${error.schema.const}'`
              : error.schema.const,
        });
      case ValueErrorType.Never:
        return t("error.never");
      case ValueErrorType.Not:
        return t("error.not");
      case ValueErrorType.Null:
        return t("error.null");
      case ValueErrorType.NumberExclusiveMaximum:
        return t("error.number-exclusive-maximum", {
          exclusiveMaximum: error.schema.exclusiveMaximum,
        });
      case ValueErrorType.NumberExclusiveMinimum:
        return t("error.number-exclusive-minimum", {
          exclusiveMinimum: error.schema.exclusiveMinimum,
        });
      case ValueErrorType.NumberMaximum:
        return t("error.number-maximum", { maximum: error.schema.maximum });
      case ValueErrorType.NumberMinimum:
        return t("error.number-minimum", { minimum: error.schema.minimum });
      case ValueErrorType.NumberMultipleOf:
        return t("error.number-multiple-of", {
          multipleOf: error.schema.multipleOf,
        });
      case ValueErrorType.Number:
        return t("error.number");
      case ValueErrorType.Object:
        return t("error.object");
      case ValueErrorType.ObjectAdditionalProperties:
        return t("error.object-additional-properties");
      case ValueErrorType.ObjectMaxProperties:
        return t("error.object-max-properties", {
          maxProperties: error.schema.maxProperties,
        });
      case ValueErrorType.ObjectMinProperties:
        return t("error.object-min-properties", {
          minProperties: error.schema.minProperties,
        });
      case ValueErrorType.ObjectRequiredProperty:
        return t("error.object-required-property");
      case ValueErrorType.Promise:
        return t("error.promise");
      case ValueErrorType.RegExp:
        return t("error.regexp");
      case ValueErrorType.StringFormatUnknown:
        return t("error.string-format-unknown", {
          format: error.schema.format,
        });
      case ValueErrorType.StringFormat:
        console.log(error);
        if (error.schema.format === "asset-symbol") {
          return t("error.string-format-asset-symbol");
        }
        if (error.schema.format === "isin") {
          return t("error.string-format-isin");
        }
        return t("error.string-format", { format: error.schema.format });
      case ValueErrorType.StringMaxLength:
        return t("error.string-max-length", {
          maxLength: error.schema.maxLength,
        });
      case ValueErrorType.StringMinLength:
        return t("error.string-min-length", {
          minLength: error.schema.minLength,
        });
      case ValueErrorType.StringPattern:
        return t("error.string-pattern", { pattern: error.schema.pattern });
      case ValueErrorType.String:
        return t("error.string");
      case ValueErrorType.Symbol:
        return t("error.symbol");
      case ValueErrorType.TupleLength:
        return t("error.tuple-length", {
          maxItems: error.schema.maxItems || 0,
        });
      case ValueErrorType.Tuple:
        return t("error.tuple");
      case ValueErrorType.Uint8ArrayMaxByteLength:
        return t("error.uint8array-max-byte-length", {
          maxByteLength: error.schema.maxByteLength,
        });
      case ValueErrorType.Uint8ArrayMinByteLength:
        return t("error.uint8array-min-byte-length", {
          minByteLength: error.schema.minByteLength,
        });
      case ValueErrorType.Uint8Array:
        return t("error.uint8array");
      case ValueErrorType.Undefined:
        return t("error.undefined");
      case ValueErrorType.Union:
        // Check for min/max in anyOf schemas
        if (error.schema.anyOf) {
          const integerSchema = error.schema.anyOf.find(
            (schema: any) => schema.type === "integer"
          );
          if (
            integerSchema?.minimum !== undefined &&
            integerSchema?.maximum !== undefined
          ) {
            return t("error.union-min-max", {
              min: integerSchema.minimum,
              max: integerSchema.maximum,
            });
          }
        }
        return t("error.union");
      case ValueErrorType.Void:
        return t("error.void");
      case ValueErrorType.Kind:
        return t("error.kind", { kind: error.schema[Kind] });
      default:
        return t("error.unknown");
    }
  });

  const { form, handleSubmitWithAction, resetFormAndAction } =
    useHookFormAction(
      action,
      resolver as Resolver<S extends Schema ? Infer<S> : any, FormContext>,
      {
        formProps: {
          mode: "onSubmit",
          criteriaMode: "all",
          shouldFocusError: false,
          defaultValues,
        },
      }
    );

  const { getValues, clearErrors, watch } = form;

  const handleSubmit = async () => {
    if (toast?.disabled) {
      await handleSubmitWithAction();
      onSuccess?.();
    } else {
      const showLoading = secureForm;
      sonnerToast.promise(handleSubmitWithAction, {
        ...(showLoading
          ? {
              loading: toast?.loading || t("transactions.sending"),
            }
          : {}),
        success: async () => {
          await revalidate();
          onSuccess?.();
          const successMessage = toast?.success || t("transactions.success");
          return successMessage;
        },
        error: (error) => {
          let errorMessage = "Unknown error";
          if (error?.error?.serverError) {
            errorMessage = error.error.serverError as string;
          } else if (error?.error?.validationErrors) {
            errorMessage = "Validation error";
          }
          return `Failed to submit: ${errorMessage}`;
        },
      });
    }

<<<<<<< HEAD
=======
    onOpenChange?.(false);
    resetFormAndAction();
  };

>>>>>>> 6502cae6
  const isLastStep = currentStep === totalSteps - 1;

  const handlePrev = () => {
    const newStep = Math.max(currentStep - 1, 0);
    setCurrentStep(newStep);
    onStepChange?.(newStep);
  };

  const handleNext = useCallback(async () => {
    const CurrentStep = Array.isArray(children)
      ? children[currentStep].type
      : children.type;

    const fieldsToValidate = CurrentStep.validatedFields ?? [];
    const customValidation = CurrentStep.customValidation ?? [];

    const shouldValidate = fieldsToValidate?.length || customValidation?.length;
    if (!shouldValidate) {
      if (isLastStep && secureForm) {
        setShowFormSecurityConfirmation(true);
      }
      const newStep = Math.min(currentStep + 1, totalSteps - 1);
      setCurrentStep(newStep);
      onStepChange?.(newStep);
      return;
    }

    // Validate using the custom validation function
    const customValidationResults = await Promise.all(
      customValidation.map((validate) =>
        validate(form as UseFormReturn<Infer<S>>)
      )
    );
    if (customValidationResults.some((result) => result === false)) {
      return;
    }

    // Validate using the schema
    for (const field of fieldsToValidate) {
      const value = form.getValues(
        field as Path<S extends Schema ? Infer<S> : any>
      );

      form.setValue(field as Path<S extends Schema ? Infer<S> : any>, value, {
        shouldValidate: true,
        shouldTouch: true,
      });
    }

    const results = await Promise.all(
      fieldsToValidate.map((field) =>
        form.trigger(field as Path<S extends Schema ? Infer<S> : any>, {
          shouldFocus: true,
        })
      )
    );

    if (results.every(Boolean)) {
      if (isLastStep && secureForm) {
        setShowFormSecurityConfirmation(true);
      }

      // Prevent the form from being auto submitted when going to the final step
      setTimeout(() => {
        const newStep = Math.min(currentStep + 1, totalSteps - 1);
        setCurrentStep(newStep);
        onStepChange?.(newStep);
      }, 10);
    }
  }, [
    form,
    isLastStep,
    secureForm,
    currentStep,
    totalSteps,
    children,
    onStepChange,
  ]);

  useEffect(() => {
    if (!onAnyFieldChange) {
      return;
    }

    const subscription = form.watch((value, { name, type }) => {
      if (name) {
        onAnyFieldChange(form as UseFormReturn<Infer<S>>, {
          changedFieldName: name,
          step: currentStep,
          goToStep: setCurrentStep,
        });
      }
    });

    return () => {
      subscription.unsubscribe();
    };
  }, [currentStep, onAnyFieldChange, form]);

  const hasError = Object.keys(form.formState.errors).length > 0;
  const formatError = (key: string, errorMessage?: string, type?: string) => {
    const error = errorMessage ?? "unknown-error";
    const translatedErrorMessage = t.has(error as never)
      ? t(error as never)
      : error;
    const errorKey = key && type !== "custom" ? `${key}: ` : "";

    return `${errorKey}${translatedErrorMessage}`;
  };

  return (
    <div className="h-full space-y-6">
      <div className="container flex h-full flex-col p-6">
        <UIForm {...form}>
          <form
            onSubmit={(e) => e.preventDefault()}
            noValidate
            className="flex flex-1 flex-col"
          >
            {totalSteps > 1 && !hideStepProgress && (
              <FormProgress currentStep={currentStep} totalSteps={totalSteps} />
            )}
            <div className="flex-1">
              {isLastStep && hasError && (
                <Alert
                  variant="destructive"
                  className="mb-4 border-destructive text-destructive"
                >
                  <AlertTitle>{t("transactions.validation-errors")}</AlertTitle>
                  <AlertDescription className="whitespace-pre-wrap">
                    {Object.entries(form.formState.errors)
                      .map(([key, error]) => {
                        return formatError(
                          key,
                          error?.message as string,
                          error?.type as string
                        );
                      })
                      .filter(Boolean)
                      .join("\n")}
                  </AlertDescription>
                </Alert>
              )}
              {Array.isArray(children) ? children[currentStep] : children}
              {showFormSecurityConfirmation && (
                <FormOtpDialog
                  name={"verificationCode" as Path<Infer<S>>}
                  open={showFormSecurityConfirmation}
                  onOpenChange={setShowFormSecurityConfirmation}
                  control={form.control as Control<Infer<S>>}
                  onSubmit={handleSubmit}
                />
              )}
            </div>
            <div className="mt-auto pt-6 mb-5">
              <FormButton
                hideButtons={
                  typeof hideButtons === "function"
                    ? hideButtons(currentStep)
                    : hideButtons
                }
                currentStep={currentStep}
                totalSteps={totalSteps}
                onPreviousStep={handlePrev}
                onNextStep={() => {
                  handleNext().catch((error: Error) => {
                    console.error("Error in handleNext:", error);
                  });
                }}
                labels={buttonLabels}
                onLastStep={secureForm ? handleNext : handleSubmit}
                isSecurityDialogOpen={showFormSecurityConfirmation}
                disablePreviousButton={disablePreviousButton}
              />
            </div>
          </form>
        </UIForm>
      </div>
    </div>
  );
}<|MERGE_RESOLUTION|>--- conflicted
+++ resolved
@@ -40,11 +40,7 @@
   onOpenChange?: (open: boolean) => void;
   hideButtons?: boolean | ((step: number) => boolean);
   hideStepProgress?: boolean;
-<<<<<<< HEAD
-  toastMessages?: {
-=======
   toast?: {
->>>>>>> 6502cae6
     loading?: string;
     success?: string;
     action?: (input?: Infer<S>) => Action | undefined;
@@ -60,10 +56,7 @@
     }
   ) => void;
   onStepChange?: (newStep: number) => void;
-<<<<<<< HEAD
-=======
   onSuccess?: () => void;
->>>>>>> 6502cae6
   disablePreviousButton?: boolean;
 }
 
@@ -89,10 +82,7 @@
   disablePreviousButton = false,
   onStepChange,
   hideStepProgress = false,
-<<<<<<< HEAD
-=======
   onSuccess,
->>>>>>> 6502cae6
 }: FormProps<ServerError, S, BAS, CVE, CBAVE, Data, FormContext>) {
   const [currentStep, setCurrentStep] = useState(0);
   const t = useTranslations();
@@ -335,8 +325,6 @@
         },
       }
     );
-
-  const { getValues, clearErrors, watch } = form;
 
   const handleSubmit = async () => {
     if (toast?.disabled) {
@@ -368,13 +356,10 @@
       });
     }
 
-<<<<<<< HEAD
-=======
     onOpenChange?.(false);
     resetFormAndAction();
   };
 
->>>>>>> 6502cae6
   const isLastStep = currentStep === totalSteps - 1;
 
   const handlePrev = () => {
@@ -459,7 +444,7 @@
       return;
     }
 
-    const subscription = form.watch((value, { name, type }) => {
+    const subscription = form.watch((_value, { name }) => {
       if (name) {
         onAnyFieldChange(form as UseFormReturn<Infer<S>>, {
           changedFieldName: name,
