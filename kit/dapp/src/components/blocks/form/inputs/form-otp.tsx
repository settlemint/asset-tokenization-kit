--- conflicted
+++ resolved
@@ -28,31 +28,14 @@
 
 export function FormOtp<T extends FieldValues>({
   className,
-  label,
   ...props
 }: FormOtp<T>) {
   return (
     <FormField
       {...props}
-      render={({ field, fieldState }) => (
+      render={({ field }) => (
         <FormItem>
-<<<<<<< HEAD
-          {label && (
-            <FormLabel
-              className={cn(
-                fieldState.error && 'text-destructive',
-                props.disabled && 'cursor-not-allowed opacity-70'
-              )}
-              htmlFor={field.name}
-              id={`${field.name}-label`}
-            >
-              <span>{label}</span>
-              {props.required && <span className="ml-1 text-red-500">*</span>}
-            </FormLabel>
-          )}
-=======
           <FormLabel>{props.label}</FormLabel>
->>>>>>> 656097f2
           <FormControl>
             <InputOTP
               maxLength={6}
