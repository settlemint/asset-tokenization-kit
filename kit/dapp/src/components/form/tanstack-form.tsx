import { Slot } from "@radix-ui/react-slot";
import * as React from "react";

import { Label } from "@/components/ui/label";
import { cn } from "@/lib/utils";
import { useStore } from "@tanstack/react-form";

import { useFieldContext as _useFieldContext } from "@/hooks/use-form-contexts";

interface FormItemContextValue {
  id: string;
}

const FormItemContext = React.createContext<FormItemContextValue>(
  {} as FormItemContextValue
);

function FormItem({ className, ...props }: React.ComponentProps<"div">) {
  const id = React.useId();

  return (
    <FormItemContext.Provider value={{ id }}>
      <div
        data-slot="form-item"
        className={cn("grid gap-2", className)}
        {...props}
      />
    </FormItemContext.Provider>
  );
}

const useFieldContext = () => {
  const { id } = React.useContext(FormItemContext);
  const { name, store, ...fieldContext } = _useFieldContext();

  const errors = (useStore(store, (state) => state.meta.errors) ??
    []) as Array<{
    message?: string;
  }>;

  return {
    id,
    name,
    formItemId: `${id}-form-item`,
    formDescriptionId: `${id}-form-item-description`,
    formMessageId: `${id}-form-item-message`,
    errors,
    store,
    ...fieldContext,
  };
};

function FormLabel({
  className,
  ...props
}: React.ComponentProps<typeof Label>) {
  const { formItemId, errors } = useFieldContext();

  return (
    <Label
      data-slot="form-label"
<<<<<<< HEAD
      data-error={!!errors.length}
      className={className}
=======
      data-error={errors.length > 0}
      className={cn("data-[error=true]:text-destructive", className)}
>>>>>>> f69021da
      htmlFor={formItemId}
      {...props}
    />
  );
}

function FormControl({ ...props }: React.ComponentProps<typeof Slot>) {
  const { errors, formItemId, formDescriptionId, formMessageId } =
    useFieldContext();

  return (
    <Slot
      data-slot="form-control"
      id={formItemId}
      aria-describedby={
        errors.length === 0
          ? formDescriptionId
          : `${formDescriptionId} ${formMessageId}`
      }
      aria-invalid={errors.length > 0}
      {...props}
    />
  );
}

function FormDescription({ className, ...props }: React.ComponentProps<"p">) {
  const { formDescriptionId } = useFieldContext();

  return (
    <p
      data-slot="form-description"
      id={formDescriptionId}
      className={cn("text-muted-foreground text-sm", className)}
      {...props}
    />
  );
}

function FormMessage({ className, ...props }: React.ComponentProps<"p">) {
<<<<<<< HEAD
  const { errors, formMessageId, getMeta } = useFieldContext();
  const meta = getMeta();
  const body = errors.length
    ? String(errors.at(0)?.message ?? "")
    : props.children;
  if (!body || !meta.isTouched) return null;
=======
  const { errors, formMessageId } = useFieldContext();
  const body =
    errors.length > 0 ? String(errors[0]?.message ?? "") : props.children;
  if (!body) return null;
>>>>>>> f69021da

  return (
    <p
      data-slot="form-message"
      id={formMessageId}
      className={cn("text-destructive text-sm", className)}
      {...props}
    >
      {body}
    </p>
  );
}

export { FormControl, FormDescription, FormItem, FormLabel, FormMessage };<|MERGE_RESOLUTION|>--- conflicted
+++ resolved
@@ -54,18 +54,14 @@
   className,
   ...props
 }: React.ComponentProps<typeof Label>) {
-  const { formItemId, errors } = useFieldContext();
-
+  const { formItemId, errors, getMeta } = useFieldContext();
+  const meta = getMeta();
+  const hasError = errors.length > 0 && meta.isTouched;
   return (
     <Label
       data-slot="form-label"
-<<<<<<< HEAD
-      data-error={!!errors.length}
-      className={className}
-=======
-      data-error={errors.length > 0}
+      data-error={hasError}
       className={cn("data-[error=true]:text-destructive", className)}
->>>>>>> f69021da
       htmlFor={formItemId}
       {...props}
     />
@@ -105,19 +101,10 @@
 }
 
 function FormMessage({ className, ...props }: React.ComponentProps<"p">) {
-<<<<<<< HEAD
-  const { errors, formMessageId, getMeta } = useFieldContext();
-  const meta = getMeta();
-  const body = errors.length
-    ? String(errors.at(0)?.message ?? "")
-    : props.children;
-  if (!body || !meta.isTouched) return null;
-=======
   const { errors, formMessageId } = useFieldContext();
   const body =
     errors.length > 0 ? String(errors[0]?.message ?? "") : props.children;
   if (!body) return null;
->>>>>>> f69021da
 
   return (
     <p
