--- conflicted
+++ resolved
@@ -17,14 +17,10 @@
 import { usePendingTransactions } from '@/lib/queries/transactions/transactions-pending';
 import { cn } from '@/lib/utils';
 import { shortHex } from '@/lib/utils/hex';
-<<<<<<< HEAD
-import { BookOpenText, BringToFront, ChevronDown, LogOut } from 'lucide-react';
+import { ChevronDown } from 'lucide-react';
 import { useTranslations } from 'next-intl';
-import { Suspense, useCallback, useEffect, useState } from 'react';
-=======
 import { ChevronDown } from 'lucide-react';
 import { Suspense, useCallback, useEffect, useRef, useState } from 'react';
->>>>>>> baf0c1ac
 import { useUser } from '../blocks/user-context/user-context';
 import {
   BookTextIcon,
@@ -191,13 +187,8 @@
             onMouseEnter={() => logoutIconRef.current?.startAnimation()}
             onMouseLeave={() => logoutIconRef.current?.stopAnimation()}
           >
-<<<<<<< HEAD
-            <LogOut className="mr-2 size-4" />
+            <LogoutIcon ref={logoutIconRef} className="mr-2 size-4" />
             {t('logout')}
-=======
-            <LogoutIcon ref={logoutIconRef} className="mr-2 size-4" />
-            Log out
->>>>>>> baf0c1ac
           </DropdownMenuItem>
         </DropdownMenuContent>
       )}
