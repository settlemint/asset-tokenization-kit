'use client';

import { AddressAvatar } from '@/components/blocks/address-avatar/address-avatar';
import { ThemeMenuItem } from '@/components/blocks/theme/theme-menu-item';
import {
  DropdownMenu,
  DropdownMenuContent,
  DropdownMenuGroup,
  DropdownMenuItem,
  DropdownMenuSeparator,
  DropdownMenuTrigger,
} from '@/components/ui/dropdown-menu';
import { Skeleton } from '@/components/ui/skeleton';
import { usePollingInterval } from '@/hooks/use-polling-interval';
import { useQueryKeys } from '@/hooks/use-query-keys';
import { authClient } from '@/lib/auth/client';
import { shortHex } from '@/lib/hex';
import { portalClient, portalGraphql } from '@/lib/settlemint/portal';
import { useQuery } from '@tanstack/react-query';
<<<<<<< HEAD
import { BookOpenText, ChevronDown, LogOut } from 'lucide-react';
=======
import { BringToFront, ChevronDown, LogOut } from 'lucide-react';
>>>>>>> f9c17f4c
import Link from 'next/link';
import { useRouter } from 'next/navigation';
import { Suspense, useCallback } from 'react';
import type { Address } from 'viem';
import { Badge } from '../ui/badge';

const GetPendingTransactions = portalGraphql(`
  query GetPendingTransactions($from: String) {
    getPendingTransactions(from: $from) {
      count
    }
  }
`);

export function UserDropdown() {
  const { data: userSession } = authClient.useSession();
  const interval = usePollingInterval(5000);
  const router = useRouter();
  const { keys } = useQueryKeys();

  const wallet = userSession?.user.wallet as Address | undefined;
  const email = userSession?.user.email;
  const name = userSession?.user.name;

  const { data: pendingCount } = useQuery({
    queryKey: keys.user.transactions({ email, wallet }),
    queryFn: async () => {
      const response = await portalClient.request(GetPendingTransactions, {
        from: wallet,
      });
      if (!response?.getPendingTransactions) {
        return 0;
      }
      return response.getPendingTransactions.count;
    },
    refetchInterval: interval,
    enabled: !!wallet,
    initialData: 0,
  });

  const handleSignOut = useCallback(async () => {
    await authClient.signOut({
      fetchOptions: {
        onSuccess: () => {
          router.push('/'); // redirect to login page
        },
      },
    });
  }, [router]);

  if (!userSession) {
    return null;
  }

  return (
    <DropdownMenu>
      <DropdownMenuTrigger asChild>
        <div className="flex h-12 cursor-pointer items-center gap-2 rounded-md px-2 text-sm hover:bg-sidebar-accent hover:text-sidebar-accent-foreground">
          <Suspense fallback={<Skeleton className="h-8 w-8 rounded-lg" />}>
            <AddressAvatar
              address={wallet}
              email={email}
              className="h-8 w-8 rounded-lg"
              indicator={(pendingCount ?? 0) > 0}
            />
          </Suspense>
          <div className="grid flex-1 text-left text-sm leading-tight">
            {name || email ? (
              <span className="truncate font-semibold">{name ?? email}</span>
            ) : (
              <Skeleton className="h-4 w-24" />
            )}
            {wallet ? (
              <span className="truncate text-xs">{shortHex(wallet, { prefixLength: 12, suffixLength: 8 })}</span>
            ) : (
              <Skeleton className="h-3 w-20" />
            )}
          </div>
          <ChevronDown className="ml-2 size-4" />
        </div>
      </DropdownMenuTrigger>
      <DropdownMenuContent
        className="w-[--radix-dropdown-menu-trigger-width] min-w-56 rounded-xl p-0 shadow-dropdown"
        side="bottom"
        align="end"
        sideOffset={4}
      >
        <DropdownMenuGroup>
          <DropdownMenuItem className="dropdown-menu-item">
            <BringToFront className="mr-2 size-4" />
            <Link href="/admin/activity" prefetch>
              Pending Transactions
              {(pendingCount ?? 0) > 0 && (
                <Badge className="ml-auto flex h-4 w-4 shrink-0 items-center justify-center rounded-full">
                  {pendingCount}
                </Badge>
              )}
            </Link>
          </DropdownMenuItem>
        </DropdownMenuGroup>
        <DropdownMenuSeparator />
        <DropdownMenuGroup>
          <ThemeMenuItem />
          <DropdownMenuItem className="dropdown-menu-item">
            <BookOpenText className="mr-2 size-4" />
            <Link href="/docs">Documentation</Link>
          </DropdownMenuItem>
        </DropdownMenuGroup>
        <DropdownMenuSeparator />
        <DropdownMenuItem onSelect={handleSignOut} className="dropdown-menu-item">
          <LogOut className="mr-2 size-4" />
          Log out
        </DropdownMenuItem>
      </DropdownMenuContent>
    </DropdownMenu>
  );
}<|MERGE_RESOLUTION|>--- conflicted
+++ resolved
@@ -17,11 +17,7 @@
 import { shortHex } from '@/lib/hex';
 import { portalClient, portalGraphql } from '@/lib/settlemint/portal';
 import { useQuery } from '@tanstack/react-query';
-<<<<<<< HEAD
-import { BookOpenText, ChevronDown, LogOut } from 'lucide-react';
-=======
-import { BringToFront, ChevronDown, LogOut } from 'lucide-react';
->>>>>>> f9c17f4c
+import { BookOpenText, BringToFront, ChevronDown, LogOut } from 'lucide-react';
 import Link from 'next/link';
 import { useRouter } from 'next/navigation';
 import { Suspense, useCallback } from 'react';
