import { BulletPoint } from "@/components/onboarding/bullet-point";
import { OnboardingStepLayout } from "@/components/onboarding/onboarding-step-layout";
import { OnboardingStep } from "@/components/onboarding/state-machine";
import { useOnboardingNavigation } from "@/components/onboarding/use-onboarding-navigation";
import { Button } from "@/components/ui/button";
import { Web3Address } from "@/components/web3/web3-address";
import { orpc } from "@/orpc/orpc-client";
import { useQuery } from "@tanstack/react-query";
import { ChevronDown, ChevronUp } from "lucide-react";
import { useCallback, useState } from "react";
import { useTranslation } from "react-i18next";

export function DeploymentDetails() {
  const { t } = useTranslation(["onboarding", "common"]);
  const { completeStepAndNavigate } = useOnboardingNavigation();
  const [showDetails, setShowDetails] = useState(false);

  // Query system details
  const { data: systemDetails } = useQuery(
    orpc.system.read.queryOptions({
      input: { id: "default" },
    })
  );

  const toggleDetails = useCallback(() => {
    setShowDetails(!showDetails);
  }, [showDetails]);

  if (!systemDetails) {
    return null;
  }

  return (
    <OnboardingStepLayout
      title={t("system.deployment-details-title")}
      description={t("system.deployment-details-description")}
      fullWidth={true}
      actions={
        <Button
          onClick={() =>
            void completeStepAndNavigate(OnboardingStep.systemSettings)
          }
        >
<<<<<<< HEAD
          {t("system.configure-system")}
=======
          {t("system.configure-assets")}
>>>>>>> 420e70be
        </Button>
      }
    >
      <div className="flex-1 overflow-y-auto">
        <div className="space-y-6">
          <div className="space-y-4 text-sm">
            <p className="font-medium">{t("system.admin-role-granted")}</p>
<<<<<<< HEAD

            <p>{t("system.admin-capabilities-intro")}</p>

            <div className="space-y-4">
              <BulletPoint>
                <div>
                  <h5 className="font-medium text-foreground">
                    {t("system.admin-capability-assets")}
                  </h5>
                </div>
              </BulletPoint>
              <BulletPoint>
                <div>
                  <h5 className="font-medium text-foreground">
                    {t("system.admin-capability-admins")}
                  </h5>
                </div>
              </BulletPoint>
              <BulletPoint>
                <div>
                  <h5 className="font-medium text-foreground">
                    {t("system.admin-capability-compliance")}
                  </h5>
                </div>
              </BulletPoint>
            </div>

            <p>{t("system.contracts-live-message")}</p>
          </div>

          <Button
            variant="outline"
            onClick={toggleDetails}
            className="w-full justify-between"
          >
            <span>{t("system.view-deployment-details")}</span>
            {showDetails ? (
              <ChevronUp className="h-4 w-4" />
            ) : (
              <ChevronDown className="h-4 w-4" />
            )}
          </Button>

          {showDetails && (
            <div className="space-y-4 p-4 border rounded-lg bg-muted/50">
              <h4 className="font-medium text-foreground mb-3">
                {t("system.deployed-contracts")}
              </h4>

              <div className="grid grid-cols-1 md:grid-cols-2 gap-3">
                {/* System Contract */}
                <div className="p-3 bg-background rounded border">
                  <p className="font-medium text-sm mb-1">
                    {t("system.system-contract")}
                  </p>
                  <Web3Address
                    address={systemDetails.id}
                    copyToClipboard
                    showFullAddress={false}
                    showBadge={false}
                    size="small"
                    className="text-xs text-muted-foreground"
                  />
                </div>

                {/* Identity Registry */}
                {systemDetails.identityRegistry && (
                  <div className="p-3 bg-background rounded border">
                    <p className="font-medium text-sm mb-1">
                      {t("system.identity-registry-label")}
                    </p>
                    <Web3Address
                      address={systemDetails.identityRegistry}
                      copyToClipboard
                      showFullAddress={false}
                      showBadge={false}
                      size="small"
                      className="text-xs text-muted-foreground"
                    />
                  </div>
                )}

                {/* Compliance Engine */}
                {systemDetails.complianceModuleRegistry && (
                  <div className="p-3 bg-background rounded border">
                    <p className="font-medium text-sm mb-1">
                      {t("system.compliance-engine-label")}
                    </p>
                    <Web3Address
                      address={systemDetails.complianceModuleRegistry}
                      copyToClipboard
                      showFullAddress={false}
                      showBadge={false}
                      size="small"
                      className="text-xs text-muted-foreground"
                    />
                  </div>
                )}

                {/* Trusted Issuers Registry */}
                {systemDetails.trustedIssuersRegistry && (
                  <div className="p-3 bg-background rounded border">
                    <p className="font-medium text-sm mb-1">
                      {t("system.trusted-issuers-label")}
                    </p>
                    <Web3Address
                      address={systemDetails.trustedIssuersRegistry}
                      copyToClipboard
                      showFullAddress={false}
                      showBadge={false}
                      size="small"
                      className="text-xs text-muted-foreground"
                    />
                  </div>
                )}

=======

            <p>{t("system.admin-capabilities-intro")}</p>

            <div className="space-y-4">
              <BulletPoint>
                <div>
                  <h5 className="font-medium text-foreground">
                    {t("system.admin-capability-assets")}
                  </h5>
                </div>
              </BulletPoint>
              <BulletPoint>
                <div>
                  <h5 className="font-medium text-foreground">
                    {t("system.admin-capability-admins")}
                  </h5>
                </div>
              </BulletPoint>
              <BulletPoint>
                <div>
                  <h5 className="font-medium text-foreground">
                    {t("system.admin-capability-compliance")}
                  </h5>
                </div>
              </BulletPoint>
            </div>

            <p>{t("system.contracts-live-message")}</p>
          </div>

      <Button
        variant="outline"
        onClick={toggleDetails}
        className="w-full justify-between"
        aria-expanded={showDetails}
      >
        <span>{t("system.view-deployment-details")}</span>
        {showDetails ? (
          <ChevronUp className="h-4 w-4" />
        ) : (
              <ChevronDown className="h-4 w-4" />
            )}
          </Button>

          {showDetails && (
            <div className="space-y-4 p-4 border rounded-lg bg-muted/50">
              <h4 className="font-medium text-foreground mb-3">
                {t("system.deployed-contracts")}
              </h4>

              <div className="grid grid-cols-1 md:grid-cols-2 gap-3">
                {/* System Contract */}
                <div className="p-3 bg-background rounded border">
                  <p className="font-medium text-sm mb-1">
                    {t("system.system-contract")}
                  </p>
                  <Web3Address
                    address={systemDetails.id}
                    copyToClipboard
                    showFullAddress={false}
                    showBadge={false}
                    size="small"
                    className="text-xs text-muted-foreground"
                  />
                </div>

                {/* Identity Registry */}
                {systemDetails.identityRegistry && (
                  <div className="p-3 bg-background rounded border">
                    <p className="font-medium text-sm mb-1">
                      {t("system.identity-registry-label")}
                    </p>
                    <Web3Address
                      address={systemDetails.identityRegistry}
                      copyToClipboard
                      showFullAddress={false}
                      showBadge={false}
                      size="small"
                      className="text-xs text-muted-foreground"
                    />
                  </div>
                )}

                {/* Compliance Engine */}
                {systemDetails.complianceModuleRegistry && (
                  <div className="p-3 bg-background rounded border">
                    <p className="font-medium text-sm mb-1">
                      {t("system.compliance-engine-label")}
                    </p>
                    <Web3Address
                      address={systemDetails.complianceModuleRegistry}
                      copyToClipboard
                      showFullAddress={false}
                      showBadge={false}
                      size="small"
                      className="text-xs text-muted-foreground"
                    />
                  </div>
                )}

                {/* Trusted Issuers Registry */}
                {systemDetails.trustedIssuersRegistry && (
                  <div className="p-3 bg-background rounded border">
                    <p className="font-medium text-sm mb-1">
                      {t("system.trusted-issuers-label")}
                    </p>
                    <Web3Address
                      address={systemDetails.trustedIssuersRegistry}
                      copyToClipboard
                      showFullAddress={false}
                      showBadge={false}
                      size="small"
                      className="text-xs text-muted-foreground"
                    />
                  </div>
                )}

>>>>>>> 420e70be
                {/* Token Factory Registry */}
                {systemDetails.tokenFactoryRegistry && (
                  <div className="p-3 bg-background rounded border">
                    <p className="font-medium text-sm mb-1">
                      {t("system.token-factory-label")}
                    </p>
                    <Web3Address
                      address={systemDetails.tokenFactoryRegistry}
                      copyToClipboard
                      showFullAddress={false}
                      showBadge={false}
                      size="small"
                      className="text-xs text-muted-foreground"
                    />
                  </div>
                )}
              </div>
            </div>
          )}
        </div>
      </div>
    </OnboardingStepLayout>
  );
}<|MERGE_RESOLUTION|>--- conflicted
+++ resolved
@@ -41,11 +41,7 @@
             void completeStepAndNavigate(OnboardingStep.systemSettings)
           }
         >
-<<<<<<< HEAD
-          {t("system.configure-system")}
-=======
           {t("system.configure-assets")}
->>>>>>> 420e70be
         </Button>
       }
     >
@@ -53,124 +49,6 @@
         <div className="space-y-6">
           <div className="space-y-4 text-sm">
             <p className="font-medium">{t("system.admin-role-granted")}</p>
-<<<<<<< HEAD
-
-            <p>{t("system.admin-capabilities-intro")}</p>
-
-            <div className="space-y-4">
-              <BulletPoint>
-                <div>
-                  <h5 className="font-medium text-foreground">
-                    {t("system.admin-capability-assets")}
-                  </h5>
-                </div>
-              </BulletPoint>
-              <BulletPoint>
-                <div>
-                  <h5 className="font-medium text-foreground">
-                    {t("system.admin-capability-admins")}
-                  </h5>
-                </div>
-              </BulletPoint>
-              <BulletPoint>
-                <div>
-                  <h5 className="font-medium text-foreground">
-                    {t("system.admin-capability-compliance")}
-                  </h5>
-                </div>
-              </BulletPoint>
-            </div>
-
-            <p>{t("system.contracts-live-message")}</p>
-          </div>
-
-          <Button
-            variant="outline"
-            onClick={toggleDetails}
-            className="w-full justify-between"
-          >
-            <span>{t("system.view-deployment-details")}</span>
-            {showDetails ? (
-              <ChevronUp className="h-4 w-4" />
-            ) : (
-              <ChevronDown className="h-4 w-4" />
-            )}
-          </Button>
-
-          {showDetails && (
-            <div className="space-y-4 p-4 border rounded-lg bg-muted/50">
-              <h4 className="font-medium text-foreground mb-3">
-                {t("system.deployed-contracts")}
-              </h4>
-
-              <div className="grid grid-cols-1 md:grid-cols-2 gap-3">
-                {/* System Contract */}
-                <div className="p-3 bg-background rounded border">
-                  <p className="font-medium text-sm mb-1">
-                    {t("system.system-contract")}
-                  </p>
-                  <Web3Address
-                    address={systemDetails.id}
-                    copyToClipboard
-                    showFullAddress={false}
-                    showBadge={false}
-                    size="small"
-                    className="text-xs text-muted-foreground"
-                  />
-                </div>
-
-                {/* Identity Registry */}
-                {systemDetails.identityRegistry && (
-                  <div className="p-3 bg-background rounded border">
-                    <p className="font-medium text-sm mb-1">
-                      {t("system.identity-registry-label")}
-                    </p>
-                    <Web3Address
-                      address={systemDetails.identityRegistry}
-                      copyToClipboard
-                      showFullAddress={false}
-                      showBadge={false}
-                      size="small"
-                      className="text-xs text-muted-foreground"
-                    />
-                  </div>
-                )}
-
-                {/* Compliance Engine */}
-                {systemDetails.complianceModuleRegistry && (
-                  <div className="p-3 bg-background rounded border">
-                    <p className="font-medium text-sm mb-1">
-                      {t("system.compliance-engine-label")}
-                    </p>
-                    <Web3Address
-                      address={systemDetails.complianceModuleRegistry}
-                      copyToClipboard
-                      showFullAddress={false}
-                      showBadge={false}
-                      size="small"
-                      className="text-xs text-muted-foreground"
-                    />
-                  </div>
-                )}
-
-                {/* Trusted Issuers Registry */}
-                {systemDetails.trustedIssuersRegistry && (
-                  <div className="p-3 bg-background rounded border">
-                    <p className="font-medium text-sm mb-1">
-                      {t("system.trusted-issuers-label")}
-                    </p>
-                    <Web3Address
-                      address={systemDetails.trustedIssuersRegistry}
-                      copyToClipboard
-                      showFullAddress={false}
-                      showBadge={false}
-                      size="small"
-                      className="text-xs text-muted-foreground"
-                    />
-                  </div>
-                )}
-
-=======
 
             <p>{t("system.admin-capabilities-intro")}</p>
 
@@ -288,7 +166,6 @@
                   </div>
                 )}
 
->>>>>>> 420e70be
                 {/* Token Factory Registry */}
                 {systemDetails.tokenFactoryRegistry && (
                   <div className="p-3 bg-background rounded border">
