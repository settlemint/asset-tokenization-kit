import type {
  CurrentUser,
  OnboardingState,
} from "@/orpc/routes/user/routes/user.me.schema";
import { Derived, Store } from "@tanstack/react-store";
import type { useTranslation } from "react-i18next";

export const enum OnboardingStep {
  wallet = "wallet",
  walletSecurity = "wallet-security",
  walletRecoveryCodes = "wallet-recovery-codes",
  systemDeploy = "system-deploy",
  systemSettings = "system-settings",
  systemAssets = "system-assets",
  systemAddons = "system-addons",
  identity = "identity",
}

export const enum OnboardingStepGroup {
  wallet = "wallet",
  system = "system",
  identity = "identity",
}

export const onboardingStateMachine = new Store<OnboardingState>({
  wallet: false,
  walletSecurity: false,
  walletRecoveryCodes: false,
  system: false,
  identity: false,
});

type TranslationKey = Parameters<
  ReturnType<typeof useTranslation<readonly ["onboarding"]>>["t"]
>[0];

export function buildOnboardingSteps(user: CurrentUser, hasSystem: boolean) {
  const onboardingState = user.onboardingState;

  const steps: {
    step: OnboardingStep;
    groupId: OnboardingStepGroup;
    titleTranslationKey?: TranslationKey;
    descriptionTranslationKey?: TranslationKey;
    current: boolean;
    completed: boolean;
  }[] = [
    {
      step: OnboardingStep.wallet,
      groupId: OnboardingStepGroup.wallet,
      current: false,
      completed: onboardingState.wallet,
      titleTranslationKey: "steps.wallet.title",
      descriptionTranslationKey: "steps.wallet.description",
    },
    {
      step: OnboardingStep.walletSecurity,
      groupId: OnboardingStepGroup.wallet,
      current: false,
      completed: onboardingState.walletSecurity,
    },
    {
      step: OnboardingStep.walletRecoveryCodes,
      groupId: OnboardingStepGroup.wallet,
      current: false,
      completed: onboardingState.walletRecoveryCodes,
    },
  ];

  // Show system steps if user is admin (always show them, but with proper completion states)
  if (user.role === "admin") {
<<<<<<< HEAD
    // hasSystem now checks both SYSTEM_ADDRESS exists AND SYSTEM_BOOTSTRAP_COMPLETE is "true"
    // This ensures system deploy step is only marked complete when fully bootstrapped
    // Other steps are still not individually tracked and need manual completion
=======
    // ISSUE: Currently onboardingState.system is set to !!systemAddress, which means it's true
    // whenever a system exists, not when all system steps are completed.
    // Until we have individual step tracking, we need to handle this properly:

    // For now, only systemDeploy is completed when system exists
    // Other steps are never completed (since we can't track individual completion)
    // This means the user will have to manually complete settings, assets, addons
>>>>>>> 9d334d7a

    steps.push(
      {
        step: OnboardingStep.systemDeploy,
        groupId: OnboardingStepGroup.system,
        current: false,
<<<<<<< HEAD
        completed: hasSystem, // Complete when system is deployed AND bootstrapped
=======
        completed: hasSystem, // Complete when system is deployed
>>>>>>> 9d334d7a
      },
      {
        step: OnboardingStep.systemSettings,
        groupId: OnboardingStepGroup.system,
        current: false,
        completed: false, // TODO: Add individual step tracking
      },
      {
        step: OnboardingStep.systemAssets,
        groupId: OnboardingStepGroup.system,
        current: false,
        completed: false, // TODO: Add individual step tracking
      },
      {
        step: OnboardingStep.systemAddons,
        groupId: OnboardingStepGroup.system,
        current: false,
        completed: false, // TODO: Add individual step tracking
      }
    );
  }
<<<<<<< HEAD

  steps.push({
    step: OnboardingStep.identity,
    groupId: OnboardingStepGroup.identity,
    current: false,
    completed: onboardingState.identity,
  });

  // the current step should be true for the first step that is not completed
  const currentStep = steps.find((step) => !step.completed);
  if (currentStep) {
    currentStep.current = true;
  }

=======

  steps.push({
    step: OnboardingStep.identity,
    groupId: OnboardingStepGroup.identity,
    current: false,
    completed: onboardingState.identity,
  });

  // the current step should be true for the first step that is not completed
  const currentStep = steps.find((step) => !step.completed);
  if (currentStep) {
    currentStep.current = true;
  }

>>>>>>> 9d334d7a
  return steps;
}

let currentUser: CurrentUser | null = null;
let currentHasSystem = false;

export const onboardingSteps = new Derived({
  fn: () => {
    if (!currentUser) return [];
    return buildOnboardingSteps(currentUser, currentHasSystem);
  },
  deps: [onboardingStateMachine],
});

onboardingSteps.mount();

export function updateOnboardingStateMachine({
  user,
  hasSystem = false,
}: {
  user: CurrentUser;
  hasSystem?: boolean;
}) {
  const onboardingState = user.onboardingState;

  // Update the global state for the store
  currentUser = user;
  currentHasSystem = hasSystem;

  onboardingStateMachine.setState((prev) => ({
    ...prev,
    wallet: onboardingState.wallet,
    walletSecurity: onboardingState.walletSecurity,
    walletRecoveryCodes: onboardingState.walletRecoveryCodes,
    system: onboardingState.system,
    identity: onboardingState.identity,
  }));

  const steps = buildOnboardingSteps(user, hasSystem);
  const currentStep = steps.find((step) => step.current);

  return {
    currentStep: currentStep?.step ?? OnboardingStep.wallet,
    steps,
  };
} //<|MERGE_RESOLUTION|>--- conflicted
+++ resolved
@@ -69,30 +69,16 @@
 
   // Show system steps if user is admin (always show them, but with proper completion states)
   if (user.role === "admin") {
-<<<<<<< HEAD
     // hasSystem now checks both SYSTEM_ADDRESS exists AND SYSTEM_BOOTSTRAP_COMPLETE is "true"
     // This ensures system deploy step is only marked complete when fully bootstrapped
     // Other steps are still not individually tracked and need manual completion
-=======
-    // ISSUE: Currently onboardingState.system is set to !!systemAddress, which means it's true
-    // whenever a system exists, not when all system steps are completed.
-    // Until we have individual step tracking, we need to handle this properly:
-
-    // For now, only systemDeploy is completed when system exists
-    // Other steps are never completed (since we can't track individual completion)
-    // This means the user will have to manually complete settings, assets, addons
->>>>>>> 9d334d7a
 
     steps.push(
       {
         step: OnboardingStep.systemDeploy,
         groupId: OnboardingStepGroup.system,
         current: false,
-<<<<<<< HEAD
         completed: hasSystem, // Complete when system is deployed AND bootstrapped
-=======
-        completed: hasSystem, // Complete when system is deployed
->>>>>>> 9d334d7a
       },
       {
         step: OnboardingStep.systemSettings,
@@ -114,7 +100,6 @@
       }
     );
   }
-<<<<<<< HEAD
 
   steps.push({
     step: OnboardingStep.identity,
@@ -129,22 +114,6 @@
     currentStep.current = true;
   }
 
-=======
-
-  steps.push({
-    step: OnboardingStep.identity,
-    groupId: OnboardingStepGroup.identity,
-    current: false,
-    completed: onboardingState.identity,
-  });
-
-  // the current step should be true for the first step that is not completed
-  const currentStep = steps.find((step) => !step.completed);
-  if (currentStep) {
-    currentStep.current = true;
-  }
-
->>>>>>> 9d334d7a
   return steps;
 }
 
@@ -190,4 +159,4 @@
     currentStep: currentStep?.step ?? OnboardingStep.wallet,
     steps,
   };
-} //+}