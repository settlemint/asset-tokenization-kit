--- conflicted
+++ resolved
@@ -46,55 +46,6 @@
       current: boolean;
       completed: boolean;
     }[] = [
-<<<<<<< HEAD
-      {
-        step: OnboardingStep.wallet,
-        groupId: OnboardingStepGroup.wallet,
-        titleTranslationKey: "steps.wallet.title",
-        descriptionTranslationKey: "steps.wallet.description",
-        current: false,
-        completed: onboardingStateMachine.state.wallet,
-      },
-      {
-        step: OnboardingStep.walletSecurity,
-        groupId: OnboardingStepGroup.wallet,
-        titleTranslationKey: "steps.security.title",
-        descriptionTranslationKey: "steps.security.description",
-        current: false,
-        completed: onboardingStateMachine.state.walletSecurity,
-      },
-      {
-        step: OnboardingStep.walletRecoveryCodes,
-        groupId: OnboardingStepGroup.wallet,
-        titleTranslationKey: "steps.walletRecoveryCodes.title",
-        descriptionTranslationKey: "steps.walletRecoveryCodes.description",
-        current: false,
-        completed: onboardingStateMachine.state.walletRecoveryCodes,
-      },
-      {
-        step: OnboardingStep.systemDeploy,
-        groupId: OnboardingStepGroup.system,
-        titleTranslationKey: "steps.system.title",
-        descriptionTranslationKey: "steps.system.description",
-        current: false,
-        completed: onboardingStateMachine.state.system,
-      },
-      {
-        step: OnboardingStep.systemSettings,
-        groupId: OnboardingStepGroup.system,
-        titleTranslationKey: "steps.systemSettings.title",
-        descriptionTranslationKey: "steps.systemSettings.description",
-        current: false,
-        completed: onboardingStateMachine.state.systemSettings,
-      },
-      {
-        step: OnboardingStep.systemAssets,
-        groupId: OnboardingStepGroup.system,
-        titleTranslationKey: "steps.assets.title",
-        descriptionTranslationKey: "steps.assets.description",
-        current: false,
-        completed: false, // This step is dynamic based on factory deployment status
-=======
       {
         step: OnboardingStep.wallet,
         groupId: OnboardingStepGroup.wallet,
@@ -114,56 +65,39 @@
         groupId: OnboardingStepGroup.wallet,
         current: false,
         completed: onboardingStateMachine.state.walletRecoveryCodes,
->>>>>>> a6d35c1b
       },
       ...(onboardingStateMachine.state.isAdmin
         ? [
-            {
-              step: OnboardingStep.systemDeploy,
-              groupId: OnboardingStepGroup.system,
-              current: false,
-              completed: onboardingStateMachine.state.system,
-            },
-            {
-              step: OnboardingStep.systemSettings,
-              groupId: OnboardingStepGroup.system,
-              current: false,
-              completed: onboardingStateMachine.state.systemSettings,
-            },
-            {
-              step: OnboardingStep.systemAssets,
-              groupId: OnboardingStepGroup.system,
-              current: false,
-              completed: false, // TODO: Add individual step tracking
-            },
-            {
-              step: OnboardingStep.systemAddons,
-              groupId: OnboardingStepGroup.system,
-              current: false,
-              completed: false, // TODO: Add individual step tracking
-            },
-          ]
+          {
+            step: OnboardingStep.systemDeploy,
+            groupId: OnboardingStepGroup.system,
+            current: false,
+            completed: onboardingStateMachine.state.system,
+          },
+          {
+            step: OnboardingStep.systemSettings,
+            groupId: OnboardingStepGroup.system,
+            current: false,
+            completed: onboardingStateMachine.state.systemSettings,
+          },
+          {
+            step: OnboardingStep.systemAssets,
+            groupId: OnboardingStepGroup.system,
+            current: false,
+            completed: false, // TODO: Add individual step tracking
+          },
+          {
+            step: OnboardingStep.systemAddons,
+            groupId: OnboardingStepGroup.system,
+            current: false,
+            completed: false, // TODO: Add individual step tracking
+          },
+        ]
         : []),
-      {
-<<<<<<< HEAD
-        step: OnboardingStep.systemAddons,
-        groupId: OnboardingStepGroup.system,
-        titleTranslationKey: "steps.systemAddons.title",
-        descriptionTranslationKey: "steps.systemAddons.description",
-        current: false,
-        completed: false, // This step is optional, can be skipped
-      },
       {
         step: OnboardingStep.identity,
         groupId: OnboardingStepGroup.identity,
-        titleTranslationKey: "steps.identity.title",
-        descriptionTranslationKey: "steps.identity.description",
         current: false,
-=======
-        step: OnboardingStep.identity,
-        groupId: OnboardingStepGroup.identity,
-        current: false,
->>>>>>> a6d35c1b
         completed: onboardingStateMachine.state.identity,
       },
     ];
