import type {
  CurrentUser,
  OnboardingState,
} from "@/orpc/routes/user/routes/user.me.schema";
import { Derived, Store } from "@tanstack/react-store";
import type { useTranslation } from "react-i18next";

export enum OnboardingStep {
  wallet = "wallet",
  walletSecurity = "wallet-security",
  walletRecoveryCodes = "wallet-recovery-codes",
  systemDeploy = "system-deploy",
  systemSettings = "system-settings",
  systemAssets = "system-assets",
  systemAddons = "system-addons",
  identitySetup = "identity-setup",
  identity = "identity",
}

export const enum OnboardingStepGroup {
  wallet = "wallet",
  system = "system",
  identity = "identity",
}

export const onboardingStateMachine = new Store<OnboardingState>({
  isAdmin: false,
  wallet: false,
  walletSecurity: false,
  walletRecoveryCodes: false,
  system: false,
  systemSettings: false,
<<<<<<< HEAD
  identitySetup: false,
=======
  systemAssets: false,
  systemAddons: false,
>>>>>>> cb1249b6
  identity: false,
});

type TranslationKey = Parameters<
  ReturnType<typeof useTranslation<readonly ["onboarding"]>>["t"]
>[0];

export const onboardingSteps = new Derived({
  fn: () => {
    const steps: {
      step: OnboardingStep;
      groupId: OnboardingStepGroup;
      titleTranslationKey?: TranslationKey;
      descriptionTranslationKey?: TranslationKey;
      current: boolean;
      completed: boolean;
    }[] = [
      {
        step: OnboardingStep.wallet,
        groupId: OnboardingStepGroup.wallet,
        current: false,
        completed: onboardingStateMachine.state.wallet,
        titleTranslationKey: "steps.wallet.title",
        descriptionTranslationKey: "steps.wallet.description",
      },
      {
        step: OnboardingStep.walletSecurity,
        groupId: OnboardingStepGroup.wallet,
        current: false,
        completed: onboardingStateMachine.state.walletSecurity,
      },
      {
        step: OnboardingStep.walletRecoveryCodes,
        groupId: OnboardingStepGroup.wallet,
        current: false,
        completed: onboardingStateMachine.state.walletRecoveryCodes,
      },
      ...(onboardingStateMachine.state.isAdmin
        ? [
            {
              step: OnboardingStep.systemDeploy,
              groupId: OnboardingStepGroup.system,
              current: false,
              completed: onboardingStateMachine.state.system,
            },
            {
              step: OnboardingStep.systemSettings,
              groupId: OnboardingStepGroup.system,
              current: false,
              completed: onboardingStateMachine.state.systemSettings,
            },
            {
              step: OnboardingStep.systemAssets,
              groupId: OnboardingStepGroup.system,
              current: false,
              completed: onboardingStateMachine.state.systemAssets,
            },
            {
              step: OnboardingStep.systemAddons,
              groupId: OnboardingStepGroup.system,
              current: false,
              completed: onboardingStateMachine.state.systemAddons,
            },
          ]
        : []),
      {
        step: OnboardingStep.identitySetup,
        groupId: OnboardingStepGroup.identity,
        current: false,
        completed: onboardingStateMachine.state.identitySetup,
      },
      {
        step: OnboardingStep.identity,
        groupId: OnboardingStepGroup.identity,
        current: false,
        completed: onboardingStateMachine.state.identity,
      },
    ];

    // the current step should be true for the first step that is not completed
    const currentStep = steps.find((step) => !step.completed);
    if (currentStep) {
      currentStep.current = true;
    }

    return steps;
  },
  deps: [onboardingStateMachine],
});

onboardingSteps.mount();

export function updateOnboardingStateMachine({ user }: { user: CurrentUser }) {
  const onboardingState = user.onboardingState;

  onboardingStateMachine.setState((prev) => ({
    ...prev,
    ...onboardingState,
  }));

  return {
    currentStep:
      onboardingSteps.state.find((step) => step.current)?.step ??
      OnboardingStep.wallet,
    steps: onboardingSteps.state,
  };
}<|MERGE_RESOLUTION|>--- conflicted
+++ resolved
@@ -30,12 +30,9 @@
   walletRecoveryCodes: false,
   system: false,
   systemSettings: false,
-<<<<<<< HEAD
-  identitySetup: false,
-=======
   systemAssets: false,
   systemAddons: false,
->>>>>>> cb1249b6
+  identitySetup: false,
   identity: false,
 });
 
