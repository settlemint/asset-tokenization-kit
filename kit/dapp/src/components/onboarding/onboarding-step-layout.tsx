--- conflicted
+++ resolved
@@ -1,12 +1,12 @@
 import { Children, isValidElement } from "react";
 
 export function OnboardingStepLayout({
-  title,
-  description,
-  actions,
-  children,
-  fullWidth = false,
-}: {
+                                       title,
+                                       description,
+                                       actions,
+                                       children,
+                                       fullWidth = false,
+                                     }: {
   title: React.ReactNode;
   description: React.ReactNode;
   actions?: React.ReactNode;
@@ -50,15 +50,11 @@
         </div>
       </div>
       {actions && (
-<<<<<<< HEAD
         <footer
           className={`OnboardingStepLayout__footer absolute bottom-8 right-8 max-w-3xl mt-6 w-full flex ${
             actionChildrenCount === 1 ? "justify-end" : "justify-between"
           }`}
         >
-=======
-        <footer className="OnboardingStepLayout__footer absolute bottom-8 left-8 right-8 mt-6">
->>>>>>> 29c4c975
           {actions}
         </footer>
       )}
