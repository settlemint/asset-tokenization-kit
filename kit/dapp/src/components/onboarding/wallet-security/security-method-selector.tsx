--- conflicted
+++ resolved
@@ -1,15 +1,9 @@
 import { OnboardingStepLayout } from "@/components/onboarding/onboarding-step-layout";
-<<<<<<< HEAD
-import { OtpSetupModal } from "@/components/onboarding/wallet-security/otp-setup-modal";
-import { PinSetupModal } from "@/components/onboarding/wallet-security/pin-setup-modal";
-import { Lock, Shield } from "lucide-react";
-=======
 import { OtpSetupComponent } from "@/components/onboarding/wallet-security/otp-setup-component";
 import { PinSetupComponent } from "@/components/onboarding/wallet-security/pin-setup-component";
 import { Badge } from "@/components/ui/badge";
 import { Button } from "@/components/ui/button";
 import { AlertTriangle, CheckCircle, Star, X } from "lucide-react";
->>>>>>> 29c4c975
 import { useState } from "react";
 import { useTranslation } from "react-i18next";
 
@@ -44,55 +38,6 @@
   );
 
   return (
-<<<<<<< HEAD
-    <>
-      <OnboardingStepLayout
-        title={t("wallet-security.method-selector.title")}
-        description={t("wallet-security.method-selector.description")}
-      >
-        <div className="space-y-4">
-          <div className="space-y-3">
-            <BulletPoint>
-              <div>
-                <h4 className="font-medium text-foreground mb-1">
-                  {t("wallet-security.method-selector.pin.title")}
-                </h4>
-                <p className="text-sm text-muted-foreground">
-                  {t("wallet-security.method-selector.pin.description")}
-                </p>
-              </div>
-            </BulletPoint>
-
-            <BulletPoint>
-              <div>
-                <h4 className="font-medium text-foreground mb-1">
-                  {t("wallet-security.method-selector.otp.title")}
-                </h4>
-                <p className="text-sm text-muted-foreground">
-                  {t("wallet-security.method-selector.otp.description")}
-                </p>
-              </div>
-            </BulletPoint>
-          </div>
-
-          <p className="text-sm text-foreground leading-relaxed">
-            {t("wallet-security.method-selector.choose-one")}
-          </p>
-
-          <div className="flex gap-4 mt-6">
-            <div
-              className="flex-1 p-4 rounded-lg border-2 cursor-pointer transition-all duration-200 border-input bg-background hover:bg-muted/50"
-              onClick={() => {
-                setShowPinModal(true);
-              }}
-            >
-              <div className="flex items-center justify-between mb-2">
-                <div className="flex items-center gap-2">
-                  <Lock className="w-5 h-5 text-primary" />
-                  <span className="font-medium text-foreground">
-                    {t("wallet-security.method-selector.pin.title")}
-                  </span>
-=======
     <OnboardingStepLayout
       title={t("wallet-security.method-selector.title")}
       description={t("wallet-security.method-selector.description")}
@@ -117,28 +62,9 @@
                     <Star className="w-3 h-3" />
                     {t("wallet-security.method-selector.recommended")}
                   </Badge>
->>>>>>> 29c4c975
                 </div>
               </div>
-              <p className="text-xs text-muted-foreground">
-                {t("wallet-security.method-selector.pin.summary")}
-              </p>
             </div>
-<<<<<<< HEAD
-
-            <div
-              className="flex-1 p-4 rounded-lg border-2 cursor-pointer transition-all duration-200 border-input bg-background hover:bg-muted/50"
-              onClick={() => {
-                setShowOtpModal(true);
-              }}
-            >
-              <div className="flex items-center justify-between mb-2">
-                <div className="flex items-center gap-2">
-                  <Shield className="w-5 h-5 text-primary" />
-                  <span className="font-medium text-foreground">
-                    {t("wallet-security.method-selector.otp.title")}
-                  </span>
-=======
           </div>
 
           {/* Scrollable Body */}
@@ -222,7 +148,25 @@
                 </div>
                 <div className="col-span-3 p-4 text-center text-xs text-muted-foreground">
                   {t("wallet-security.method-selector.otp.summary")}
->>>>>>> 29c4c975
+                </div>
+              </div>
+              <p className="text-xs text-muted-foreground">
+                {t("wallet-security.method-selector.pin.summary")}
+              </p>
+            </div>
+
+            <div
+              className="flex-1 p-4 rounded-lg border-2 cursor-pointer transition-all duration-200 border-input bg-background hover:bg-muted/50"
+              onClick={() => {
+                setShowOtpModal(true);
+              }}
+            >
+              <div className="flex items-center justify-between mb-2">
+                <div className="flex items-center gap-2">
+                  <Shield className="w-5 h-5 text-primary" />
+                  <span className="font-medium text-foreground">
+                    {t("wallet-security.method-selector.otp.title")}
+                  </span>
                 </div>
               </div>
               <p className="text-xs text-muted-foreground">
