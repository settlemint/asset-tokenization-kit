--- conflicted
+++ resolved
@@ -9,18 +9,9 @@
   isPlatformOnboardingComplete,
   type OnboardingType,
   type PlatformOnboardingRequirements,
-<<<<<<< HEAD
 } from '@/lib/types/onboarding';
 import { useMounted } from '@/lib/utils/use-mounted';
 import { orpc } from '@/orpc';
-=======
-} from "@/lib/types/onboarding";
-import { useMounted } from "@/lib/utils/use-mounted";
-import { orpc } from "@/orpc";
-import { useQuery } from "@tanstack/react-query";
-import { useNavigate } from "@tanstack/react-router";
-import { useEffect, type PropsWithChildren } from "react";
->>>>>>> 30861fa7
 
 type OnboardingGuardProps = PropsWithChildren<{
   require: 'onboarded' | 'not-onboarded' | 'platform-onboarded';
@@ -43,13 +34,8 @@
   const userLoading = isPending;
 
   // Fetch system address from settings
-<<<<<<< HEAD
-  const { data: systemAddress } = useQuery({
+  const { data: systemAddress, isLoading: systemAddressLoading } = useQuery({
     ...orpc.settings.read.queryOptions({ input: { key: 'SYSTEM_ADDRESS' } }),
-=======
-  const { data: systemAddress, isLoading: systemAddressLoading } = useQuery({
-    ...orpc.settings.read.queryOptions({ input: { key: "SYSTEM_ADDRESS" } }),
->>>>>>> 30861fa7
     enabled: !!user,
   });
 
