import { PincodeInput } from "@/components/onboarding/pincode-input";
import {
  Form,
  FormControl,
  FormField,
  FormItem,
  FormLabel,
  FormMessage,
} from "@/components/ui/form";
import { useSettings } from "@/hooks/use-settings";
import { useStreamingMutation } from "@/hooks/use-streaming-mutation";
import { queryClient } from "@/lib/query.client";
import { cn } from "@/lib/utils";
import { orpc } from "@/orpc";
<<<<<<< HEAD
import { zodResolver } from "@hookform/resolvers/zod";
import { forwardRef, useEffect, useState } from "react";
import { useForm } from "react-hook-form";
=======
import { forwardRef, useCallback, useEffect } from "react";
>>>>>>> ffb19059
import { useTranslation } from "react-i18next";
import { z } from "zod/v4";

// Pincode validation schema
const pincodeSchema = z.object({
  pincode: z.string().length(6, "PIN code must be exactly 6 digits"),
});

type PincodeFormValues = z.infer<typeof pincodeSchema>;

interface SystemStepProps {
  systemAddress?: string | null;
  isSystemDeployed?: boolean;
  onSuccess?: () => void;
  onRegisterAction?: (action: () => void) => void;
}

export function SystemStep({
  systemAddress: propSystemAddress,
  isSystemDeployed = false,
  onSuccess,
  onRegisterAction,
}: SystemStepProps) {
  const { t } = useTranslation(["onboarding", "general"]);
  const [systemAddressFromSettings, , invalidateSetting] =
    useSettings("SYSTEM_ADDRESS");

  // Use prop system address if provided, otherwise fall back to settings
  const systemAddress = propSystemAddress ?? systemAddressFromSettings;
  const [showPincodePrompt, setShowPincodePrompt] = useState(false);

  const form = useForm<PincodeFormValues>({
    resolver: zodResolver(pincodeSchema),
    defaultValues: {
      pincode: "",
    },
  });

  const {
    mutate: createSystem,
    isPending: isCreatingSystem,
    isTracking,
  } = useStreamingMutation({
    mutationOptions: orpc.system.create.mutationOptions(),
    onSuccess: async () => {
      // Wait for settings cache to refresh before advancing to next step
      invalidateSetting();
      await queryClient.refetchQueries({
        queryKey: orpc.settings.read.key({
          input: { key: "SYSTEM_ADDRESS" },
        }),
      });
      setShowPincodePrompt(false);
      form.reset();
      onSuccess?.();
    },
  });

  const hasSystem =
    isSystemDeployed || (!!systemAddress && systemAddress.trim() !== "");
  const isDeploying = isCreatingSystem || isTracking;

  // Reset pincode prompt when system is already deployed
  useEffect(() => {
    if (hasSystem && showPincodePrompt) {
      setShowPincodePrompt(false);
    }
  }, [hasSystem, showPincodePrompt]);

  // Force refresh settings on component mount to ensure we have latest data
  useEffect(() => {
    // Invalidate and refresh the system address setting
    invalidateSetting();
  }, [invalidateSetting]);

  // Handle deploy system when button is clicked
  const handleDeploySystem = useCallback(() => {
    if (!hasSystem && !isDeploying) {
      setShowPincodePrompt(true);
    }
  }, [hasSystem, isDeploying, createSystem, t]);

<<<<<<< HEAD
  // Handle pincode submission
  const handlePincodeSubmit = (values: PincodeFormValues) => {
    createSystem({
      verification: {
        verificationCode: values.pincode,
        verificationType: "pincode",
      },
      messages: {
        // Transaction tracking messages
        streamTimeout: t("system.transaction-tracking.stream-timeout"),
        waitingForMining: t("system.transaction-tracking.waiting-for-mining"),
        transactionFailed: t("system.transaction-tracking.transaction-failed"),
        transactionDropped: t(
          "system.transaction-tracking.transaction-dropped"
        ),
        waitingForIndexing: t(
          "system.transaction-tracking.waiting-for-indexing"
        ),
        transactionIndexed: t(
          "system.transaction-tracking.transaction-indexed"
        ),
        indexingTimeout: t("system.transaction-tracking.indexing-timeout"),
        // System-specific messages
        systemCreated: t("system.messages.created"),
        creatingSystem: t("system.messages.creating"),
        systemCreationFailed: t("system.messages.creation-failed"),
        bootstrappingSystem: t("system.messages.bootstrapping-system"),
        bootstrapFailed: t("system.messages.bootstrap-failed"),
        systemCreatedBootstrapFailed: t(
          "system.messages.system-created-bootstrap-failed"
        ),
        initialLoading: t("system.messages.initial-loading"),
        noResultError: t("system.messages.no-result-error"),
        defaultError: t("system.messages.default-error"),
      },
    });
  };

  // Register the action with parent
=======
  // Register the action with parent when conditions change
>>>>>>> ffb19059
  useEffect(() => {
    if (onRegisterAction) {
      if (!hasSystem && !isDeploying) {
        // If PIN prompt is shown, submit the form; otherwise show the prompt
        const action = showPincodePrompt
          ? () => {
              // Submit the form programmatically
              void form.handleSubmit(handlePincodeSubmit)();
            }
          : handleDeploySystem;
        onRegisterAction(action);
      } else {
        // No action needed when system is deployed or currently deploying
        onRegisterAction(() => {
          // No-op function for completed state
        });
      }
    }
<<<<<<< HEAD
  }, [onRegisterAction, hasSystem, isDeploying, showPincodePrompt, form]);
=======
  }, [onRegisterAction, hasSystem, handleDeploySystem]);
>>>>>>> ffb19059

  // Define Circle component
  const Circle = forwardRef<
    HTMLDivElement,
    { className?: string; children?: React.ReactNode }
  >(({ className, children }, ref) => {
    return (
      <div
        ref={ref}
        className={cn(
          "z-10 flex size-12 items-center justify-center rounded-full border-2 bg-white p-3 shadow-[0_0_20px_-12px_rgba(0,0,0,0.8)]",
          className
        )}
      >
        {children}
      </div>
    );
  });
  Circle.displayName = "Circle";

  return (
    <div className="h-full flex flex-col">
      <div className="mb-6">
        <h2 className="text-xl font-semibold">
          {hasSystem
            ? t("system.system-deployed")
            : t("system.deploy-smart-system")}
        </h2>
        <p className="text-sm text-muted-foreground pt-2">
          {hasSystem
            ? t("system.your-blockchain-infrastructure-ready")
            : t("system.deploy-blockchain-infrastructure")}
        </p>
      </div>
      <div
        className="flex-1 overflow-y-auto"
        style={{ minHeight: "450px", maxHeight: "550px" }}
      >
        <div className="max-w-3xl space-y-6 pr-2">
          {/* Animated deployment visualization - show during deployment only */}
          {isDeploying && <p>Deploying...</p>}

          {/* Status display */}
          {hasSystem && !isDeploying ? (
            <div className="space-y-4">
              <div className="rounded-lg bg-green-50 dark:bg-green-900/20 border border-green-200 dark:border-green-800 p-4">
                <div className="flex items-center gap-3 mb-3">
                  <svg
                    className="h-5 w-5 text-green-600 dark:text-green-400"
                    fill="none"
                    stroke="currentColor"
                    viewBox="0 0 24 24"
                  >
                    <path
                      strokeLinecap="round"
                      strokeLinejoin="round"
                      strokeWidth={2}
                      d="M5 13l4 4L19 7"
                    />
                  </svg>
                  <span className="font-medium text-green-800 dark:text-green-300">
                    {t("system.system-deployed-successfully")}
                  </span>
                </div>
                <div className="space-y-1">
                  <p className="text-xs text-gray-600 dark:text-gray-400 uppercase tracking-wider">
                    {t("system.contract-address")}
                  </p>
                  <p className="text-sm font-mono text-gray-900 dark:text-gray-100 break-all">
                    {systemAddress ?? systemAddressFromSettings ?? "Loading..."}
                  </p>
                </div>
              </div>
            </div>
          ) : !isDeploying && showPincodePrompt ? (
            /* Pincode prompt for system deployment */
            <div className="space-y-4">
              <div className="rounded-lg bg-blue-50 dark:bg-blue-900/20 border border-blue-200 dark:border-blue-800 p-4">
                <div className="flex gap-3">
                  <div className="flex-shrink-0">
                    <svg
                      className="h-5 w-5 text-blue-600 dark:text-blue-400 mt-0.5"
                      fill="none"
                      stroke="currentColor"
                      viewBox="0 0 24 24"
                    >
                      <path
                        strokeLinecap="round"
                        strokeLinejoin="round"
                        strokeWidth={2}
                        d="M12 15v2m-6 4h12a2 2 0 002-2v-6a2 2 0 00-2-2H6a2 2 0 00-2 2v6a2 2 0 002 2zm10-10V7a4 4 0 00-8 0v4h8z"
                      />
                    </svg>
                  </div>
                  <div className="flex-1">
                    <h3 className="text-sm font-medium text-blue-900 dark:text-blue-100 mb-1">
                      Verify with PIN Code
                    </h3>
                    <p className="text-sm text-blue-800 dark:text-blue-200">
                      Enter your 6-digit PIN code to authorize the system
                      deployment.
                    </p>
                  </div>
                </div>
              </div>

              <Form {...form}>
                <form
                  onSubmit={form.handleSubmit(handlePincodeSubmit)}
                  className="space-y-6"
                >
                  <FormField
                    control={form.control}
                    name="pincode"
                    render={({ field }) => (
                      <FormItem className="flex flex-col items-center space-y-4">
                        <FormLabel className="text-base font-medium">
                          Enter your PIN code
                        </FormLabel>
                        <FormControl>
                          <PincodeInput
                            value={field.value}
                            onChange={field.onChange}
                            autoFocus
                            disabled={isDeploying}
                          />
                        </FormControl>
                        <FormMessage />
                      </FormItem>
                    )}
                  />
                </form>
              </Form>
            </div>
          ) : (
            !isDeploying && (
              <div className="space-y-4">
                {/* Info box */}
                <div className="rounded-lg bg-blue-50 dark:bg-blue-900/20 border border-blue-200 dark:border-blue-800 p-4">
                  <div className="flex gap-3">
                    <div className="flex-shrink-0">
                      <svg
                        className="h-5 w-5 text-blue-600 dark:text-blue-400 mt-0.5"
                        fill="none"
                        stroke="currentColor"
                        viewBox="0 0 24 24"
                      >
                        <path
                          strokeLinecap="round"
                          strokeLinejoin="round"
                          strokeWidth={2}
                          d="M13 16h-1v-4h-1m1-4h.01M21 12a9 9 0 11-18 0 9 9 0 0118 0z"
                        />
                      </svg>
                    </div>
                    <div className="flex-1">
                      <h3 className="text-sm font-medium text-blue-900 dark:text-blue-100 mb-1">
                        {t("system.what-is-smart-system")}
                      </h3>
                      <p className="text-sm text-blue-800 dark:text-blue-200">
                        {t("system.smart-system-description")}
                      </p>
                    </div>
                  </div>
                </div>

                <div className="flex items-start gap-3 rounded-lg bg-amber-50 dark:bg-amber-900/20 border border-amber-200 dark:border-amber-800 p-4">
                  <svg
                    className="h-5 w-5 text-amber-600 dark:text-amber-400 mt-0.5"
                    fill="none"
                    stroke="currentColor"
                    viewBox="0 0 24 24"
                  >
                    <path
                      strokeLinecap="round"
                      strokeLinejoin="round"
                      strokeWidth={2}
                      d="M12 8v4m0 4h.01M21 12a9 9 0 11-18 0 9 9 0 0118 0z"
                    />
                  </svg>
                  <div className="flex-1">
                    <p className="text-sm font-medium text-amber-800 dark:text-amber-300">
                      {t("system.system-deployment")}
                    </p>
                    <p className="text-sm text-amber-600 dark:text-amber-400">
                      {t("system.deployment-time-notice")}
                    </p>
                  </div>
                </div>
              </div>
            )
          )}
        </div>
      </div>
    </div>
  );
}<|MERGE_RESOLUTION|>--- conflicted
+++ resolved
@@ -12,13 +12,9 @@
 import { queryClient } from "@/lib/query.client";
 import { cn } from "@/lib/utils";
 import { orpc } from "@/orpc";
-<<<<<<< HEAD
 import { zodResolver } from "@hookform/resolvers/zod";
-import { forwardRef, useEffect, useState } from "react";
+import { forwardRef, useCallback, useEffect, useState } from "react";
 import { useForm } from "react-hook-form";
-=======
-import { forwardRef, useCallback, useEffect } from "react";
->>>>>>> ffb19059
 import { useTranslation } from "react-i18next";
 import { z } from "zod/v4";
 
@@ -99,9 +95,8 @@
     if (!hasSystem && !isDeploying) {
       setShowPincodePrompt(true);
     }
-  }, [hasSystem, isDeploying, createSystem, t]);
-
-<<<<<<< HEAD
+  }, [hasSystem, isDeploying]);
+
   // Handle pincode submission
   const handlePincodeSubmit = (values: PincodeFormValues) => {
     createSystem({
@@ -141,9 +136,6 @@
   };
 
   // Register the action with parent
-=======
-  // Register the action with parent when conditions change
->>>>>>> ffb19059
   useEffect(() => {
     if (onRegisterAction) {
       if (!hasSystem && !isDeploying) {
@@ -162,11 +154,7 @@
         });
       }
     }
-<<<<<<< HEAD
   }, [onRegisterAction, hasSystem, isDeploying, showPincodePrompt, form]);
-=======
-  }, [onRegisterAction, hasSystem, handleDeploySystem]);
->>>>>>> ffb19059
 
   // Define Circle component
   const Circle = forwardRef<
