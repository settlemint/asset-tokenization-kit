--- conflicted
+++ resolved
@@ -1,1136 +1,145 @@
-import { PincodeInput } from "@/components/onboarding/pincode-input";
 import { Button } from "@/components/ui/button";
-import {
-  Form,
-  FormControl,
-  FormField,
-  FormItem,
-  FormMessage,
-} from "@/components/ui/form";
-<<<<<<< HEAD
-import { InputOTP, InputOTPGroup, InputOTPSlot, InputOTPSeparator } from "@/components/ui/input-otp";
-=======
->>>>>>> 68c6c28e
-import { authClient } from "@/lib/auth/auth.client";
-import { queryClient } from "@/lib/query.client";
-import { AuthQueryContext } from "@daveyplate/better-auth-tanstack";
-import { zodResolver } from "@hookform/resolvers/zod";
-import { useMutation } from "@tanstack/react-query";
-import { useCallback, useContext, useEffect, useMemo, useState } from "react";
-import { useForm } from "react-hook-form";
-import { toast } from "sonner";
-import { z } from "zod/v4";
 
-interface WalletSecurityStepProps {
-  onNext?: () => void;
-  onPrevious?: () => void;
-  isFirstStep?: boolean;
-  isLastStep?: boolean;
-  // eslint-disable-next-line @typescript-eslint/no-explicit-any
-  user?: any; // Use any for now to match the user type from session
-  onSuccess?: () => void; // Callback when security step is completed successfully
-  onRegisterAction?: (action: () => void) => void; // Register an action for external triggers
+interface WelcomeScreenProps {
+  onStartSetup: () => void;
+  completedSteps?: {
+    wallet?: boolean;
+    system?: boolean;
+    identity?: boolean;
+  };
+  systemDeployed?: boolean;
+  userName?: string;
+  isReturningUser?: boolean;
 }
 
-const pincodeSchema = z
-  .object({
-    pincode: z.string().length(6, "PIN code must be exactly 6 digits"),
-    confirmPincode: z.string().length(6, "PIN code must be exactly 6 digits"),
-  })
-  .refine((data) => data.pincode === data.confirmPincode, {
-    message: "PIN codes don't match",
-    path: ["confirmPincode"],
-  });
+export function WelcomeScreen({
+  onStartSetup,
+  completedSteps = {},
+  systemDeployed = false,
+  userName,
+  isReturningUser = false,
+}: WelcomeScreenProps) {
+  const allSteps = [
+    {
+      id: "wallet",
+      title: "Create your wallet",
+      description:
+        "Create and secure your Web3 wallet, this is how you sign transactions.",
+      completed: completedSteps.wallet ?? false,
+    },
+    {
+      id: "system",
+      title: "Setup the system",
+      description:
+        "Setup the system to create secure and regulatory compliant assets.",
+      completed: completedSteps.system ?? false,
+    },
+    {
+      id: "identity",
+      title: "Identity",
+      description:
+        "Setup your ONCHAINID and provide KYC information to start the verification process.",
+      completed: completedSteps.identity ?? false,
+    },
+  ];
 
-type PincodeFormValues = z.infer<typeof pincodeSchema>;
-
-export function WalletSecurityStep({
-  onNext,
-  onPrevious,
-  isFirstStep,
-  isLastStep,
-  user,
-  onSuccess,
-  onRegisterAction,
-}: WalletSecurityStepProps) {
-  const { sessionKey } = useContext(AuthQueryContext);
-  
-  const hasPincode = Boolean(user?.pincodeEnabled);
-  const hasTwoFactor = Boolean(user?.twoFactorEnabled);
-  const hasAnySecurityMethod = hasPincode || hasTwoFactor;
-  
-  // Initialize state based on existing security methods
-  const [isPincodeSet, setIsPincodeSet] = useState(false);
-  const [showSuccessButton, setShowSuccessButton] = useState(false);
-<<<<<<< HEAD
-  const [showConfirmPincode, setShowConfirmPincode] = useState(false);
-  const [selectedSecurityMethod, setSelectedSecurityMethod] = useState<'pin' | 'otp' | null>(null);
-  const [otpUri, setOtpUri] = useState<string | null>(null);
-  const [otpCode, setOtpCode] = useState("");
-  const [isOtpEnabled, setIsOtpEnabled] = useState(false);
-  
-  // Track which security methods are selected for setup (toggle state)
-  const [isPinSelected, setIsPinSelected] = useState(false);
-  const [isOtpSelected, setIsOtpSelected] = useState(false);
-
-  // Show educational content when not actively setting up a specific method
-  // This allows users to toggle and choose what to set up
-  const shouldShowEducationalContent = selectedSecurityMethod === null;
-  
-  // Only show success when user has completed setup in this current session
-  const shouldShowSuccess = isPincodeSet || isOtpEnabled;
-=======
->>>>>>> 68c6c28e
-
-
-  const form = useForm<PincodeFormValues>({
-    resolver: zodResolver(pincodeSchema),
-    defaultValues: {
-      pincode: "",
-      confirmPincode: "",
-    },
-  });
-
-  // Reset temporary state when component mounts or when navigating back
-  // This ensures clean state for new selections and initializes toggle states
-  useEffect(() => {
-    setSelectedSecurityMethod(null);
-    setIsPincodeSet(false);
-    setIsOtpEnabled(false);
-    setShowConfirmPincode(false);
-    setOtpUri(null);
-    setOtpCode("");
-    setShowSuccessButton(false);
-    // Initialize toggle states based on current backend state
-    setIsPinSelected(hasPincode);
-    setIsOtpSelected(hasTwoFactor);
-    form.reset();
-  }, [form, hasPincode, hasTwoFactor]); // Include backend state dependencies
-
-  const { mutate: enablePincode, isPending } = useMutation({
-    mutationFn: async (data: PincodeFormValues) =>
-      authClient.pincode.enable({
-        pincode: data.pincode,
-        // Password is not required during initial onboarding
-      }),
-    onSuccess: () => {
-      toast.success("PIN code set successfully");
-      void queryClient.invalidateQueries({
-        queryKey: sessionKey,
-      });
-      setIsPincodeSet(true);
-<<<<<<< HEAD
-      
-      // Check if user has other methods selected to set up
-      if (isOtpSelected && !hasTwoFactor) {
-        // Return to educational content to set up OTP next
-        setSelectedSecurityMethod(null);
-        setShowConfirmPincode(false);
-        form.reset();
-        toast.info("Now set up your One-Time Password");
-      } else {
-        // Show success screen after 1 second
-        setTimeout(() => {
-          setShowSuccessButton(true);
-          onSuccess?.();
-        }, 1000);
-      }
-=======
-      // After 1 second, show the success button text
-      setTimeout(() => {
-        setShowSuccessButton(true);
-        // Call the onSuccess callback if provided
-        onSuccess?.();
-      }, 1000);
->>>>>>> 68c6c28e
-    },
-    onError: (error: Error) => {
-      toast.error(error.message || "Failed to set PIN code");
-    },
-  });
-
-  const { mutate: enableTwoFactor, isPending: isEnablingTwoFactor } = useMutation({
-    mutationFn: async () => {
-      console.log('enableTwoFactor called');
-      return authClient.twoFactor.enable({
-        // Password is not required during initial onboarding
-      });
-    },
-    onSuccess: (data) => {
-      console.log('enableTwoFactor success:', data);
-      // eslint-disable-next-line @typescript-eslint/no-unnecessary-condition
-      if (data && typeof data === 'object' && 'totpURI' in data) {
-        setOtpUri(data.totpURI as string);
-        toast.success("OTP setup initiated");
-      } else {
-        console.log('Invalid data format:', data);
-        toast.error("Failed to generate QR code");
-      }
-    },
-    onError: (error: Error) => {
-      console.log('enableTwoFactor error:', error);
-      toast.error(error.message || "Failed to setup OTP");
-    },
-  });
-
-  const { mutate: verifyOtp, isPending: isVerifyingOtp } = useMutation({
-    mutationFn: async (code: string) =>
-      authClient.twoFactor.verifyTotp({
-        code,
-      }),
-    onSuccess: () => {
-      toast.success("OTP verified successfully");
-      void queryClient.invalidateQueries({
-        queryKey: sessionKey,
-      });
-      setIsOtpEnabled(true);
-      
-      // Check if user has other methods selected to set up
-      if (isPinSelected && !hasPincode) {
-        // Return to educational content to set up PIN next
-        setSelectedSecurityMethod(null);
-        setOtpUri(null);
-        setOtpCode("");
-        toast.info("Now set up your PIN code");
-      } else {
-        // Show success screen after 1 second
-        setTimeout(() => {
-          setShowSuccessButton(true);
-          onSuccess?.();
-        }, 1000);
-      }
-    },
-    onError: (error: Error) => {
-      toast.error(error.message || "Failed to verify OTP");
-    },
-  });
-
-  // Auto-start OTP setup when the OTP screen is first shown
-  useEffect(() => {
-    if (selectedSecurityMethod === 'otp' && !otpUri && !isEnablingTwoFactor) {
-      console.log('Auto-starting OTP setup');
-      enableTwoFactor();
-    }
-  }, [selectedSecurityMethod]); // Only depend on selectedSecurityMethod to avoid infinite loop
-
-  // Debug logging
-  console.log('WalletSecurityStep render:', {
-    selectedSecurityMethod,
-    shouldShowEducationalContent,
-    shouldShowSuccess,
-    otpUri,
-    isEnablingTwoFactor,
-    isPinSelected,
-    isOtpSelected,
-    hasPincode,
-    hasTwoFactor
-  });
-
-  // Watch for changes in confirm PIN to handle real-time validation
-  const watchConfirmPincode = form.watch("confirmPincode");
-  const watchPincode = form.watch("pincode");
-
-  useEffect(() => {
-    // Only check if both fields have 6 digits
-    if (watchPincode.length === 6 && watchConfirmPincode.length === 6) {
-      if (watchPincode !== watchConfirmPincode) {
-        // Clear confirm field and refocus after a short delay
-        setTimeout(() => {
-          form.setValue("confirmPincode", "");
-          const confirmInput = document.querySelector(
-            '[name="confirmPincode"] input'
-          );
-          if (confirmInput) {
-            (confirmInput as HTMLInputElement).focus();
-          }
-        }, 500); // Give user time to see the mismatch
-      }
-    }
-  }, [watchPincode, watchConfirmPincode, form]);
-
-  const handleSetPincode = useCallback(() => {
-    if (!isPending && !hasPincode) {
-      const values = form.getValues();
-      if (values.pincode.length === 6 && values.confirmPincode.length === 6) {
-        // Trigger validation to check if PINs match
-        void form.trigger().then((isValid) => {
-          if (isValid) {
-            enablePincode(values);
-          } else {
-            // PINs don't match - clear confirm field and refocus
-            form.setValue("confirmPincode", "");
-            // Focus will be handled by the PincodeInput component
-            setTimeout(() => {
-              const confirmInput = document.querySelector(
-                '[name="confirmPincode"] input'
-              );
-              if (confirmInput) {
-                (confirmInput as HTMLInputElement).focus();
-              }
-            }, 100);
-          }
-        });
-      } else {
-        void form.trigger();
-      }
-    }
-  }, [isPending, hasPincode, form, enablePincode]);
-
-<<<<<<< HEAD
-  const handlePinToggle = useCallback(() => {
-    const newPinState = !isPinSelected;
-    setIsPinSelected(newPinState);
-    
-    // Only change selection state, don't navigate to setup
-    // If toggling off and PIN setup is in progress, clear it
-    if (!newPinState && selectedSecurityMethod === "pin") {
-      setSelectedSecurityMethod(null);
-      setShowConfirmPincode(false);
-      form.reset();
-    }
-  }, [isPinSelected, selectedSecurityMethod, form]);
-
-  const handleOtpToggle = useCallback(() => {
-    const newOtpState = !isOtpSelected;
-    setIsOtpSelected(newOtpState);
-    
-    // Only change selection state, don't navigate to setup
-    // If toggling off and OTP setup is in progress, clear it
-    if (!newOtpState && selectedSecurityMethod === "otp") {
-      setSelectedSecurityMethod(null);
-      setOtpUri(null);
-      setOtpCode("");
-    }
-  }, [isOtpSelected, selectedSecurityMethod]);
-
-  const handleInitialPinSubmit = useCallback(() => {
-    const pincode = form.getValues("pincode");
-    if (pincode.length === 6) {
-      setShowConfirmPincode(true);
-      // Clear confirm field for new entry
-      form.setValue("confirmPincode", "");
-=======
-  const handleNext = useCallback(() => {
-    if (hasPincode || isPincodeSet) {
-      onNext?.();
->>>>>>> 68c6c28e
-    } else {
-      void form.trigger("pincode");
-    }
-<<<<<<< HEAD
-  }, [form]);
-
-  const handleOtpVerification = useCallback(() => {
-    if (otpCode.length === 6) {
-      verifyOtp(otpCode);
-    }
-  }, [otpCode, verifyOtp]);
-
-  const handleBackToSecurityOptions = useCallback(() => {
-    setSelectedSecurityMethod(null);
-    setShowConfirmPincode(false);
-    setOtpUri(null);
-    setOtpCode("");
-    form.reset();
-  }, [form]);
-
-  const handleSetupSecurity = useCallback(() => {
-    console.log('handleSetupSecurity called', {
-      isPinSelected,
-      hasPincode,
-      isOtpSelected,
-      hasTwoFactor
-    });
-    
-    // Start setup for the first selected method that isn't already set up
-    if (isPinSelected && !hasPincode) {
-      console.log('Setting up PIN');
-      setSelectedSecurityMethod("pin");
-    } else if (isOtpSelected && !hasTwoFactor) {
-      console.log('Setting up OTP');
-      setSelectedSecurityMethod("otp");
-      // enableTwoFactor will be called automatically by useEffect
-    }
-  }, [isPinSelected, hasPincode, isOtpSelected, hasTwoFactor]);
-
-  const handleInitialPinChange = useCallback((value: string) => {
-    form.setValue("pincode", value);
-  }, [form]);
-
-  const handleConfirmPinChange = useCallback((value: string) => {
-    form.setValue("confirmPincode", value);
-  }, [form]);
-
-  const renderInitialPinField = useCallback(({ field }: { field: { value: string; onChange: (value: string) => void } }) => (
-    <FormItem className="space-y-4">
-      <FormControl>
-        <div className="flex justify-center">
-          <PincodeInput
-            value={field.value}
-            onChange={handleInitialPinChange}
-            autoFocus
-            disabled={isPending}
-          />
-        </div>
-      </FormControl>
-      <FormMessage className="text-center" />
-    </FormItem>
-  ), [handleInitialPinChange, isPending]);
-
-  const renderConfirmPinField = useCallback(({ field }: { field: { value: string; onChange: (value: string) => void } }) => (
-    <FormItem className="space-y-4">
-      <FormControl>
-        <div className="flex justify-center">
-          <PincodeInput
-            value={field.value}
-            onChange={handleConfirmPinChange}
-            autoFocus
-            disabled={isPending}
-          />
-        </div>
-      </FormControl>
-      <FormMessage className="text-center" />
-    </FormItem>
-  ), [handleConfirmPinChange, isPending]);
-
-  const handleNext = useCallback(() => {
-    if (shouldShowEducationalContent) {
-      // This should be handled by the security option buttons
-      return;
-    } else if (shouldShowSuccess) {
-      onNext?.();
-    }
-    // Remove PIN entry logic from here as it's now handled by individual Confirm buttons
-  }, [
-    shouldShowEducationalContent,
-    shouldShowSuccess,
-    onNext,
-  ]);
-
-=======
-  }, [hasPincode, isPincodeSet, onNext, handleSetPincode]);
->>>>>>> 68c6c28e
-
-  // Register the action for external triggers (like step wizard buttons)
-  useEffect(() => {
-    if (onRegisterAction) {
-      onRegisterAction(handleNext);
-    }
-  }, [onRegisterAction, handleNext]);
-<<<<<<< HEAD
-=======
-
-  const renderPincodeField = useCallback(
-    ({
-      field,
-    }: {
-      field: { value: string; onChange: (value: string) => void };
-    }) => {
-      return (
-        <FormItem className="space-y-2 pt-8">
-          <div className="grid grid-cols-[auto,auto] gap-4 justify-center items-center">
-            <FormLabel className="text-base font-medium whitespace-nowrap text-right">
-              Enter a 6-digit PIN code
-            </FormLabel>
-            <FormControl>
-              <PincodeInput
-                value={field.value}
-                onChange={field.onChange}
-                autoFocus
-                disabled={isPending}
-              />
-            </FormControl>
-          </div>
-          <FormMessage className="text-center" />
-        </FormItem>
-      );
-    },
-    [isPending]
-  );
->>>>>>> 68c6c28e
-
+  // Filter steps based on whether system is deployed
+  const steps = systemDeployed
+    ? allSteps.filter((step) => step.id === "wallet" || step.id === "identity")
+    : allSteps;
 
   return (
-    <div className="h-full flex flex-col">
-      <style>{`
-        @keyframes draw {
-          to {
-            stroke-dashoffset: 0;
-          }
-        }
-      `}</style>
-      <div className="mb-6">
-        <h2 className="text-xl font-semibold">
-          {shouldShowSuccess
-            ? "Wallet Secured"
-            : "Secure Your Wallet"}
-        </h2>
-        <p className="text-sm text-muted-foreground pt-2">
-          {shouldShowSuccess
-            ? isPincodeSet
-              ? "PIN code protection is enabled for your wallet"
-              : isOtpEnabled
-                ? "Two-factor authentication is enabled for your wallet"
-                : "Security setup completed"
-            : shouldShowEducationalContent
-              ? hasAnySecurityMethod
-                ? "Add additional security or continue to the next step"
-                : "Choose how you want to protect your assets"
-              : "Set up security for your wallet"}
-        </p>
-      </div>
-      <div
-        className="flex-1 overflow-y-auto"
-        style={useMemo(() => ({ minHeight: "450px", maxHeight: "550px" }), [])}
-      >
-        <div className="max-w-3xl space-y-6 pr-2">
-<<<<<<< HEAD
-          {/* Horizontal 3-step stepper for PIN/OTP flow */}
-          {!shouldShowEducationalContent && !shouldShowSuccess && (
-            <div className="flex justify-center mb-8">
-              <div className="flex items-center">
-                {/* Step 1: Create PIN */}
-                <div className="flex items-center justify-center w-8 h-8 rounded-full bg-green-500 text-white z-10">
-                  <svg
-                    className="w-5 h-5"
-=======
-          <div className="space-y-4">
-            {/* Info box */}
-            <div className="rounded-lg bg-blue-50 dark:bg-blue-900/20 border border-blue-200 dark:border-blue-800 p-4">
-              <div className="flex gap-3">
-                <div className="flex-shrink-0">
-                  <svg
-                    className="h-5 w-5 text-blue-600 dark:text-blue-400 mt-0.5"
->>>>>>> 68c6c28e
-                    fill="none"
-                    stroke="currentColor"
-                    viewBox="0 0 24 24"
-                  >
-                    <path
-                      strokeLinecap="round"
-                      strokeLinejoin="round"
-                      strokeWidth={2}
-                      d="M12 15v2m-6 4h12a2 2 0 002-2v-6a2 2 0 00-2-2H6a2 2 0 00-2 2v6a2 2 0 002 2zm10-10V7a4 4 0 00-8 0v4h8z"
-                    />
-                  </svg>
-                </div>
-<<<<<<< HEAD
+    <div className="min-h-screen flex items-center justify-center p-8">
+      <div className="w-full max-w-4xl">
+        <div className="rounded-xl shadow-lg overflow-hidden">
+          {/* Gradient background container */}
+          <div
+            className="p-12 text-center"
+            style={{
+              background: "var(--sm-wizard-sidebar-gradient)",
+              backgroundSize: "cover",
+              backgroundPosition: "top",
+              backgroundRepeat: "no-repeat",
+            }}
+          >
+            <div className="max-w-2xl mx-auto space-y-8">
+              {/* Header */}
+              <div className="space-y-3">
+                <h1 className="text-4xl font-bold text-primary-foreground">
+                  {isReturningUser && userName
+                    ? `Welcome back, ${userName}`
+                    : "Welcome to Asset Tokenization Kit"}
+                </h1>
+                <p className="text-lg text-primary-foreground/90">
+                  {isReturningUser
+                    ? "Let's complete your onboarding journey"
+                    : "Your gateway to secure, compliant asset tokenization on the blockchain."}
+                </p>
+              </div>
 
-                {/* Line between steps */}
-                <div className="w-16 h-0.5 bg-gray-300 -mx-px"></div>
-
-                {/* Step 2: Confirm PIN / Setup OTP */}
-                <div className={`flex items-center justify-center w-8 h-8 rounded-full border-2 z-10 transition-all duration-300 ${
-                  (showConfirmPincode || (selectedSecurityMethod === 'otp' && otpUri)) 
-                    ? 'bg-primary border-primary text-white' 
-                    : 'bg-white border-gray-300 text-gray-400'
-                }`}>
-                  <div className={`w-3 h-3 rounded-full ${
-                    (showConfirmPincode || (selectedSecurityMethod === 'otp' && otpUri)) ? 'bg-white' : 'bg-gray-300'
-                  }`}></div>
+              {/* Before you get started section */}
+              <div className="space-y-6">
+                <div className="space-y-2">
+                  <h2 className="text-2xl font-semibold text-primary-foreground">
+                    Before you get started...
+                  </h2>
+                  <p className="text-primary-foreground/80">
+                    {isReturningUser
+                      ? "We first need to finish the setup process. This ensures your assets are secure, your on-chain identity is established, and you're ready to experience the future of finance."
+                      : "We'll guide you through a quick setup process. This ensures your assets are secure, your on-chain identity is established, and you're ready to experience the future of finance."}
+                  </p>
                 </div>
 
-                {/* Line between steps */}
-                <div className="w-16 h-0.5 bg-gray-300 -mx-px"></div>
-
-                {/* Step 3: Recovery Codes */}
-                <div className="flex items-center justify-center w-8 h-8 rounded-full border-2 border-gray-300 bg-white text-gray-400 z-10">
-                  <div className="w-3 h-3 rounded-full bg-gray-300"></div>
-                </div>
-              </div>
-            </div>
-          )}
-
-          {/* PIN/OTP entry section title and description */}
-          {!shouldShowEducationalContent && !shouldShowSuccess && (
-            <div className="text-center mb-6">
-              <h3 className="text-lg font-semibold mb-2">
-                {selectedSecurityMethod === 'otp' 
-                  ? "Set up an Authenticator app"
-                  : showConfirmPincode 
-                    ? "Confirm Pincode" 
-                    : "Enter a PIN code"}
-              </h3>
-              <div className="text-sm text-muted-foreground">
-                {selectedSecurityMethod === 'otp' ? (
-                  <p>Scan the QR code below using your preferred app (like Google Authenticator or Authy). Once scanned, the app will generate time-based codes. These codes are required to verify your wallet transactions and keep your account secure.</p>
-                ) : showConfirmPincode ? (
-                  <p>Re-enter your PIN to confirm it. This ensures your PIN is set correctly and matches the one you entered earlier</p>
-                ) : (
-                  <>
-                    <p>Create a secure 6 digit PIN for your wallet.</p>
-                    <p>This PIN will be required whenever you authorize transactions.</p>
-                  </>
-                )}
-              </div>
-            </div>
-          )}
-
-          {/* Show educational content first */}
-          {shouldShowEducationalContent && (
-            <div className="space-y-6">
-              <div className="space-y-4">
-                <p className="text-sm text-foreground leading-relaxed">
-                  Just like your bank card requires a PIN to confirm payments,
-                  your wallet also needs protection to authorize actions
-                  securely.
-                </p>
-
-                <p className="text-sm text-foreground leading-relaxed">
-                  Your wallet controls access to your valuable digital assets
-                  and identity. To keep it safe, you can secure it with a PIN
-                  code or enable one-time passwords (OTP) for added protection.
-                </p>
-=======
-                <div className="flex-1">
-                  <h3 className="text-sm font-medium text-blue-900 dark:text-blue-100 mb-1">
-                    Why set up a PIN code?
-                  </h3>
-                  <p className="text-sm text-blue-800 dark:text-blue-200">
-                    A PIN code adds an extra layer of security to your wallet,
-                    protecting your assets and transactions from unauthorized
-                    access.
-                  </p>
-                </div>
->>>>>>> 68c6c28e
+                {/* Steps list */}
+                <ul className="space-y-4 text-left">
+                  {steps.map((step) => (
+                    <li key={step.id} className="flex gap-3">
+                      <div className="mt-1 flex-shrink-0">
+                        {step.completed ? (
+                          <div className="w-5 h-5 rounded-full bg-green-500 flex items-center justify-center">
+                            <svg
+                              className="w-3 h-3 text-white"
+                              fill="none"
+                              stroke="currentColor"
+                              viewBox="0 0 24 24"
+                            >
+                              <path
+                                strokeLinecap="round"
+                                strokeLinejoin="round"
+                                strokeWidth={3}
+                                d="M5 13l4 4L19 7"
+                              />
+                            </svg>
+                          </div>
+                        ) : (
+                          <div className="w-5 h-5 rounded-full bg-primary-foreground/20" />
+                        )}
+                      </div>
+                      <div className="space-y-1">
+                        <h3 className="font-semibold text-primary-foreground">
+                          {step.title}
+                        </h3>
+                        <p className="text-sm text-primary-foreground/80">
+                          {step.description}
+                        </p>
+                      </div>
+                    </li>
+                  ))}
+                </ul>
               </div>
 
-              <div className="space-y-4">
-                <div className="space-y-3">
-                  <div className="flex gap-3">
-                    <div className="w-1.5 h-1.5 rounded-full bg-primary mt-2 flex-shrink-0"></div>
-                    <div>
-                      <h4 className="font-medium text-foreground mb-1">
-                        PIN code:
-                      </h4>
-                      <p className="text-sm text-muted-foreground">
-                        A simple 6 digit code you enter on your device to
-                        quickly unlock your wallet. Easy and fast.
-                      </p>
-                    </div>
-                  </div>
-
-                  <div className="flex gap-3">
-                    <div className="w-1.5 h-1.5 rounded-full bg-primary mt-2 flex-shrink-0"></div>
-                    <div>
-                      <h4 className="font-medium text-foreground mb-1">
-                        One-Time Password (OTP):
-                      </h4>
-                      <p className="text-sm text-muted-foreground">
-                        A time-based code generated by an authenticator app on
-                        your phone. Offers stronger security by requiring a
-                        unique code each time you log in.
-                      </p>
-                    </div>
-                  </div>
-                </div>
-
-                <p className="text-sm text-foreground leading-relaxed">
-                  You can choose one or both options. The more layers you add,
-                  the safer your wallet becomes.
-                </p>
-
-                {/* Security method toggle buttons */}
-                <div className="flex gap-4 mt-6">
-                  {/* PIN Code Toggle */}
-                  <div 
-                    className={`flex-1 p-4 rounded-lg border-2 cursor-pointer transition-all duration-200 ${
-                      isPinSelected 
-                        ? 'border-primary bg-primary/5' 
-                        : 'border-border hover:border-primary/50'
-                    }`}
-                    onClick={handlePinToggle}
-                  >
-                    <div>
-                      <h4 className="font-medium text-foreground">
-                        PIN Code
-                        {hasPincode && <span className="ml-2 text-xs text-green-600">(Already set)</span>}
-                      </h4>
-                      <p className="text-xs text-muted-foreground mt-1">
-                        Quick 6-digit unlock
-                      </p>
-                    </div>
-                  </div>
-
-                  {/* OTP Toggle */}
-                  <div 
-                    className={`flex-1 p-4 rounded-lg border-2 cursor-pointer transition-all duration-200 ${
-                      isOtpSelected 
-                        ? 'border-primary bg-primary/5' 
-                        : 'border-border hover:border-primary/50'
-                    }`}
-                    onClick={handleOtpToggle}
-                  >
-                    <div>
-                      <h4 className="font-medium text-foreground">
-                        One-Time Password (OTP)
-                        {hasTwoFactor && <span className="ml-2 text-xs text-green-600">(Already set)</span>}
-                      </h4>
-                      <p className="text-xs text-muted-foreground mt-1">
-                        Time-based authenticator codes
-                      </p>
-                    </div>
-                  </div>
-                </div>
-              </div>
-            </div>
-<<<<<<< HEAD
-          )}
-
-          {/* Show OTP setup screen */}
-          {!shouldShowEducationalContent && !shouldShowSuccess && selectedSecurityMethod === 'otp' && (
-            <div className="space-y-6 text-center">
-              {/* QR Code */}
-              <div className="flex justify-center">
-                <div className="p-4 bg-white rounded-lg border shadow-sm">
-                  {otpUri ? (
-                    <img 
-                      src={`https://api.qrserver.com/v1/create-qr-code/?size=180x180&data=${encodeURIComponent(otpUri)}`}
-                      alt="QR Code for OTP Setup"
-                      className="w-36 h-36"
-                    />
-                  ) : (
-                    <div className="w-36 h-36 flex items-center justify-center">
-                      <div className="text-center">
-                        <svg className="mx-auto h-8 w-8 animate-spin text-primary" viewBox="0 0 24 24">
-                          <circle
-                            className="opacity-25"
-                            cx="12"
-                            cy="12"
-                            r="10"
-                            stroke="currentColor"
-                            strokeWidth="4"
-                          />
-                          <path
-                            className="opacity-75"
-                            fill="currentColor"
-                            d="M4 12a8 8 0 018-8V0C5.373 0 0 5.373 0 12h4zm2 5.291A7.962 7.962 0 014 12H0c0 3.042 1.135 5.824 3 7.938l3-2.647z"
-                          />
-                        </svg>
-                        <p className="mt-2 text-sm text-muted-foreground">
-                          {isEnablingTwoFactor ? "Setting up authenticator..." : "Generating QR code..."}
-                        </p>
-                      </div>
-                    </div>
-                  )}
-                </div>
-              </div>
-
-              {/* Verification section */}
-              <div className="space-y-4">
-                <h4 className="text-base font-semibold">Verify the code from the app</h4>
-                
-                <div className="flex justify-center">
-                  <InputOTP
-                    value={otpCode}
-                    onChange={setOtpCode}
-                    maxLength={6}
-                    disabled={isVerifyingOtp || isEnablingTwoFactor || !otpUri}
-                  >
-                    <InputOTPGroup>
-                      <InputOTPSlot index={0} />
-                      <InputOTPSlot index={1} />
-                      <InputOTPSlot index={2} />
-                    </InputOTPGroup>
-                    <InputOTPSeparator />
-                    <InputOTPGroup>
-                      <InputOTPSlot index={3} />
-                      <InputOTPSlot index={4} />
-                      <InputOTPSlot index={5} />
-                    </InputOTPGroup>
-                  </InputOTP>
-                </div>
-
-                {/* Confirm button */}
-                <div className="flex justify-center">
-                  <Button
-                    onClick={handleOtpVerification}
-                    disabled={isVerifyingOtp || isEnablingTwoFactor || otpCode.length !== 6 || !otpUri}
-                    className="min-w-[120px]"
-                  >
-                    {isVerifyingOtp ? (
-                      <>
-                        <svg className="mr-2 h-4 w-4 animate-spin" viewBox="0 0 24 24">
-                          <circle
-                            className="opacity-25"
-                            cx="12"
-                            cy="12"
-                            r="10"
-                            stroke="currentColor"
-                            strokeWidth="4"
-                          />
-                          <path
-                            className="opacity-75"
-                            fill="currentColor"
-                            d="M4 12a8 8 0 018-8V0C5.373 0 0 5.373 0 12h4zm2 5.291A7.962 7.962 0 014 12H0c0 3.042 1.135 5.824 3 7.938l3-2.647z"
-                          />
-                        </svg>
-                        Verifying...
-                      </>
-                    ) : (
-                      "Confirm"
-                    )}
-                  </Button>
-                </div>
-              </div>
-            </div>
-          )}
-
-          {/* Show initial PIN entry screen */}
-          {!shouldShowEducationalContent && !shouldShowSuccess && selectedSecurityMethod === 'pin' && !showConfirmPincode && (
-            <div className="space-y-6 text-center">
-              <Form {...form}>
-                <FormField
-                  control={form.control}
-                  name="pincode"
-                  render={renderInitialPinField}
-                />
-              </Form>
-              {/* Confirm button below PIN input */}
-              <div className="flex justify-center">
+              {/* CTA Button */}
+              <div className="pt-8">
                 <Button
-                  onClick={handleInitialPinSubmit}
-                  disabled={isPending}
-                  className="min-w-[120px]"
+                  size="lg"
+                  onClick={onStartSetup}
+                  className="min-w-[200px] bg-primary-foreground text-primary hover:bg-primary-foreground/90"
                 >
-                  Confirm
+                  Let's go
                 </Button>
               </div>
             </div>
-          )}
-
-          {/* Show PIN confirmation screen */}
-          {!shouldShowEducationalContent && !shouldShowSuccess && selectedSecurityMethod === 'pin' && showConfirmPincode && (
-            <div className="space-y-6 text-center">
-              <Form {...form}>
-                <FormField
-                  control={form.control}
-                  name="confirmPincode"
-                  render={renderConfirmPinField}
-                />
-              </Form>
-              {/* Confirm button below PIN confirmation input */}
-              <div className="flex justify-center">
-                <Button
-                  onClick={handleSetPincode}
-                  disabled={isPending}
-                  className="min-w-[120px]"
-                >
-                  {isPending ? (
-                    <>
-                      <svg className="mr-2 h-4 w-4 animate-spin" viewBox="0 0 24 24">
-                        <circle
-                          className="opacity-25"
-                          cx="12"
-                          cy="12"
-                          r="10"
-                          stroke="currentColor"
-                          strokeWidth="4"
-                        />
-                        <path
-                          className="opacity-75"
-                          fill="currentColor"
-                          d="M4 12a8 8 0 018-8V0C5.373 0 0 5.373 0 12h4zm2 5.291A7.962 7.962 0 014 12H0c0 3.042 1.135 5.824 3 7.938l3-2.647z"
-                        />
-                      </svg>
-                      Setting PIN code...
-                    </>
-                  ) : (
-                    "Confirm"
-                  )}
-                </Button>
-              </div>
-            </div>
-          )}
-
-          {/* Success message when PIN or OTP is set */}
-          {shouldShowSuccess && (
-            <div className="space-y-6">
-              <div className="text-center space-y-4">
-                <div className="flex justify-center">
-                  <div className="w-16 h-16 bg-green-100 dark:bg-green-900/20 rounded-full flex items-center justify-center">
-                    <svg
-                      className="w-8 h-8 text-green-600 dark:text-green-400"
-                      fill="none"
-                      stroke="currentColor"
-                      viewBox="0 0 24 24"
-                    >
-                      <path
-                        strokeLinecap="round"
-                        strokeLinejoin="round"
-                        strokeWidth={2}
-                        d="M5 13l4 4L19 7"
-                        className="animate-[draw_0.8s_ease-out_forwards]"
-                        style={{
-                          strokeDasharray: "20",
-                          strokeDashoffset: "20",
-                        }}
-                      />
-                    </svg>
-                  </div>
-                </div>
-=======
-
-            {/* Security features */}
-            <div className="flex justify-between">
-              <div className="flex items-center gap-2 text-sm text-gray-600 dark:text-gray-400">
-                <svg
-                  className="h-4 w-4 text-gray-400"
-                  fill="none"
-                  stroke="currentColor"
-                  viewBox="0 0 24 24"
-                >
-                  <path
-                    strokeLinecap="round"
-                    strokeLinejoin="round"
-                    strokeWidth={2}
-                    d="M12 15v2m-6 4h12a2 2 0 002-2v-6a2 2 0 00-2-2H6a2 2 0 00-2 2v6a2 2 0 002 2zm10-10V7a4 4 0 00-8 0v4h8z"
-                  />
-                </svg>
-                <span>Transaction Protection</span>
-              </div>
-              <div className="flex items-center gap-2 text-sm text-gray-600 dark:text-gray-400">
-                <svg
-                  className="h-4 w-4 text-gray-400"
-                  fill="none"
-                  stroke="currentColor"
-                  viewBox="0 0 24 24"
-                >
-                  <path
-                    strokeLinecap="round"
-                    strokeLinejoin="round"
-                    strokeWidth={2}
-                    d="M9 12l2 2 4-4m5.618-4.016A11.955 11.955 0 0112 2.944a11.955 11.955 0 01-8.618 3.04A12.02 12.02 0 003 9c0 5.591 3.824 10.29 9 11.622 5.176-1.332 9-6.03 9-11.622 0-1.042-.133-2.052-.382-3.016z"
-                  />
-                </svg>
-                <span>Account Security</span>
-              </div>
-              <div className="flex items-center gap-2 text-sm text-gray-600 dark:text-gray-400">
-                <svg
-                  className="h-4 w-4 text-gray-400"
-                  fill="none"
-                  stroke="currentColor"
-                  viewBox="0 0 24 24"
-                >
-                  <path
-                    strokeLinecap="round"
-                    strokeLinejoin="round"
-                    strokeWidth={2}
-                    d="M13 10V3L4 14h7v7l9-11h-7z"
-                  />
-                </svg>
-                <span>Quick Access</span>
->>>>>>> 68c6c28e
-              </div>
-              <div className="flex items-center gap-2 text-sm text-gray-600 dark:text-gray-400">
-                <svg
-                  className="h-4 w-4 text-gray-400"
-                  fill="none"
-                  stroke="currentColor"
-                  viewBox="0 0 24 24"
-                >
-                  <path
-                    strokeLinecap="round"
-                    strokeLinejoin="round"
-                    strokeWidth={2}
-                    d="M15 7a2 2 0 012 2m4 0a6 6 0 01-7.743 5.743L11 17H9v2H7v2H4a1 1 0 01-1-1v-2.586a1 1 0 01.293-.707l5.964-5.964A6 6 0 1121 9z"
-                  />
-                </svg>
-                <span>Easy to Remember</span>
-              </div>
-            </div>
-
-<<<<<<< HEAD
-              <div className="space-y-4">
-                <div className="text-center">
-                  <h3 className="text-lg font-semibold text-foreground mb-2">
-                    Great! Your security method is set.
-                  </h3>
-                  <p className="text-sm text-muted-foreground">
-                    One more step to fully secure your wallet.
-                  </p>
-                </div>
-
-                <div className="space-y-4 text-sm text-foreground">
-                  <p>
-                    You've successfully set up your {isOtpEnabled ? 'one-time password' : 'PIN code'}. This adds an important layer of protection to your wallet and keeps your assets safer from unauthorized access.
-                  </p>
-                  
-                  <p>
-                    To complete your wallet security, the final step is to generate backup codes. These are secret recovery keys that allow you to regain access if you ever lose your {isOtpEnabled ? 'authentication method' : 'PIN'} or authentication method.
-                  </p>
-                  
-                  <p className="font-medium">
-                    Make sure to save these backup codes somewhere safe and private — they are your last line of defense.
-                  </p>
-                </div>
-              </div>
-            </div>
-          )}
-=======
-            {/* Success message when PIN is set */}
-            {(hasPincode || isPincodeSet) && (
-              <div className="space-y-4">
-                <div className="text-center space-y-4">
-                  <div className="flex justify-center">
-                    <div className="w-16 h-16 bg-green-100 dark:bg-green-900/20 rounded-full flex items-center justify-center">
-                      <svg
-                        className="w-8 h-8 text-green-600 dark:text-green-400"
-                        fill="none"
-                        stroke="currentColor"
-                        viewBox="0 0 24 24"
-                      >
-                        <path
-                          strokeLinecap="round"
-                          strokeLinejoin="round"
-                          strokeWidth={2}
-                          d="M5 13l4 4L19 7"
-                          className="animate-[draw_0.8s_ease-out_forwards]"
-                          style={{
-                            strokeDasharray: "20",
-                            strokeDashoffset: "20",
-                          }}
-                        />
-                      </svg>
-                    </div>
-                  </div>
-                </div>
-
-                <div className="rounded-lg bg-green-50 dark:bg-green-900/20 border border-green-200 dark:border-green-800 p-4 text-center">
-                  <p className="text-sm font-medium text-green-900 dark:text-green-100 mb-2">
-                    PIN Code Configured Successfully
-                  </p>
-                  <p className="text-sm text-green-700 dark:text-green-300">
-                    Your wallet is now protected with PIN code verification
-                  </p>
-                </div>
-              </div>
-            )}
-
-            {/* Pincode setup form - only show when PIN not set */}
-            {!hasPincode && !isPincodeSet && (
-              <Form {...form}>
-                <div className="space-y-6">
-                  <FormField
-                    control={form.control}
-                    name="pincode"
-                    render={renderPincodeField}
-                  />
-                  <FormField
-                    control={form.control}
-                    name="confirmPincode"
-                    render={renderConfirmPincodeField}
-                  />
-                </div>
-              </Form>
-            )}
           </div>
->>>>>>> 68c6c28e
-        </div>
-      </div>
-
-      {/* Navigation buttons */}
-      <div className="mt-8 pt-6 border-t border-border">
-        <div className="flex justify-end gap-3">
-          {!isFirstStep && (
-            <Button 
-              variant="outline" 
-              onClick={
-                // If in setup mode, go back to security options instead of previous wizard step
-                !shouldShowEducationalContent && !shouldShowSuccess 
-                  ? handleBackToSecurityOptions 
-                  : onPrevious
-              } 
-              disabled={isPending}
-            >
-              Previous
-            </Button>
-          )}
-<<<<<<< HEAD
-
-          {shouldShowEducationalContent ? (
-            // Show continue/setup button based on selections
-            <>
-              {(isPinSelected && !hasPincode) || (isOtpSelected && !hasTwoFactor) ? (
-                <Button onClick={handleSetupSecurity}>
-                  Set Up Security
-                </Button>
-              ) : (
-                <Button onClick={handleNext}>
-                  Continue
-                </Button>
-              )}
-            </>
-          ) : (
-            // Show regular next button
-            <Button
-              onClick={handleNext}
-              disabled={isPending || isVerifyingOtp || (shouldShowSuccess && !showSuccessButton)}
-            >
-              {isPending || isVerifyingOtp || (shouldShowSuccess && !showSuccessButton) ? (
-                <>
-                  <svg
-                    className="mr-2 h-4 w-4 animate-spin"
-                    viewBox="0 0 24 24"
-                  >
-                    <circle
-                      className="opacity-25"
-                      cx="12"
-                      cy="12"
-                      r="10"
-                      stroke="currentColor"
-                      strokeWidth="4"
-                    />
-                    <path
-                      className="opacity-75"
-                      fill="currentColor"
-                      d="M4 12a8 8 0 018-8V0C5.373 0 0 5.373 0 12h4zm2 5.291A7.962 7.962 0 014 12H0c0 3.042 1.135 5.824 3 7.938l3-2.647z"
-                    />
-                  </svg>
-                  Setting PIN code...
-                </>
-              ) : isLastStep ? (
-                "Complete"
-              ) : shouldShowSuccess ? (
-                "Generate Your Recovery Codes"
-              ) : (
-                "Generate your backup codes"
-              )}
-            </Button>
-          )}
-=======
-          <Button
-            onClick={handleNext}
-            disabled={isPending || (isPincodeSet && !showSuccessButton)}
-          >
-            {isPending || (isPincodeSet && !showSuccessButton) ? (
-              <>
-                <svg className="mr-2 h-4 w-4 animate-spin" viewBox="0 0 24 24">
-                  <circle
-                    className="opacity-25"
-                    cx="12"
-                    cy="12"
-                    r="10"
-                    stroke="currentColor"
-                    strokeWidth="4"
-                  />
-                  <path
-                    className="opacity-75"
-                    fill="currentColor"
-                    d="M4 12a8 8 0 018-8V0C5.373 0 0 5.373 0 12h4zm2 5.291A7.962 7.962 0 014 12H0c0 3.042 1.135 5.824 3 7.938l3-2.647z"
-                  />
-                </svg>
-                Setting PIN code...
-              </>
-            ) : isLastStep ? (
-              "Complete"
-            ) : showSuccessButton || hasPincode ? (
-              "Generate Your Recovery Codes"
-            ) : (
-              "Set PIN Code"
-            )}
-          </Button>
->>>>>>> 68c6c28e
         </div>
       </div>
     </div>
