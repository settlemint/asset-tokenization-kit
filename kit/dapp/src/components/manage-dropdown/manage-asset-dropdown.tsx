--- conflicted
+++ resolved
@@ -10,12 +10,9 @@
 import { orpc } from "@/orpc/orpc-client";
 import type { Token } from "@/orpc/routes/token/routes/token.read.schema";
 import { AssetExtensionEnum } from "@atk/zod/asset-extensions";
-<<<<<<< HEAD
+import { useQuery } from "@tanstack/react-query";
 import { isAfter } from "date-fns";
-=======
-import { useQuery } from "@tanstack/react-query";
 import { greaterThan } from "dnum";
->>>>>>> 025ab403
 import {
   CheckCircle,
   ChevronDown,
@@ -48,11 +45,8 @@
   | "collateral"
   | "viewEvents"
   | "topUpDenominationAsset"
-<<<<<<< HEAD
-  | "mature";
-=======
+  | "mature"
   | "withdrawDenominationAsset";
->>>>>>> 025ab403
 
 function isCurrentAction({
   target,
