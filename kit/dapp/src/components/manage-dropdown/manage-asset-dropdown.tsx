import { Button } from "@/components/ui/button";
import {
  DropdownMenu,
  DropdownMenuContent,
  DropdownMenuItem,
  DropdownMenuSeparator,
  DropdownMenuTrigger,
} from "@/components/ui/dropdown-menu";
import { useSession } from "@/hooks/use-auth";
import { orpc } from "@/orpc/orpc-client";
import type { Token } from "@/orpc/routes/token/routes/token.read.schema";
import { AssetExtensionEnum } from "@atk/zod/asset-extensions";
import { useQuery } from "@tanstack/react-query";
import { isAfter } from "date-fns";
import { greaterThan } from "dnum";
import {
  CheckCircle,
  ChevronDown,
  Minus,
  Lock,
  Pause,
  Play,
  Plus,
  Shield,
  TrendingUp,
  Unlock,
} from "lucide-react";
import { useMemo, useState } from "react";
import { useTranslation } from "react-i18next";
import { CollateralSheet } from "./sheets/collateral-sheet";
<<<<<<< HEAD
import { MatureConfirmationSheet } from "./sheets/mature-confirmation-sheet";
=======
import { FreezePartialSheet } from "./sheets/freeze-partial-sheet";
>>>>>>> 44c265ff
import { MintSheet } from "./sheets/mint-sheet";
import { PauseUnpauseConfirmationSheet } from "./sheets/pause-unpause-confirmation-sheet";
import { SetYieldScheduleSheet } from "./sheets/set-yield-schedule-sheet";
import { TopUpDenominationAssetSheet } from "./sheets/top-up-denomination-asset-sheet";
import { WithdrawDenominationAssetSheet } from "./sheets/withdraw-denomination-asset-sheet";
import { UnfreezePartialSheet } from "./sheets/unfreeze-partial-sheet";

interface ManageAssetDropdownProps {
  asset: Token; // Keep Token type to maintain API compatibility
}

type Action =
  | "pause"
  | "unpause"
  | "mint"
  | "setYieldSchedule"
  | "collateral"
  | "viewEvents"
  | "topUpDenominationAsset"
<<<<<<< HEAD
  | "mature"
=======
  | "freezePartial"
  | "unfreezePartial"
>>>>>>> 44c265ff
  | "withdrawDenominationAsset";

function isCurrentAction({
  target,
  current,
}: {
  target: Action;
  current: Action | null;
}) {
  return target === current;
}

export function ManageAssetDropdown({ asset }: ManageAssetDropdownProps) {
  const { t } = useTranslation(["tokens", "common"]);
  const [openAction, setOpenAction] = useState<Action | null>(null);

  const { data: session } = useSession();
  const userWallet = session?.user?.wallet;

  const isPaused = asset.pausable?.paused ?? false;
  const yieldScheduleId = asset.yield?.schedule?.id;

  // Fetch yield schedule details when available
  const { data: yieldSchedule } = useQuery({
    ...orpc.fixedYieldSchedule.read.queryOptions({
      input: { id: yieldScheduleId ?? "" },
    }),
    enabled: !!yieldScheduleId,
  });

  // Fetch denomination asset details
  const denominationAssetId = yieldSchedule?.denominationAsset?.id;
  const { data: denominationAsset } = useQuery({
    ...orpc.token.read.queryOptions({
      input: { tokenAddress: denominationAssetId ?? "" },
    }),
    enabled: !!denominationAssetId,
  });

  // Fetch yield schedule's denomination asset balance to check if withdrawal is possible
  const { data: yieldScheduleBalance } = useQuery({
    ...orpc.token.holder.queryOptions({
      input: {
        tokenAddress: denominationAsset?.id ?? "",
        holderAddress: yieldSchedule?.id ?? "",
      },
    }),
    enabled: !!denominationAsset && !!yieldSchedule,
  });

  // Fetch user's balance of the denomination asset
  const { data: userDenominationAssetBalance } = useQuery({
    ...orpc.token.holder.queryOptions({
      input: {
        tokenAddress: denominationAsset?.id ?? "",
        holderAddress: userWallet ?? "",
      },
    }),
    enabled: !!userWallet && !!denominationAsset,
  });

  // Check if yield schedule has denomination assets to withdraw
  const denominationAssetAvailable =
    yieldScheduleBalance?.holder?.available?.[0] ?? 0n;
  const hasWithdrawableAmount = greaterThan(denominationAssetAvailable, 0n);

  // Check if user has denomination assets to top up
  const userDenominationAssetBalanceAvailable =
    userDenominationAssetBalance?.holder?.available ?? 0n;
  const hasTopUpableAmount = greaterThan(
    userDenominationAssetBalanceAvailable,
    0n
  );

  const actions = useMemo(() => {
    // Check if asset has pausable capability (handles both null and undefined)
    const hasPausableCapability = asset.pausable != null;
    const arr: Array<{
      id: string;
      label: string;
      icon: React.ComponentType<{ className?: string }>;
      openAction: Action;
      disabled: boolean;
    }> = [];

    if (hasPausableCapability) {
      const canUnpause = asset.userPermissions?.actions?.unpause ?? false;
      const canPause = asset.userPermissions?.actions?.pause ?? false;
      arr.push({
        id: isPaused ? "unpause" : "pause",
        label: isPaused
          ? t("tokens:actions.unpause.label")
          : t("tokens:actions.pause.label"),
        icon: isPaused ? Play : Pause,
        openAction: isPaused ? "unpause" : "pause",
        disabled: isPaused ? !canUnpause : !canPause,
      });
    }

    // Mint only visible if user can mint and token is not paused
    const canMint = asset.userPermissions?.actions?.mint && !isPaused;
    if (canMint) {
      arr.push({
        id: "mint",
        label: t("tokens:actions.mint.label"),
        icon: Plus,
        openAction: "mint",
        disabled: false,
      });
    }

    // Freeze Tokens - only visible for tokens with custodian extension and permissions
    const hasCustodianCapability = asset.extensions.includes(
      AssetExtensionEnum.CUSTODIAN
    );
    const canFreezePartial =
      asset.userPermissions?.actions?.freezePartial && !isPaused;
    if (hasCustodianCapability && canFreezePartial) {
      arr.push({
        id: "freezePartial",
        label: t("tokens:actions.freezePartial.label"),
        icon: Lock,
        openAction: "freezePartial",
        disabled: false,
      });
    }

    // Unfreeze Tokens - only visible for tokens with custodian extension and permissions
    const canUnfreezePartial =
      asset.userPermissions?.actions?.unfreezePartial && !isPaused;
    if (hasCustodianCapability && canUnfreezePartial) {
      arr.push({
        id: "unfreezePartial",
        label: t("tokens:actions.unfreezePartial.label"),
        icon: Unlock,
        openAction: "unfreezePartial",
        disabled: false,
      });
    }

    // Set yield schedule only visible for bond tokens without existing schedule
    const canSetYieldSchedule =
      asset.extensions.includes(AssetExtensionEnum.YIELD) &&
      !asset.yield?.schedule &&
      asset.userPermissions?.actions?.setYieldSchedule &&
      !isPaused;
    if (canSetYieldSchedule) {
      arr.push({
        id: "setYieldSchedule",
        label: t("tokens:actions.setYieldSchedule.label"),
        icon: TrendingUp,
        openAction: "setYieldSchedule",
        disabled: false,
      });
    }

    // Top up denomination asset option
    if (hasTopUpableAmount) {
      arr.push({
        id: "topUpDenominationAsset",
        label: t("tokens:actions.topUpDenominationAsset.label"),
        icon: TrendingUp,
        openAction: "topUpDenominationAsset",
        disabled: false,
      });
    }

    // Withdraw denomination asset option
    const canWithdrawDenominationAsset =
      asset.userPermissions?.actions?.withdrawDenominationAsset &&
      hasWithdrawableAmount;
    if (canWithdrawDenominationAsset) {
      arr.push({
        id: "withdrawDenominationAsset",
        label: t("tokens:actions.withdrawDenominationAsset.label"),
        icon: Minus,
        openAction: "withdrawDenominationAsset",
        disabled: !hasWithdrawableAmount,
      });
    }

    // Collateral management
    const hasCollateralCapability = asset.collateral != null;
    const hasCollateralPermission =
      asset.userPermissions?.actions?.updateCollateral === true;
    if (hasCollateralCapability) {
      arr.push({
        id: "collateral",
        label: t("tokens:actions.collateral.label"),
        icon: Shield,
        openAction: "collateral",
        disabled: !hasCollateralPermission,
      });
    }

    // Mature bond only visible for bond tokens that can be matured
    const canMatureBond =
      asset.extensions.includes(AssetExtensionEnum.BOND) &&
      asset.bond &&
      !asset.bond.isMatured &&
      asset.bond.maturityDate &&
      isAfter(new Date(), asset.bond.maturityDate) &&
      asset.userPermissions?.actions?.mature &&
      !isPaused;
    if (canMatureBond) {
      arr.push({
        id: "mature",
        label: t("tokens:actions.mature.label"),
        icon: CheckCircle,
        openAction: "mature",
        disabled: false,
      });
    }

    return arr;
  }, [
    t,
    asset.pausable,
    asset.extensions,
    asset.yield?.schedule,
    asset.userPermissions?.actions,
    asset.collateral,
    asset.bond,
    isPaused,
    hasWithdrawableAmount,
    hasTopUpableAmount,
  ]);

  const onActionOpenChange = (open: boolean) => {
    setOpenAction(open ? openAction : null);
  };

  return (
    <>
      <DropdownMenu>
        <DropdownMenuTrigger asChild>
          <Button variant="secondary" size="sm" className="gap-2 press-effect">
            {t("tokens:manage")}
            <ChevronDown className="h-4 w-4" />
          </Button>
        </DropdownMenuTrigger>
        <DropdownMenuContent
          className="w-56 rounded-lg"
          align="end"
          sideOffset={4}
        >
          {actions.map((action) => (
            <DropdownMenuItem
              key={action.id}
              onSelect={() => {
                setOpenAction(action.openAction);
              }}
              disabled={action.disabled}
              className="cursor-pointer"
            >
              <action.icon className="h-4 w-4" />
              {action.label}
            </DropdownMenuItem>
          ))}
          <DropdownMenuSeparator />
          <DropdownMenuItem disabled>
            {t("tokens:actions.viewEvents")}
          </DropdownMenuItem>
        </DropdownMenuContent>
      </DropdownMenu>

      <PauseUnpauseConfirmationSheet
        open={isCurrentAction({
          target: isPaused ? "unpause" : "pause",
          current: openAction,
        })}
        onOpenChange={onActionOpenChange}
        asset={asset}
      />

      <MintSheet
        open={isCurrentAction({ target: "mint", current: openAction })}
        onOpenChange={onActionOpenChange}
        asset={asset}
      />

      <SetYieldScheduleSheet
        open={isCurrentAction({
          target: "setYieldSchedule",
          current: openAction,
        })}
        onOpenChange={onActionOpenChange}
        asset={asset}
      />

      <TopUpDenominationAssetSheet
        open={isCurrentAction({
          target: "topUpDenominationAsset",
          current: openAction,
        })}
        onOpenChange={onActionOpenChange}
        asset={asset}
      />

      <WithdrawDenominationAssetSheet
        open={isCurrentAction({
          target: "withdrawDenominationAsset",
          current: openAction,
        })}
        onOpenChange={onActionOpenChange}
        asset={asset}
      />

      <CollateralSheet
        open={isCurrentAction({ target: "collateral", current: openAction })}
        onOpenChange={onActionOpenChange}
        asset={asset}
      />

<<<<<<< HEAD
      <MatureConfirmationSheet
        open={isCurrentAction({ target: "mature", current: openAction })}
=======
      <FreezePartialSheet
        open={isCurrentAction({ target: "freezePartial", current: openAction })}
        onOpenChange={onActionOpenChange}
        asset={asset}
      />

      <UnfreezePartialSheet
        open={isCurrentAction({
          target: "unfreezePartial",
          current: openAction,
        })}
>>>>>>> 44c265ff
        onOpenChange={onActionOpenChange}
        asset={asset}
      />

      {/* Change roles is available from the token tab permissions UI */}
    </>
  );
}<|MERGE_RESOLUTION|>--- conflicted
+++ resolved
@@ -16,8 +16,8 @@
 import {
   CheckCircle,
   ChevronDown,
+  Lock,
   Minus,
-  Lock,
   Pause,
   Play,
   Plus,
@@ -28,17 +28,14 @@
 import { useMemo, useState } from "react";
 import { useTranslation } from "react-i18next";
 import { CollateralSheet } from "./sheets/collateral-sheet";
-<<<<<<< HEAD
+import { FreezePartialSheet } from "./sheets/freeze-partial-sheet";
 import { MatureConfirmationSheet } from "./sheets/mature-confirmation-sheet";
-=======
-import { FreezePartialSheet } from "./sheets/freeze-partial-sheet";
->>>>>>> 44c265ff
 import { MintSheet } from "./sheets/mint-sheet";
 import { PauseUnpauseConfirmationSheet } from "./sheets/pause-unpause-confirmation-sheet";
 import { SetYieldScheduleSheet } from "./sheets/set-yield-schedule-sheet";
 import { TopUpDenominationAssetSheet } from "./sheets/top-up-denomination-asset-sheet";
+import { UnfreezePartialSheet } from "./sheets/unfreeze-partial-sheet";
 import { WithdrawDenominationAssetSheet } from "./sheets/withdraw-denomination-asset-sheet";
-import { UnfreezePartialSheet } from "./sheets/unfreeze-partial-sheet";
 
 interface ManageAssetDropdownProps {
   asset: Token; // Keep Token type to maintain API compatibility
@@ -52,12 +49,9 @@
   | "collateral"
   | "viewEvents"
   | "topUpDenominationAsset"
-<<<<<<< HEAD
   | "mature"
-=======
   | "freezePartial"
   | "unfreezePartial"
->>>>>>> 44c265ff
   | "withdrawDenominationAsset";
 
 function isCurrentAction({
@@ -372,10 +366,12 @@
         asset={asset}
       />
 
-<<<<<<< HEAD
       <MatureConfirmationSheet
         open={isCurrentAction({ target: "mature", current: openAction })}
-=======
+        onOpenChange={onActionOpenChange}
+        asset={asset}
+      />
+
       <FreezePartialSheet
         open={isCurrentAction({ target: "freezePartial", current: openAction })}
         onOpenChange={onActionOpenChange}
@@ -387,7 +383,6 @@
           target: "unfreezePartial",
           current: openAction,
         })}
->>>>>>> 44c265ff
         onOpenChange={onActionOpenChange}
         asset={asset}
       />
