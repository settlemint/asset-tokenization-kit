import { Button } from "@/components/ui/button";
import {
  DropdownMenu,
  DropdownMenuContent,
  DropdownMenuItem,
  DropdownMenuSeparator,
  DropdownMenuTrigger,
} from "@/components/ui/dropdown-menu";
import { useSession } from "@/hooks/use-auth";
import { orpc } from "@/orpc/orpc-client";
import type { Token } from "@/orpc/routes/token/routes/token.read.schema";
import { AssetExtensionEnum } from "@atk/zod/asset-extensions";
import { useQuery } from "@tanstack/react-query";
import { greaterThan } from "dnum";
import {
  ChevronDown,
<<<<<<< HEAD
  Lock,
=======
  Minus,
>>>>>>> 025ab403
  Pause,
  Play,
  Plus,
  Shield,
  TrendingUp,
  Unlock,
} from "lucide-react";
import { useMemo, useState } from "react";
import { useTranslation } from "react-i18next";
import { CollateralSheet } from "./sheets/collateral-sheet";
import { FreezePartialSheet } from "./sheets/freeze-partial-sheet";
import { MintSheet } from "./sheets/mint-sheet";
import { PauseUnpauseConfirmationSheet } from "./sheets/pause-unpause-confirmation-sheet";
import { SetYieldScheduleSheet } from "./sheets/set-yield-schedule-sheet";
import { TopUpDenominationAssetSheet } from "./sheets/top-up-denomination-asset-sheet";
<<<<<<< HEAD
import { UnfreezePartialSheet } from "./sheets/unfreeze-partial-sheet";
=======
import { WithdrawDenominationAssetSheet } from "./sheets/withdraw-denomination-asset-sheet";
>>>>>>> 025ab403

interface ManageAssetDropdownProps {
  asset: Token; // Keep Token type to maintain API compatibility
}

type Action =
  | "pause"
  | "unpause"
  | "mint"
  | "setYieldSchedule"
  | "collateral"
  | "viewEvents"
  | "topUpDenominationAsset"
<<<<<<< HEAD
  | "freezePartial"
  | "unfreezePartial";
=======
  | "withdrawDenominationAsset";
>>>>>>> 025ab403

function isCurrentAction({
  target,
  current,
}: {
  target: Action;
  current: Action | null;
}) {
  return target === current;
}

export function ManageAssetDropdown({ asset }: ManageAssetDropdownProps) {
  const { t } = useTranslation(["tokens", "common"]);
  const [openAction, setOpenAction] = useState<Action | null>(null);

  const { data: session } = useSession();
  const userWallet = session?.user?.wallet;

  const isPaused = asset.pausable?.paused ?? false;
  const yieldScheduleId = asset.yield?.schedule?.id;

  // Fetch yield schedule details when available
  const { data: yieldSchedule } = useQuery({
    ...orpc.fixedYieldSchedule.read.queryOptions({
      input: { id: yieldScheduleId ?? "" },
    }),
    enabled: !!yieldScheduleId,
  });

  // Fetch denomination asset details
  const denominationAssetId = yieldSchedule?.denominationAsset?.id;
  const { data: denominationAsset } = useQuery({
    ...orpc.token.read.queryOptions({
      input: { tokenAddress: denominationAssetId ?? "" },
    }),
    enabled: !!denominationAssetId,
  });

  // Fetch yield schedule's denomination asset balance to check if withdrawal is possible
  const { data: yieldScheduleBalance } = useQuery({
    ...orpc.token.holder.queryOptions({
      input: {
        tokenAddress: denominationAsset?.id ?? "",
        holderAddress: yieldSchedule?.id ?? "",
      },
    }),
    enabled: !!denominationAsset && !!yieldSchedule,
  });

  // Fetch user's balance of the denomination asset
  const { data: userDenominationAssetBalance } = useQuery({
    ...orpc.token.holder.queryOptions({
      input: {
        tokenAddress: denominationAsset?.id ?? "",
        holderAddress: userWallet ?? "",
      },
    }),
    enabled: !!userWallet && !!denominationAsset,
  });

  // Check if yield schedule has denomination assets to withdraw
  const denominationAssetAvailable =
    yieldScheduleBalance?.holder?.available?.[0] ?? 0n;
  const hasWithdrawableAmount = greaterThan(denominationAssetAvailable, 0n);

  // Check if user has denomination assets to top up
  const userDenominationAssetBalanceAvailable =
    userDenominationAssetBalance?.holder?.available ?? 0n;
  const hasTopUpableAmount = greaterThan(
    userDenominationAssetBalanceAvailable,
    0n
  );

  const actions = useMemo(() => {
    // Check if asset has pausable capability (handles both null and undefined)
    const hasPausableCapability = asset.pausable != null;
    const arr: Array<{
      id: string;
      label: string;
      icon: React.ComponentType<{ className?: string }>;
      openAction: Action;
      disabled: boolean;
    }> = [];

    if (hasPausableCapability) {
      const canUnpause = asset.userPermissions?.actions?.unpause ?? false;
      const canPause = asset.userPermissions?.actions?.pause ?? false;
      arr.push({
        id: isPaused ? "unpause" : "pause",
        label: isPaused
          ? t("tokens:actions.unpause.label")
          : t("tokens:actions.pause.label"),
        icon: isPaused ? Play : Pause,
        openAction: isPaused ? "unpause" : "pause",
        disabled: isPaused ? !canUnpause : !canPause,
      });
    }

    // Mint only visible if user can mint and token is not paused
    const canMint = asset.userPermissions?.actions?.mint && !isPaused;
    if (canMint) {
      arr.push({
        id: "mint",
        label: t("tokens:actions.mint.label"),
        icon: Plus,
        openAction: "mint",
        disabled: false,
      });
    }

    // Freeze Tokens - only visible for tokens with custodian extension and permissions
    const hasCustodianCapability = asset.extensions.includes(
      AssetExtensionEnum.CUSTODIAN
    );
    const canFreezePartial =
      asset.userPermissions?.actions?.freezePartial && !isPaused;
    if (hasCustodianCapability && canFreezePartial) {
      arr.push({
        id: "freezePartial",
        label: t("tokens:actions.freezePartial.label"),
        icon: Lock,
        openAction: "freezePartial",
        disabled: false,
      });
    }

    // Unfreeze Tokens - only visible for tokens with custodian extension and permissions
    const canUnfreezePartial =
      asset.userPermissions?.actions?.unfreezePartial && !isPaused;
    if (hasCustodianCapability && canUnfreezePartial) {
      arr.push({
        id: "unfreezePartial",
        label: t("tokens:actions.unfreezePartial.label"),
        icon: Unlock,
        openAction: "unfreezePartial",
        disabled: false,
      });
    }

    // Set yield schedule only visible for bond tokens without existing schedule
    const canSetYieldSchedule =
      asset.extensions.includes(AssetExtensionEnum.YIELD) &&
      !asset.yield?.schedule &&
      asset.userPermissions?.actions?.setYieldSchedule &&
      !isPaused;
    if (canSetYieldSchedule) {
      arr.push({
        id: "setYieldSchedule",
        label: t("tokens:actions.setYieldSchedule.label"),
        icon: TrendingUp,
        openAction: "setYieldSchedule",
        disabled: false,
      });
    }

    // Top up denomination asset option
    if (hasTopUpableAmount) {
      arr.push({
        id: "topUpDenominationAsset",
        label: t("tokens:actions.topUpDenominationAsset.label"),
        icon: TrendingUp,
        openAction: "topUpDenominationAsset",
        disabled: false,
      });
    }

    // Withdraw denomination asset option
    const canWithdrawDenominationAsset =
      asset.userPermissions?.actions?.withdrawDenominationAsset &&
      hasWithdrawableAmount;
    if (canWithdrawDenominationAsset) {
      arr.push({
        id: "withdrawDenominationAsset",
        label: t("tokens:actions.withdrawDenominationAsset.label"),
        icon: Minus,
        openAction: "withdrawDenominationAsset",
        disabled: !hasWithdrawableAmount,
      });
    }

    // Collateral management
    const hasCollateralCapability = asset.collateral != null;
    const hasCollateralPermission =
      asset.userPermissions?.actions?.updateCollateral === true;
    if (hasCollateralCapability) {
      arr.push({
        id: "collateral",
        label: t("tokens:actions.collateral.label"),
        icon: Shield,
        openAction: "collateral",
        disabled: !hasCollateralPermission,
      });
    }

    return arr;
  }, [
    t,
    asset.pausable,
    asset.extensions,
    asset.yield?.schedule,
    asset.userPermissions?.actions,
    asset.collateral,
    isPaused,
    hasWithdrawableAmount,
    hasTopUpableAmount,
  ]);

  const onActionOpenChange = (open: boolean) => {
    setOpenAction(open ? openAction : null);
  };

  return (
    <>
      <DropdownMenu>
        <DropdownMenuTrigger asChild>
          <Button variant="secondary" size="sm" className="gap-2 press-effect">
            {t("tokens:manage")}
            <ChevronDown className="h-4 w-4" />
          </Button>
        </DropdownMenuTrigger>
        <DropdownMenuContent
          className="w-56 rounded-lg"
          align="end"
          sideOffset={4}
        >
          {actions.map((action) => (
            <DropdownMenuItem
              key={action.id}
              onSelect={() => {
                setOpenAction(action.openAction);
              }}
              disabled={action.disabled}
              className="cursor-pointer"
            >
              <action.icon className="h-4 w-4" />
              {action.label}
            </DropdownMenuItem>
          ))}
          <DropdownMenuSeparator />
          <DropdownMenuItem disabled>
            {t("tokens:actions.viewEvents")}
          </DropdownMenuItem>
        </DropdownMenuContent>
      </DropdownMenu>

      <PauseUnpauseConfirmationSheet
        open={isCurrentAction({
          target: isPaused ? "unpause" : "pause",
          current: openAction,
        })}
        onOpenChange={onActionOpenChange}
        asset={asset}
      />

      <MintSheet
        open={isCurrentAction({ target: "mint", current: openAction })}
        onOpenChange={onActionOpenChange}
        asset={asset}
      />

      <SetYieldScheduleSheet
        open={isCurrentAction({
          target: "setYieldSchedule",
          current: openAction,
        })}
        onOpenChange={onActionOpenChange}
        asset={asset}
      />

      <TopUpDenominationAssetSheet
        open={isCurrentAction({
          target: "topUpDenominationAsset",
          current: openAction,
        })}
        onOpenChange={onActionOpenChange}
        asset={asset}
      />

      <WithdrawDenominationAssetSheet
        open={isCurrentAction({
          target: "withdrawDenominationAsset",
          current: openAction,
        })}
        onOpenChange={onActionOpenChange}
        asset={asset}
      />

      <CollateralSheet
        open={isCurrentAction({ target: "collateral", current: openAction })}
        onOpenChange={onActionOpenChange}
        asset={asset}
      />

      <FreezePartialSheet
        open={isCurrentAction({ target: "freezePartial", current: openAction })}
        onOpenChange={onActionOpenChange}
        asset={asset}
      />

      <UnfreezePartialSheet
        open={isCurrentAction({
          target: "unfreezePartial",
          current: openAction,
        })}
        onOpenChange={onActionOpenChange}
        asset={asset}
      />

      {/* Change roles is available from the token tab permissions UI */}
    </>
  );
}<|MERGE_RESOLUTION|>--- conflicted
+++ resolved
@@ -14,11 +14,8 @@
 import { greaterThan } from "dnum";
 import {
   ChevronDown,
-<<<<<<< HEAD
+  Minus,
   Lock,
-=======
-  Minus,
->>>>>>> 025ab403
   Pause,
   Play,
   Plus,
@@ -34,11 +31,8 @@
 import { PauseUnpauseConfirmationSheet } from "./sheets/pause-unpause-confirmation-sheet";
 import { SetYieldScheduleSheet } from "./sheets/set-yield-schedule-sheet";
 import { TopUpDenominationAssetSheet } from "./sheets/top-up-denomination-asset-sheet";
-<<<<<<< HEAD
+import { WithdrawDenominationAssetSheet } from "./sheets/withdraw-denomination-asset-sheet";
 import { UnfreezePartialSheet } from "./sheets/unfreeze-partial-sheet";
-=======
-import { WithdrawDenominationAssetSheet } from "./sheets/withdraw-denomination-asset-sheet";
->>>>>>> 025ab403
 
 interface ManageAssetDropdownProps {
   asset: Token; // Keep Token type to maintain API compatibility
@@ -52,12 +46,10 @@
   | "collateral"
   | "viewEvents"
   | "topUpDenominationAsset"
-<<<<<<< HEAD
   | "freezePartial"
   | "unfreezePartial";
-=======
+  | "topUpDenominationAsset"
   | "withdrawDenominationAsset";
->>>>>>> 025ab403
 
 function isCurrentAction({
   target,
