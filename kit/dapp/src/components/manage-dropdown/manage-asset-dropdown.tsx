--- conflicted
+++ resolved
@@ -1,9 +1,3 @@
-<<<<<<< HEAD
-import { PauseUnpauseConfirmationSheet } from "./sheets/pause-unpause-confirmation-sheet";
-import { MintSheet } from "./sheets/mint-sheet";
-import { CollateralSheet } from "./sheets/collateral-sheet";
-=======
->>>>>>> 33f4b7d1
 import { Button } from "@/components/ui/button";
 import {
   DropdownMenu,
@@ -13,13 +7,17 @@
   DropdownMenuTrigger,
 } from "@/components/ui/dropdown-menu";
 import type { Token } from "@/orpc/routes/token/routes/token.read.schema";
-<<<<<<< HEAD
-import { ChevronDown, Pause, Play, Plus, Shield } from "lucide-react";
-=======
-import { ChevronDown, Pause, Play, Plus, TrendingUp } from "lucide-react";
->>>>>>> 33f4b7d1
+import {
+  ChevronDown,
+  Pause,
+  Play,
+  Plus,
+  Shield,
+  TrendingUp,
+} from "lucide-react";
 import { useMemo, useState } from "react";
 import { useTranslation } from "react-i18next";
+import { CollateralSheet } from "./sheets/collateral-sheet";
 import { MintSheet } from "./sheets/mint-sheet";
 import { PauseUnpauseConfirmationSheet } from "./sheets/pause-unpause-confirmation-sheet";
 import { SetYieldScheduleSheet } from "./sheets/set-yield-schedule-sheet";
@@ -28,11 +26,13 @@
   asset: Token; // Keep Token type to maintain API compatibility
 }
 
-<<<<<<< HEAD
-type Action = "pause" | "unpause" | "mint" | "collateral" | "viewEvents";
-=======
-type Action = "pause" | "unpause" | "mint" | "setYieldSchedule" | "viewEvents";
->>>>>>> 33f4b7d1
+type Action =
+  | "pause"
+  | "unpause"
+  | "mint"
+  | "setYieldSchedule"
+  | "collateral"
+  | "viewEvents";
 
 function isCurrentAction({
   target,
@@ -83,16 +83,6 @@
       });
     }
 
-<<<<<<< HEAD
-    // Collateral management
-    const hasCollateralCapability = asset.collateral != null;
-    if (hasCollateralCapability) {
-      arr.push({
-        id: "collateral",
-        label: t("tokens:actions.collateral.label"),
-        icon: Shield,
-        openAction: "collateral",
-=======
     // Set yield schedule only visible for bond tokens without existing schedule
     const canSetYieldSchedule =
       asset.type === "bond" &&
@@ -105,7 +95,18 @@
         label: t("tokens:actions.setYieldSchedule.label"),
         icon: TrendingUp,
         openAction: "setYieldSchedule",
->>>>>>> 33f4b7d1
+        disabled: false,
+      });
+    }
+
+    // Collateral management
+    const hasCollateralCapability = asset.collateral != null;
+    if (hasCollateralCapability) {
+      arr.push({
+        id: "collateral",
+        label: t("tokens:actions.collateral.label"),
+        icon: Shield,
+        openAction: "collateral",
         disabled: false,
       });
     }
@@ -113,17 +114,11 @@
     return arr;
   }, [
     t,
-<<<<<<< HEAD
-    hasPausableCapability,
-    asset.userPermissions?.actions?.mint,
-    asset.collateral,
-=======
     asset.pausable,
     asset.type,
     asset.yield?.schedule,
     asset.userPermissions?.actions,
-    isPaused,
->>>>>>> 33f4b7d1
+    asset.collateral,
   ]);
 
   const onActionOpenChange = (open: boolean) => {
