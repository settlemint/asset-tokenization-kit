import { ComponentErrorBoundary } from "@/components/error/component-error-boundary";
import {
  Card,
  CardContent,
  CardFooter,
  CardHeader,
  CardTitle,
} from "@/components/ui/card";
import { useSettings } from "@/hooks/use-settings";
import { DEFAULT_SETTINGS } from "@/lib/db/schemas/settings";
import { bigDecimal } from "@/lib/zod/validators/bigdecimal";
import { orpc } from "@/orpc/orpc-client";
import { createLogger } from "@settlemint/sdk-utils/logging";
import { useSuspenseQuery } from "@tanstack/react-query";
import { format } from "dnum";
import { useTranslation } from "react-i18next";

const logger = createLogger();

/**
 * Value Statistics Widget
 *
 * Displays the total value of all assets formatted in the system's base currency.
 * Uses the consolidated metrics endpoint for optimal performance.
 */
export function ValueStatsWidget() {
  const { t, i18n } = useTranslation("stats");

  // Fetch just the total value metrics - more efficient than fetching all metrics
  const { data: metrics } = useSuspenseQuery(
<<<<<<< HEAD
    orpc.token.statsSystemValue.queryOptions({ input: {} })
=======
    orpc.system.statsValue.queryOptions({ input: {} })
>>>>>>> 9bd4a07e
  );

  // Get the system's base currency from settings
  const [baseCurrency] = useSettings("BASE_CURRENCY");

  // Use the system's base currency, falling back to the default if not set
  const userCurrency = baseCurrency ?? DEFAULT_SETTINGS.BASE_CURRENCY;
  const locale = i18n.language;

  // Safely parse and format the total value using dnum to preserve precision
  let formattedValue: string;
  try {
    // Use bigDecimal validator to safely parse the string value
    const totalValueBigDecimal = bigDecimal().parse(metrics.totalValue);

    // Format directly using dnum's format function to preserve precision
    // dnum handles large numbers safely without precision loss
    const formattedNumber = format(totalValueBigDecimal, {
      digits: 2,
      trailingZeros: true,
    });

    // Add currency symbol manually to avoid number conversion
    const currencySymbol =
      new Intl.NumberFormat(locale, {
        style: "currency",
        currency: userCurrency,
      })
        .formatToParts(0)
        .find((part) => part.type === "currency")?.value ?? userCurrency;

    formattedValue = `${currencySymbol}${formattedNumber}`;
  } catch (error) {
    // Log the error for debugging
    logger.error("Failed to format total value", {
      error,
      totalValue: metrics.totalValue,
      currency: userCurrency,
    });

    // Show a fallback value with proper currency formatting
    formattedValue = new Intl.NumberFormat(locale, {
      style: "currency",
      currency: userCurrency,
      minimumFractionDigits: 2,
      maximumFractionDigits: 2,
    }).format(0);
  }

  return (
    <ComponentErrorBoundary componentName="Value Stats Widget">
      <Card>
        <CardHeader>
          <CardTitle>{t("widgets.value.title")}</CardTitle>
        </CardHeader>
        <CardContent className="font-bold text-3xl">
          {formattedValue}
        </CardContent>
        <CardFooter className="text-muted-foreground text-sm">
          {t("widgets.value.description")}
        </CardFooter>
      </Card>
    </ComponentErrorBoundary>
  );
}<|MERGE_RESOLUTION|>--- conflicted
+++ resolved
@@ -28,11 +28,7 @@
 
   // Fetch just the total value metrics - more efficient than fetching all metrics
   const { data: metrics } = useSuspenseQuery(
-<<<<<<< HEAD
-    orpc.token.statsSystemValue.queryOptions({ input: {} })
-=======
     orpc.system.statsValue.queryOptions({ input: {} })
->>>>>>> 9bd4a07e
   );
 
   // Get the system's base currency from settings
