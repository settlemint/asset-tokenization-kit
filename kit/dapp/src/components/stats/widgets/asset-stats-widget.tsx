--- conflicted
+++ resolved
@@ -23,11 +23,7 @@
 
   // Fetch just the asset count metrics - more efficient than fetching all metrics
   const { data: metrics } = useSuspenseQuery(
-<<<<<<< HEAD
-    orpc.token.statsSystemAssets.queryOptions({ input: {} })
-=======
     orpc.system.statsAssets.queryOptions({ input: {} })
->>>>>>> 9bd4a07e
   );
 
   // Create dynamic breakdown text using proper i18n pluralization
