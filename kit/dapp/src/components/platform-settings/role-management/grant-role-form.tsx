--- conflicted
+++ resolved
@@ -22,23 +22,9 @@
 import type { UserVerification } from "@/orpc/routes/common/schemas/user-verification.schema";
 import type { UserSearchResult } from "@/orpc/routes/user/routes/user.search.schema";
 import { useMutation, useQuery, useQueryClient } from "@tanstack/react-query";
-<<<<<<< HEAD
-import { useState, useMemo } from "react";
-import { toast } from "sonner";
-import {
-  Card,
-  CardContent,
-  CardDescription,
-  CardHeader,
-  CardTitle,
-} from "@/components/ui/card";
-import { Shield, Search } from "lucide-react";
-import { Alert, AlertDescription } from "@/components/ui/alert";
-=======
 import { Search, Shield } from "lucide-react";
 import { useState } from "react";
 import { toast } from "sonner";
->>>>>>> 8af234a8
 
 // Available roles that can be granted
 const AVAILABLE_ROLES: Array<{
@@ -154,11 +140,7 @@
     const user = users.find((u) => u.wallet === userWallet);
     if (user && user.wallet) {
       setSelectedUser(user);
-<<<<<<< HEAD
-      form.setFieldValue("address", user.wallet as `0x${string}`);
-=======
       form.setFieldValue("address", user.wallet);
->>>>>>> 8af234a8
       setSearchQuery(""); // Clear search after selection
     }
   };
@@ -202,11 +184,7 @@
                 Search User
                 <span className="text-destructive ml-1">*</span>
               </Label>
-<<<<<<< HEAD
-              {!selectedUser ? (
-=======
               {selectedUser === null ? (
->>>>>>> 8af234a8
                 <div className="space-y-2">
                   <div className="relative">
                     <Search className="absolute left-3 top-3 h-4 w-4 text-muted-foreground" />
@@ -214,13 +192,9 @@
                       id="user-search"
                       placeholder="Search by name, email, or wallet address..."
                       value={searchQuery}
-<<<<<<< HEAD
-                      onChange={(e) => setSearchQuery(e.target.value)}
-=======
                       onChange={(e) => {
                         setSearchQuery(e.target.value);
                       }}
->>>>>>> 8af234a8
                       className="pl-10"
                     />
                   </div>
@@ -228,29 +202,19 @@
                     <div className="border rounded-md max-h-40 overflow-y-auto">
                       {users.map((user) => (
                         <div
-<<<<<<< HEAD
-                          key={user.id}
-                          className="p-3 hover:bg-muted cursor-pointer border-b last:border-b-0"
-                          onClick={() => handleUserSelect(user.id)}
-=======
                           key={user.wallet || user.name}
                           className="p-3 hover:bg-muted cursor-pointer border-b last:border-b-0"
                           onClick={() => {
                             handleUserSelect(user.wallet);
                           }}
->>>>>>> 8af234a8
                         >
                           <div className="flex flex-col">
                             <span className="font-medium">{user.name}</span>
                             <span className="text-xs text-muted-foreground">
-<<<<<<< HEAD
-                              {user.email} • {user.role}
-=======
                               {user.wallet
                                 ? `${user.wallet.slice(0, 6)}...${user.wallet.slice(-4)}`
                                 : "No wallet"}{" "}
                               • {user.role}
->>>>>>> 8af234a8
                             </span>
                           </div>
                         </div>
@@ -268,14 +232,10 @@
                   <div className="flex flex-col">
                     <span className="font-medium">{selectedUser.name}</span>
                     <span className="text-xs text-muted-foreground">
-<<<<<<< HEAD
-                      {selectedUser.email} • {selectedUser.role}
-=======
                       {selectedUser.wallet
                         ? `${selectedUser.wallet.slice(0, 6)}...${selectedUser.wallet.slice(-4)}`
                         : "No wallet"}{" "}
                       • {selectedUser.role}
->>>>>>> 8af234a8
                     </span>
                   </div>
                   <button
@@ -292,12 +252,8 @@
                 </div>
               )}
               <p className="text-xs text-muted-foreground">
-<<<<<<< HEAD
-                Search for the user who should receive the new role (minimum 2 characters)
-=======
                 Search for the user who should receive the new role (minimum 2
                 characters)
->>>>>>> 8af234a8
               </p>
             </div>
 
