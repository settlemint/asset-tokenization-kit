import { Label } from "@/components/ui/label";
import {
  Select,
  SelectContent,
  SelectItem,
  SelectTrigger,
  SelectValue,
} from "@/components/ui/select";
import { Input } from "@/components/ui/input";
import { useAppForm } from "@/hooks/use-app-form";
import { client, orpc } from "@/orpc/orpc-client";
import type { UserVerification } from "@/orpc/routes/common/schemas/user-verification.schema";
import type { User } from "@/orpc/routes/user/routes/user.me.schema";
import type { AccessControlRoles } from "@/lib/fragments/the-graph/access-control-fragment";
import { useMutation, useQuery, useQueryClient } from "@tanstack/react-query";
import { useState, useMemo } from "react";
import { toast } from "sonner";
import {
  Card,
  CardContent,
  CardDescription,
  CardHeader,
  CardTitle,
} from "@/components/ui/card";
import { Shield, Search } from "lucide-react";
import { Alert, AlertDescription } from "@/components/ui/alert";

// Available roles that can be granted
const AVAILABLE_ROLES: Array<{
  value: AccessControlRoles;
  label: string;
  description: string;
}> = [
  {
    value: "claimPolicyManager",
    label: "Claim Policy Manager",
    description: "Can manage claim topics and trusted issuers",
  },
  {
    value: "systemModule",
    label: "System Module",
    description: "System-level access for module operations",
  },
  {
    value: "identityManager",
    label: "Identity Manager",
    description: "Can manage identity contracts and verification",
  },
  {
    value: "complianceManager",
    label: "Compliance Manager",
    description: "Can manage compliance modules and rules",
  },
  {
    value: "tokenManager",
    label: "Token Manager",
    description: "Can manage token operations",
  },
  {
    value: "addonManager",
    label: "Addon Manager",
    description: "Can manage addon modules",
  },
];

/**
 * Form component for granting roles to users
 * Allows administrators to assign blockchain roles to users
 */
export function GrantRoleForm() {
  const queryClient = useQueryClient();
  const [selectedUser, setSelectedUser] = useState<User | null>(null);
  const [selectedRole, setSelectedRole] = useState<AccessControlRoles | "">("");
  const [searchQuery, setSearchQuery] = useState("");

  // Search users with debounced query
  const { data: users = [] } = useQuery({
    queryKey: orpc.user.search.queryKey({
      input: {
<<<<<<< HEAD
        query: "",
        limit: 1000,
=======
        query: searchQuery,
        limit: 20,
>>>>>>> 6e21e0f8
      },
    }),
    queryFn: () =>
      client.user.search({
<<<<<<< HEAD
        query: "", // Empty query to get all users
        limit: 1000,
=======
        query: searchQuery,
        limit: 20,
>>>>>>> 6e21e0f8
      }),
    enabled: searchQuery.length >= 2, // Only search when query is at least 2 characters
  });

  // Grant role mutation
  const grantRoleMutation = useMutation({
    mutationFn: (data: {
      address: string;
      role: AccessControlRoles;
      walletVerification: UserVerification;
    }) =>
      client.system.accessManager.grantRole({
        address: data.address,
        role: data.role,
        walletVerification: data.walletVerification,
      }),
    onSuccess: () => {
      toast.success("Role granted successfully");
      void queryClient.invalidateQueries();
      form.reset();
      setSelectedUser(null);
      setSelectedRole("");
    },
    onError: (error) => {
      toast.error(`Failed to grant role: ${error.message}`);
    },
  });

  const form = useAppForm({
    defaultValues: {
      address: "" as `0x${string}`,
      role: "" as AccessControlRoles | "",
      walletVerification: {
        secretVerificationCode: "",
        verificationType: "PINCODE" as const,
      } as UserVerification,
    },
    onSubmit: ({ value }) => {
      if (value.role) {
        grantRoleMutation.mutate({
          address: value.address,
          role: value.role,
          walletVerification: value.walletVerification,
        });
      }
    },
  });

  const handleUserSelect = (userId: string) => {
    const user = users.find((u) => u.id === userId);
    if (user) {
      setSelectedUser(user);
      form.setFieldValue("address", user.wallet as `0x${string}`);
      setSearchQuery(""); // Clear search after selection
    }
  };

  const handleRoleSelect = (role: string) => {
    const typedRole = role as AccessControlRoles;
    setSelectedRole(typedRole);
    form.setFieldValue("role", typedRole);
  };

  const handleSubmit = () => {
    void form.handleSubmit();
  };

  return (
    <Card>
      <CardHeader>
        <div className="flex items-center gap-2">
          <Shield className="h-5 w-5 text-primary" />
          <CardTitle>Grant Role</CardTitle>
        </div>
        <CardDescription>
          Grant blockchain roles to users to give them specific permissions in
          the system
        </CardDescription>
      </CardHeader>
      <CardContent>
        <Alert className="mb-6">
          <AlertDescription>
            <strong>Quick Action:</strong> As an admin, you can grant yourself
            the <strong>Claim Policy Manager</strong> role to manage trusted
            issuers and claim topics.
          </AlertDescription>
        </Alert>

        <form.AppForm>
          <div className="space-y-6">
            {/* User Search and Selection */}
            <div className="space-y-2">
              <Label htmlFor="user-search">
                Search User
                <span className="text-destructive ml-1">*</span>
              </Label>
              {!selectedUser ? (
                <div className="space-y-2">
                  <div className="relative">
                    <Search className="absolute left-3 top-3 h-4 w-4 text-muted-foreground" />
                    <Input
                      id="user-search"
                      placeholder="Search by name, email, or wallet address..."
                      value={searchQuery}
                      onChange={(e) => setSearchQuery(e.target.value)}
                      className="pl-10"
                    />
                  </div>
                  {searchQuery.length >= 2 && users.length > 0 && (
                    <div className="border rounded-md max-h-40 overflow-y-auto">
                      {users.map((user) => (
                        <div
                          key={user.id}
                          className="p-3 hover:bg-muted cursor-pointer border-b last:border-b-0"
                          onClick={() => handleUserSelect(user.id)}
                        >
                          <div className="flex flex-col">
                            <span className="font-medium">{user.name}</span>
                            <span className="text-xs text-muted-foreground">
                              {user.email} • {user.role}
                            </span>
                          </div>
                        </div>
                      ))}
                    </div>
                  )}
                  {searchQuery.length >= 2 && users.length === 0 && (
                    <p className="text-sm text-muted-foreground p-2">
                      No users found matching "{searchQuery}"
                    </p>
                  )}
                </div>
              ) : (
                <div className="flex items-center justify-between p-3 border rounded-md bg-muted/50">
                  <div className="flex flex-col">
                    <span className="font-medium">{selectedUser.name}</span>
                    <span className="text-xs text-muted-foreground">
                      {selectedUser.email} • {selectedUser.role}
                    </span>
                  </div>
                  <button
                    type="button"
                    onClick={() => {
                      setSelectedUser(null);
                      setSearchQuery("");
                      form.setFieldValue("address", "" as `0x${string}`);
                    }}
                    className="text-xs text-primary hover:underline"
                  >
                    Change User
                  </button>
                </div>
              )}
              <p className="text-xs text-muted-foreground">
                Search for the user who should receive the new role (minimum 2 characters)
              </p>
            </div>

            {/* Role Selection */}
            <div className="space-y-2">
              <Label htmlFor="role-select">
                Select Role
                <span className="text-destructive ml-1">*</span>
              </Label>
              <Select value={selectedRole} onValueChange={handleRoleSelect}>
                <SelectTrigger id="role-select" className="w-full">
                  <SelectValue placeholder="Choose a role to grant" />
                </SelectTrigger>
                <SelectContent>
                  {AVAILABLE_ROLES.map((role) => (
                    <SelectItem key={role.value} value={role.value}>
                      <div className="flex flex-col">
                        <span className="font-medium">{role.label}</span>
                        <span className="text-xs text-muted-foreground">
                          {role.description}
                        </span>
                      </div>
                    </SelectItem>
                  ))}
                </SelectContent>
              </Select>
              <p className="text-xs text-muted-foreground">
                The blockchain role to grant to the selected user
              </p>
            </div>

            {/* Selected User Details */}
            {selectedUser && (
              <div className="rounded-lg border p-4 bg-muted/50">
                <div className="space-y-2">
                  <div className="flex justify-between">
                    <span className="text-sm font-medium">Name</span>
                    <span className="text-sm">{selectedUser.name}</span>
                  </div>
                  <div className="flex justify-between">
                    <span className="text-sm font-medium">Email</span>
                    <span className="text-sm">{selectedUser.email}</span>
                  </div>
                  <div className="flex justify-between">
                    <span className="text-sm font-medium">Wallet</span>
                    <span className="text-sm font-mono">
                      {selectedUser.wallet?.slice(0, 6)}...
                      {selectedUser.wallet?.slice(-4)}
                    </span>
                  </div>
                  {selectedRole && (
                    <div className="flex justify-between">
                      <span className="text-sm font-medium">Role to Grant</span>
                      <span className="text-sm font-medium text-primary">
                        {
                          AVAILABLE_ROLES.find((r) => r.value === selectedRole)
                            ?.label
                        }
                      </span>
                    </div>
                  )}
                </div>
              </div>
            )}

            {/* Submit Button */}
            <div className="flex justify-end">
              <form.VerificationButton
                onSubmit={handleSubmit}
                walletVerification={{
                  title: "Grant Role Verification",
                  description:
                    "Verify your identity to grant this role on the blockchain",
                  setField: (verification) => {
                    form.setFieldValue("walletVerification", verification);
                  },
                }}
                disabled={
                  !selectedUser || !selectedRole || grantRoleMutation.isPending
                }
              >
                {grantRoleMutation.isPending
                  ? "Granting Role..."
                  : "Grant Role"}
              </form.VerificationButton>
            </div>
          </div>
        </form.AppForm>
      </CardContent>
    </Card>
  );
}<|MERGE_RESOLUTION|>--- conflicted
+++ resolved
@@ -77,24 +77,14 @@
   const { data: users = [] } = useQuery({
     queryKey: orpc.user.search.queryKey({
       input: {
-<<<<<<< HEAD
-        query: "",
-        limit: 1000,
-=======
         query: searchQuery,
         limit: 20,
->>>>>>> 6e21e0f8
       },
     }),
     queryFn: () =>
       client.user.search({
-<<<<<<< HEAD
-        query: "", // Empty query to get all users
-        limit: 1000,
-=======
         query: searchQuery,
         limit: 20,
->>>>>>> 6e21e0f8
       }),
     enabled: searchQuery.length >= 2, // Only search when query is at least 2 characters
   });
