--- conflicted
+++ resolved
@@ -1,13 +1,4 @@
 import { Badge } from "@/components/ui/badge";
-<<<<<<< HEAD
-import { Label } from "@/components/ui/label";
-import { Input } from "@/components/ui/input";
-import { client, orpc } from "@/orpc/orpc-client";
-import type { User } from "@/orpc/routes/user/routes/user.me.schema";
-import { useQuery } from "@tanstack/react-query";
-import { useState, useMemo } from "react";
-=======
->>>>>>> 8af234a8
 import {
   Card,
   CardContent,
@@ -15,12 +6,8 @@
   CardHeader,
   CardTitle,
 } from "@/components/ui/card";
-<<<<<<< HEAD
-import { Eye, Shield, User as UserIcon, Search } from "lucide-react";
-=======
 import { Input } from "@/components/ui/input";
 import { Label } from "@/components/ui/label";
->>>>>>> 8af234a8
 import type { AccessControlRoles } from "@/lib/fragments/the-graph/access-control-fragment";
 import { client, orpc } from "@/orpc/orpc-client";
 import type { UserSearchResult } from "@/orpc/routes/user/routes/user.search.schema";
@@ -84,13 +71,9 @@
  * Displays current role assignments from the AccessControl contract
  */
 export function ViewUserRoles() {
-<<<<<<< HEAD
-  const [selectedUser, setSelectedUser] = useState<User | null>(null);
-=======
   const [selectedUser, setSelectedUser] = useState<UserSearchResult | null>(
     null
   );
->>>>>>> 8af234a8
   const [searchQuery, setSearchQuery] = useState("");
 
   // Search users with debounced query
@@ -136,13 +119,8 @@
     return userRoleData?.roles || [];
   }, [selectedUser, rolesData]);
 
-<<<<<<< HEAD
-  const handleUserSelect = (userId: string) => {
-    const user = users.find((u) => u.id === userId);
-=======
   const handleUserSelect = (userWallet: string | null) => {
     const user = users.find((u) => u.wallet === userWallet);
->>>>>>> 8af234a8
     if (user) {
       setSelectedUser(user);
       setSearchQuery(""); // Clear search after selection
@@ -168,9 +146,6 @@
               Search User
               <span className="text-destructive ml-1">*</span>
             </Label>
-<<<<<<< HEAD
-            {!selectedUser ? (
-=======
             {selectedUser ? (
               <div className="flex items-center justify-between p-3 border rounded-md bg-muted/50">
                 <div className="flex flex-col">
@@ -194,7 +169,6 @@
                 </button>
               </div>
             ) : (
->>>>>>> 8af234a8
               <div className="space-y-2">
                 <div className="relative">
                   <Search className="absolute left-3 top-3 h-4 w-4 text-muted-foreground" />
@@ -202,13 +176,9 @@
                     id="view-user-search"
                     placeholder="Search by name, email, or wallet address..."
                     value={searchQuery}
-<<<<<<< HEAD
-                    onChange={(e) => setSearchQuery(e.target.value)}
-=======
                     onChange={(e) => {
                       setSearchQuery(e.target.value);
                     }}
->>>>>>> 8af234a8
                     className="pl-10"
                   />
                 </div>
@@ -216,29 +186,19 @@
                   <div className="border rounded-md max-h-40 overflow-y-auto">
                     {users.map((user) => (
                       <div
-<<<<<<< HEAD
-                        key={user.id}
-                        className="p-3 hover:bg-muted cursor-pointer border-b last:border-b-0"
-                        onClick={() => handleUserSelect(user.id)}
-=======
                         key={user.wallet || user.name}
                         className="p-3 hover:bg-muted cursor-pointer border-b last:border-b-0"
                         onClick={() => {
                           handleUserSelect(user.wallet);
                         }}
->>>>>>> 8af234a8
                       >
                         <div className="flex flex-col">
                           <span className="font-medium">{user.name}</span>
                           <span className="text-xs text-muted-foreground">
-<<<<<<< HEAD
-                            {user.email} • {user.role}
-=======
                             {user.wallet
                               ? `${user.wallet.slice(0, 6)}...${user.wallet.slice(-4)}`
                               : "No wallet"}{" "}
                             • {user.role}
->>>>>>> 8af234a8
                           </span>
                         </div>
                       </div>
@@ -251,35 +211,10 @@
                   </p>
                 )}
               </div>
-<<<<<<< HEAD
-            ) : (
-              <div className="flex items-center justify-between p-3 border rounded-md bg-muted/50">
-                <div className="flex flex-col">
-                  <span className="font-medium">{selectedUser.name}</span>
-                  <span className="text-xs text-muted-foreground">
-                    {selectedUser.email} • {selectedUser.role}
-                  </span>
-                </div>
-                <button
-                  type="button"
-                  onClick={() => {
-                    setSelectedUser(null);
-                    setSearchQuery("");
-                  }}
-                  className="text-xs text-primary hover:underline"
-                >
-                  Change User
-                </button>
-              </div>
-            )}
-            <p className="text-xs text-muted-foreground">
-              Search for a user to view their blockchain role assignments (minimum 2 characters)
-=======
             )}
             <p className="text-xs text-muted-foreground">
               Search for a user to view their blockchain role assignments
               (minimum 2 characters)
->>>>>>> 8af234a8
             </p>
           </div>
 
