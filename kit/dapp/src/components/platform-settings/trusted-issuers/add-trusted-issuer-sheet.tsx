import { Button } from "@/components/ui/button";
import { Input } from "@/components/ui/input";
import { Label } from "@/components/ui/label";
import MultipleSelector from "@/components/ui/multiselect";
<<<<<<< HEAD
import { Input } from "@/components/ui/input";
=======
>>>>>>> 8af234a8
import {
  Sheet,
  SheetContent,
  SheetDescription,
  SheetFooter,
  SheetHeader,
  SheetTitle,
} from "@/components/ui/sheet";
import { useAppForm } from "@/hooks/use-app-form";
import { client, orpc } from "@/orpc/orpc-client";
import type { UserVerification } from "@/orpc/routes/common/schemas/user-verification.schema";
import type { TopicListOutput } from "@/orpc/routes/system/claim-topics/routes/topic.list.schema";
import type { TrustedIssuerCreateInput } from "@/orpc/routes/system/trusted-issuers/routes/trusted-issuer.create.schema";
import type { UserSearchResult } from "@/orpc/routes/user/routes/user.search.schema";
import {
  useMutation,
  useQuery,
  useQueryClient,
  useSuspenseQuery,
} from "@tanstack/react-query";
import { Search } from "lucide-react";
import { useMemo, useState } from "react";
import { useTranslation } from "react-i18next";
import { toast } from "sonner";
import { Search } from "lucide-react";

interface AddTrustedIssuerSheetProps {
  open: boolean;
  onOpenChange: (open: boolean) => void;
}

/**
 * Sheet component for adding new trusted issuers
 * Allows administrators to select existing users and assign them as trusted issuers with selected topics
 */
export function AddTrustedIssuerSheet({
  open,
  onOpenChange,
}: AddTrustedIssuerSheetProps) {
  const queryClient = useQueryClient();
  const { t } = useTranslation("claim-topics-issuers");
<<<<<<< HEAD
  const [selectedUser, setSelectedUser] = useState<User | null>(null);
=======
  const [selectedUser, setSelectedUser] = useState<UserSearchResult | null>(
    null
  );
>>>>>>> 8af234a8
  const [searchQuery, setSearchQuery] = useState("");

  // Search users with debounced query
  const { data: users = [] } = useQuery({
    queryKey: orpc.user.search.queryKey({
      input: {
        query: searchQuery,
        limit: 20,
      },
    }),
    queryFn: () =>
      client.user.search({
        query: searchQuery,
        limit: 20,
      }),
    enabled: open && searchQuery.length >= 2, // Only search when sheet is open and query is at least 2 characters
  });

  // Fetch available topics for selection
  const { data: topics } = useSuspenseQuery(
    orpc.system.claimTopics.topicList.queryOptions()
  ) as { data: TopicListOutput };

  // Create trusted issuer mutation
  const createMutation = useMutation({
    mutationFn: (data: TrustedIssuerCreateInput) =>
      client.system.trustedIssuers.create(data),
    onSuccess: () => {
      toast.success(t("trustedIssuers.toast.added"));
      void queryClient.invalidateQueries({
        queryKey: orpc.system.trustedIssuers.list.queryKey(),
      });
      onOpenChange(false);
      form.reset();
      setSelectedUser(null);
      setSearchQuery("");
    },
    onError: (error) => {
      toast.error(
        t("trustedIssuers.toast.addError", {
          error: error.message || error.toString() || "Unknown error",
        })
      );
    },
  });

  const form = useAppForm({
    defaultValues: {
      issuerAddress: "0x" as `0x${string}`,
      claimTopicIds: [] as string[],
      walletVerification: {
        secretVerificationCode: "",
        verificationType: "PINCODE" as const,
      } as UserVerification,
    },
    onSubmit: ({ value }) => {
      createMutation.mutate(value as TrustedIssuerCreateInput);
    },
  });

  const handleClose = () => {
    form.reset();
    setSelectedUser(null);
    setSearchQuery("");
    onOpenChange(false);
  };

  const handleSubmit = () => {
    void form.handleSubmit();
  };

  const handleUserSelect = (userWallet: string | null) => {
    const user = users.find((u) => u.wallet === userWallet);
    if (user && user.wallet) {
      setSelectedUser(user);
<<<<<<< HEAD
      form.setFieldValue("issuerAddress", user.wallet as `0x${string}`);
=======
      form.setFieldValue("issuerAddress", user.wallet);
>>>>>>> 8af234a8
      setSearchQuery(""); // Clear search after selection
    }
  };

  // Create a lookup map for O(1) topic retrieval and options
  const { topicLookup, topicOptions } = useMemo(() => {
    const lookup = new Map(topics.map((topic) => [topic.topicId, topic.name]));
    const options = topics.map((topic) => ({
      value: topic.topicId,
      label: topic.name,
    }));
    return { topicLookup: lookup, topicOptions: options };
  }, [topics]);

  return (
    <Sheet open={open} onOpenChange={onOpenChange}>
      <SheetContent className="w-full sm:max-w-lg overflow-y-auto">
        <SheetHeader>
          <SheetTitle>{t("trustedIssuers.add.title")}</SheetTitle>
          <SheetDescription>
            {t("trustedIssuers.add.selectUserDescription")}
          </SheetDescription>
        </SheetHeader>

        <div className="mt-6 px-6">
          <form.AppForm>
            <div className="space-y-6">
              <div className="space-y-2">
                <Label htmlFor="user-search">
                  {t("trustedIssuers.add.fields.selectUser.label")}
                  <span className="text-destructive ml-1">*</span>
                </Label>
<<<<<<< HEAD
                {!selectedUser ? (
=======
                {selectedUser ? (
                  <div className="flex items-center justify-between p-3 border rounded-md bg-muted/50">
                    <div className="flex flex-col">
                      <span className="font-medium">{selectedUser.name}</span>
                      <span className="text-xs text-muted-foreground">
                        {selectedUser.wallet
                          ? `${selectedUser.wallet.slice(0, 6)}...${selectedUser.wallet.slice(-4)}`
                          : "No wallet"}{" "}
                        • {selectedUser.role}
                      </span>
                    </div>
                    <button
                      type="button"
                      onClick={() => {
                        setSelectedUser(null);
                        setSearchQuery("");
                        form.setFieldValue(
                          "issuerAddress",
                          "0x" as `0x${string}`
                        );
                      }}
                      className="text-xs text-primary hover:underline"
                    >
                      Change User
                    </button>
                  </div>
                ) : (
>>>>>>> 8af234a8
                  <div className="space-y-2">
                    <div className="relative">
                      <Search className="absolute left-3 top-3 h-4 w-4 text-muted-foreground" />
                      <Input
                        id="user-search"
                        placeholder={t(
                          "trustedIssuers.add.fields.selectUser.placeholder"
                        )}
                        value={searchQuery}
<<<<<<< HEAD
                        onChange={(e) => setSearchQuery(e.target.value)}
=======
                        onChange={(e) => {
                          setSearchQuery(e.target.value);
                        }}
>>>>>>> 8af234a8
                        className="pl-10"
                      />
                    </div>
                    {searchQuery.length >= 2 && users.length > 0 && (
                      <div className="border rounded-md max-h-40 overflow-y-auto">
                        {users.map((user) => (
                          <div
<<<<<<< HEAD
                            key={user.id}
                            className="p-3 hover:bg-muted cursor-pointer border-b last:border-b-0"
                            onClick={() => handleUserSelect(user.id)}
=======
                            key={user.wallet || user.name}
                            className="p-3 hover:bg-muted cursor-pointer border-b last:border-b-0"
                            onClick={() => {
                              handleUserSelect(user.wallet);
                            }}
>>>>>>> 8af234a8
                          >
                            <div className="flex flex-col">
                              <span className="font-medium">{user.name}</span>
                              <span className="text-xs text-muted-foreground">
<<<<<<< HEAD
                                {user.email} • {user.role}
=======
                                {user.wallet
                                  ? `${user.wallet.slice(0, 6)}...${user.wallet.slice(-4)}`
                                  : "No wallet"}{" "}
                                • {user.role}
>>>>>>> 8af234a8
                              </span>
                            </div>
                          </div>
                        ))}
                      </div>
                    )}
                    {searchQuery.length >= 2 && users.length === 0 && (
                      <p className="text-sm text-muted-foreground p-2">
                        No users found matching "{searchQuery}"
                      </p>
                    )}
                  </div>
<<<<<<< HEAD
                ) : (
                  <div className="flex items-center justify-between p-3 border rounded-md bg-muted/50">
                    <div className="flex flex-col">
                      <span className="font-medium">{selectedUser.name}</span>
                      <span className="text-xs text-muted-foreground">
                        {selectedUser.email} • {selectedUser.role}
                      </span>
                    </div>
                    <button
                      type="button"
                      onClick={() => {
                        setSelectedUser(null);
                        setSearchQuery("");
                        form.setFieldValue("issuerAddress", "0x" as `0x${string}`);
                      }}
                      className="text-xs text-primary hover:underline"
                    >
                      Change User
                    </button>
                  </div>
=======
>>>>>>> 8af234a8
                )}
                <p className="text-xs text-muted-foreground">
                  {t("trustedIssuers.add.fields.selectUser.description")}
                </p>
              </div>

              {selectedUser && (
                <>
                  <div className="rounded-lg border p-4 bg-muted/50">
                    <div className="space-y-2">
                      <div className="flex justify-between">
                        <span className="text-sm font-medium">
                          {t("trustedIssuers.add.selectedUser.name")}
                        </span>
                        <span className="text-sm">{selectedUser.name}</span>
                      </div>
                      <div className="flex justify-between">
                        <span className="text-sm font-medium">
                          {t("trustedIssuers.add.selectedUser.wallet")}
                        </span>
                        <span className="text-sm font-mono">
                          {selectedUser.wallet?.slice(0, 6)}...
                          {selectedUser.wallet?.slice(-4)}
                        </span>
                      </div>
                    </div>
                  </div>

                  <form.AppField
                    name="claimTopicIds"
                    children={(field) => (
                      <div className="space-y-2">
                        <Label htmlFor="claimTopicIds">
                          {t("trustedIssuers.add.fields.claimTopics.label")}
                          <span className="text-destructive ml-1">*</span>
                        </Label>
                        <MultipleSelector
                          value={field.state.value.map((id: string) => ({
                            value: id,
                            label: topicLookup.get(id) || id,
                          }))}
                          onChange={(options) => {
                            field.handleChange(options.map((o) => o.value));
                          }}
                          defaultOptions={topicOptions}
                          placeholder={t(
                            "trustedIssuers.add.fields.claimTopics.placeholder"
                          )}
                          emptyIndicator={
                            <p className="text-center text-sm">
                              {t("trustedIssuers.add.fields.claimTopics.empty")}
                            </p>
                          }
                        />
                        <p className="text-xs text-muted-foreground">
                          {t(
                            "trustedIssuers.add.fields.claimTopics.description"
                          )}
                        </p>
                        {field.state.meta.errors.length > 0 && (
                          <p className="text-sm text-destructive">
                            {field.state.meta.errors[0]}
                          </p>
                        )}
                      </div>
                    )}
                  />
                </>
              )}
            </div>

            <SheetFooter className="mt-8">
              <Button
                type="button"
                variant="outline"
                onClick={handleClose}
                disabled={createMutation.isPending}
              >
                {t("trustedIssuers.add.actions.cancel")}
              </Button>
              <form.VerificationButton
                onSubmit={handleSubmit}
                walletVerification={{
                  title: t("trustedIssuers.add.verification.title"),
                  description: t("trustedIssuers.add.verification.description"),
                  setField: (verification) => {
                    form.setFieldValue("walletVerification", verification);
                  },
                }}
                disabled={!selectedUser || createMutation.isPending}
              >
                {createMutation.isPending
                  ? t("trustedIssuers.add.actions.adding")
                  : t("trustedIssuers.add.actions.add")}
              </form.VerificationButton>
            </SheetFooter>
          </form.AppForm>
        </div>
      </SheetContent>
    </Sheet>
  );
}<|MERGE_RESOLUTION|>--- conflicted
+++ resolved
@@ -2,10 +2,6 @@
 import { Input } from "@/components/ui/input";
 import { Label } from "@/components/ui/label";
 import MultipleSelector from "@/components/ui/multiselect";
-<<<<<<< HEAD
-import { Input } from "@/components/ui/input";
-=======
->>>>>>> 8af234a8
 import {
   Sheet,
   SheetContent,
@@ -47,13 +43,9 @@
 }: AddTrustedIssuerSheetProps) {
   const queryClient = useQueryClient();
   const { t } = useTranslation("claim-topics-issuers");
-<<<<<<< HEAD
-  const [selectedUser, setSelectedUser] = useState<User | null>(null);
-=======
   const [selectedUser, setSelectedUser] = useState<UserSearchResult | null>(
     null
   );
->>>>>>> 8af234a8
   const [searchQuery, setSearchQuery] = useState("");
 
   // Search users with debounced query
@@ -129,11 +121,7 @@
     const user = users.find((u) => u.wallet === userWallet);
     if (user && user.wallet) {
       setSelectedUser(user);
-<<<<<<< HEAD
-      form.setFieldValue("issuerAddress", user.wallet as `0x${string}`);
-=======
       form.setFieldValue("issuerAddress", user.wallet);
->>>>>>> 8af234a8
       setSearchQuery(""); // Clear search after selection
     }
   };
@@ -166,9 +154,6 @@
                   {t("trustedIssuers.add.fields.selectUser.label")}
                   <span className="text-destructive ml-1">*</span>
                 </Label>
-<<<<<<< HEAD
-                {!selectedUser ? (
-=======
                 {selectedUser ? (
                   <div className="flex items-center justify-between p-3 border rounded-md bg-muted/50">
                     <div className="flex flex-col">
@@ -196,7 +181,6 @@
                     </button>
                   </div>
                 ) : (
->>>>>>> 8af234a8
                   <div className="space-y-2">
                     <div className="relative">
                       <Search className="absolute left-3 top-3 h-4 w-4 text-muted-foreground" />
@@ -206,13 +190,9 @@
                           "trustedIssuers.add.fields.selectUser.placeholder"
                         )}
                         value={searchQuery}
-<<<<<<< HEAD
-                        onChange={(e) => setSearchQuery(e.target.value)}
-=======
                         onChange={(e) => {
                           setSearchQuery(e.target.value);
                         }}
->>>>>>> 8af234a8
                         className="pl-10"
                       />
                     </div>
@@ -220,29 +200,19 @@
                       <div className="border rounded-md max-h-40 overflow-y-auto">
                         {users.map((user) => (
                           <div
-<<<<<<< HEAD
-                            key={user.id}
-                            className="p-3 hover:bg-muted cursor-pointer border-b last:border-b-0"
-                            onClick={() => handleUserSelect(user.id)}
-=======
                             key={user.wallet || user.name}
                             className="p-3 hover:bg-muted cursor-pointer border-b last:border-b-0"
                             onClick={() => {
                               handleUserSelect(user.wallet);
                             }}
->>>>>>> 8af234a8
                           >
                             <div className="flex flex-col">
                               <span className="font-medium">{user.name}</span>
                               <span className="text-xs text-muted-foreground">
-<<<<<<< HEAD
-                                {user.email} • {user.role}
-=======
                                 {user.wallet
                                   ? `${user.wallet.slice(0, 6)}...${user.wallet.slice(-4)}`
                                   : "No wallet"}{" "}
                                 • {user.role}
->>>>>>> 8af234a8
                               </span>
                             </div>
                           </div>
@@ -255,29 +225,6 @@
                       </p>
                     )}
                   </div>
-<<<<<<< HEAD
-                ) : (
-                  <div className="flex items-center justify-between p-3 border rounded-md bg-muted/50">
-                    <div className="flex flex-col">
-                      <span className="font-medium">{selectedUser.name}</span>
-                      <span className="text-xs text-muted-foreground">
-                        {selectedUser.email} • {selectedUser.role}
-                      </span>
-                    </div>
-                    <button
-                      type="button"
-                      onClick={() => {
-                        setSelectedUser(null);
-                        setSearchQuery("");
-                        form.setFieldValue("issuerAddress", "0x" as `0x${string}`);
-                      }}
-                      className="text-xs text-primary hover:underline"
-                    >
-                      Change User
-                    </button>
-                  </div>
-=======
->>>>>>> 8af234a8
                 )}
                 <p className="text-xs text-muted-foreground">
                   {t("trustedIssuers.add.fields.selectUser.description")}
