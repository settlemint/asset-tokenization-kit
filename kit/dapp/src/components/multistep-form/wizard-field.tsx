--- conflicted
+++ resolved
@@ -268,11 +268,7 @@
                   >
                     <div className="flex items-start space-x-3 h-full">
                       {option.icon && (
-<<<<<<< HEAD
-                        <div className="flex-shrink-0 mt-0.5 text-muted-foreground peer-data-[state=checked]:text-primary">
-=======
                         <div className="flex-shrink-0 mt-0.5">
->>>>>>> b49af860
                           {option.icon}
                         </div>
                       )}
