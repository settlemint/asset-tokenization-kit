--- conflicted
+++ resolved
@@ -20,17 +20,6 @@
 
     const headers = await signInWithUser(DEFAULT_ADMIN);
     const client = getOrpcClient(headers);
-<<<<<<< HEAD
-=======
-    const systems = await client.system.list({});
-    const systemId = systems[0]?.id || "default";
-    const system = await client.system.read({ id: systemId });
-
-    expect(system?.tokenFactoryRegistry).toBeDefined();
-    if (!system?.tokenFactoryRegistry) {
-      return;
-    }
->>>>>>> 04684e32
 
     const tokenData = {
       type: "stablecoin",
@@ -82,18 +71,6 @@
 
     const headers = await signInWithUser(DEFAULT_INVESTOR);
     const client = getOrpcClient(headers);
-<<<<<<< HEAD
-=======
-    const systems = await client.system.list({});
-    const systemId = systems[0]?.id || "default";
-    const system = await client.system.read({ id: systemId });
-
-    expect(system?.tokenFactoryRegistry).toBeDefined();
-    const tokenFactoryRegistry = system?.tokenFactoryRegistry;
-    if (!tokenFactoryRegistry) {
-      return;
-    }
->>>>>>> 04684e32
 
     // We expect either a permission error or a "Token factory context not set" error
     // Both are acceptable in the system access manager integration
