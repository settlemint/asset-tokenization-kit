import { retryWhenFailed } from "@settlemint/sdk-utils";
import { getOrpcClient, OrpcClient } from "./orpc-client";
import {
  DEFAULT_ISSUER,
  DEFAULT_PINCODE,
  getUserData,
  signInWithUser,
} from "./user";

export async function bootstrapSystem(orpClient: OrpcClient) {
  const systems = await orpClient.system.list({});
  if (systems.length > 0) {
    const firstSystem = systems[0];
    if (!firstSystem) {
      throw new Error("No system found in list");
    }
    const systemId = firstSystem.id;
    // For existing system, fetch and verify it's fully initialized
    const system = await orpClient.system.read({ id: systemId });
    if (!system.tokenFactoryRegistry) {
      // Wait for system to be fully initialized
      await retryWhenFailed(
        async () => {
          const sys = await orpClient.system.read({ id: systemId });
          if (!sys.tokenFactoryRegistry) {
            throw new Error("System not yet fully initialized");
          }
          return sys;
        },
        1000, // max retries
        100 // wait 1 second between retries
      );
    }
    return system;
  }

  // Create new system - system.create returns the complete system object
<<<<<<< HEAD
  let system;
  try {
    system = await orpClient.system.create({
      verification: {
        verificationCode: DEFAULT_PINCODE,
        verificationType: "pincode",
      },
    });
  } catch (err) {
    // Add enriched debug context to help diagnose intermittent FORBIDDEN
    console.error("[bootstrapSystem] system.create failed", {
      error: err instanceof Error ? err.message : err,
    });
    console.error(
      "[bootstrapSystem] Hint: ensure the first created user has the 'admin' role before system bootstrap."
    );
    throw err;
  }
=======
  const system = await orpClient.system.create({
    walletVerification: {
      secretVerificationCode: DEFAULT_PINCODE,
      verificationType: "PINCODE",
    },
  });
>>>>>>> 616a3dbd

  if (!system?.id) {
    throw new Error("Failed to bootstrap system");
  }

  // System.create now grants all necessary roles including:
  // - DEFAULT_ADMIN_ROLE and SYSTEM_MANAGER_ROLE (granted by smart contract)
  // - TOKEN_MANAGER_ROLE, IDENTITY_MANAGER_ROLE, COMPLIANCE_MANAGER_ROLE, ADDON_MANAGER_ROLE (granted by API)
  console.log("✓ System created with all necessary roles granted");

  // The create method already returns a fully initialized system
  if (!system.tokenFactoryRegistry) {
    throw new Error(
      "System created but not fully initialized - missing token factory registry"
    );
  }

  return system;
}

export async function bootstrapTokenFactories(
  orpClient: OrpcClient,
  system: {
    id: string;
    tokenFactoryRegistry: string | null;
    identityRegistry?: string | null;
    compliance?: string | null;
  }
) {
  if (!system.tokenFactoryRegistry) {
    console.log("System registries not yet initialized:", {
      identityRegistry: system.identityRegistry,
      tokenFactoryRegistry: system.tokenFactoryRegistry,
      compliance: system.compliance,
    });
    throw new Error(
      "System not fully initialized - token factory registry not found"
    );
  }

  const tokenFactories = await orpClient.system.tokenFactoryList({});

  const factories: Parameters<
    typeof orpClient.system.tokenFactoryCreate
  >[0]["factories"] = [
    { type: "bond", name: "Bond Factory" },
    { type: "deposit", name: "Deposit Factory" },
    { type: "equity", name: "Equrity Factory" },
    { type: "fund", name: "Fund Factory" },
    { type: "stablecoin", name: "Stablecoin Factory" },
  ];

  const nonExistingFactories = factories.filter(
    (factory) => !tokenFactories.some((t) => t.name === factory.name)
  );

  if (nonExistingFactories.length === 0) {
    console.log("All token factories already exist");
    return;
  }

  const initialFactoryCount = tokenFactories.length;

  const result = await orpClient.system.tokenFactoryCreate({
    walletVerification: {
      secretVerificationCode: DEFAULT_PINCODE,
      verificationType: "PINCODE",
    },
    factories: nonExistingFactories,
  });

  // The factoryCreate method now returns the updated system details
  if (!result.id || !result.tokenFactories) {
    throw new Error(`Factory creation failed: invalid response`);
  }

  const finalFactoryCount = result.tokenFactories.length;
  const successfulCreations = finalFactoryCount - initialFactoryCount;

  if (successfulCreations !== nonExistingFactories.length) {
    throw new Error(
      `Token factories attempted: ${nonExistingFactories.length}, succeeded: ${successfulCreations}`
    );
  }
  console.log("Token factories created");
}

export async function setupDefaultIssuerRoles(orpClient: OrpcClient) {
  const issuer = await getUserData(DEFAULT_ISSUER);
  const issuerOrpcClient = getOrpcClient(await signInWithUser(DEFAULT_ISSUER));
  const issuerMe = await issuerOrpcClient.user.me({});

  const rolesToGrant = [
    ...(!issuerMe.userSystemPermissions.roles.tokenManager
      ? ["tokenManager" as const]
      : []),
    ...(!issuerMe.userSystemPermissions.roles.complianceManager
      ? ["complianceManager" as const]
      : []),
  ];

  if (rolesToGrant.length > 0) {
    await orpClient.system.grantRole({
      walletVerification: {
        secretVerificationCode: DEFAULT_PINCODE,
        verificationType: "PINCODE",
      },
      address: issuer.wallet,
      role: rolesToGrant,
    });
  }
}<|MERGE_RESOLUTION|>--- conflicted
+++ resolved
@@ -35,33 +35,12 @@
   }
 
   // Create new system - system.create returns the complete system object
-<<<<<<< HEAD
-  let system;
-  try {
-    system = await orpClient.system.create({
-      verification: {
-        verificationCode: DEFAULT_PINCODE,
-        verificationType: "pincode",
-      },
-    });
-  } catch (err) {
-    // Add enriched debug context to help diagnose intermittent FORBIDDEN
-    console.error("[bootstrapSystem] system.create failed", {
-      error: err instanceof Error ? err.message : err,
-    });
-    console.error(
-      "[bootstrapSystem] Hint: ensure the first created user has the 'admin' role before system bootstrap."
-    );
-    throw err;
-  }
-=======
   const system = await orpClient.system.create({
     walletVerification: {
       secretVerificationCode: DEFAULT_PINCODE,
       verificationType: "PINCODE",
     },
   });
->>>>>>> 616a3dbd
 
   if (!system?.id) {
     throw new Error("Failed to bootstrap system");
