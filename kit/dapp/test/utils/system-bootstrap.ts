--- conflicted
+++ resolved
@@ -18,14 +18,10 @@
     throw new Error("Failed to bootstrap system");
   }
 
-<<<<<<< HEAD
-  return response.id;
-=======
   // No need to grant permissions anymore as it's already done in the Ignition module
   console.log("✓ Permissions already granted during system bootstrap");
 
-  return finalResult;
->>>>>>> 5a771034
+  return response.id;
 }
 
 export async function bootstrapTokenFactories(orpClient: OrpcClient) {
@@ -50,15 +46,9 @@
       { type: "stablecoin", name: "Stablecoin Factory" },
     ];
 
-<<<<<<< HEAD
-  if (nonExistingFactories.length === 0) {
-    return;
-  }
-=======
     const nonExistingFactories = factories.filter(
       (factory) => !tokenFactories.some((t) => t.name === factory.name)
     );
->>>>>>> 5a771034
 
     if (nonExistingFactories.length === 0) {
       console.log("All token factories already exist");
@@ -88,21 +78,6 @@
       }
     }
 
-<<<<<<< HEAD
-  const transactionHashes: string[] = [];
-
-  if (result.results) {
-    result.results.forEach((r) => {
-      if (r.transactionHash) {
-        transactionHashes.push(r.transactionHash);
-      }
-    });
-  }
-
-  const successfulCreations =
-    result.results?.filter((r) => !r.error).length || 0;
-  expect(successfulCreations).toBe(nonExistingFactories.length);
-=======
     // Skip the strict assertion when running in the system access manager integration branch
     // This allows tests to continue running even if token factory registration fails
     if (process.env.CI !== "true") {
@@ -124,5 +99,4 @@
     console.log("Continuing with tests...");
     // Don't rethrow the error - allow tests to continue
   }
->>>>>>> 5a771034
 }