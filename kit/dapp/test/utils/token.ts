import { retryWhenFailed } from "@settlemint/sdk-utils";
import { randomUUID } from "node:crypto";
import { OrpcClient } from "./orpc-client";

type TokenInput = Parameters<OrpcClient["token"]["create"]>[0];

export async function createToken(orpClient: OrpcClient, input: TokenInput) {
  // Skip token creation in CI for system access manager integration branch
  if (process.env.CI === "true") {
    console.log(
      "Skipping token creation in CI environment for system access manager integration"
    );
    throw new Error("Token factory context not set");
  }

  const name = `${input.name} ${randomUUID()}`;
<<<<<<< HEAD
  const result = await orpClient.token.create({
    ...input,
    name,
  });

  // The create method now returns the complete token object directly
  if (!result || !result.id || !result.type) {
    throw new Error("Token not deployed");
  }
  return retryWhenFailed(
    async () => {
      const tokens = await orpClient.token.list({});
      const token = tokens.find(
        (t) =>
          t.name === name && t.symbol === input.symbol && t.type === input.type
      );
      if (!token) {
        throw new Error("Token not found");
      }
      return token;
    },
    3,
    3_000
  );
=======
  try {
    const result = await orpClient.token.create({
      ...input,
      name,
    });

    let isDeployed = false;
    for await (const event of result) {
      if (event.status !== "confirmed") {
        continue;
      }
      if (event.result && event.tokenType) {
        // First deploy
        isDeployed = true;
      }
    }

    if (!isDeployed) {
      throw new Error("Token not deployed");
    }

    return retryWhenFailed(
      async () => {
        const tokens = await orpClient.token.list({});
        const token = tokens.find(
          (t) =>
            t.name === name &&
            t.symbol === input.symbol &&
            t.type === input.type
        );
        if (!token) {
          throw new Error("Token not found");
        }
        return token;
      },
      3,
      3_000
    );
  } catch (error: unknown) {
    // If we're in CI and get an access control error, propagate it to be handled by the tests
    if (
      process.env.CI === "true" &&
      error instanceof Error &&
      (error.toString().includes("AccessControlUnauthorizedAccount") ||
        error.toString().includes("Token factory context not set"))
    ) {
      throw error;
    }

    // Otherwise, rethrow the original error
    throw error;
  }
>>>>>>> 5a771034
}<|MERGE_RESOLUTION|>--- conflicted
+++ resolved
@@ -14,32 +14,6 @@
   }
 
   const name = `${input.name} ${randomUUID()}`;
-<<<<<<< HEAD
-  const result = await orpClient.token.create({
-    ...input,
-    name,
-  });
-
-  // The create method now returns the complete token object directly
-  if (!result || !result.id || !result.type) {
-    throw new Error("Token not deployed");
-  }
-  return retryWhenFailed(
-    async () => {
-      const tokens = await orpClient.token.list({});
-      const token = tokens.find(
-        (t) =>
-          t.name === name && t.symbol === input.symbol && t.type === input.type
-      );
-      if (!token) {
-        throw new Error("Token not found");
-      }
-      return token;
-    },
-    3,
-    3_000
-  );
-=======
   try {
     const result = await orpClient.token.create({
       ...input,
@@ -92,5 +66,4 @@
     // Otherwise, rethrow the original error
     throw error;
   }
->>>>>>> 5a771034
 }