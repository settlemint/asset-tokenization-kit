# Demo Environment Script Overview

This document summarizes the demo setup performed by
[`setup-demo-environment.ts`](./setup-demo-environment.ts). It highlights the
actors that are provisioned and the assets that are created so the team can
understand the resulting environment at a glance.

> **Access credentials**: Unless otherwise noted, every demo identity is
> provisioned with the password `settlemint` and the pincode `123456`.

## Actors

<<<<<<< HEAD
### System Administrator (`ADMIN`)

- **Roles**: Granted every role required for full system management, including
  `admin`, `systemManager`, `identityManager`, `tokenManager`, `addonManager`,
  `claimIssuer`, `claimPolicyManager`, `complianceManager`, and `systemModule`.
- **Claims**: Receives both `knowYourCustomer` (`kyc-verified`) and
  `antiMoneyLaundering` (`aml-verified`) identity claims.
- **Identity & Country**: Identity is created and registered in Belgium (`BE`).

### Asset Issuer (`ISSUER`)

- **Roles**: Receives on-chain `tokenManager` and `claimIssuer` roles so the
  issuer can create tokens, attach compliance modules, and issue claims.
- **Claims**: Same KYC and AML claims as the administrator (`kyc-verified` and
  `aml-verified`).
- **Identity & Country**: Identity is created and registered in Belgium (`BE`).

### German Investor 1 (`GERMAN_INVESTOR_1`)

- **Roles**: No elevated blockchain roles are assigned.
- **Claims**: Issued both `knowYourCustomer` (`kyc-verified`) and
  `antiMoneyLaundering` (`aml-verified`) claims so they can pass bond compliance
  checks.
- **Identity & Country**: Identity is created, KYC information is stored, and it
  is registered in Germany (`DE`).

### German Investor 2 (`GERMAN_INVESTOR_2`)

- **Roles**: No elevated blockchain roles are assigned.
- **Claims**: Issued the same KYC (`kyc-verified`) and AML (`aml-verified`)
  claims as German Investor 1.
- **Identity & Country**: Identity is created, KYC information is stored, and it
  is registered in Germany (`DE`).

### Japanese Investor (`JAPANESE_INVESTOR`)

- **Roles**: No elevated blockchain roles are assigned.
- **Claims**: No claims are issued during the setup; the investor therefore
  lacks KYC/AML attestation until granted later.
- **Identity & Country**: Identity is created with Japanese (`JP`) details but
  registration is intentionally skipped to simulate an investor pending
  onboarding.
=======
### System Administrator (`admin@settlemint.com`)

- **Who is this?** The primary platform owner who configures settings, onboards
  new teams, and generally keeps the environment running smoothly.
- **Access level:** Receives every management role, including `admin`,
  `systemManager`, `identityManager`, `tokenManager`, `addonManager`,
  `claimIssuer`, `claimPolicyManager`, `complianceManager`, and `systemModule`.
- **Compliance status:** Pre-loaded with `knowYourCustomer` (`kyc-verified`) and
  `antiMoneyLaundering` (`aml-verified`) claims.
- **Profile location:** Account identity is registered in Belgium (`BE`).

### Asset Issuer (`issuer@settlemint.com`)

- **Who is this?** The demo organization responsible for creating new asset
  tokens and attaching the right compliance modules before they reach investors.
- **Access level:** Assigned the on-chain `tokenManager` and `claimIssuer` roles
  so it can mint tokens, link compliance requirements, and issue investor
  claims.
- **Compliance status:** Receives the same KYC (`kyc-verified`) and AML
  (`aml-verified`) approvals as the administrator.
- **Profile location:** Account identity is registered in Belgium (`BE`).

### German Investor 1 (`german.investor1@settlemint.com`)

- **Who is this?** A ready-to-go German investor wallet that can participate in
  the bond demos.
- **Access level:** No administrative roles; behaves like a standard investor
  account.
- **Compliance status:** Equipped with `kyc-verified` and `aml-verified` claims
  so it easily passes bond checks.
- **Profile location:** Identity details are stored and registered in Germany
  (`DE`).

### German Investor 2 (`german.investor2@settlemint.com`)

- **Who is this?** A second German investor, useful for showing transfers or
  comparing user journeys.
- **Access level:** Same as Investor 1—no special blockchain permissions.
- **Compliance status:** Shares the `kyc-verified` and `aml-verified` claims
  from setup, mirroring the first investor.
- **Profile location:** Identity details are stored and registered in Germany
  (`DE`).

### Japanese Investor (`japanese.investor@settlemint.com`)

- **Who is this?** An investor from Japan deliberately left partially onboarded
  to demonstrate pending-compliance flows.
- **Access level:** No elevated blockchain roles; acts like a standard prospect.
- **Compliance status:** Starts without KYC/AML claims so teams can walk through
  the approval process.
- **Profile location:** Identity details use Japanese (`JP`) information, but
  registration is intentionally left unfinished to simulate onboarding.
>>>>>>> b8b3d47d

## Assets

### Proof-of-Deposit (`POD`)

- **Type & Extension**: Deposit token used as the denomination asset for bond
  issuances.
- **Claims**: No compliance claims are required; it acts as an internal
  settlement asset minted to the issuer and to the bond contract.
- **Compliance Rules**: No compliance modules are attached, so any wallet can
  hold POD.

### Bund7 (`BUND7`)

- **Type & Extension**: Bond token with ISIN `DE000BU27014` that references the
  `POD` denomination token and a yearly fixed-yield schedule (2.50%).
- **Claims**: Requires holders to present `kyc-verified` and `aml-verified`
  claims through the SMART Identity Verification module.
- **Compliance Rules**: Country allow-list restricts holders to Germany (`DE`).

### Bund10 (`BUND10`)

- **Type & Extension**: Bond token with ISIN `DE000BU2Z056` using the same `POD`
  denomination token and yearly fixed-yield schedule (2.60%).
- **Claims**: Requires the same `kyc-verified` and `aml-verified` claims via the
  SMART Identity Verification module.
- **Compliance Rules**: Country allow-list admits both Germany (`DE`) and Japan
  (`JP`).<|MERGE_RESOLUTION|>--- conflicted
+++ resolved
@@ -10,50 +10,6 @@
 
 ## Actors
 
-<<<<<<< HEAD
-### System Administrator (`ADMIN`)
-
-- **Roles**: Granted every role required for full system management, including
-  `admin`, `systemManager`, `identityManager`, `tokenManager`, `addonManager`,
-  `claimIssuer`, `claimPolicyManager`, `complianceManager`, and `systemModule`.
-- **Claims**: Receives both `knowYourCustomer` (`kyc-verified`) and
-  `antiMoneyLaundering` (`aml-verified`) identity claims.
-- **Identity & Country**: Identity is created and registered in Belgium (`BE`).
-
-### Asset Issuer (`ISSUER`)
-
-- **Roles**: Receives on-chain `tokenManager` and `claimIssuer` roles so the
-  issuer can create tokens, attach compliance modules, and issue claims.
-- **Claims**: Same KYC and AML claims as the administrator (`kyc-verified` and
-  `aml-verified`).
-- **Identity & Country**: Identity is created and registered in Belgium (`BE`).
-
-### German Investor 1 (`GERMAN_INVESTOR_1`)
-
-- **Roles**: No elevated blockchain roles are assigned.
-- **Claims**: Issued both `knowYourCustomer` (`kyc-verified`) and
-  `antiMoneyLaundering` (`aml-verified`) claims so they can pass bond compliance
-  checks.
-- **Identity & Country**: Identity is created, KYC information is stored, and it
-  is registered in Germany (`DE`).
-
-### German Investor 2 (`GERMAN_INVESTOR_2`)
-
-- **Roles**: No elevated blockchain roles are assigned.
-- **Claims**: Issued the same KYC (`kyc-verified`) and AML (`aml-verified`)
-  claims as German Investor 1.
-- **Identity & Country**: Identity is created, KYC information is stored, and it
-  is registered in Germany (`DE`).
-
-### Japanese Investor (`JAPANESE_INVESTOR`)
-
-- **Roles**: No elevated blockchain roles are assigned.
-- **Claims**: No claims are issued during the setup; the investor therefore
-  lacks KYC/AML attestation until granted later.
-- **Identity & Country**: Identity is created with Japanese (`JP`) details but
-  registration is intentionally skipped to simulate an investor pending
-  onboarding.
-=======
 ### System Administrator (`admin@settlemint.com`)
 
 - **Who is this?** The primary platform owner who configures settings, onboards
@@ -106,7 +62,6 @@
   the approval process.
 - **Profile location:** Identity details use Japanese (`JP`) information, but
   registration is intentionally left unfinished to simulate onboarding.
->>>>>>> b8b3d47d
 
 ## Assets
 
