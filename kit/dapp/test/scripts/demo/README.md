# Demo Environment Script Overview

This document summarizes the demo setup performed by
[`setup-demo-environment.ts`](./setup-demo-environment.ts). It highlights the
actors that are provisioned and the assets that are created so the team can
understand the resulting environment at a glance.

> **Access credentials**: Unless otherwise noted, every demo identity is
> provisioned with the password `settlemint` and the pincode `123456`.

## Actors

<<<<<<< HEAD
### System Administrator (`admin@settlemint.com`)
- **Who is this?** The primary platform owner who configures settings, onboards
  new teams, and generally keeps the environment running smoothly.
- **Script reference:** `ADMIN`.
- **Access level:** Receives every management role, including `admin`,
  `systemManager`, `identityManager`, `tokenManager`, `addonManager`,
=======
### System Administrator (`ADMIN`)

- **Roles**: Granted every role required for full system management, including
  `admin`, `systemManager`, `identityManager`, `tokenManager`, `addonManager`,
>>>>>>> 6bd766e0
  `claimIssuer`, `claimPolicyManager`, `complianceManager`, and `systemModule`.
- **Compliance status:** Pre-loaded with `knowYourCustomer` (`kyc-verified`) and
  `antiMoneyLaundering` (`aml-verified`) claims.
- **Profile location:** Account identity is registered in Belgium (`BE`).

<<<<<<< HEAD
### Asset Issuer (`issuer@settlemint.com`)
- **Who is this?** The demo organization responsible for creating new asset
  tokens and attaching the right compliance modules before they reach investors.
- **Script reference:** `ISSUER`.
- **Access level:** Assigned the on-chain `tokenManager` and `claimIssuer` roles
  so it can mint tokens, link compliance requirements, and issue investor
  claims.
- **Compliance status:** Receives the same KYC (`kyc-verified`) and AML
  (`aml-verified`) approvals as the administrator.
- **Profile location:** Account identity is registered in Belgium (`BE`).

### German Investor 1 (`german.investor1@settlemint.com`)
- **Who is this?** A ready-to-go German investor wallet that can participate in
  the bond demos.
- **Script reference:** `GERMAN_INVESTOR_1`.
- **Access level:** No administrative roles; behaves like a standard investor
  account.
- **Compliance status:** Equipped with `kyc-verified` and `aml-verified` claims
  so it easily passes bond checks.
- **Profile location:** Identity details are stored and registered in Germany
  (`DE`).

### German Investor 2 (`german.investor2@settlemint.com`)
- **Who is this?** A second German investor, useful for showing transfers or
  comparing user journeys.
- **Script reference:** `GERMAN_INVESTOR_2`.
- **Access level:** Same as Investor 1—no special blockchain permissions.
- **Compliance status:** Shares the `kyc-verified` and `aml-verified` claims from
  setup, mirroring the first investor.
- **Profile location:** Identity details are stored and registered in Germany
  (`DE`).

### Japanese Investor (`japanese.investor@settlemint.com`)
- **Who is this?** An investor from Japan deliberately left partially onboarded
  to demonstrate pending-compliance flows.
- **Script reference:** `JAPANESE_INVESTOR`.
- **Access level:** No elevated blockchain roles; acts like a standard prospect.
- **Compliance status:** Starts without KYC/AML claims so teams can walk through
  the approval process.
- **Profile location:** Identity details use Japanese (`JP`) information, but
  registration is intentionally left unfinished to simulate onboarding.
=======
### Asset Issuer (`ISSUER`)

- **Roles**: Receives on-chain `tokenManager` and `claimIssuer` roles so the
  issuer can create tokens, attach compliance modules, and issue claims.
- **Claims**: Same KYC and AML claims as the administrator (`kyc-verified` and
  `aml-verified`).
- **Identity & Country**: Identity is created and registered in Belgium (`BE`).

### German Investor 1 (`GERMAN_INVESTOR_1`)

- **Roles**: No elevated blockchain roles are assigned.
- **Claims**: Issued both `knowYourCustomer` (`kyc-verified`) and
  `antiMoneyLaundering` (`aml-verified`) claims so they can pass bond compliance
  checks.
- **Identity & Country**: Identity is created, KYC information is stored, and it
  is registered in Germany (`DE`).

### German Investor 2 (`GERMAN_INVESTOR_2`)

- **Roles**: No elevated blockchain roles are assigned.
- **Claims**: Issued the same KYC (`kyc-verified`) and AML (`aml-verified`)
  claims as German Investor 1.
- **Identity & Country**: Identity is created, KYC information is stored, and it
  is registered in Germany (`DE`).

### Japanese Investor (`JAPANESE_INVESTOR`)

- **Roles**: No elevated blockchain roles are assigned.
- **Claims**: No claims are issued during the setup; the investor therefore
  lacks KYC/AML attestation until granted later.
- **Identity & Country**: Identity is created with Japanese (`JP`) details but
  registration is intentionally skipped to simulate an investor pending
  onboarding.
>>>>>>> 6bd766e0

## Assets

### Proof-of-Deposit (`POD`)

- **Type & Extension**: Deposit token used as the denomination asset for bond
  issuances.
- **Claims**: No compliance claims are required; it acts as an internal
  settlement asset minted to the issuer and to the bond contract.
- **Compliance Rules**: No compliance modules are attached, so any wallet can
  hold POD.

### Bund7 (`BUND7`)

- **Type & Extension**: Bond token with ISIN `DE000BU27014` that references the
  `POD` denomination token and a yearly fixed-yield schedule (2.50%).
- **Claims**: Requires holders to present `kyc-verified` and `aml-verified`
  claims through the SMART Identity Verification module.
- **Compliance Rules**: Country allow-list restricts holders to Germany (`DE`).

### Bund10 (`BUND10`)

- **Type & Extension**: Bond token with ISIN `DE000BU2Z056` using the same `POD`
  denomination token and yearly fixed-yield schedule (2.60%).
- **Claims**: Requires the same `kyc-verified` and `aml-verified` claims via the
  SMART Identity Verification module.
- **Compliance Rules**: Country allow-list admits both Germany (`DE`) and Japan
  (`JP`).<|MERGE_RESOLUTION|>--- conflicted
+++ resolved
@@ -10,26 +10,20 @@
 
 ## Actors
 
-<<<<<<< HEAD
 ### System Administrator (`admin@settlemint.com`)
+
 - **Who is this?** The primary platform owner who configures settings, onboards
   new teams, and generally keeps the environment running smoothly.
 - **Script reference:** `ADMIN`.
 - **Access level:** Receives every management role, including `admin`,
   `systemManager`, `identityManager`, `tokenManager`, `addonManager`,
-=======
-### System Administrator (`ADMIN`)
-
-- **Roles**: Granted every role required for full system management, including
-  `admin`, `systemManager`, `identityManager`, `tokenManager`, `addonManager`,
->>>>>>> 6bd766e0
   `claimIssuer`, `claimPolicyManager`, `complianceManager`, and `systemModule`.
 - **Compliance status:** Pre-loaded with `knowYourCustomer` (`kyc-verified`) and
   `antiMoneyLaundering` (`aml-verified`) claims.
 - **Profile location:** Account identity is registered in Belgium (`BE`).
 
-<<<<<<< HEAD
 ### Asset Issuer (`issuer@settlemint.com`)
+
 - **Who is this?** The demo organization responsible for creating new asset
   tokens and attaching the right compliance modules before they reach investors.
 - **Script reference:** `ISSUER`.
@@ -41,6 +35,7 @@
 - **Profile location:** Account identity is registered in Belgium (`BE`).
 
 ### German Investor 1 (`german.investor1@settlemint.com`)
+
 - **Who is this?** A ready-to-go German investor wallet that can participate in
   the bond demos.
 - **Script reference:** `GERMAN_INVESTOR_1`.
@@ -52,16 +47,18 @@
   (`DE`).
 
 ### German Investor 2 (`german.investor2@settlemint.com`)
+
 - **Who is this?** A second German investor, useful for showing transfers or
   comparing user journeys.
 - **Script reference:** `GERMAN_INVESTOR_2`.
 - **Access level:** Same as Investor 1—no special blockchain permissions.
-- **Compliance status:** Shares the `kyc-verified` and `aml-verified` claims from
-  setup, mirroring the first investor.
+- **Compliance status:** Shares the `kyc-verified` and `aml-verified` claims
+  from setup, mirroring the first investor.
 - **Profile location:** Identity details are stored and registered in Germany
   (`DE`).
 
 ### Japanese Investor (`japanese.investor@settlemint.com`)
+
 - **Who is this?** An investor from Japan deliberately left partially onboarded
   to demonstrate pending-compliance flows.
 - **Script reference:** `JAPANESE_INVESTOR`.
@@ -70,41 +67,6 @@
   the approval process.
 - **Profile location:** Identity details use Japanese (`JP`) information, but
   registration is intentionally left unfinished to simulate onboarding.
-=======
-### Asset Issuer (`ISSUER`)
-
-- **Roles**: Receives on-chain `tokenManager` and `claimIssuer` roles so the
-  issuer can create tokens, attach compliance modules, and issue claims.
-- **Claims**: Same KYC and AML claims as the administrator (`kyc-verified` and
-  `aml-verified`).
-- **Identity & Country**: Identity is created and registered in Belgium (`BE`).
-
-### German Investor 1 (`GERMAN_INVESTOR_1`)
-
-- **Roles**: No elevated blockchain roles are assigned.
-- **Claims**: Issued both `knowYourCustomer` (`kyc-verified`) and
-  `antiMoneyLaundering` (`aml-verified`) claims so they can pass bond compliance
-  checks.
-- **Identity & Country**: Identity is created, KYC information is stored, and it
-  is registered in Germany (`DE`).
-
-### German Investor 2 (`GERMAN_INVESTOR_2`)
-
-- **Roles**: No elevated blockchain roles are assigned.
-- **Claims**: Issued the same KYC (`kyc-verified`) and AML (`aml-verified`)
-  claims as German Investor 1.
-- **Identity & Country**: Identity is created, KYC information is stored, and it
-  is registered in Germany (`DE`).
-
-### Japanese Investor (`JAPANESE_INVESTOR`)
-
-- **Roles**: No elevated blockchain roles are assigned.
-- **Claims**: No claims are issued during the setup; the investor therefore
-  lacks KYC/AML attestation until granted later.
-- **Identity & Country**: Identity is created with Japanese (`JP`) details but
-  registration is intentionally skipped to simulate an investor pending
-  onboarding.
->>>>>>> 6bd766e0
 
 ## Assets
 
