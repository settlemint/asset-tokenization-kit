<<<<<<< HEAD
export async function setup() {
  console.log("Setting up test environment...");
}
=======
import { createLogger } from "@settlemint/sdk-utils/logging";
import { afterAll, beforeAll } from "vitest";
import { startApiServer } from "../fixtures/dapp";

const logger = createLogger({ level: "info" });

let stopApi: () => void;

export async function setup() {
  try {
    // Start dapp api server
    const { stop } = await startApiServer();
    stopApi = stop;
  } catch (error: unknown) {
    logger.error("Failed to setup test environment", error);
    process.exit(1);
  }
}

export const teardown = () => {
  stopApi?.();
};

beforeAll(setup);
afterAll(teardown);
>>>>>>> f642e4a2
<|MERGE_RESOLUTION|>--- conflicted
+++ resolved
@@ -1,8 +1,3 @@
-<<<<<<< HEAD
-export async function setup() {
-  console.log("Setting up test environment...");
-}
-=======
 import { createLogger } from "@settlemint/sdk-utils/logging";
 import { afterAll, beforeAll } from "vitest";
 import { startApiServer } from "../fixtures/dapp";
@@ -13,6 +8,7 @@
 
 export async function setup() {
   try {
+    console.log("Setting up test environment...");
     // Start dapp api server
     const { stop } = await startApiServer();
     stopApi = stop;
@@ -27,5 +23,4 @@
 };
 
 beforeAll(setup);
-afterAll(teardown);
->>>>>>> f642e4a2
+afterAll(teardown);