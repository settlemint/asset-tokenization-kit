--- conflicted
+++ resolved
@@ -1061,13 +1061,8 @@
       "permissions": {
         "actions-header": "Aktionen",
         "edit-form": {
-<<<<<<< HEAD
-          "button-label": "Berechtigungen bearbeiten",
-          "description": "Aktualisieren Sie die Berechtigungen und Zugriffslevel, die diesem Benutzer zugewiesen sind.",
-=======
           "button-label": "Berechtigungen speichern",
           "description": "Aktualisieren Sie die Berechtigungen und Zugriffsrechte, die diesem Benutzer zugewiesen sind.",
->>>>>>> 32a77c10
           "roles": {
             "description": "Wählen Sie die Rollen aus, die diesem Benutzer zugewiesen werden sollen. Mindestens eine Rolle muss ausgewählt werden.",
             "title": "Benutzerrollen auswählen"
@@ -1952,13 +1947,8 @@
       "permissions": {
         "actions-header": "Aktionen",
         "edit-form": {
-<<<<<<< HEAD
-          "button-label": "Berechtigungen bearbeiten",
-          "description": "Aktualisieren Sie die Berechtigungen und Zugriffslevel, die diesem Benutzer zugewiesen sind.",
-=======
           "button-label": "Berechtigungen speichern",
           "description": "Aktualisieren Sie die Berechtigungen und Zugriffsrechte, die diesem Benutzer zugewiesen sind.",
->>>>>>> 32a77c10
           "roles": {
             "description": "Wählen Sie die Rollen aus, die diesem Benutzer zugewiesen werden sollen. Mindestens eine Rolle muss ausgewählt werden.",
             "title": "Benutzerrollen auswählen"
