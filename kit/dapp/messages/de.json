{
  "admin": {
    "activity": {
      "page-description": "Aktivitäten über alle Vermögenswerte verfolgen.",
      "page-title": "Vermögensaktivität",
      "view-all": "Alle Transaktionen im Explorer anzeigen",
      "transaction-details": {
        "block-hash-label": "Block-Hash",
        "block-number-label": "Blocknummer",
        "blob-gas-price-label": "Blob-Gaspreis",
        "blob-gas-used-label": "Blob-Gasverbrauch",
        "contract-label": "Vertrag",
        "created-at-label": "Erstellt am",
        "description": "Details einer Transaktion anzeigen",
        "effective-gas-price-label": "Effektiver Gaspreis",
        "from-label": "Von",
        "function-label": "Funktion",
        "gas-used-label": "Verbrauchtes Gas",
        "receipt-title": "Quittung",
        "revert-reason-label": "Rückgabegrund",
        "status-label": "Status",
        "title": "Transaktionen",
        "transaction-hash-label": "Transaktions-Hash",
        "transaction-index-label": "Transaktionsindex",
        "transaction-title": "Transaktion",
        "trigger-label": "Details",
        "type-label": "Typ"
      },
      "asset-management": "Vermögensverwaltung",
      "tabs": {
        "recent-transactions": "Aktuelle Transaktionen",
        "all-events": "Alle Ereignisse"
      }
    },
    "charts": {
      "asset-type-formatter": {
        "bonds": "Anleihen",
        "cryptocurrencies": "Kryptowährungen",
        "equities": "Aktien",
        "funds": "Fonds",
        "stablecoins": "Stablecoins"
      }
    },
    "bonds": {
      "burn-form": {
        "amount": {
          "amount-label": "Betrag",
          "available-balance": "Verfügbarer Saldo: {balance}",
          "description": "Geben Sie den Betrag ein, den Sie verbrennen möchten.",
          "title": "Betrag eingeben"
        },
        "button-label": "Vermögenswerte verbrennen",
        "description": "Bond-Token dauerhaft aus dem Umlauf entfernen, um das Angebot zu reduzieren.",
        "summary": {
          "amount-label": "Betrag",
          "asset-label": "Vermögen",
          "burn-description": "Details der Verbrennungsoperation",
          "burn-title": "Verbrennen",
          "description": "Überprüfen Sie die Details Ihrer Verbrennung, bevor Sie fortfahren.",
          "title": "Überprüfung und Bestätigung der Verbrennung"
        },
        "title": "Verbrennen",
        "trigger-label": "Verbrennen"
      },
      "create-form": {
        "basics": {
          "decimals-label": "Dezimalstellen",
          "description": "Geben Sie die grundlegenden Details des Bonds ein",
          "isin-label": "ISIN",
          "isin-placeholder": "z.B. US000000AA00",
          "name-label": "Vermögensname",
          "name-placeholder": "z.B. Unternehmensanleihe XYZ 2023",
          "symbol-label": "Symbol",
          "symbol-placeholder": "z.B. XYZ23",
          "title": "Grundinformationen"
        },
        "button-label": "Einen neuen Bond ausgeben",
        "configuration": {
          "cap-description": "Maximale Anzahl an Token, die ausgegeben werden können",
          "cap-label": "Maximales Angebot",
          "description": "Die Eigenschaften des Bonds konfigurieren",
          "face-value-description": "Nennwert einer einzelnen Bond-Einheit",
          "face-value-label": "Nennwert",
          "maturity-date-label": "Fälligkeitsdatum",
          "title": "Bond-Konfiguration",
          "underlying-asset-description": "Adresse des Vermögenswerts, der diesen Bond absichert",
          "underlying-asset-label": "Unterliegendes Vermögen"
        },
        "description": "Einen neuen Bond auf der Blockchain ausgeben",
        "summary": {
          "asset-basics-description": "Grundinformationen über den Bond",
          "asset-basics-title": "Grundinformationen",
          "cap-label": "Maximales Angebot",
          "configuration-description": "Technische Konfiguration des Bonds",
          "configuration-title": "Bond-Konfiguration",
          "decimals-label": "Dezimalstellen",
          "description": "Überprüfen Sie die Bond-Details, bevor Sie erstellen",
          "face-value-label": "Nennwert",
          "isin-label": "ISIN",
          "maturity-date-label": "Fälligkeitsdatum",
          "name-label": "Name",
          "symbol-label": "Symbol",
          "title": "Überprüfung und Bestätigung",
          "underlying-asset-label": "Unterliegendes Vermögen",
          "error-duplicate": "Ein Bond mit denselben Details existiert bereits. Bitte versuchen Sie es erneut mit mindestens einem anderen Parameter."
        },
        "title": "Neuen Bond erstellen",
        "trigger-label": "Einen neuen Bond ausgeben"
      },
      "details": {
        "bond-details-description": "Details für den Bond",
        "contract-address": "Vertragsadresse",
        "creator": "Ersteller",
        "decimals": "Dezimalstellen",
        "details-page-description": "Umfassende Daten und Kennzahlen für {name} erkunden.",
        "details-page-title": "{name} Details",
        "isin": "ISIN",
        "name": "Name",
        "ownership-concentration": "Besitzkonzentration",
        "ownership-concentration-info": "Prozentsatz, der den 5 größten Inhabern gehört",
        "symbol": "Symbol",
        "total-supply": "Gesamtangebot",
        "total-supply-info": "Das Gesamtangebot des Tokens"
      },
      "events": {
        "events-page-description": "Alle Ereignisse im Zusammenhang mit dem {name} Bond verfolgen.",
        "events-page-title": "{name} Ereignisse"
      },
      "grant-role-form": {
        "address": {
          "address-label": "Admin-Wallet-Adresse",
          "description": "Suchen Sie nach einem Benutzer anhand seines Namens oder seiner E-Mail-Adresse oder geben Sie manuell eine Wallet-Adresse ein.",
          "manual-placeholder": "0x0000000000000000000000000000000000000000",
          "manual-toggle": "Adresse manuell eingeben...",
          "search-placeholder": "Nach einem Benutzer suchen",
          "search-toggle": "Stattdessen nach einem Benutzer suchen...",
          "title": "Neuen Admin auswählen"
        },
        "button-label": "Rollen zuweisen",
        "description": "Verwaltungserlaubnisse an einen neuen Benutzer zuweisen.",
        "roles": {
          "description": "Wählen Sie die Rollen aus, die dem neuen Admin gewährt werden sollen. Mindestens eine Rolle muss ausgewählt werden.",
          "title": "Admin-Rollen auswählen"
        },
        "summary": {
          "admin-address-label": "Admin-Adresse",
          "asset-label": "Vermögen",
          "description": "Überprüfen Sie die Details Ihrer Rollenzuweisung, bevor Sie fortfahren.",
          "grant-description": "Details der Rollenzuweisung",
          "grant-title": "Rolle gewähren",
          "roles-label": "Rollen",
          "title": "Überprüfung und Bestätigung der Rollenzuweisung"
        },
        "title": "Rolle gewähren"
      },
      "holders": {
        "actions-header": "Aktionen",
        "active-status": "Aktiv",
        "balance-header": "Saldo",
        "block-form": {
          "block-button-label": "Benutzer blockieren",
          "block-description": "Verhindern Sie, dass dieser Benutzer Transaktionen oder Interaktionen durchführt.",
          "block-title": "Benutzertransaktionen blockieren",
          "block-trigger-label": "Blockieren",
          "summary": {
            "asset-label": "Vermögen",
            "block-title": "Blockieren",
            "current-state-label": "Aktueller Zustand",
            "description": "Überprüfen Sie die Einzelheiten Ihrer Blockierungsoperation, bevor Sie fortfahren.",
            "operation-description": "Einzelheiten der Blockierungsoperation",
            "state-active": "Aktiv",
            "state-blocked": "Blockiert",
            "target-state-label": "Zielzustand",
            "title": "Überprüfen und bestätigen Sie die Blockierungsoperation",
            "unblock-title": "Entblockieren"
          },
          "unblock-button-label": "Benutzer entblockieren",
          "unblock-description": "Stellen Sie die Fähigkeit dieses Benutzers wieder her, Transaktionen durchzuführen und zu interagieren.",
          "unblock-title": "Benutzertransaktionen wiederherstellen",
          "unblock-trigger-label": "Entblockieren"
        },
        "blocked-status": "Blockiert",
        "freeze-form": {
          "amount": {
            "amount-label": "Betrag",
            "balance-description": "Verfügbarer Saldo: {balance} Derzeit eingefroren: {frozen}",
            "description": "Geben Sie den Betrag ein, den Sie einfrieren möchten.",
            "title": "Betrag eingeben"
          },
          "button-label": "Gelder einfrieren",
          "description": "Den Zugriff eines Benutzers auf seine Gelder vorübergehend einschränken.",
          "summary": {
            "amount-label": "Betrag",
            "asset-label": "Vermögenswert",
            "description": "Überprüfen Sie die Einzelheiten Ihrer Einfrieroperation, bevor Sie fortfahren.",
            "freeze-title": "Einfrieren",
            "operation-description": "Einzelheiten der Einfrieroperation",
            "title": "Überprüfen und bestätigen Sie die Einfrieroperation"
          },
          "title": "Benutzerfonds einschränken",
          "trigger-label": "Einfrieren"
        },
        "frozen-header": "Eingefroren",
        "holders-page-description": "Wallets anzeigen, die {name} halten, einschließlich Salden und Status.",
        "holders-page-title": "{name} Inhaber",
        "last-activity-header": "Letzte Aktivität",
        "status-header": "Status",
        "wallet-header": "Wallet",
        "holder-type-header": "Typ"
      },
      "manage": {
        "actions": {
          "mint": "Prägen",
          "burn": "Verbrennen",
          "pause": "Pausieren",
          "unpause": "Wieder aktivieren",
          "grant-role": "Rolle gewähren",
          "top-up": "Unterliegenden Vermögenswert aufladen",
          "withdraw": "Unterliegenden Vermögenswert abheben",
          "mature": "Fällig"
        },
        "manage": "Verwalten"
      },
      "mint-form": {
        "amount": {
          "amount-label": "Betrag",
          "description": "Geben Sie den Betrag ein, den Sie prägen möchten.",
          "title": "Betrag eingeben"
        },
        "recipients": {
          "title": "Empfänger auswählen",
          "description": "Wählen Sie aus, wer die geprägten Token erhalten soll"
        },
        "button-label": "Vermögenswerte prägen",
        "description": "Neue Token ausgeben, um das zirkulierende Angebot der Anleihe zu erhöhen.",
        "summary": {
          "amount-label": "Betrag",
          "asset-label": "Vermögenswert",
          "description": "Überprüfen Sie die Einzelheiten Ihres Prägevorgangs, bevor Sie fortfahren.",
          "mint-description": "Einzelheiten der Prägeoperation",
          "mint-title": "Prägen",
          "title": "Überprüfen und bestätigen Sie die Prägung"
        },
        "title": "Prägen",
        "trigger-label": "Prägen"
      },
      "pause-form": {
        "pause": {
          "button-label": "Transaktionen pausieren",
          "description": "Alle Transaktionen und Interaktionen für diese Anleihe vorübergehend anhalten.",
          "title": "Anleihetransaktionen pausieren"
        },
        "summary": {
          "asset-label": "Vermögenswert",
          "current-state-label": "Aktueller Zustand",
          "description": "Überprüfen Sie die Einzelheiten Ihrer Pausierungsoperation, bevor Sie fortfahren.",
          "pause-description": "Einzelheiten der Pausierungsoperation",
          "pause-title": "Pausieren",
          "state-active": "Aktiv",
          "state-paused": "Pausiert",
          "target-state-label": "Zielzustand",
          "title": "Überprüfen und bestätigen Sie die Pausierungsoperation"
        },
        "unpause": {
          "button-label": "Transaktionen fortsetzen",
          "description": "Transaktionen und Interaktionen für diese Anleihe fortsetzen.",
          "title": "Anleihetransaktionen fortsetzen"
        }
      },
      "permissions": {
        "actions-header": "Aktionen",
        "edit-form": {
          "button-label": "Berechtigungen speichern",
          "description": "Aktualisieren Sie die Berechtigungen und Zugriffsrechte, die diesem Benutzer zugewiesen sind.",
          "roles": {
            "description": "Wählen Sie die Rollen aus, die diesem Benutzer zugewiesen werden sollen. Es muss mindestens eine Rolle ausgewählt werden.",
            "title": "Benutzerrollen auswählen"
          },
          "summary": {
            "current-roles-label": "Aktuelle Rollen",
            "description": "Überprüfen Sie die Einzelheiten, bevor Sie fortfahren. Diese Aktion wird die Rollen für den Benutzer ändern.",
            "new-roles-label": "Neue Rollen",
            "operation-description": "Einzelheiten der Aktualisierung der Rollenoperation",
            "title": "Überprüfen und bestätigen Sie die neuen Rollen",
            "update-title": "Rollen aktualisieren",
            "user-label": "Benutzer"
          },
          "title": "Benutzerberechtigungen ändern",
          "trigger-label": "Rollen bearbeiten"
        },
        "last-activity-header": "Letzte Aktivität",
        "page-description": "Verwalten Sie die Benutzerrollen und Zugriffsrechte für diese Anleihe.",
        "page-title": "Anleiheberechtigungen",
        "permissions-page-description": "Verwalten Sie die Benutzerrollen und Zugriffsrechte für {name}.",
        "permissions-page-title": "{name} Berechtigungen",
        "revoke-all-form": {
          "button-label": "Zugriff widerrufen",
          "description": "Den Zugriff und die Berechtigungen dieses Benutzers vollständig widerrufen.",
          "summary": {
            "description": "Überprüfen Sie die Einzelheiten, bevor Sie fortfahren. Diese Aktion wird alle Berechtigungen für den Benutzer widerrufen.",
            "operation-description": "Einzelheiten des Widerrufs aller Berechtigungen",
            "revoke-title": "Alle widerrufen",
            "roles-to-revoke-label": "Zu widerrufende Rollen",
            "title": "Überprüfen und bestätigen",
            "user-label": "Benutzer"
          },
          "title": "Allen Benutzerzugriff entfernen",
          "trigger-label": "Alle widerrufen"
        },
        "roles-header": "Rollen",
        "table-title": "Berechtigungen",
        "wallet-header": "Wallet"
      },
      "table": {
        "actions-header": "Aktionen",
        "active-status": "Aktiv",
        "address-header": "Adresse",
        "name-header": "Name",
        "page-description": "Erstellen, anzeigen und verwalten Sie Anleihevermögen auf der Blockchain",
        "page-title": "Anleihenverwaltung",
        "paused-status": "Pausiert",
        "private-header": "Privat",
        "private-status": "Privat",
        "public-status": "Öffentlich",
        "status-header": "Status",
        "symbol-header": "Symbol",
        "topinfo-description": "Digitale Anleihen repräsentieren traditionelle festverzinsliche Wertpapiere sicher auf der Blockchain, unterstützt durch reale Sicherheiten. Sie kombinieren die Transparenz der Blockchain mit vorhersehbaren Renditen, Rückzahlungen bei Fälligkeit und automatisierter Ertragsverteilung. Dieses Anleihevermögen gewährleistet eine sichere Ausgabe, präzises Fälligkeitsmanagement, umfassende Compliance-Fähigkeiten und investorenfreundliche Rückzahlungsprozesse, die speziell für Finanzinstitute entwickelt wurden.",
        "topinfo-title": "Ein digitales festverzinsliches Wertpapiervermögen",
        "total-supply-header": "Gesamtangebot",
        "related-actions": {
          "issue-new": {
            "description": "Erstellen und starten Sie eine neue Anleihe mit definierter Fälligkeit, Kuponzinssätzen und Nennwert. Optimieren Sie die Anleiheausgabe mit automatisierten Zinszahlungen und Rückzahlungsplänen.",
            "title": "Neue Anleihe ausgeben"
          },
          "mechanics": {
            "button": "Erfahren Sie mehr",
            "description": "Erfahren Sie, wie Sie Anleiheparameter, Zinsverteilungen, Fälligkeitsdaten und Rückzahlungsprozesse für festverzinsliche Wertpapiere verwalten.",
            "title": "Anleihemechanik"
          },
          "title": "Verwandte Aktionen",
          "usecases": {
            "button": "Erforschen",
            "description": "Erforschen Sie Anwendungen in den Märkten für festverzinsliche Wertpapiere, von Unternehmensschulden bis hin zu strukturierten Produkten. Maximieren Sie die Effizienz bei Zinszahlungen, Fälligkeitsmanagement und regulatorischer Compliance.",
            "title": "Anleihe-Anwendungsfälle"
          }
        },
        "asset-management": "Vermögensverwaltung"
      },
      "tabs": {
        "details": "Details",
        "events": "Ereignisse",
        "holders": "Inhaber",
        "permissions": "Berechtigungen"
      },
      "charts": {
        "asset-statistics-title": "Vermögensstatistiken"
      },
      "related-actions": {
        "decrease-supply": {
          "description": "Ein Anleihemanager kann das Gesamtangebot durch Anleiheerückzahlungen bei Fälligkeit oder vorzeitige Rückkaufprogramme reduzieren.",
          "title": "Anleihen einlösen"
        },
        "increase-supply": {
          "description": "Ein Anleihemanager kann neue Anleihen durch Primärausgaben oder Tap-Ausgaben mit definiertem Nennwert und Fälligkeit ausgeben.",
          "title": "Anleihen ausgeben"
        },
        "title": "Verwandte Aktionen"
      },
      "top-up-form": {
        "trigger-label": "Aufladen",
        "title": "Unterliegendes Vermögen aufladen",
        "description": "Fügen Sie Ihrem Anleihe mehr unterliegendes Vermögen hinzu",
        "button-label": "Aufladen",
        "steps": {
          "amount": {
            "title": "Betrag eingeben",
            "description": "Geben Sie den Betrag an, um das unterliegende Vermögen aufzuladen.",
            "amount": {
              "label": "Betrag",
              "description": "Geben Sie den Betrag zum Aufladen ein"
            }
          },
          "summary": {
            "title": "Überprüfen und bestätigen Sie das Aufladen",
            "description": "Überprüfen Sie die Einzelheiten Ihres Aufladens, bevor Sie fortfahren.",
            "amount-label": "Betrag",
            "asset-label": "Unterliegendes Vermögen",
            "pincode": {
              "label": "PIN-Code",
              "description": "Geben Sie Ihren PIN-Code ein, um die Transaktion zu bestätigen"
            }
          }
        }
      },
      "withdraw-form": {
        "trigger-label": "Abheben",
        "title": "Unterliegendes Vermögen abheben",
        "description": "Heben Sie das unterliegende Vermögen von Ihrer Anleihe ab",
        "button-label": "Abheben",
        "steps": {
          "recipient": {
            "title": "Empfänger auswählen",
            "description": "Wählen Sie, wer das unterliegende Vermögen erhalten soll.",
            "label": "Empfänger",
            "placeholder": "Suchen Sie nach einem Benutzer oder geben Sie die Adresse ein",
            "search-instead": "Stattdessen nach einem Benutzer suchen...",
            "manual-instead": "Adresse manuell eingeben..."
          },
          "amount": {
            "title": "Betrag eingeben",
            "description": "Geben Sie den Betrag an, den Sie abheben möchten.",
            "amount": {
              "label": "Betrag",
              "description": "Geben Sie den Betrag zum Abheben ein"
            }
          },
          "summary": {
            "title": "Überprüfen und bestätigen Sie die Abhebung",
            "description": "Überprüfen Sie die Einzelheiten Ihrer Abhebung, bevor Sie fortfahren.",
            "recipient-label": "Empfänger",
            "amount-label": "Betrag",
            "asset-label": "Unterliegendes Vermögen",
            "pincode": {
              "label": "PIN-Code",
              "description": "Geben Sie Ihren PIN-Code ein, um die Transaktion zu bestätigen"
            }
          }
        }
      },
      "mature-form": {
        "trigger-label": "Fällig",
        "title": "Fällige Anleihe",
        "description": "Fällige Ihre Anleihe und erhalten Sie das unterliegende Vermögen",
        "button-label": "Fällige Anleihe",
        "summary": {
          "title": "Überprüfen und bestätigen Sie die Fälligkeit",
          "description": "Überprüfen Sie die Einzelheiten Ihrer Anleihefälligkeit, bevor Sie fortfahren.",
          "mature-title": "Fällig",
          "mature-description": "Details zur Anleihefälligkeit",
          "asset-label": "Anleihe"
        }
      }
    },
    "cryptocurrencies": {
      "create-form": {
        "basics": {
          "decimals-label": "Dezimalstellen",
          "description": "Definieren Sie wesentliche Details wie Name, Symbol und Sichtbarkeit.",
          "isin-label": "ISIN",
          "isin-placeholder": "CRYPTO123456",
          "name-label": "Name",
          "name-placeholder": "Bitcoin",
          "symbol-label": "Symbol",
          "symbol-placeholder": "BTC",
          "title": "Grundinformationen"
        },
        "button-label": "Eine neue Kryptowährung ausgeben",
        "configuration": {
          "description": "Erweiterte Einstellungen für Ihre Kryptowährung festlegen.",
          "initial-supply-description": "Die Anzahl der Token, die bei der Erstellung geprägt werden sollen",
          "initial-supply-label": "Anfänglicher Bestand",
          "title": "Konfiguration"
        },
        "description": "Definieren und starten Sie ein neues Kryptowährungs-Asset.",
        "summary": {
          "asset-basics-description": "Grundlegende Asset-Informationen und Einstellungen.",
          "asset-basics-title": "Asset-Grundlagen",
          "configuration-description": "Asset-Bestand und zusätzliche Einstellungen.",
          "configuration-title": "Konfiguration",
          "decimals-label": "Dezimalstellen",
          "description": "Überprüfen und bestätigen Sie die Details Ihrer neuen Kryptowährung vor der Erstellung.",
          "initial-supply-label": "Anfänglicher Bestand",
          "isin-label": "ISIN",
          "name-label": "Name",
          "no": "Nein",
          "private-label": "Privat",
          "symbol-label": "Symbol",
          "title": "Überprüfen und bestätigen",
          "yes": "Ja",
          "error-duplicate": "Eine Kryptowährung mit denselben Details existiert bereits. Bitte versuchen Sie es erneut mit mindestens einem anderen Parameter."
        },
        "title": "Kryptowährung erstellen",
        "trigger-label": "Eine neue Kryptowährung ausgeben"
      },
      "details": {
        "contract-address": "Vertragsadresse",
        "creator": "Ersteller",
        "cryptocurrency-details-description": "Details zur Kryptowährung",
        "decimals": "Dezimalstellen",
        "details-page-description": "Entdecken Sie umfassende Daten und Kennzahlen für {name}.",
        "details-page-title": "{name} Details",
        "name": "Name",
        "ownership-concentration": "Besitzkonzentration",
        "ownership-concentration-info": "Prozentsatz, der den Top 5 Inhabern gehört",
        "symbol": "Symbol",
        "total-supply": "Gesamtangebot",
        "total-supply-info": "Das Gesamtangebot des Tokens"
      },
      "events": {
        "events-page-description": "Verfolgen Sie historische Aktivitäten und Transaktionen, die {name} betreffen.",
        "events-page-title": "{name} Ereignisse"
      },
      "grant-role-form": {
        "address": {
          "address-label": "Admin-Wallet-Adresse",
          "description": "Suchen Sie nach einem Benutzer anhand seines Namens oder seiner E-Mail-Adresse oder geben Sie manuell eine Wallet-Adresse ein.",
          "manual-placeholder": "0x0000000000000000000000000000000000000000",
          "manual-toggle": "Adresse manuell eingeben...",
          "search-placeholder": "Nach einem Benutzer suchen",
          "search-toggle": "Stattdessen nach einem Benutzer suchen...",
          "title": "Neuen Admin auswählen"
        },
        "button-label": "Rollen zuweisen",
        "description": "Weisen Sie einem neuen Benutzer administrative Berechtigungen zu.",
        "roles": {
          "description": "Wählen Sie die Rollen aus, die dem neuen Admin gewährt werden sollen. Es muss mindestens eine Rolle ausgewählt werden.",
          "title": "Admin-Rollen auswählen"
        },
        "summary": {
          "admin-address-label": "Admin-Adresse",
          "asset-label": "Asset",
          "description": "Überprüfen Sie die Details Ihrer Rollenvergabe, bevor Sie fortfahren.",
          "grant-description": "Details der Rollenvergabe-Operation",
          "grant-title": "Rolle gewähren",
          "roles-label": "Rollen",
          "title": "Überprüfen und bestätigen Sie die Rollenvergabe"
        },
        "title": "Rolle gewähren"
      },
      "holders": {
        "active-status": "Aktiv",
        "balance-header": "Guthaben",
        "blocked-status": "Blockiert",
        "frozen-header": "Eingefroren",
        "holders-page-description": "Sehen Sie sich Wallets an, die {name} halten, einschließlich Guthaben und Status.",
        "holders-page-title": "{name} Inhaber",
        "last-activity-header": "Letzte Aktivität",
        "status-header": "Status",
        "wallet-header": "Wallet",
        "holder-type-header": "Typ"
      },
      "manage": {
        "actions": {
          "grant-role": "Rolle gewähren",
          "mint": "Prägen"
        },
        "manage": "Verwalten"
      },
      "mint-form": {
        "amount": {
          "amount-label": "Betrag",
          "description": "Geben Sie den Betrag ein, den Sie prägen möchten.",
          "title": "Betrag eingeben"
        },
        "button-label": "Assets prägen",
        "description": "Neue Token ausgeben, um das zirkulierende Angebot der Kryptowährung zu erhöhen.",
        "summary": {
          "amount-label": "Betrag",
          "asset-label": "Asset",
          "description": "Überprüfen Sie die Details Ihres Prägevorgangs, bevor Sie fortfahren.",
          "mint-description": "Details der Prägeoperation",
          "mint-title": "Prägen",
          "title": "Überprüfen und bestätigen Sie die Prägung"
        },
        "title": "Prägen",
        "trigger-label": "Prägen",
        "recipients": {
          "title": "Empfänger auswählen",
          "description": "Wählen Sie aus, wer die geprägten Token erhalten soll"
        }
      },
      "permissions": {
        "actions-header": "Aktionen",
        "edit-form": {
          "button-label": "Berechtigungen speichern",
          "description": "Aktualisieren Sie die Berechtigungen und Zugriffslevel, die diesem Benutzer zugewiesen sind.",
          "roles": {
            "description": "Wählen Sie die Rollen aus, die diesem Benutzer zugewiesen werden sollen. Es muss mindestens eine Rolle ausgewählt werden.",
            "title": "Benutzerrollen auswählen"
          },
          "summary": {
            "current-roles-label": "Aktuelle Rollen",
            "description": "Überprüfen Sie die Details, bevor Sie fortfahren. Diese Aktion ändert die Rollen für den Benutzer.",
            "new-roles-label": "Neue Rollen",
            "operation-description": "Details der Rollenaktualisierungsoperation",
            "title": "Überprüfen und bestätigen Sie neue Rollen",
            "update-title": "Rollen aktualisieren",
            "user-label": "Benutzer"
          },
          "title": "Benutzerberechtigungen ändern",
          "trigger-label": "Rollen bearbeiten"
        },
        "last-activity-header": "Letzte Aktivität",
        "page-description": "Berechtigungsverwaltung für {name} Kryptowährung",
        "page-title": "Kryptowährungsberechtigungen",
        "permissions-page-description": "Verwalten Sie Benutzerrollen und Zugriffsrechte für {name}.",
        "permissions-page-title": "{name} Berechtigungen",
        "revoke-all-form": {
          "button-label": "Zugriff entziehen",
          "description": "Entziehen Sie diesem Benutzer vollständig den Zugriff und die Berechtigungen.",
          "summary": {
            "description": "Überprüfen Sie die Einzelheiten, bevor Sie fortfahren. Diese Aktion entzieht alle Berechtigungen für den Benutzer.",
            "operation-description": "Details zur Entziehung aller Berechtigungen",
            "revoke-title": "Alle entziehen",
            "roles-to-revoke-label": "Rollen, die entzogen werden sollen",
            "title": "Überprüfen und bestätigen",
            "user-label": "Benutzer"
          },
          "title": "Alle Benutzerzugriffe entfernen",
          "trigger-label": "Alle entziehen"
        },
        "roles-header": "Rollen",
        "table-title": "Berechtigungen",
        "wallet-header": "Wallet"
      },
      "table": {
        "actions-header": "Aktionen",
        "address-header": "Adresse",
        "name-header": "Name",
        "page-description": "Überblick und administrative Aktionen für Ihre Kryptowährungsvermögen.",
        "page-title": "Kryptowährungen",
        "private-header": "Privat",
        "private-status": "Privat",
        "public-status": "Öffentlich",
        "symbol-header": "Symbol",
        "topinfo-description": "Kryptowährungsvermögen sind anpassbare digitale Instrumente, die kontrolliertes Prägen, robuste Sicherheit und vollständige regulatorische Konformität bieten, ideal für den institutionellen Einsatz. Sie optimieren Finanzoperationen durch programmierbare Transaktionen, verbesserte Transparenz und integrierte Meta-Transaktionen für eine verbesserte Benutzerfreundlichkeit. Zu den Hauptmerkmalen gehören rollenbasierte Zugriffsverwaltung, sichere Ausgabe und einfache Integration in institutionelle Zahlungsprozesse.",
        "topinfo-title": "Ein anpassbares und sicheres digitales Vermögen",
        "total-supply-header": "Gesamtangebot",
        "related-actions": {
          "issue-new": {
            "description": "Erstellen und starten Sie ein neues Kryptowährungstoken mit anpassbaren Parametern und Sicherheitsfunktionen. Optimieren Sie die Tokenbereitstellung mit konfigurierbaren Versorgungsmechanismen und Transferkontrollen.",
            "title": "Neue Kryptowährung ausgeben"
          },
          "mechanics": {
            "button": "Erfahren Sie mehr",
            "description": "Erfahren Sie, wie Sie Token-Ökonomie, Versorgungssteuerungen, Übertragungsbeschränkungen und Sicherheitsfunktionen für Ihre Kryptowährung verwalten.",
            "title": "Token-Mechanik"
          },
          "title": "Verwandte Aktionen",
          "usecases": {
            "button": "Erforschen",
            "description": "Erforschen Sie Anwendungen in digitalen Zahlungen, Belohnungssystemen und tokenisierten Dienstleistungen. Maximieren Sie den Nutzen durch programmierbare Transaktionen und Sicherheitsfunktionen auf institutionellem Niveau.",
            "title": "Kryptowährungsanwendungsfälle"
          }
        },
        "asset-management": "Vermögensverwaltung"
      },
      "tabs": {
        "details": "Einzelheiten",
        "events": "Ereignisse",
        "holders": "Inhaber",
        "permissions": "Berechtigungen",
        "underlying-assets": "Unterliegende Vermögenswerte"
      },
      "burn-form": {
        "amount": {
          "amount-label": "Betrag",
          "available-balance": "Verfügbarer Saldo: {balance}",
          "description": "Geben Sie den Betrag ein, den Sie verbrennen möchten.",
          "title": "Betrag eingeben"
        },
        "button-label": "Vermögen verbrennen",
        "description": "Entfernen Sie Tokens dauerhaft aus dem Umlauf, um das Angebot zu reduzieren.",
        "summary": {
          "amount-label": "Betrag",
          "asset-label": "Vermögen",
          "burn-description": "Details zur Verbrennungsoperation",
          "burn-title": "Verbrennen",
          "description": "Überprüfen Sie die Einzelheiten Ihrer Verbrennung, bevor Sie fortfahren.",
          "title": "Überprüfen und bestätigen Sie die Verbrennung"
        },
        "title": "Verbrennen",
        "trigger-label": "Verbrennen"
      },
      "charts": {
        "asset-statistics-title": "Vermögensstatistiken"
      },
      "related-actions": {
        "increase-supply": {
          "description": "Ein Token-Manager kann neue Token gemäß dem Tokenomics-Plan und dem Emissionszeitplan prägen.",
          "title": "Token prägen"
        },
        "title": "Verwandte Aktionen"
      }
    },
    "dashboard": {
      "charts": {
        "asset-activity": {
          "burn": "Verbrennen",
          "description": "Vermögensaktivität",
          "mint": "Prägen",
          "title": "Vermögensaktivität",
          "transfer": "Übertragen"
        },
        "asset-types": {
          "bonds": "Anleihen",
          "cryptocurrencies": "Kryptowährungen",
          "equities": "Aktien",
          "funds": "Fonds",
          "stablecoins": "Stablecoins"
        },
        "assets-supply": {
          "description": "Vermögensversorgung",
          "label": "Vermögenswerte",
          "subtext": "{stableCoins} Stablecoins | {bonds} Anleihen | {cryptocurrencies} Kryptowährungen | {equities} Aktien | {funds} Fonds",
          "title": "Vermögensversorgung"
        },
        "transaction-history": {
          "description": "Transaktionshistorie",
          "label": "Transaktionen",
          "title": "Transaktionshistorie"
        },
        "users-history": {
          "description": "Benutzerhistorie",
          "label": "Benutzer",
          "title": "Benutzerhistorie"
        }
      },
      "page": {
        "description": "Willkommen im Dashboard",
        "latest_events_heading": "Neueste Ereignisse",
        "stats_heading": "Statistiken",
        "title": "Dashboard",
        "stats-heading": "Statistiken",
        "latest-events-heading": "Neueste Ereignisse",
        "asset-management": "Vermögensverwaltung",
        "my-portfolio": "Mein Portfolio"
      },
      "table": {
        "latest-events": {
          "view-all": "Alle anzeigen"
        }
      },
      "widgets": {
        "assets": {
          "label": "Vermögenswerte",
          "subtext": "{bonds} Anleihen {cryptocurrencies} Kryptowährungen, {equities} Aktien, {funds} Fonds, {stableCoins} Stablecoins"
        },
        "transactions": {
          "label": "Transaktionen",
          "subtext": "{count} Transaktionen in den letzten {days} Tagen verarbeitet"
        },
        "users": {
          "label": "Benutzer",
          "subtext": "{count} Benutzer in den letzten {days} Tagen"
        }
      }
    },
    "equities": {
      "burn-form": {
        "amount": {
          "amount-label": "Betrag",
          "available-balance": "Verfügbarer Saldo: {balance}",
          "description": "Geben Sie den Betrag ein, den Sie verbrennen möchten.",
          "title": "Betrag eingeben"
        },
        "button-label": "Vermögenswerte verbrennen",
        "description": "Entfernen Sie Eigenkapital-Token dauerhaft aus dem Umlauf, um das Angebot zu reduzieren.",
        "summary": {
          "amount-label": "Betrag",
          "asset-label": "Vermögen",
          "burn-description": "Details zur Verbrennungsoperation",
          "burn-title": "Verbrennen",
          "description": "Überprüfen Sie die Einzelheiten Ihrer Verbrennung, bevor Sie fortfahren.",
          "title": "Überprüfen und Verbrennung bestätigen"
        },
        "title": "Verbrennen",
        "trigger-label": "Verbrennen"
      },
      "create-form": {
        "basics": {
          "decimals-label": "Dezimalstellen",
          "description": "Definieren Sie wesentliche Details wie Name, Symbol und Sichtbarkeit.",
          "isin-label": "ISIN",
          "isin-placeholder": "US1234567890",
          "name-label": "Name",
          "name-placeholder": "Globale Eigenkapital",
          "symbol-label": "Symbol",
          "symbol-placeholder": "GLEQ",
          "title": "Grundinformationen"
        },
        "button-label": "Eine neue Eigenkapitalausgabe",
        "configuration": {
          "category-blend-equity": "Misch-Eigenkapital",
          "category-communication-services": "Kommunikationsdienste",
          "category-consumer-discretionary": "Zyklische Konsumgüter",
          "category-consumer-staples": "Nicht-zyklische Konsumgüter",
          "category-convertible-preferred-stock": "Wandelanleihen",
          "category-cumulative-preferred-stock": "Kumulative Vorzugsaktien",
          "category-distressed-equity": "Notleidendes Eigenkapital",
          "category-domestic-equity": "Inländisches Eigenkapital",
          "category-dual-class-shares": "Aktien mit doppelter Stimmrechtsklasse",
          "category-emerging-market-equity": "Eigenkapital aus Schwellenländern",
          "category-energy": "Energie",
          "category-esop-shares": "Mitarbeiterbeteiligungsplan (ESOP) Aktien",
          "category-financials": "Finanzen",
          "category-frontier-market-equity": "Eigenkapital aus Grenzmärkten",
          "category-global-equity": "Globale Eigenkapital",
          "category-growth-capital": "Wachstumskapital",
          "category-growth-equity": "Wachstums-Eigenkapital",
          "category-healthcare": "Gesundheitswesen",
          "category-income-equity": "Einkommens-Eigenkapital",
          "category-industrials": "Industrie",
          "category-international-equity": "Internationales Eigenkapital",
          "category-large-cap-equity": "Large-Cap-Eigenkapital",
          "category-leveraged-buyouts": "Leveraged Buyouts (LBOs)",
          "category-materials": "Materialien",
          "category-mezzanine-financing": "Mezzanine-Finanzierung",
          "category-micro-cap-equity": "Micro-Cap-Eigenkapital",
          "category-mid-cap-equity": "Mid-Cap-Eigenkapital",
          "category-non-cumulative-preferred-stock": "Nicht-kumulative Vorzugsaktien",
          "category-non-voting-common-stock": "Stimmrechtslose Stammaktien",
          "category-real-estate": "Immobilien",
          "category-redeemable-preferred-stock": "Einlösbare Vorzugsaktien",
          "category-restricted-stock": "Eingeschränkte Aktien",
          "category-small-cap-equity": "Small-Cap-Eigenkapital",
          "category-technology": "Technologie",
          "category-tracking-stocks": "Tracking-Aktien",
          "category-utilities": "Versorgungsunternehmen",
          "category-value-equity": "Wert-Eigenkapital",
          "category-venture-capital": "Risikokapital",
          "category-voting-common-stock": "Stimmrechtsaktien",
          "class-common-equity": "Stammaktien",
          "class-geographic-equity": "Geografisches Eigenkapital",
          "class-investment-stage-private-equity": "Investitionsphase (Private Equity)",
          "class-investment-style-equity": "Investitionsstil-Eigenkapital",
          "class-market-capitalization-equity": "Marktkapitalisierung-Eigenkapital",
          "class-preferred-equity": "Bevorzugtes Eigenkapital",
          "class-sector-industry-equity": "Sektor-/Branchen-Eigenkapital",
          "class-special-classes-equity": "Besondere Klassen von Eigenkapital",
          "description": "Konfigurieren Sie die Details der Eigenkapitalklassifizierung",
          "equity-category-label": "Eigenkapitalkategorie",
          "equity-class-label": "Eigenkapitalklasse",
          "title": "Konfiguration"
        },
        "description": "Eine neue Eigenkapitalausgabe auf der Blockchain",
        "summary": {
          "asset-basics-description": "Grundlegende Vermögensinformationen und Einstellungen.",
          "asset-basics-title": "Vermögensgrundlagen",
          "category-blend-equity": "Misch-Eigenkapital",
          "category-communication-services": "Kommunikationsdienste",
          "category-consumer-discretionary": "Zyklische Konsumgüter",
          "category-consumer-staples": "Nicht-zyklische Konsumgüter",
          "category-convertible-preferred-stock": "Wandelanleihen",
          "category-cumulative-preferred-stock": "Kumulative Vorzugsaktien",
          "category-distressed-equity": "Notleidendes Eigenkapital",
          "category-domestic-equity": "Inländisches Eigenkapital",
          "category-dual-class-shares": "Aktien mit doppelter Stimmrechtsklasse",
          "category-emerging-market-equity": "Eigenkapital aus Schwellenländern",
          "category-energy": "Energie",
          "category-esop-shares": "Mitarbeiterbeteiligungsplan (ESOP) Aktien",
          "category-financials": "Finanzen",
          "category-frontier-market-equity": "Eigenkapital aus Grenzmärkten",
          "category-global-equity": "Globale Eigenkapital",
          "category-growth-capital": "Wachstumskapital",
          "category-growth-equity": "Wachstums-Eigenkapital",
          "category-healthcare": "Gesundheitswesen",
          "category-income-equity": "Einkommens-Eigenkapital",
          "category-industrials": "Industrie",
          "category-international-equity": "Internationales Eigenkapital",
          "category-large-cap-equity": "Large-Cap-Eigenkapital",
          "category-leveraged-buyouts": "Leveraged Buyouts (LBOs)",
          "category-materials": "Materialien",
          "category-mezzanine-financing": "Mezzanine-Finanzierung",
          "category-micro-cap-equity": "Micro-Cap-Eigenkapital",
          "category-mid-cap-equity": "Mid-Cap-Eigenkapital",
          "category-non-cumulative-preferred-stock": "Nicht-kumulative Vorzugsaktien",
          "category-non-voting-common-stock": "Stimmrechtslose Stammaktien",
          "category-real-estate": "Immobilien",
          "category-redeemable-preferred-stock": "Einlösbare Vorzugsaktien",
          "category-restricted-stock": "Eingeschränkte Aktien",
          "category-small-cap-equity": "Small-Cap-Eigenkapital",
          "category-technology": "Technologie",
          "category-tracking-stocks": "Tracking-Aktien",
          "category-utilities": "Versorgungsunternehmen",
          "category-value-equity": "Wert-Eigenkapital",
          "category-venture-capital": "Risikokapital",
          "category-voting-common-stock": "Stimmrechtsaktien",
          "class-common-equity": "Stammaktien",
          "class-geographic-equity": "Geografisches Eigenkapital",
          "class-investment-stage-private-equity": "Investitionsphase (Private Equity)",
          "class-investment-style-equity": "Investitionsstil Eigenkapital",
          "class-market-capitalization-equity": "Marktkapitalisierung Eigenkapital",
          "class-preferred-equity": "Bevorzugtes Eigenkapital",
          "class-sector-industry-equity": "Sektor/Industrie Eigenkapital",
          "class-special-classes-equity": "Besondere Klassen von Eigenkapital",
          "configuration-description": "Details zur Eigenkapitalklassifizierung.",
          "configuration-title": "Konfiguration",
          "decimals-label": "Dezimalstellen",
          "description": "Überprüfen und bestätigen Sie die Details Ihres neuen Eigenkapitals vor der Erstellung.",
          "equity-category-label": "Eigenkapitalkategorie",
          "equity-class-label": "Eigenkapitalklasse",
          "isin-label": "ISIN",
          "name-label": "Name",
          "symbol-label": "Symbol",
          "title": "Überprüfen und bestätigen",
          "error-duplicate": "Ein Eigenkapital mit denselben Details existiert bereits. Bitte versuchen Sie es erneut mit mindestens einem anderen Parameter."
        },
        "title": "Neues Eigenkapital erstellen",
        "trigger-label": "Prägen"
      },
      "details": {
        "contract-address": "Vertragsadresse",
        "creator": "Ersteller",
        "decimals": "Dezimalstellen",
        "details-page-description": "Erforschen Sie umfassende Daten und Kennzahlen für {name}.",
        "details-page-title": "{name} Details",
        "equity-details-description": "Details für das Eigenkapital",
        "isin": "ISIN",
        "name": "Name",
        "ownership-concentration": "Besitzkonzentration",
        "ownership-concentration-info": "Prozentsatz, der den Top 5 Inhabern gehört",
        "symbol": "Symbol",
        "total-supply": "Gesamtangebot",
        "total-supply-info": "Das Gesamtangebot des Tokens"
      },
      "events": {
        "events-page-description": "Verfolgen Sie alle Ereignisse im Zusammenhang mit {name} Eigenkapital.",
        "events-page-title": "{name} Ereignisse"
      },
      "grant-role-form": {
        "address": {
          "address-label": "Admin-Wallet-Adresse",
          "description": "Suchen Sie nach einem Benutzer anhand seines Namens oder seiner E-Mail-Adresse oder geben Sie manuell eine Wallet-Adresse ein.",
          "manual-placeholder": "0x0000000000000000000000000000000000000000",
          "manual-toggle": "Adresse manuell eingeben...",
          "search-placeholder": "Nach einem Benutzer suchen",
          "search-toggle": "Stattdessen nach einem Benutzer suchen...",
          "title": "Neuen Admin auswählen"
        },
        "button-label": "Rollen zuweisen",
        "description": "Weisen Sie einem neuen Benutzer administrative Berechtigungen zu.",
        "roles": {
          "description": "Wählen Sie die Rollen aus, die dem neuen Admin gewährt werden sollen. Mindestens eine Rolle muss ausgewählt werden.",
          "title": "Admin-Rollen auswählen"
        },
        "summary": {
          "admin-address-label": "Admin-Adresse",
          "asset-label": "Vermögenswert",
          "description": "Überprüfen Sie die Details Ihrer Rollenvergabe, bevor Sie fortfahren.",
          "grant-description": "Details zur Rollenvergabe",
          "grant-title": "Rolle gewähren",
          "roles-label": "Rollen",
          "title": "Überprüfen und bestätigen Sie die Rollenvergabe"
        },
        "title": "Rolle gewähren"
      },
      "holders": {
        "actions-header": "Aktionen",
        "active-status": "Aktiv",
        "balance-header": "Guthaben",
        "block-form": {
          "block-button-label": "Benutzer blockieren",
          "block-description": "Verhindern Sie, dass dieser Benutzer Transaktionen oder Interaktionen durchführt.",
          "block-title": "Benutzertransaktionen blockieren",
          "block-trigger-label": "Blockieren",
          "summary": {
            "asset-label": "Vermögenswert",
            "block-title": "Blockieren",
            "current-state-label": "Aktueller Zustand",
            "description": "Überprüfen Sie die Details Ihrer Blockierungsoperation, bevor Sie fortfahren.",
            "operation-description": "Details zur Blockierungsoperation",
            "state-active": "Aktiv",
            "state-blocked": "Blockiert",
            "target-state-label": "Zielzustand",
            "title": "Überprüfen und bestätigen Sie die Blockierungsoperation",
            "unblock-title": "Entsperren"
          },
          "unblock-button-label": "Benutzer entsperren",
          "unblock-description": "Stellen Sie die Fähigkeit dieses Benutzers wieder her, Transaktionen durchzuführen und zu interagieren.",
          "unblock-title": "Benutzertransaktionen wiederherstellen",
          "unblock-trigger-label": "Entsperren"
        },
        "blocked-status": "Blockiert",
        "freeze-form": {
          "amount": {
            "amount-label": "Betrag",
            "balance-description": "Verfügbares Guthaben: {balance} Derzeit eingefroren: {frozen}",
            "description": "Geben Sie den Betrag ein, den Sie einfrieren möchten.",
            "title": "Betrag eingeben"
          },
          "button-label": "Mittel einfrieren",
          "description": "Zugriff eines Benutzers auf seine Mittel vorübergehend einschränken.",
          "summary": {
            "amount-label": "Betrag",
            "asset-label": "Vermögenswert",
            "description": "Überprüfen Sie die Details Ihrer Einfrieroperation, bevor Sie fortfahren.",
            "freeze-title": "Einfrieren",
            "operation-description": "Details zur Einfrieroperation",
            "title": "Überprüfen und bestätigen Sie die Einfrieroperation"
          },
          "title": "Benutzerfonds einschränken",
          "trigger-label": "Einfrieren"
        },
        "frozen-header": "Eingefroren",
        "holders-page-description": "Sehen Sie sich Wallets an, die {name} halten, einschließlich Guthaben und Status.",
        "holders-page-title": "{name} Inhaber",
        "last-activity-header": "Letzte Aktivität",
        "status-header": "Status",
        "wallet-header": "Wallet",
        "holder-type-header": "Typ"
      },
      "manage": {
        "actions": {
          "mint": "Prägen",
          "burn": "Verbrennen",
          "pause": "Pausieren",
          "unpause": "Wieder aktivieren",
          "grant-role": "Rolle gewähren",
          "top-up": "Aufstocken",
          "withdraw": "Abheben"
        },
        "manage": "Verwalten"
      },
      "mint-form": {
        "amount": {
          "amount-label": "Betrag",
          "description": "Geben Sie den Betrag ein, den Sie prägen möchten.",
          "title": "Betrag eingeben"
        },
        "recipients": {
          "title": "Empfänger auswählen",
          "description": "Wählen Sie aus, wer die geprägten Token erhalten soll"
        },
        "button-label": "Vermögenswerte prägen",
        "description": "Neue Token ausgeben, um das umlaufende Angebot des Eigenkapitals zu erhöhen.",
        "summary": {
          "amount-label": "Betrag",
          "asset-label": "Vermögenswert",
          "description": "Überprüfen Sie die Einzelheiten Ihrer Prägung, bevor Sie fortfahren.",
          "mint-description": "Details der Prägeoperation",
          "mint-title": "Prägen",
          "title": "Überprüfen und bestätigen Sie die Prägung"
        },
        "title": "Prägen",
        "trigger-label": "Prägen"
      },
      "pause-form": {
        "pause": {
          "button-label": "Transaktionen pausieren",
          "description": "Alle Transaktionen und Interaktionen für dieses Eigenkapital vorübergehend anhalten.",
          "title": "Eigenkapitaltransaktionen pausieren"
        },
        "summary": {
          "asset-label": "Vermögenswert",
          "current-state-label": "Aktueller Zustand",
          "description": "Überprüfen Sie die Einzelheiten Ihrer Pausierung, bevor Sie fortfahren.",
          "pause-description": "Details der Pausierungsoperation",
          "pause-title": "Pausieren",
          "state-active": "Aktiv",
          "state-paused": "Pausiert",
          "target-state-label": "Zielzustand",
          "title": "Überprüfen und bestätigen Sie die Pausierungsoperation"
        },
        "unpause": {
          "button-label": "Transaktionen fortsetzen",
          "description": "Setzen Sie die Transaktionen und Interaktionen für dieses Eigenkapital fort.",
          "title": "Eigenkapitaltransaktionen fortsetzen"
        }
      },
      "permissions": {
        "actions-header": "Aktionen",
        "edit-form": {
          "button-label": "Berechtigungen speichern",
          "description": "Aktualisieren Sie die Berechtigungen und Zugriffsrechte, die diesem Benutzer zugewiesen sind.",
          "roles": {
            "description": "Wählen Sie die Rollen aus, die diesem Benutzer zugewiesen werden sollen. Mindestens eine Rolle muss ausgewählt werden.",
            "title": "Benutzerrollen auswählen"
          },
          "summary": {
            "current-roles-label": "Aktuelle Rollen",
            "description": "Überprüfen Sie die Einzelheiten, bevor Sie fortfahren. Diese Aktion ändert die Rollen für den Benutzer.",
            "new-roles-label": "Neue Rollen",
            "operation-description": "Details der Rollenaktualisierungsoperation",
            "title": "Überprüfen und bestätigen Sie die neuen Rollen",
            "update-title": "Rollen aktualisieren",
            "user-label": "Benutzer"
          },
          "title": "Benutzerberechtigungen ändern",
          "trigger-label": "Rollen bearbeiten"
        },
        "last-activity-header": "Letzte Aktivität",
        "page-description": "Verwalten Sie die Benutzerrollen und Zugriffsrechte für dieses Eigenkapital.",
        "page-title": "Eigenkapitalberechtigungen",
        "permissions-page-description": "Verwalten Sie die Benutzerrollen und Zugriffsrechte für {name}.",
        "permissions-page-title": "{name} Berechtigungen",
        "revoke-all-form": {
          "button-label": "Zugriff widerrufen",
          "description": "Den Zugriff und die Berechtigungen dieses Benutzers vollständig widerrufen.",
          "summary": {
            "description": "Überprüfen Sie die Einzelheiten, bevor Sie fortfahren. Diese Aktion widerruft alle Berechtigungen für den Benutzer.",
            "operation-description": "Details der Widerrufung aller Berechtigungen",
            "revoke-title": "Alle widerrufen",
            "roles-to-revoke-label": "Rollen zum Widerrufen",
            "title": "Überprüfen und bestätigen",
            "user-label": "Benutzer"
          },
          "title": "Zugriff aller Benutzer entfernen",
          "trigger-label": "Alle widerrufen"
        },
        "roles-header": "Rollen",
        "table-title": "Berechtigungen",
        "wallet-header": "Wallet"
      },
      "table": {
        "actions-header": "Aktionen",
        "active-status": "Aktiv",
        "address-header": "Adresse",
        "category-header": "Eigenkapitalkategorie",
        "class-header": "Aktienklasse",
        "name-header": "Name",
        "page-description": "Überblick und administrative Maßnahmen für Ihre Aktienanlagen.",
        "page-title": "Aktien",
        "paused-status": "Pausiert",
        "private-header": "Privat",
        "private-status": "Privat",
        "public-status": "Öffentlich",
        "status-header": "Status",
        "symbol-header": "Symbol",
        "topinfo-description": "Aktiva digitalisieren traditionelle Aktienwerte und kombinieren fortschrittliche Blockchain-Funktionen mit robusten Governance- und Compliance-Tools. Entwickelt für institutionelle Investoren bieten sie eine sichere Aktienemission, Stimmrechte der Aktionäre, detaillierte Zugriffskontrollen und regulatorische Compliance-Mechanismen. Dieses Asset vereinfacht das Aktienmanagement, erhöht die Transparenz und gewährleistet eine sichere Teilnahme der Investoren.",
        "topinfo-title": "Institutionelles digitales Aktienmanagement",
        "total-supply-header": "Gesamtangebot",
        "category-blend-equity": "Eigenkapital mischen",
        "category-communication-services": "Kommunikationsdienste",
        "category-consumer-discretionary": "Zyklische Konsumgüter",
        "category-consumer-staples": "Nichtzyklische Konsumgüter",
        "category-convertible-preferred-stock": "Wandelanleihen",
        "category-cumulative-preferred-stock": "Kumulative Vorzugsaktien",
        "category-distressed-equity": "Notleidendes Eigenkapital",
        "category-domestic-equity": "Inländisches Eigenkapital",
        "category-dual-class-shares": "Aktien mit doppelter Klasse",
        "category-emerging-market-equity": "Emerging Market Equity",
        "category-energy": "Energie",
        "category-esop-shares": "Mitarbeiterbeteiligungsplan (ESOP) Aktien",
        "category-financials": "Finanzen",
        "category-frontier-market-equity": "Frontier Market Equity",
        "category-global-equity": "Globales Eigenkapital",
        "category-growth-capital": "Wachstumskapital",
        "category-growth-equity": "Wachstumsaktien",
        "category-healthcare": "Gesundheitswesen",
        "category-income-equity": "Einkommensaktien",
        "category-industrials": "Industrie",
        "category-international-equity": "Internationales Eigenkapital",
        "category-large-cap-equity": "Large-Cap-Eigenkapital",
        "category-leveraged-buyouts": "Leveraged Buyouts (LBOs)",
        "category-materials": "Materialien",
        "category-mezzanine-financing": "Mezzanine-Finanzierung",
        "category-micro-cap-equity": "Micro-Cap-Eigenkapital",
        "category-mid-cap-equity": "Mid-Cap-Eigenkapital",
        "category-non-cumulative-preferred-stock": "Nicht-kumulative Vorzugsaktien",
        "category-non-voting-common-stock": "Stimmrechtslose Stammaktien",
        "category-real-estate": "Immobilien",
        "category-redeemable-preferred-stock": "Einlösbare Vorzugsaktien",
        "category-restricted-stock": "Eingeschränkte Aktien",
        "category-small-cap-equity": "Small-Cap-Aktien",
        "category-technology": "Technologie",
        "category-tracking-stocks": "Tracking-Aktien",
        "category-utilities": "Versorgungsunternehmen",
        "category-value-equity": "Wertaktien",
        "category-venture-capital": "Risikokapital",
        "category-voting-common-stock": "Stimmrechtsaktien",
        "class-common-equity": "Stammaktien",
        "class-geographic-equity": "Geografische Aktien",
        "class-investment-stage-private-equity": "Investitionsphase (Private Equity)",
        "class-investment-style-equity": "Investitionsstil Aktien",
        "class-market-capitalization-equity": "Marktkapitalisierungsaktien",
        "class-preferred-equity": "Vorzugsaktien",
        "class-sector-industry-equity": "Sektor-/Branchenaktien",
        "class-special-classes-equity": "Besondere Aktienklassen",
        "related-actions": {
          "issue-new": {
            "description": "Erstellen und starten Sie ein neues Aktien-Token mit definierten Aktienklassen und Eigentumsrechten. Optimieren Sie die Aktienemission zur Unterstützung der Aktionärsverteilung und der Unternehmensführung.",
            "title": "Neue Aktien-Token ausgeben"
          },
          "mechanics": {
            "button": "Erfahren Sie mehr",
            "description": "Erfahren Sie, wie Sie die Rechte der Aktionäre, Abstimmungsmechanismen, Dividendenverteilungen und Eigentumsstrukturen verwalten.",
            "title": "Aktienmechanik"
          },
          "title": "Verwandte Aktionen",
          "usecases": {
            "button": "Erforschen",
            "description": "Erforschen Sie Anwendungen im Bereich des Unternehmensaktienmanagements, von der Aktienemission bis zur Stakeholder-Governance. Maximieren Sie die Effizienz in der Aktienverwaltung, bei den Stimmrechten und der Dividendenverteilung.",
            "title": "Aktienanwendungsfälle"
          }
        },
        "asset-management": "Vermögensverwaltung"
      },
      "tabs": {
        "details": "Details",
        "events": "Ereignisse",
        "holders": "Inhaber",
        "permissions": "Berechtigungen",
        "underlying-assets": "Unterliegende Vermögenswerte"
      },
      "charts": {
        "asset-statistics-title": "Vermögensstatistiken"
      },
      "related-actions": {
        "decrease-supply": {
          "description": "Ein Eigenkapitalmanager kann das Gesamtangebot an Aktien durch ein Rückkaufprogramm oder eine Kapitalherabsetzung reduzieren.",
          "title": "Aktienangebot reduzieren"
        },
        "increase-supply": {
          "description": "Ein Eigenkapitalmanager kann neue Aktien durch verschiedene Mechanismen wie Bezugsrechte, Privatplatzierungen oder Aktiensplits ausgeben.",
          "title": "Neue Aktien ausgeben"
        },
        "title": "Verwandte Aktionen"
      }
    },
    "funds": {
      "burn-form": {
        "amount": {
          "amount-label": "Betrag",
          "available-balance": "Verfügbarer Saldo: {balance}",
          "description": "Geben Sie den Betrag ein, den Sie verbrennen möchten.",
          "title": "Betrag eingeben"
        },
        "button-label": "Vermögenswerte verbrennen",
        "description": "Tokens dauerhaft aus dem Umlauf entfernen, um das Angebot zu reduzieren.",
        "summary": {
          "amount-label": "Betrag",
          "asset-label": "Vermögenswert",
          "burn-description": "Details der Verbrennungsoperation",
          "burn-title": "Verbrennen",
          "description": "Überprüfen Sie die Details Ihrer Verbrennung, bevor Sie fortfahren.",
          "title": "Überprüfung und Bestätigung der Verbrennung"
        },
        "title": "Verbrennen",
        "trigger-label": "Verbrennen"
      },
      "create-form": {
        "basics": {
          "decimals-label": "Dezimalstellen",
          "description": "Definieren Sie wesentliche Details wie Name, Symbol und Sichtbarkeit.",
          "isin-label": "ISIN",
          "isin-placeholder": "US1234567890",
          "name-label": "Name",
          "name-placeholder": "Global Growth Fund",
          "symbol-label": "Symbol",
          "symbol-placeholder": "GGF",
          "title": "Grundinformationen"
        },
        "button-label": "Einen neuen Fonds ausgeben",
        "configuration": {
          "basis-points": "bps",
          "category-activist": "Aktivist",
          "category-commodity-trading": "Rohstoffhandel",
          "category-convertible-arbitrage": "Wandelarbitrage",
          "category-credit": "Kredit",
          "category-currency-fx": "Währung / FX",
          "category-distressed-debt": "Notleidende Schulden",
          "category-emerging-markets": "Schwellenländer",
          "category-equity-hedge": "Aktien-Absicherung",
          "category-event-driven": "Ereignisgesteuert",
          "category-fixed-income-arbitrage": "Festzinsarbitrage",
          "category-fund-of-funds": "Fonds von Fonds",
          "category-global-macro": "Global Macro",
          "category-high-frequency-trading": "Hochfrequenzhandel (HFT)",
          "category-managed-futures-cta": "Verwaltete Futures / CTA",
          "category-market-neutral": "Marktneutral",
          "category-merger-arbitrage": "Fusionarbitrage",
          "category-multi-strategy": "Multi-Strategie",
          "category-private-equity": "Private Equity (PE)",
          "category-quantitative-systematic": "Quantitativ/Systematisch",
          "category-relative-value": "Relative Wert",
          "category-statistical-arbitrage": "Statistische Arbitrage",
          "category-structured-credit": "Strukturierter Kredit",
          "category-venture-capital": "Risikokapital (VC)",
          "class-absolute-return": "Absolute Rendite",
          "class-core-blend": "Kern / Mischung",
          "class-diversified": "Diversifiziert",
          "class-early-stage": "Frühphase",
          "class-factor-based": "Faktorbasiert",
          "class-growth-focused": "Wachstumsorientiert",
          "class-income-focused": "Einkommensorientiert",
          "class-large-cap": "Large-Cap",
          "class-long-equity": "Long Equity (Nur Long)",
          "class-long-short-equity": "Long/Short Equity",
          "class-market-neutral": "Markenneutral",
          "class-mid-cap": "Mid-Cap",
          "class-momentum-oriented": "Momentum-orientiert",
          "class-opportunistic": "Opportunistisch",
          "class-pre-series-b": "Pre-Series B",
          "class-quantitative-algorithmic": "Quantitativ / Algorithmisch",
          "class-regional": "Regional",
          "class-sector-specific": "Sektor-spezifisch",
          "class-seed-pre-seed": "Seed / Pre-Seed",
          "class-series-b-late-stage": "Series B / Späte Phase",
          "class-short-equity": "Short Equity",
          "class-small-cap": "Small-Cap",
          "class-tactical-asset-allocation": "Taktische Asset-Allokation",
          "class-value-focused": "Wertorientiert",
          "description": "Geben Sie die Fonds-Kategorie, Klasse und Verwaltungsgebühr an.",
          "fund-category-label": "Fonds-Kategorie",
          "fund-class-label": "Fonds-Klasse",
          "management-fee-description": "Jährliche Verwaltungsgebühr in Basispunkten (100 bps = 1%)",
          "management-fee-label": "Verwaltungsgebühr",
          "title": "Fonds-Konfiguration"
        },
        "description": "Definieren und starten Sie ein neues Fonds-Asset.",
        "summary": {
          "asset-basics-description": "Grundlegende Asset-Informationen und Einstellungen.",
          "asset-basics-title": "Asset-Grundlagen",
          "basis-points": "bps",
          "category-activist": "Aktivist",
          "category-commodity-trading": "Rohstoffhandel",
          "category-convertible-arbitrage": "Wandelanleihen-Arbitrage",
          "category-credit": "Kredit",
          "category-currency-fx": "Währung / FX",
          "category-distressed-debt": "Notleidende Schulden",
          "category-emerging-markets": "Schwellenländer",
          "category-equity-hedge": "Equity Hedge",
          "category-event-driven": "Ereignisgesteuert",
          "category-fixed-income-arbitrage": "Festzins-Arbitrage",
          "category-fund-of-funds": "Fonds von Fonds",
          "category-global-macro": "Global Macro",
          "category-high-frequency-trading": "Hochfrequenzhandel (HFT)",
          "category-managed-futures-cta": "Verwaltete Futures / CTA",
          "category-market-neutral": "Markenneutral",
          "category-merger-arbitrage": "Fusion-Arbitrage",
          "category-multi-strategy": "Multi-Strategie",
          "category-private-equity": "Private Equity (PE)",
          "category-quantitative-systematic": "Quantitativ/Systematisch",
          "category-relative-value": "Relative Wert",
          "category-statistical-arbitrage": "Statistische Arbitrage",
          "category-structured-credit": "Strukturierter Kredit",
          "category-venture-capital": "Venture Capital (VC)",
          "class-absolute-return": "Absolute Rendite",
          "class-core-blend": "Kern / Mischung",
          "class-diversified": "Diversifiziert",
          "class-early-stage": "Frühe Phase",
          "class-factor-based": "Faktor-basiert",
          "class-growth-focused": "Wachstumsorientiert",
          "class-income-focused": "Einkommensorientiert",
          "class-large-cap": "Large-Cap",
          "class-long-equity": "Long Equity (Nur Long)",
          "class-long-short-equity": "Long/Short Equity",
          "class-market-neutral": "Markenneutral",
          "class-mid-cap": "Mid-Cap",
          "class-momentum-oriented": "Momentum-orientiert",
          "class-opportunistic": "Opportunistisch",
          "class-pre-series-b": "Pre-Series B",
          "class-quantitative-algorithmic": "Quantitativ / Algorithmisch",
          "class-regional": "Regional",
          "class-sector-specific": "Sektor-spezifisch",
          "class-seed-pre-seed": "Seed / Pre-Seed",
          "class-series-b-late-stage": "Series B / Späte Phase",
          "class-short-equity": "Short Equity",
          "class-small-cap": "Small-Cap",
          "class-tactical-asset-allocation": "Taktische Asset-Allokation",
          "class-value-focused": "Wertorientiert",
          "configuration-description": "Fonds-Kategorie, Klasse und Gebühreneinstellungen.",
          "configuration-title": "Fonds-Konfiguration",
          "decimals-label": "Dezimalstellen",
          "description": "Überprüfen und bestätigen Sie die Details Ihres neuen Fonds vor der Erstellung.",
          "fund-category-label": "Fonds-Kategorie",
          "fund-class-label": "Fonds-Klasse",
          "isin-label": "ISIN",
          "management-fee-label": "Verwaltungsgebühr",
          "name-label": "Name",
          "symbol-label": "Symbol",
          "title": "Überprüfen und bestätigen",
          "error-duplicate": "Ein Fonds mit denselben Details existiert bereits. Bitte versuchen Sie es erneut mit mindestens einem anderen Parameter."
        },
        "title": "Fonds erstellen",
        "trigger-label": "Einen neuen Fonds ausgeben"
      },
      "details": {
        "contract-address": "Vertragsadresse",
        "creator": "Ersteller",
        "decimals": "Dezimalstellen",
        "details-page-description": "Erforschen Sie umfassende Daten und Kennzahlen für {name}.",
        "details-page-title": "{name} Details",
        "fund-details-description": "Details für das Eigenkapital",
        "isin": "ISIN",
        "name": "Name",
        "ownership-concentration": "Besitzkonzentration",
        "ownership-concentration-info": "Prozentsatz, der von den 5 größten Inhabern gehalten wird",
        "symbol": "Symbol",
        "total-supply": "Gesamtangebot",
        "total-supply-info": "Die Gesamtausgabe des Tokens"
      },
      "events": {
        "events-page-description": "Verfolgen Sie alle Ereignisse im Zusammenhang mit der {name} Anleihe.",
        "events-page-title": "{name} Ereignisse"
      },
      "grant-role-form": {
        "address": {
          "address-label": "Admin-Wallet-Adresse",
          "description": "Suchen Sie nach einem Benutzer anhand seines Namens oder seiner E-Mail-Adresse oder geben Sie manuell eine Wallet-Adresse ein.",
          "manual-placeholder": "0x0000000000000000000000000000000000000000",
          "manual-toggle": "Adresse manuell eingeben...",
          "search-placeholder": "Nach einem Benutzer suchen",
          "search-toggle": "Stattdessen nach einem Benutzer suchen...",
          "title": "Neuen Admin auswählen"
        },
        "button-label": "Rollen zuweisen",
        "description": "Weisen Sie einem neuen Benutzer administrative Berechtigungen zu.",
        "roles": {
          "description": "Wählen Sie die Rollen aus, die dem neuen Admin gewährt werden sollen. Mindestens eine Rolle muss ausgewählt werden.",
          "title": "Admin-Rollen auswählen"
        },
        "summary": {
          "admin-address-label": "Admin-Adresse",
          "asset-label": "Vermögenswert",
          "description": "Überprüfen Sie die Einzelheiten Ihrer Rollenvergabe, bevor Sie fortfahren.",
          "grant-description": "Einzelheiten zur Rollenvergabe",
          "grant-title": "Rolle gewähren",
          "roles-label": "Rollen",
          "title": "Überprüfen und bestätigen Sie die Rollenvergabe"
        },
        "title": "Rolle gewähren"
      },
      "holders": {
        "actions-header": "Aktionen",
        "active-status": "Aktiv",
        "balance-header": "Guthaben",
        "block-form": {
          "block-button-label": "Benutzer blockieren",
          "block-description": "Verhindern Sie, dass dieser Benutzer Transaktionen oder Interaktionen durchführt.",
          "block-title": "Benutzertransaktionen blockieren",
          "block-trigger-label": "Blockieren",
          "summary": {
            "asset-label": "Vermögenswert",
            "block-title": "Blockieren",
            "current-state-label": "Aktueller Zustand",
            "description": "Überprüfen Sie die Einzelheiten Ihrer Blockierungsoperation, bevor Sie fortfahren.",
            "operation-description": "Einzelheiten zur Blockierungsoperation",
            "state-active": "Aktiv",
            "state-blocked": "Blockiert",
            "target-state-label": "Zielzustand",
            "title": "Überprüfen und bestätigen Sie die Blockierungsoperation",
            "unblock-title": "Entsperren"
          },
          "unblock-button-label": "Benutzer entsperren",
          "unblock-description": "Stellen Sie die Fähigkeit dieses Benutzers wieder her, Transaktionen durchzuführen und zu interagieren.",
          "unblock-title": "Benutzertransaktionen wiederherstellen",
          "unblock-trigger-label": "Entsperren"
        },
        "blocked-status": "Blockiert",
        "freeze-form": {
          "amount": {
            "amount-label": "Betrag",
            "balance-description": "Verfügbares Guthaben: {balance} Derzeit eingefroren: {frozen}",
            "description": "Geben Sie den Betrag ein, den Sie einfrieren möchten.",
            "title": "Betrag eingeben"
          },
          "button-label": "Mittel einfrieren",
          "description": "Den Zugriff eines Benutzers auf seine Mittel vorübergehend einschränken.",
          "summary": {
            "amount-label": "Betrag",
            "asset-label": "Vermögenswert",
            "description": "Überprüfen Sie die Einzelheiten Ihrer Einfrieroperation, bevor Sie fortfahren.",
            "freeze-title": "Einfrieren",
            "operation-description": "Einzelheiten zur Einfrieroperation",
            "title": "Überprüfen und bestätigen Sie die Einfrieroperation"
          },
          "title": "Benutzerfonds einschränken",
          "trigger-label": "Einfrieren"
        },
        "frozen-header": "Eingefroren",
        "holders-page-description": "Wallets anzeigen, die {name} halten, einschließlich Guthaben und Status.",
        "holders-page-title": "{name} Inhaber",
        "last-activity-header": "Letzte Aktivität",
        "status-header": "Status",
        "wallet-header": "Wallet",
        "holder-type-header": "Typ"
      },
      "manage": {
        "actions": {
          "burn": "Verbrennen",
          "grant-role": "Rolle gewähren",
          "mint": "Prägen",
          "pause": "Pausieren",
          "unpause": "Wieder aktivieren"
        },
        "manage": "Verwalten"
      },
      "mint-form": {
        "amount": {
          "amount-label": "Betrag",
          "description": "Geben Sie den Betrag ein, den Sie prägen möchten.",
          "title": "Betrag eingeben"
        },
        "recipients": {
          "title": "Empfänger auswählen",
          "description": "Wählen Sie aus, wer die geprägten Tokens erhalten soll"
        },
        "button-label": "Vermögenswerte prägen",
        "description": "Neue Tokens ausgeben, um das umlaufende Angebot des Fonds zu erhöhen.",
        "summary": {
          "amount-label": "Betrag",
          "asset-label": "Vermögenswert",
          "description": "Überprüfen Sie die Einzelheiten Ihres Prägevorgangs, bevor Sie fortfahren.",
          "mint-description": "Einzelheiten zur Prägeoperation",
          "mint-title": "Prägen",
          "title": "Überprüfen und bestätigen Sie die Prägung"
        },
        "title": "Prägen",
        "trigger-label": "Prägen"
      },
      "pause-form": {
        "pause": {
          "button-label": "Transaktionen pausieren",
          "description": "Alle Transaktionen und Interaktionen für diesen Fonds vorübergehend anhalten.",
          "title": "Fonds-Transaktionen pausieren"
        },
        "summary": {
          "asset-label": "Vermögenswert",
          "current-state-label": "Aktueller Zustand",
          "description": "Überprüfen Sie die Einzelheiten Ihrer Pausierungsoperation, bevor Sie fortfahren.",
          "pause-description": "Einzelheiten zur Pausierungsoperation",
          "pause-title": "Pausieren",
          "state-active": "Aktiv",
          "state-paused": "Pausiert",
          "target-state-label": "Zielzustand",
          "title": "Überprüfen und bestätigen Sie die Pausierungsoperation"
        },
        "unpause": {
          "button-label": "Transaktionen fortsetzen",
          "description": "Transaktionen und Interaktionen für diesen Fonds wieder aufnehmen.",
          "title": "Fonds-Transaktionen fortsetzen"
        }
      },
      "permissions": {
        "actions-header": "Aktionen",
        "edit-form": {
          "button-label": "Berechtigungen speichern",
          "description": "Aktualisieren Sie die Berechtigungen und Zugriffsrechte, die diesem Benutzer zugewiesen sind.",
          "roles": {
            "description": "Wählen Sie die Rollen aus, die diesem Benutzer zugewiesen werden sollen. Es muss mindestens eine Rolle ausgewählt werden.",
            "title": "Benutzerrollen auswählen"
          },
          "summary": {
            "current-roles-label": "Aktuelle Rollen",
            "description": "Überprüfen Sie die Einzelheiten, bevor Sie fortfahren. Diese Aktion ändert die Rollen für den Benutzer.",
            "new-roles-label": "Neue Rollen",
            "operation-description": "Details zur Aktualisierung der Rollenoperation",
            "title": "Überprüfen und neue Rollen bestätigen",
            "update-title": "Rollen aktualisieren",
            "user-label": "Benutzer"
          },
          "title": "Benutzerberechtigungen ändern",
          "trigger-label": "Rollen bearbeiten"
        },
        "last-activity-header": "Letzte Aktivität",
        "page-description": "Verwalten Sie die Benutzerrollen und Zugriffsrechte für dieses Wertpapier.",
        "page-title": "Berechtigungen für Wertpapiere",
        "permissions-page-description": "Verwalten Sie die Benutzerrollen und Zugriffsrechte für {name}.",
        "permissions-page-title": "{name} Berechtigungen",
        "revoke-all-form": {
          "button-label": "Zugriff widerrufen",
          "description": "Widerrufen Sie den Zugriff und die Berechtigungen dieses Benutzers vollständig.",
          "summary": {
            "description": "Überprüfen Sie die Einzelheiten, bevor Sie fortfahren. Diese Aktion widerruft alle Berechtigungen für den Benutzer.",
            "operation-description": "Details zum Widerruf aller Berechtigungen",
            "revoke-title": "Alle widerrufen",
            "roles-to-revoke-label": "Zu widerrufende Rollen",
            "title": "Überprüfen und bestätigen",
            "user-label": "Benutzer"
          },
          "title": "Zugriff für alle Benutzer entfernen",
          "trigger-label": "Alle widerrufen"
        },
        "roles-header": "Rollen",
        "table-title": "Berechtigungen",
        "wallet-header": "Wallet"
      },
      "table": {
        "actions-header": "Aktionen",
        "active-status": "Aktiv",
        "address-header": "Adresse",
        "category-header": "Fonds Kategorie",
        "class-header": "Fonds Klasse",
        "management-fee-header": "Managementgebühr",
        "name-header": "Name",
        "page-description": "Überblick und administrative Aktionen für Ihre Fondsvermögen.",
        "page-title": "Fonds",
        "paused-status": "Pausiert",
        "private-header": "Privat",
        "private-status": "Privat",
        "public-status": "Öffentlich",
        "status-header": "Status",
        "symbol-header": "Symbol",
        "topinfo-description": "Fondsvermögen digitalisieren Anteile an Investmentfonds, bieten automatisierte Verwaltung von Gebühren, Anlegergovernance und umfassende regulatorische Compliance. Ideal für Finanzinstitute, optimieren sie administrative Prozesse, gewährleisten transparente Gebührenverwaltung und ermöglichen sicheres Abstimmen der Anleger. Der Vertrag bietet starke Sicherheit, anpassbare Fondsattribute und verbesserte betriebliche Effizienz.",
        "topinfo-title": "Digitale Vermögenswerte für das institutionelle Fondsmanagement",
        "total-supply-header": "Gesamtangebot",
        "assets-under-management-header": "AUM",
        "category-activist": "Aktivist",
        "category-commodity-trading": "Rohstoffhandel",
        "category-convertible-arbitrage": "Wandelarbitrage",
        "category-credit": "Kredit",
        "category-currency-fx": "Währung / FX",
        "category-distressed-debt": "Notleidende Schulden",
        "category-emerging-markets": "Schwellenländer",
        "category-equity-hedge": "Aktienabsicherung",
        "category-event-driven": "Ereignisgesteuert",
        "category-fixed-income-arbitrage": "Festzinsarbitrage",
        "category-fund-of-funds": "Fond von Fonds",
        "category-global-macro": "Global Macro",
        "category-high-frequency-trading": "Hochfrequenzhandel (HFT)",
        "category-managed-futures-cta": "Verwaltete Futures / CTA",
        "category-market-neutral": "Marktneutral",
        "category-merger-arbitrage": "Fusionarbitrage",
        "category-multi-strategy": "Multi-Strategie",
        "category-private-equity": "Private Equity (PE)",
        "category-quantitative-systematic": "Quantitativ/Systematisch",
        "category-relative-value": "Relative Wert",
        "category-statistical-arbitrage": "Statistische Arbitrage",
        "category-structured-credit": "Strukturierte Kredite",
        "category-venture-capital": "Risikokapital (VC)",
        "class-absolute-return": "Absolute Rendite",
        "class-core-blend": "Kern / Mischung",
        "class-diversified": "Diversifiziert",
        "class-early-stage": "Frühphase",
        "class-factor-based": "Faktor-basiert",
        "class-growth-focused": "Wachstumsorientiert",
        "class-income-focused": "Einkommensorientiert",
        "class-large-cap": "Large-Cap",
        "class-long-equity": "Long Equity (Nur Long)",
        "class-long-short-equity": "Long/Short Equity",
        "class-market-neutral": "Marktneutral",
        "class-mid-cap": "Mid-Cap",
        "class-momentum-oriented": "Momentum-orientiert",
        "class-opportunistic": "Opportunistisch",
        "class-pre-series-b": "Pre-Series B",
        "class-quantitative-algorithmic": "Quantitativ / Algorithmisch",
        "class-regional": "Regional",
        "class-sector-specific": "Sektor-spezifisch",
        "class-seed-pre-seed": "Seed / Pre-Seed",
        "class-series-b-late-stage": "Series B / Späte Phase",
        "class-short-equity": "Short Equity",
        "class-small-cap": "Small-Cap",
        "class-tactical-asset-allocation": "Taktische Vermögensallokation",
        "class-value-focused": "Wertorientiert",
        "related-actions": {
          "issue-new": {
            "description": "Erstellen und starten Sie einen neuen Fonds mit definierten Parametern und Vermögensunterlegung. Optimieren Sie die Fondsbereitstellung, um neue Investitionsmöglichkeiten und Marktsegmente zu unterstützen.",
            "title": "Einen neuen Fonds ausgeben"
          },
          "mechanics": {
            "button": "Erfahren Sie mehr",
            "description": "Erfahren Sie, wie Sie wichtige Fondsparameter, Methoden zur Vermögensallokation und Strukturen der Managementgebühren anpassen können.",
            "title": "Fondsmechanik"
          },
          "title": "Verwandte Aktionen",
          "usecases": {
            "button": "Erforschen",
            "description": "Erforschen Sie die praktischen Anwendungen und Integrationen digitaler Fonds. Maximieren Sie den Nutzen in den Bereichen Investmentmanagement, Tokenisierung von Vermögenswerten und institutionelle Finanzökosysteme.",
            "title": "Anwendungsfälle"
          }
        },
        "asset-management": "Vermögensverwaltung"
      },
      "tabs": {
        "details": "Einzelheiten",
        "events": "Ereignisse",
        "holders": "Inhaber",
        "permissions": "Berechtigungen",
        "underlying-assets": "Unterliegende Vermögenswerte"
      },
      "charts": {
        "asset-statistics-title": "Vermögensstatistiken"
      },
      "related-actions": {
        "decrease-supply": {
          "description": "Ein Wertpapiermanager kann das Gesamtangebot durch Rückzahlung von Wertpapieren bei Fälligkeit oder durch vorzeitige Rückkaufprogramme reduzieren.",
          "title": "Wertpapiere einlösen"
        },
        "increase-supply": {
          "description": "Ein Wertpapiermanager kann neue Wertpapiere durch Primärausgaben oder Tap-Ausgaben mit definiertem Nennwert und Fälligkeit ausgeben.",
          "title": "Wertpapiere ausgeben"
        },
        "title": "Verwandte Aktionen"
      }
    },
    "sidebar": {
      "asset-designer": "Vermögensdesigner",
      "asset-management": {
        "bonds": "Anleihen",
        "cryptocurrencies": "Kryptowährungen",
        "equities": "Aktien",
        "funds": "Fonds",
        "group-title": "Vermögensverwaltung",
        "stablecoins": "Stablecoins",
        "view-all": "Alle anzeigen",
        "asset-activity": "Vermögensaktivität",
        "dashboard": "Dashboard"
      },
      "asset-types": {
        "bond": "Anleihe",
        "cryptocurrency": "Kryptowährung",
        "equity": "Aktie",
        "fund": "Fonds",
        "stablecoin": "Stablecoin"
      },
      "platform-management": {
        "group-title": "Plattformverwaltung",
        "settings": "Einstellungen",
        "user-management": "Benutzerverwaltung"
      },
      "portfolio-management": {
        "dashboard": "Dashboard",
        "group-title": "Mein Portfolio",
        "my-activity": "Meine Aktivität",
        "my-assets": "Meine Vermögenswerte"
      }
    },
    "stablecoins": {
      "burn-form": {
        "amount": {
          "amount-label": "Betrag",
          "available-balance": "Verfügbares Guthaben: {balance}",
          "description": "Geben Sie den Betrag ein, den Sie verbrennen möchten.",
          "title": "Betrag eingeben"
        },
        "button-label": "Vermögenswerte verbrennen",
        "description": "Tokens dauerhaft aus dem Umlauf entfernen, um das Angebot zu reduzieren.",
        "summary": {
          "amount-label": "Betrag",
          "asset-label": "Vermögen",
          "burn-description": "Details der Verbrennungsoperation",
          "burn-title": "Verbrennen",
          "description": "Überprüfen Sie die Einzelheiten Ihrer Verbrennung, bevor Sie fortfahren.",
          "title": "Überprüfen und Verbrennung bestätigen"
        },
        "title": "Verbrennen",
        "trigger-label": "Verbrennen"
      },
      "charts": {
        "asset-statistics-title": "Vermögensstatistiken"
      },
      "collateral": {
        "collateral-proof-expiration": "Ablauf des Sicherheitenachweises",
        "collateral-proof-expiration-info": "Ab diesem Punkt ist der Sicherheitenachweis ungültig",
        "collateral-proof-validity": "Gültigkeit des Sicherheitenachweises",
        "collateral-proof-validity-info": "Wie lange der Sicherheitenachweis gültig ist",
        "committed-collateral-ratio": "Verpfändete Sicherheitenquote",
        "committed-collateral-ratio-info": "Das Verhältnis der verpfändeten Sicherheiten zum Gesamtangebot des Tokens",
        "proven-collateral": "Nachgewiesene Sicherheiten",
        "proven-collateral-info": "Der Betrag an Sicherheiten, der nachgewiesen wurde, dass er vom Token gehalten wird",
        "required-collateral-threshold": "Erforderliche Sicherheiten-Schwelle",
        "required-collateral-threshold-info": "Der Betrag an Sicherheiten, der nachgewiesen werden muss"
      },
      "create-form": {
        "basics": {
          "decimals-label": "Dezimalstellen",
          "description": "Definieren Sie wesentliche Details wie Name, Symbol und Sichtbarkeit.",
          "isin-label": "ISIN",
          "isin-placeholder": "DEFI4EVER2024",
          "name-label": "Name",
          "name-placeholder": "TotallyNotTether",
          "symbol-label": "Symbol",
          "symbol-placeholder": "SAFU",
          "title": "Grundinformationen"
        },
        "button-label": "Einen neuen Stablecoin ausgeben",
        "configuration": {
          "collateral-proof-validity-label": "Gültigkeit des Sicherheitenachweises",
          "description": "Geben Sie erweiterte Einstellungen wie die Gültigkeit des Sicherheitenachweises an.",
          "title": "Konfiguration"
        },
        "description": "Definieren und starten Sie einen neuen Stablecoin-Vermögenswert.",
        "summary": {
          "asset-basics-description": "Grundlegende Vermögensinformationen und Einstellungen.",
          "asset-basics-title": "Vermögensgrundlagen",
          "collateral-proof-validity-label": "Gültigkeit des Sicherheitenachweises",
          "configuration-description": "Vermögensangebot und zusätzliche Einstellungen.",
          "configuration-title": "Konfiguration",
          "decimals-label": "Dezimalstellen",
          "description": "Überprüfen und bestätigen Sie die Einzelheiten Ihres neuen Stablecoins vor der Erstellung.",
          "isin-label": "ISIN",
          "name-label": "Name",
          "seconds": "Sekunden",
          "symbol-label": "Symbol",
          "title": "Überprüfen und bestätigen Sie die Einzelheiten Ihres neuen Stablecoins vor der Erstellung.",
          "error-duplicate": "Ein Stablecoin mit denselben Details existiert bereits. Bitte versuchen Sie es erneut mit mindestens einem anderen Parameter."
        },
        "title": "Stablecoin erstellen",
        "trigger-label": "Einen neuen Stablecoin ausgeben"
      },
      "details": {
        "contract-address": "Vertragsadresse",
        "creator": "Ersteller",
        "decimals": "Dezimalstellen",
        "details-page-description": "Erforschen Sie umfassende Daten und Kennzahlen für {name}.",
        "details-page-title": "{name} Einzelheiten",
        "isin": "ISIN",
        "name": "Name",
        "ownership-concentration": "Besitzkonzentration",
        "ownership-concentration-info": "Prozentsatz, der von den 5 größten Inhabern gehalten wird",
        "stablecoin-details-description": "Details für den Stablecoin",
        "symbol": "Symbol",
        "total-burned": "Eingezogene Menge",
        "total-burned-info": "Menge an Token, die dauerhaft aus dem Umlauf entfernt wurden",
        "total-holders": "# der Inhaber",
        "total-holders-info": "Anzahl der Adressen, die derzeit die Vermögenswerte halten",
        "total-supply": "Gesamtangebot",
        "total-supply-info": "Das Gesamtangebot des Tokens"
      },
      "events": {
        "events-page-description": "Verfolgen Sie historische Aktivitäten und Transaktionen, die {name} betreffen.",
        "events-page-title": "{name} Ereignisse"
      },
      "grant-role-form": {
        "address": {
          "address-label": "Admin-Wallet-Adresse",
          "description": "Suchen Sie nach einem Benutzer anhand seines Namens oder seiner E-Mail-Adresse oder geben Sie manuell eine Wallet-Adresse ein.",
          "manual-placeholder": "0x0000000000000000000000000000000000000000",
          "manual-toggle": "Adresse manuell eingeben...",
          "search-placeholder": "Nach einem Benutzer suchen",
          "search-toggle": "Stattdessen nach einem Benutzer suchen...",
          "title": "Neuen Admin auswählen"
        },
        "button-label": "Rollen zuweisen",
        "description": "Weisen Sie einem neuen Benutzer administrative Berechtigungen zu.",
        "roles": {
          "description": "Wählen Sie die Rollen aus, die dem neuen Admin gewährt werden sollen. Mindestens eine Rolle muss ausgewählt werden.",
          "title": "Admin-Rollen auswählen"
        },
        "summary": {
          "admin-address-label": "Admin-Adresse",
          "asset-label": "Vermögenswert",
          "description": "Überprüfen Sie die Details Ihrer Rollenvergabe, bevor Sie fortfahren.",
          "grant-description": "Details der Rollenvergabe-Operation",
          "grant-title": "Rolle gewähren",
          "roles-label": "Rollen",
          "title": "Überprüfen und bestätigen Sie die Rollenvergabe"
        },
        "title": "Rolle gewähren"
      },
      "holders": {
        "actions-header": "Aktionen",
        "active-status": "Aktiv",
        "balance-header": "Guthaben",
        "block-form": {
          "block-button-label": "Benutzer blockieren",
          "block-description": "Verhindern Sie, dass dieser Benutzer Transaktionen oder Interaktionen durchführt.",
          "block-title": "Benutzertransaktionen blockieren",
          "block-trigger-label": "Blockieren",
          "summary": {
            "asset-label": "Vermögenswert",
            "block-title": "Blockieren",
            "current-state-label": "Aktueller Zustand",
            "description": "Überprüfen Sie die Details Ihrer Blockierungsoperation, bevor Sie fortfahren.",
            "operation-description": "Details der Blockierungsoperation",
            "state-active": "Aktiv",
            "state-blocked": "Blockiert",
            "target-state-label": "Zielzustand",
            "title": "Überprüfen und bestätigen Sie die Blockierungsoperation",
            "unblock-title": "Entblockieren"
          },
          "unblock-button-label": "Benutzer entblockieren",
          "unblock-description": "Stellen Sie die Fähigkeit dieses Benutzers wieder her, Transaktionen durchzuführen und zu interagieren.",
          "unblock-title": "Benutzertransaktionen wiederherstellen",
          "unblock-trigger-label": "Entblockieren"
        },
        "blocked-status": "Blockiert",
        "freeze-form": {
          "amount": {
            "amount-label": "Menge",
            "balance-description": "Verfügbares Guthaben: {balance} Derzeit eingefroren: {frozen}",
            "description": "Geben Sie den Betrag ein, den Sie einfrieren möchten.",
            "title": "Betrag eingeben"
          },
          "button-label": "Mittel einfrieren",
          "description": "Den Zugriff eines Benutzers auf seine Mittel vorübergehend einschränken.",
          "summary": {
            "amount-label": "Menge",
            "asset-label": "Vermögenswert",
            "description": "Überprüfen Sie die Details Ihrer Einfrieroperation, bevor Sie fortfahren.",
            "freeze-title": "Einfrieren",
            "operation-description": "Details der Einfrieroperation",
            "title": "Überprüfen und bestätigen Sie die Einfrieroperation"
          },
          "title": "Benutzerfonds einschränken",
          "trigger-label": "Einfrieren"
        },
        "frozen-header": "Eingefroren",
        "holders-page-description": "Wallets anzeigen, die {name} halten, einschließlich Guthaben und Status.",
        "holders-page-title": "{name} Inhaber",
        "last-activity-header": "Letzte Aktivität",
        "status-header": "Status",
        "wallet-header": "Wallet",
        "holder-type-header": "Typ"
      },
      "manage": {
        "actions": {
          "burn": "Verbrennen",
          "grant-role": "Rolle gewähren",
          "mint": "Prägen",
          "pause": "Pausieren",
          "unpause": "Wieder aktivieren",
          "update-collateral": "Sicherheiten aktualisieren",
          "transfer": "Übertragen"
        },
        "manage": "Verwalten"
      },
      "mint-form": {
        "amount": {
          "amount-label": "Menge",
          "collateral-available": "Verfügbare Sicherheiten: {collateral}",
          "description": "Geben Sie den Betrag ein, den Sie prägen möchten.",
          "title": "Betrag eingeben"
        },
        "recipients": {
          "title": "Empfänger auswählen",
          "description": "Wählen Sie aus, wer die geprägten Token erhalten soll"
        },
        "button-label": "Vermögenswerte prägen",
        "description": "Neue Token ausgeben, um das zirkulierende Angebot des Stablecoins zu erhöhen.",
        "summary": {
          "amount-label": "Menge",
          "asset-label": "Vermögenswert",
          "description": "Überprüfen Sie die Details Ihres Prägevorgangs, bevor Sie fortfahren.",
          "mint-description": "Details der Prägeoperation",
          "mint-title": "Prägen",
          "title": "Überprüfen und bestätigen Sie das Prägen"
        },
        "title": "Prägen",
        "trigger-label": "Prägen"
      },
      "pause-form": {
        "pause": {
          "button-label": "Transaktionen pausieren",
          "description": "Alle Transaktionen und Interaktionen für diesen Stablecoin vorübergehend stoppen.",
          "title": "Stablecoin-Transaktionen pausieren"
        },
        "summary": {
          "asset-label": "Vermögenswert",
          "current-state-label": "Aktueller Zustand",
          "description": "Überprüfen Sie die Einzelheiten Ihrer Pause-Operation, bevor Sie fortfahren.",
          "pause-description": "Details der Pause-Operation",
          "pause-title": "Pause",
          "state-active": "Aktiv",
          "state-paused": "Pausiert",
          "target-state-label": "Zielzustand",
          "title": "Überprüfen und bestätigen Sie die Pause-Operation"
        },
        "unpause": {
          "button-label": "Transaktionen fortsetzen",
          "description": "Setzen Sie Transaktionen und Interaktionen für diesen Stablecoin fort.",
          "title": "Stablecoin-Transaktionen fortsetzen"
        }
      },
      "permissions": {
        "actions-header": "Aktionen",
        "edit-form": {
          "button-label": "Berechtigungen speichern",
          "description": "Aktualisieren Sie die Berechtigungen und Zugriffsrechte, die diesem Benutzer zugewiesen sind.",
          "roles": {
            "description": "Wählen Sie die Rollen aus, die diesem Benutzer zugewiesen werden sollen. Mindestens eine Rolle muss ausgewählt werden.",
            "title": "Benutzerrollen auswählen"
          },
          "summary": {
            "current-roles-label": "Aktuelle Rollen",
            "description": "Überprüfen Sie die Einzelheiten, bevor Sie fortfahren. Diese Aktion ändert die Rollen für den Benutzer.",
            "new-roles-label": "Neue Rollen",
            "operation-description": "Aktualisierung der Rollen-Operationsdetails",
            "title": "Überprüfen und bestätigen Sie die neuen Rollen",
            "update-title": "Rollen aktualisieren",
            "user-label": "Benutzer"
          },
          "title": "Benutzerberechtigungen ändern",
          "trigger-label": "Rollen bearbeiten"
        },
        "last-activity-header": "Letzte Aktivität",
        "page-description": "Berechtigungsverwaltung für {name} Stablecoin",
        "page-title": "{name} Berechtigungen",
        "permissions-page-description": "Verwalten Sie Benutzerrollen und Zugriffsrechte für {name}.",
        "permissions-page-title": "{name} Berechtigungen",
        "revoke-all-form": {
          "button-label": "Zugriff widerrufen",
          "description": "Widerrufen Sie den Zugriff und die Berechtigungen dieses Benutzers vollständig.",
          "summary": {
            "description": "Überprüfen Sie die Einzelheiten, bevor Sie fortfahren. Diese Aktion widerruft alle Berechtigungen für den Benutzer.",
            "operation-description": "Widerruf aller Berechtigungen Operationsdetails",
            "revoke-title": "Alle widerrufen",
            "roles-to-revoke-label": "Rollen zum Widerrufen",
            "title": "Überprüfen und bestätigen",
            "user-label": "Benutzer"
          },
          "title": "Zugriff für alle Benutzer entfernen",
          "trigger-label": "Alle widerrufen"
        },
        "roles-header": "Rollen",
        "table-title": "Berechtigungen",
        "wallet-header": "Wallet"
      },
      "related-actions": {
        "decrease-supply": {
          "description": "Ein Supply-Manager kann vorhandene Stablecoins verbrennen, sofern ausreichende Sicherheiten vorhanden sind.",
          "title": "Das Angebot verringern"
        },
        "increase-supply": {
          "description": "Ein Supply-Manager kann neue Stablecoins prägen, sofern ausreichende Sicherheiten vorhanden sind.",
          "title": "Das Angebot erhöhen"
        },
        "title": "Verwandte Aktionen",
        "update-collateral": {
          "description": "Ein Supply-Manager muss die Sicherheiten, die den Stablecoin unterstützen, aktualisieren und überprüfen. Dies stellt sicher, dass das Asset jederzeit vollständig besichert bleibt.",
          "title": "Sicherheiten aktualisieren"
        }
      },
      "table": {
        "actions-header": "Aktionen",
        "active-status": "Aktiv",
        "address-header": "Adresse",
        "committed-collateral-header": "Verbrauchte Sicherheiten",
        "name-header": "Name",
        "page-description": "Überblick und administrative Aktionen für Ihre Stablecoin-Vermögenswerte.",
        "page-title": "Stable Coins",
        "paused-status": "Pausiert",
        "private-header": "Privat",
        "private-status": "Privat",
        "public-status": "Öffentlich",
        "related-actions": {
          "issue-new": {
            "description": "Erstellen und starten Sie einen neuen Stablecoin mit definierten Parametern und Sicherheiten. Optimieren Sie die Token-Bereitstellung zur Unterstützung neuer Projekte und Marktsegmente.",
            "title": "Einen neuen Stablecoin ausgeben"
          },
          "mechanics": {
            "button": "Erfahren Sie mehr",
            "description": "Erfahren Sie, wie Sie wichtige Stablecoin-Parameter, Sicherheitenmethoden und Stabilitätsmechanismen anpassen.",
            "title": "Stablecoin-Mechanik"
          },
          "title": "Verwandte Aktionen",
          "usecases": {
            "button": "Erforschen",
            "description": "Erforschen Sie die praktischen Anwendungen und Integrationen von Stablecoins. Maximieren Sie den Nutzen in den Bereichen Zahlungen, Ersparnisse, Kredite und dezentrale Finanzökosysteme.",
            "title": "Anwendungsfälle"
          }
        },
        "status-header": "Status",
        "symbol-header": "Symbol",
        "topinfo-description": "Stablecoins sind digitale Währungen, die entwickelt wurden, um einen stabilen Wert zu erhalten, indem sie durch reale Vermögenswerte oder Reserven gedeckt sind. Sie bieten die Vorteile digitaler Vermögenswerte – wie Geschwindigkeit, Transparenz und Programmierbarkeit – und vermeiden gleichzeitig die Preisvolatilität, die typischerweise mit Kryptowährungen verbunden ist. Dieser StableCoin-Vertrag stellt sicher, dass jeder ausgegebene Token vollständig besichert ist, was Institutionen eine sichere, prüfbare und zuverlässige Verwaltung digitaler Gelder bietet. Zu den Hauptmerkmalen gehören die besicherte Ausgabe, umfassende rollenbasierte Kontrollen, robuste Pausierungsmechanismen und regulatorische Compliance-Fähigkeiten.",
        "topinfo-title": "Eine sichere und besicherte digitale Währung",
        "total-supply-header": "Gesamtangebot",
        "asset-management": "Vermögensverwaltung"
      },
      "tabs": {
        "details": "Einzelheiten",
        "events": "Ereignisse",
        "holders": "Inhaber",
        "permissions": "Berechtigungen",
        "underlying-assets": "Unterliegende Vermögenswerte"
      },
      "update-collateral-form": {
        "amount": {
          "amount-label": "Betrag",
          "description": "Geben Sie den Betrag ein, den Sie für die Sicherheiten aktualisieren möchten. Stellen Sie sicher, dass der Betrag größer oder gleich dem aktuellen Angebot ist.",
          "title": "Betrag eingeben"
        },
        "button-label": "Sicherheitenbetrag aktualisieren",
        "description": "Passen Sie die Sicherheiten, die den Stablecoin unterstützen, an die aktuellen Anforderungen an.",
        "summary": {
          "amount-label": "Betrag",
          "asset-label": "Vermögen",
          "description": "Überprüfen Sie die Einzelheiten Ihrer aktualisierten nachgewiesenen Sicherheiten, bevor Sie fortfahren.",
          "title": "Überprüfen und bestätigen Sie die aktualisierten nachgewiesenen Sicherheiten",
          "update-description": "Aktualisierung der Sicherheiten-Operationsdetails",
          "update-title": "Sicherheiten aktualisieren"
        },
        "title": "Sicherheiten aktualisieren",
        "trigger-label": "Sicherheiten aktualisieren"
      }
    },
    "users": {
      "banned_reason": "Verboten für {reason}",
      "columns": {
        "email": "E-Mail",
        "kyc_status": "KYC-Status",
        "last_activity": "Letzte Aktivität",
        "name": "Name",
        "role": "Rolle",
        "status": "Status",
        "wallet": "Wallet"
      },
      "detail": {
        "edit_user": "Benutzer bearbeiten",
        "fields": {
          "asset_supply": "Asset-Versorgung",
          "created_at": "Erstellt am",
          "email": "E-Mail",
          "last_activity": "Letzte Aktivität",
          "last_login": "Letzte Anmeldung",
          "name": "Name",
          "status": "Status",
          "transactions": "Transaktionen",
          "verified_at": "Verifiziert am",
          "wallet": "Wallet"
        },
        "tabs": {
          "details": "Details",
          "holdings": "Bestände",
          "last_transactions": "Letzte Transaktionen",
          "permissions": "Berechtigungen",
          "latest-events": "Neueste Ereignisse"
        },
        "values": {
          "asset_supply": "Asset-Versorgung",
          "created_at": "Erstellt am",
          "email": "E-Mail",
          "last_activity": "Letzte Aktivität",
          "last_login": "Letzte Anmeldung",
          "name": "Name",
          "never": "Nie",
          "not_verified": "Nicht verifiziert",
          "status": "Status",
          "transactions": "Transaktionen",
          "verified_at": "Verifiziert am",
          "wallet": "Wallet"
        },
        "platform-management": "Plattformverwaltung"
      },
      "kyc_status": {
        "notVerified": "Nicht verifiziert",
        "verified": "Verifiziert"
      },
      "page-description": "Benutzer und deren Rollen verwalten",
      "page-title": "Benutzer",
      "roles": {
        "admin": "Admin",
        "issuer": "Herausgeber",
        "user": "Benutzer"
      },
      "status": {
        "active": "Aktiv",
        "banned": "Gesperrt"
      },
      "title": "Benutzer",
      "platform-management": "Plattformverwaltung",
      "holdings": {
        "title": "Bestände",
        "table": {
          "actions-header": "Aktion",
          "balance-header": "Guthaben",
          "holder-type-header": "Typ",
          "last-activity-header": "Letzte Aktivität",
          "name-header": "Name",
          "status-header": "Status",
          "symbol-header": "Symbol",
          "type-header": "Asset-Typ"
        }
      },
      "latest-events": {
        "title": "Neueste Ereignisse",
        "view-all": "Weitere Ereignisse anzeigen"
      }
    },
    "platform": {
      "settings": {
        "platform-management": "Plattformverwaltung"
      }
    }
  },
  "auth": {
    "signin": {
      "description": "Geben Sie Ihre E-Mail unten ein, um sich in Ihr Konto einzuloggen",
      "email": {
        "label": "E-Mail",
        "placeholder": "m@example.com"
      },
      "no-account": "Haben Sie kein Konto?",
      "password": {
        "label": "Passwort"
      },
      "remember-me": "Erinnere dich an mich",
      "sign-up": "Registrieren",
      "submit": "Anmelden",
      "submitting": "Anmelden...",
      "title": "In Ihr Konto einloggen",
      "sign-in-with-passkey": "Mit Passwortschlüssel anmelden"
    },
    "signup": {
      "description": "Geben Sie die Informationen unten ein, um Ihr Konto und Ihre verwaltete Blockchain-Brieftasche zu erstellen",
      "email": {
        "label": "E-Mail",
        "placeholder": "wolf@wallstreet.com"
      },
      "error": {
        "generic": "Ein Fehler ist aufgetreten"
      },
      "have-account": "Haben Sie bereits ein Konto?",
      "name": {
        "label": "Name",
        "placeholder": "Warren Buffett Jr."
      },
      "page": {
        "alert": {
          "description": "Der erste Benutzer, der sich anmeldet, erhält die Admin-Rolle. Sie können später weitere Administratoren hinzufügen.",
          "title": "Gerade diese dAPP erstellt?"
        }
      },
      "password": {
        "label": "Passwort"
      },
      "sign-in": "Anmelden",
      "submit": "Konto erstellen",
      "submitting": "Konto wird erstellt...",
      "title": "Ein Konto erstellen",
      "wallet-pin": {
        "label": "Wählen Sie einen sicheren Brieftaschen-PIN-Code"
      },
      "wallet-pin-confirm": {
        "label": "Bestätigen Sie den Brieftaschen-PIN-Code"
      }
    },
    "wrong-role": {
      "description": "Sie haben nicht die erforderliche Rolle, um auf diese Seite zuzugreifen. Bitte melden Sie sich mit einem Konto an, das über die entsprechenden Berechtigungen verfügt.",
      "go-to-portfolio": "Gehe zu Portfolio",
      "title": "Sie sind nicht berechtigt, auf diese Seite zuzugreifen"
    },
    "account": "Konto",
    "add-account": "Konto hinzufügen",
    "already-have-account": "Haben Sie bereits ein Konto?",
    "avatar": "Avatar",
    "avatar-description": "Klicken Sie auf das Avatar, um ein benutzerdefiniertes Bild aus Ihren Dateien hochzuladen.",
    "avatar-instructions": "Ein Avatar ist optional, wird aber dringend empfohlen.",
    "change-password": "Passwort ändern",
    "change-password-description": "Geben Sie Ihr aktuelles Passwort und ein neues Passwort ein.",
    "change-password-instructions": "Bitte verwenden Sie mindestens 8 Zeichen.",
    "change-password-success": "Ihr Passwort wurde geändert.",
    "current-password": "Aktuelles Passwort",
    "current-password-placeholder": "Geben Sie Ihr aktuelles Passwort ein",
    "current-session": "Aktuelle Sitzung",
    "delete-account": "Konto löschen",
    "delete-account-description": "Entfernen Sie Ihr Konto und alle Inhalte dauerhaft. Dies WIRD Ihren Zugriff auf Ihren privaten Schlüssel entfernen und Sie WERDEN den Zugriff auf Ihre Vermögenswerte verlieren! Diese Aktion ist nicht umkehrbar, also fahren Sie bitte mit Vorsicht fort.",
    "delete-account-instructions": "Bitte bestätigen Sie die Löschung Ihres Kontos. Diese Aktion ist nicht umkehrbar, also fahren Sie bitte mit Vorsicht fort.",
    "delete-account-email": "Bitte überprüfen Sie Ihre E-Mail, um die Löschung Ihres Kontos zu bestätigen.",
    "delete-account-success": "Ihr Konto wurde gelöscht.",
    "delete-account-not-fresh": "Sie müssen sich kürzlich angemeldet haben, um Ihr Konto zu löschen.",
    "disabled-credentials-description": "Wählen Sie einen Anbieter, um sich in Ihr Konto einzuloggen",
    "dont-have-account": "Haben Sie kein Konto?",
    "email": "E-Mail",
    "email-description": "Geben Sie die E-Mail-Adresse ein, die Sie zum Einloggen verwenden möchten.",
    "email-instructions": "Bitte verwenden Sie eine gültige E-Mail-Adresse.",
    "email-placeholder": "m@example.com",
    "email-verify-change": "Bitte überprüfen Sie Ihre E-Mail, um die Änderung zu bestätigen.",
    "email-verification": "Bitte überprüfen Sie Ihre E-Mail auf den Bestätigungslink.",
    "failed-to-validate": "Validierung fehlgeschlagen",
    "forgot-password": "Passwort vergessen",
    "forgot-password-action": "Link zum Zurücksetzen senden",
    "forgot-password-description": "Geben Sie Ihre E-Mail ein, um Ihr Passwort zurückzusetzen",
    "forgot-password-email": "Überprüfen Sie Ihre E-Mail auf den Link zum Zurücksetzen des Passworts.",
    "forgot-password-link": "Haben Sie Ihr Passwort vergessen?",
    "link": "Link",
    "magic-link": "Magischer Link",
    "magic-link-action": "Magischen Link senden",
    "magic-link-description": "Geben Sie Ihre E-Mail ein, um einen magischen Link zu erhalten",
    "magic-link-email": "Überprüfen Sie Ihre E-Mail auf den magischen Link",
    "name": "Name",
    "name-description": "Bitte geben Sie Ihren vollständigen Namen oder einen Anzeigenamen ein.",
    "name-instructions": "Bitte verwenden Sie maximal 32 Zeichen.",
    "name-placeholder": "John Doe",
    "new-password": "Neues Passwort",
    "new-password-placeholder": "Geben Sie Ihr neues Passwort ein",
    "passkey": "Passwortschlüssel",
    "password": "Passwort",
    "password-description": "Geben Sie Ihr aktuelles Passwort ein.",
    "password-instructions": "Bitte verwenden Sie mindestens 8 Zeichen.",
    "password-placeholder": "Geben Sie Ihr Passwort ein",
    "providers": "Anbieter",
    "providers-description": "Verbinden Sie Ihr Konto mit einem Drittanbieterdienst.",
    "provider-link-success": "Anbieter erfolgreich verknüpft.",
    "provider-unlink-success": "Anbieter erfolgreich getrennt.",
    "providers-loading-error": "Konto-Informationen konnten nicht geladen werden",
    "remember-me": "Erinnere dich an mich",
    "reset-password": "Passwort zurücksetzen",
    "reset-password-action": "Neues Passwort speichern",
    "reset-password-description": "Geben Sie Ihr neues Passwort unten ein",
    "reset-password-invalid-token": "Ungültiger Link zum Zurücksetzen des Passworts",
    "reset-password-success": "Passwort erfolgreich zurückgesetzt",
    "revoke": "Widerrufen",
    "sign-in": "Anmelden",
    "sign-in-action": "Einloggen",
    "sign-in-description": "Geben Sie Ihre E-Mail unten ein, um sich in Ihr Konto einzuloggen",
    "sign-in-username-description": "Geben Sie Ihren Benutzernamen unten ein, um sich in Ihr Konto einzuloggen",
    "sign-in-with": "Mit anmelden",
    "sign-out": "Abmelden",
    "sign-up": "Registrieren",
    "sign-up-action": "Ein Konto erstellen",
    "sign-up-description": "Geben Sie Ihre Informationen ein, um ein Konto zu erstellen",
    "sign-up-email": "Überprüfen Sie Ihre E-Mail auf den Bestätigungslink.",
    "sessions": "Sitzungen",
    "sessions-description": "Verwalten Sie Ihre aktiven Sitzungen und widerrufen Sie den Zugriff.",
    "set-password": "Passwort festlegen",
    "set-password-description": "Überprüfen Sie Ihre E-Mail, um Ihr Passwort festzulegen.",
    "set-password-email-sent": "Überprüfen Sie Ihre E-Mail, um Ihr Passwort festzulegen.",
    "settings": "Einstellungen",
    "save": "Speichern",
    "unlink": "Trennen",
    "username": "Benutzername",
    "username-description": "Geben Sie den Benutzernamen ein, den Sie zum Einloggen verwenden möchten.",
    "username-instructions": "Bitte verwenden Sie maximal 32 Zeichen.",
    "username-placeholder": "John Doe",
    "username-sign-in-placeholder": "Benutzername oder E-Mail",
    "wallet-security": {
      "verification-required": "Verifizierung erforderlich",
      "verification-description": "Bitte richten Sie einen PIN-Code ein, um Ihre Brieftasche zu sichern.",
      "setup-pincode": "PIN-Code einrichten",
      "pincode-instruction": "Geben Sie einen 6-stelligen PIN-Code ein, um Ihre Brieftasche zu sichern.",
      "pincode-set": "PIN-Code erfolgreich festgelegt"
    },
    "pincode-form": {
      "name-label": "PIN-Code Name",
      "pincode-label": "PIN-Code",
      "setting-up": "Wird eingerichtet...",
      "submit": "PIN-Code einrichten"
    }
  },
  "components": {
    "active-pill": {
      "active": "Aktiv",
      "paused": "Pausiert"
    },
    "address-avatar": {
      "avatar": "Avatar"
    },
    "area-chart": {
      "info-icon-label": "Info"
    },
    "asset-events-table": {
      "asset": "Vermögenswert",
      "detail-sheet": {
        "asset": "Vermögenswert",
        "date": "Datum",
        "details-button": "Details",
        "details-for-event": "Details für {event} Ereignis",
        "sender": "Absender",
        "transaction-hash": "Transaktions-Hash",
        "asset-type": "Vermögensart"
      },
      "details": {
        "account": "Konto",
        "amount": "Betrag",
        "bond-amount": "Betrag der Anleihe",
        "burned": "Verbrannt",
        "details-header": "Einzelheiten",
        "from": "Von",
        "holder": "Inhaber",
        "new-admin-role": "Neue Admin-Rolle",
        "new-amount": "Neuer Betrag",
        "new-mint": "Neues Mint",
        "old-amount": "Alter Betrag",
        "previous-admin-role": "Vorherige Admin-Rolle",
        "role": "Rolle",
        "to": "Zu",
        "token": "Token",
        "underlying-amount": "Unterliegender Betrag",
        "user": "Benutzer",
        "value": "Wert"
      },
      "event": "Ereignis",
      "events": "Ereignisse",
      "sender": "Absender",
      "timestamp": "Zeitstempel"
    },
    "asset-type-icon": {
      "bond-initials": "BN",
      "cryptocurrency-initials": "CC",
      "equity-initials": "EQ",
      "fund-initials": "FN",
      "not-available-initials": "NA",
      "stablecoin-initials": "SC"
    },
    "charts": {
      "assets": {
        "collateral-ratio": {
          "description": "Betrag an unbesicherten vs. besicherten Mitteln",
          "label": "Sicherheitenquote",
          "no-data": "Keine Sicherheisdaten verfügbar"
        },
        "free-collateral-ratio": {
          "label": "Frei"
        },
        "last-updated": "Zuletzt aktualisiert",
        "total-supply": {
          "description": "Zeigt das gesamte Angebot des Tokens an",
          "label": "Gesamtangebot",
          "no-data": "Keine Daten in diesem Fenster verfügbar",
          "title": "Gesamtangebot"
        },
        "total-supply-changed": {
          "burned-label": "Insgesamt verbrannt",
          "description": "Zeigt die Angebotsänderung des Tokens an",
          "minted-label": "Insgesamt geprägt",
          "no-data": "Keine Daten in diesem Fenster verfügbar",
          "title": "Angebotsänderungen"
        },
        "total-transfers": {
          "description": "Zeigt die gesamten Übertragungen des Tokens an",
          "label": "Insgesamt Übertragungen",
          "no-data": "Keine Daten in diesem Fenster verfügbar",
          "title": "Insgesamt Übertragungen"
        },
        "total-volume": {
          "description": "Zeigt das gesamte Volumen des Tokens an",
          "label": "Insgesamt Volumen",
          "no-data": "Keine Daten in diesem Fenster verfügbar",
          "title": "Insgesamt Volumen"
        },
        "used-collateral-ratio": {
          "label": "Verpflichtet"
        },
        "wallet-distribution": "Wallet-Verteilung",
        "wallet-distribution-description": "Anzahl der Inhaber vs. die Beträge, die sie halten",
        "wallet-distribution-no-data": "Keine Wallet-Daten verfügbar",
        "asset-distribution": "Vermögensverteilung",
        "asset-distribution-description": "Portfolioallokation nach Vermögensart",
        "asset-distribution-no-data": "Keine Vermögensdaten verfügbar",
        "asset-type-pluralizer": {
          "bond": "Anleihen",
          "cryptocurrency": "Kryptowährungen",
          "equity": "Aktien",
          "fund": "Fonds",
          "stablecoin": "Stablecoins"
        }
      }
    },
    "data-table": {
      "clear-filters": "Filter zurücksetzen",
      "details": "Einzelheiten",
      "export": "Exportieren",
      "failed-export": "Exportieren der Daten fehlgeschlagen",
      "go-to-first-page": "Gehe zur ersten Seite",
      "go-to-last-page": "Gehe zur letzten Seite",
      "go-to-next-page": "Gehe zur nächsten Seite",
      "go-to-previous-page": "Gehe zur vorherigen Seite",
      "hide": "Ausblenden",
      "no-results": "Keine Ergebnisse",
      "no-results-found": "Keine Ergebnisse gefunden.",
      "open-menu": "Menü öffnen",
      "page-info": "Seite {current} von {total}",
      "reset": "Zurücksetzen",
      "rows-per-page": "Zeilen pro Seite",
      "search": "Suche...",
      "selected": "ausgewählt",
      "selected-rows-info": "{selected} von {total} Zeile(n) ausgewählt.",
      "sort-ascending": "Aufsteigend sortieren",
      "sort-descending": "Absteigend sortieren",
      "toggle-columns": "Spalten umschalten",
      "view": "Ansicht"
    },
    "detail-grid": {
      "info-icon-label": "Zusätzliche Informationen"
    },
    "form": {
      "assets": {
        "default-placeholder": "Wählen Sie eine Option",
        "loading": "Laden...",
        "no-asset-found": "Kein Vermögen gefunden.",
        "search-placeholder": "Nach einem Vermögen suchen..."
      },
      "button": {
        "next": "Nächste",
        "previous": "Vorherige",
        "processing": "Verarbeitung...",
        "send-transaction": "Transaktion senden",
        "sending-transaction": "Transaktion wird gesendet..."
      },
      "input": {
        "letters-only": "Bitte nur Buchstaben eingeben",
        "valid-email": "Bitte geben Sie eine gültige E-Mail-Adresse ein",
        "password-min-length": "Das Passwort muss mindestens 6 Zeichen lang sein",
        "pin-code-match": "Die PIN-Codes stimmen nicht überein",
        "pin-code-length": "Der PIN-Code muss genau 6 Ziffern haben"
      },
      "progress": {
        "completed-step": "Schritt abgeschlossen",
        "current-step": "Aktueller Schritt",
        "step-of-total": "Schritt {current} von {total}",
        "upcoming-step": "Nächster Schritt"
      },
      "select": {
        "default-placeholder": "Wählen Sie eine Option"
      },
      "summary": {
        "security-confirmation": {
          "description": "Geben Sie Ihren PIN-Code ein, um die Transaktion zu bestätigen und zu signieren.",
          "title": "Sicherheitsbestätigung"
        }
      },
      "users": {
        "default-placeholder": "Wählen Sie eine Option",
        "loading": "Lade...",
        "no-user-found": "Kein Benutzer gefunden.",
        "search-placeholder": "Suche nach einem Benutzer..."
      },
      "pincode-dialog": {
        "title": "Geben Sie Ihren PIN-Code zur Bestätigung ein",
        "description": "Um die Transaktion zu signieren, geben Sie bitte Ihren PIN-Code zur Überprüfung und Autorisierung ein."
      }
    },
    "logo": {
      "alt-text": "SettleMint"
    },
    "search": {
      "assets-section": "Vermögenswerte",
      "no-results": "Keine Ergebnisse gefunden",
      "placeholder": "Suche nach Vermögenswerten oder Benutzern...",
      "users-section": "Benutzer"
    },
    "transaction-hash": {
      "view-on-explorer": "Im Explorer anzeigen"
    },
    "asset-status-pill": {
      "blocked": "Blockiert"
    },
    "transaction-details": {
      "blob-gas-price-label": "Blob-Gaspreis",
      "blob-gas-used-label": "Blob-Gas verwendet",
      "block-hash-label": "Block-Hash",
      "block-number-label": "Blocknummer",
      "contract-label": "Vertrag",
      "created-at-label": "Erstellt am",
      "description": "Details einer Transaktion anzeigen",
      "effective-gas-price-label": "Effektiver Gaspreis",
      "from-label": "Von",
      "function-label": "Funktion",
      "gas-used-label": "Verwendetes Gas",
      "receipt-title": "Quittung",
      "revert-reason-label": "Rückgabegrund",
      "status-label": "Status",
      "title": "Transaktionen",
      "transaction-hash-label": "Transaktions-Hash",
      "transaction-index-label": "Transaktionsindex",
      "transaction-title": "Transaktion",
      "trigger-label": "Details",
      "type-label": "Typ"
    },
    "transactions-table": {
      "columns": {
        "actions": "Aktionen",
        "created-at": "Zeitstempel",
        "contract": "Vertrag",
        "function": "Funktion",
        "from": "Von",
        "status": "Status",
        "transaction-hash": "Transaktions-Hash"
      }
    }
  },
  "error": {
    "error-id": "Fehler-ID",
    "go-home": "Gehe nach Hause",
    "title": "Etwas ist schiefgelaufen!",
    "try-again": "Versuchen Sie es erneut",
    "validation-errors": "Validierungsfehler",
    "unknown-error": "Unbekannter Fehler",
    "cryptocurrency": {
      "duplicate": "Eine Kryptowährung mit diesen Details existiert bereits. Bitte ändern Sie mindestens eines der Details."
    },
    "stablecoin": {
      "duplicate": "Ein Stablecoin mit diesen Details existiert bereits. Bitte ändern Sie mindestens eines der Details."
    },
    "bond": {
      "duplicate": "Eine Anleihe mit diesen Details existiert bereits. Bitte ändern Sie mindestens eines der Details."
    },
    "equity": {
      "duplicate": "Eine Aktie mit diesen Details existiert bereits. Bitte ändern Sie mindestens eines der Details."
    },
    "fund": {
      "duplicate": "Ein Fonds mit diesen Details existiert bereits. Bitte ändern Sie mindestens eines der Details."
    }
  },
  "layout": {
    "header": {
      "app-description": "Tokenisierung von Vermögenswerten",
      "app-name": "SettleMint",
      "home": "Startseite",
      "issuer-portal": "Emittentenportal"
    },
    "navigation": {
      "admin": "Emittentenportal",
      "home": "Startseite",
      "portfolio": "Mein Portfolio"
    },
    "user-dropdown": {
      "documentation": "Dokumentation",
      "logout": "Abmelden",
      "pending-transactions": "Ausstehende Transaktionen"
    }
  },
  "theme": {
    "dark": "Dunkel",
    "light": "Hell",
    "switch-to-mode": "Wechseln Sie zu {mode} Modus",
    "system": "System",
    "toggle-label": "Thema umschalten"
  },
  "transactions": {
    "sending": "Transaktion senden",
    "success": "Transaktion erfolgreich verarbeitet"
  },
  "portfolio": {
    "activity": {
      "page-description": "Ihre Aktivität auf der Blockchain",
      "page-title": "Aktivität",
      "portfolio-management": "Portfoliomanagement"
    },
    "asset-types": {
      "bond": "Anleihe",
      "cryptocurrency": "Kryptowährung",
      "equity": "Aktie",
      "fund": "Fonds",
      "stablecoin": "Stablecoin",
      "unknown": "Unbekannt"
    },
    "transfer-form": {
      "amount": {
        "amount-label": "Betrag",
        "balance-description": "Guthaben:",
        "description": "Geben Sie den Betrag an, den Sie überweisen möchten",
        "title": "Betrag eingeben",
        "decimals-label": "Dezimalstellen",
        "decimals-description": "Anzahl der Dezimalstellen für den Token"
      },
      "description": "Übertragen Sie einfach einen Betrag von {type} {name} ({symbol}), indem Sie einen Empfänger auswählen und den Betrag angeben.",
      "recipients": {
        "description": "Geben Sie eine Wallet-Adresse ein, um Token direkt zu senden.",
        "title": "Empfänger auswählen",
        "wallet-address-label": "Wallet-Adresse"
      },
      "select-asset": {
        "asset-description": "Wählen Sie ein Asset aus Ihrem Portfolio",
        "asset-label": "Asset",
        "description": "Wählen Sie das Asset aus, das Sie übertragen möchten",
        "title": "Asset auswählen",
        "trigger-label": "Assets übertragen"
      },
      "summary": {
        "description": "Überprüfen Sie die Einzelheiten Ihrer Übertragung, bevor Sie fortfahren. Stellen Sie sicher, dass der Empfänger und der Betrag korrekt sind.",
        "title": "Übertragung überprüfen und bestätigen"
      },
      "transfer": "Übertragen",
      "transferring": "Übertrage...",
      "asset-types": "{type} {name} ({symbol})"
    },
    "my-assets": {
      "title": "Meine Vermögenswerte",
      "description": "Sehen Sie sich Ihre digitalen Vermögenswerte an und verwalten Sie diese",
      "portfolio-management": "Portfoliomanagement",
      "table": {
        "actions-header": "Aktion",
        "balance-header": "Guthaben",
        "name-header": "Name",
        "status-header": "Status",
        "symbol-header": "Symbol",
        "type-header": "Typ"
      }
    },
    "settings": {
      "profile": {
        "portfolio-management": "Portfoliomanagement",
        "title": "Profil"
      }
    },
<<<<<<< HEAD
    "my-assets": {
      "stablecoin": {
        "transfer-form": {
          "trigger-label": "Übertragen",
          "title": "Stablecoin übertragen",
          "description": "Übertragen Sie Ihre Stablecoin-Token an eine andere Adresse",
          "button-label": "Übertragen",
          "amount": {
            "title": "Betrag eingeben",
            "description": "Geben Sie den Betrag an, den Sie übertragen möchten",
            "value-label": "Betrag",
            "balance-available": "Verfügbarer Saldo: {balance}"
          },
          "recipients": {
            "title": "Empfänger auswählen",
            "description": "Wählen Sie aus, wer die Token erhalten soll",
            "address-label": "Empfängeradresse",
            "address-placeholder": "Nach Benutzer suchen",
            "search-user-link": "Stattdessen nach Benutzer suchen...",
            "manual-entry-link": "Adresse manuell eingeben..."
          },
          "summary": {
            "title": "Übertragung überprüfen und bestätigen",
            "description": "Überprüfen Sie die Details Ihrer Übertragung, bevor Sie fortfahren",
            "transfer-title": "Übertragen",
            "transfer-description": "Details der Übertragung",
            "asset-label": "Asset",
            "value-label": "Betrag",
            "recipient-label": "Empfänger"
          }
        }
      }
=======
    "dashboard": {
      "page-title": "Portfolio",
      "portfolio-management": "Portfoliomanagement",
      "my-assets": "Meine Vermögenswerte",
      "latest-events": "Neueste Ereignisse"
>>>>>>> ce6911b0
    }
  },
  "asset-management": "Vermögensverwaltung",
  "asset-type": {
    "bond": "Anleihe",
    "stablecoin": "Stablecoin",
    "equity": "Aktie",
    "cryptocurrency": "Kryptowährung",
    "fund": "Fonds"
  },
  "asset-status": {
    "active": "Aktiv",
    "paused": "Pausiert",
    "blocked": "Blockiert"
  },
  "holder-type": {
    "admin": "Admin",
    "creator-owner": "Ersteller / Eigentümer",
    "regular": "Regulärer Inhaber",
    "supply-manager": "Versorgungsmanager"
  }
}<|MERGE_RESOLUTION|>--- conflicted
+++ resolved
@@ -2657,46 +2657,11 @@
         "title": "Profil"
       }
     },
-<<<<<<< HEAD
-    "my-assets": {
-      "stablecoin": {
-        "transfer-form": {
-          "trigger-label": "Übertragen",
-          "title": "Stablecoin übertragen",
-          "description": "Übertragen Sie Ihre Stablecoin-Token an eine andere Adresse",
-          "button-label": "Übertragen",
-          "amount": {
-            "title": "Betrag eingeben",
-            "description": "Geben Sie den Betrag an, den Sie übertragen möchten",
-            "value-label": "Betrag",
-            "balance-available": "Verfügbarer Saldo: {balance}"
-          },
-          "recipients": {
-            "title": "Empfänger auswählen",
-            "description": "Wählen Sie aus, wer die Token erhalten soll",
-            "address-label": "Empfängeradresse",
-            "address-placeholder": "Nach Benutzer suchen",
-            "search-user-link": "Stattdessen nach Benutzer suchen...",
-            "manual-entry-link": "Adresse manuell eingeben..."
-          },
-          "summary": {
-            "title": "Übertragung überprüfen und bestätigen",
-            "description": "Überprüfen Sie die Details Ihrer Übertragung, bevor Sie fortfahren",
-            "transfer-title": "Übertragen",
-            "transfer-description": "Details der Übertragung",
-            "asset-label": "Asset",
-            "value-label": "Betrag",
-            "recipient-label": "Empfänger"
-          }
-        }
-      }
-=======
     "dashboard": {
       "page-title": "Portfolio",
       "portfolio-management": "Portfoliomanagement",
       "my-assets": "Meine Vermögenswerte",
       "latest-events": "Neueste Ereignisse"
->>>>>>> ce6911b0
     }
   },
   "asset-management": "Vermögensverwaltung",
