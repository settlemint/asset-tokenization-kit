--- conflicted
+++ resolved
@@ -210,12 +210,8 @@
           "unpause": "Fortsetzen",
           "grant-role": "Rolle zuweisen",
           "top-up": "Aufstocken",
-<<<<<<< HEAD
           "withdraw": "Abheben",
           "mature": "Fällig stellen"
-=======
-          "withdraw": "Abheben"
->>>>>>> f6fedd64
         },
         "manage": "Verwalten"
       },
@@ -424,7 +420,6 @@
             }
           }
         }
-<<<<<<< HEAD
       },
       "mature-form": {
         "trigger-label": "Fällig stellen",
@@ -438,8 +433,6 @@
           "mature-description": "Details zur Bond-Fälligkeit",
           "asset-label": "Bond"
         }
-=======
->>>>>>> f6fedd64
       }
     },
     "cryptocurrencies": {
