{
  "admin": {
    "activity": {
      "asset-management": "Asset management",
      "page-description": "Track activity across all assets.",
      "page-title": "Asset activity",
      "tabs": {
        "recent-transactions": "Recent transactions",
        "all-events": "All events"
      },
      "view-all": "View all transactions in the explorer"
    },
    "bonds": {
      "burn-form": {
        "amount": {
          "amount-label": "Amount",
          "available-balance": "Available balance: {balance}",
          "description": "Input the amount you wish to burn.",
          "title": "Enter Amount"
        },
        "button-label": "Burn Assets",
        "description": "Permanently remove bond tokens from circulation to reduce supply.",
        "summary": {
          "amount-label": "Amount",
          "asset-label": "Asset",
          "burn-description": "Burning operation details",
          "burn-title": "Burn",
          "description": "Verify the details of your burn before proceeding.",
          "title": "Review and confirm burn"
        },
        "title": "Burn",
        "trigger-label": "Burn"
      },
      "charts": {
        "asset-statistics-title": "Asset statistics"
      },
      "create-form": {
        "basics": {
          "decimals-label": "Decimals",
          "description": "Enter the basic details of the bond",
          "isin-label": "ISIN",
          "isin-placeholder": "e.g. US000000AA00",
          "name-label": "Asset name",
          "name-placeholder": "e.g. Company XYZ Bond 2023",
          "symbol-label": "Symbol",
          "symbol-placeholder": "e.g. XYZ23",
          "title": "Basic information"
        },
        "button-label": "Issue a new bond",
        "configuration": {
          "cap-description": "Maximum amount of tokens that can be issued",
          "cap-label": "Maximum supply",
          "description": "Configure the properties of the bond",
          "face-value-description": "Nominal value of a single bond unit",
          "face-value-label": "Face value",
          "maturity-date-label": "Maturity date",
          "title": "Bond configuration",
          "underlying-asset-description": "Address of the asset that backs this bond",
          "underlying-asset-label": "Underlying asset"
        },
        "description": "Issue a new bond on the blockchain",
        "summary": {
          "asset-basics-description": "Basic information about the bond",
          "asset-basics-title": "Basic information",
          "cap-label": "Maximum supply",
          "configuration-description": "Technical configuration of the bond",
          "configuration-title": "Bond configuration",
          "decimals-label": "Decimals",
          "description": "Review the bond details before creating",
          "face-value-label": "Face value",
          "isin-label": "ISIN",
          "maturity-date-label": "Maturity date",
          "name-label": "Name",
          "symbol-label": "Symbol",
          "title": "Review and confirm",
          "underlying-asset-label": "Underlying asset",
          "error-duplicate": "A Bond with the same details already exists. Please try again with at least one different parameter."
        },
        "title": "Create new bond",
        "trigger-label": "Issue a new bond"
      },
      "details": {
        "bond-details-description": "Details for the bond",
        "contract-address": "Contract address",
        "creator": "Creator",
        "decimals": "Decimals",
        "details-page-description": "Explore comprehensive data and metrics for {name}.",
        "details-page-title": "{name} Details",
        "isin": "ISIN",
        "name": "Name",
        "ownership-concentration": "Ownership concentration",
        "ownership-concentration-info": "Percentage owned by the top 5 holders",
        "symbol": "Symbol",
        "total-supply": "Total supply",
        "total-supply-info": "The total supply of the token"
      },
      "events": {
        "events-page-description": "Track all events related to {name} bond.",
        "events-page-title": "{name} Events"
      },
      "grant-role-form": {
        "address": {
          "address-label": "Admin Wallet Address",
          "description": "Search for a user by their name or email, or manually enter a wallet address.",
          "manual-placeholder": "0x0000000000000000000000000000000000000000",
          "manual-toggle": "Enter address manually...",
          "search-placeholder": "Search for a user",
          "search-toggle": "Search for a user instead...",
          "title": "Select New Admin"
        },
        "button-label": "Assign Roles",
        "description": "Assign administrative permissions to a new user.",
        "roles": {
          "description": "Choose the roles to grant to the new admin. At least one role must be selected.",
          "title": "Select Admin Roles"
        },
        "summary": {
          "admin-address-label": "Admin Address",
          "asset-label": "Asset",
          "description": "Verify the details of your role grant before proceeding.",
          "grant-description": "Granting role operation details",
          "grant-title": "Grant Role",
          "roles-label": "Roles",
          "title": "Review and confirm role grant"
        },
        "title": "Grant Role"
      },
      "manage": {
        "actions": {
          "mint": "Mint",
          "burn": "Burn",
          "pause": "Pause",
          "unpause": "Unpause",
          "grant-role": "Grant role",
          "top-up": "Top up underlying asset",
          "withdraw": "Withdraw underlying asset",
          "mature": "Mature"
        },
        "manage": "Manage"
      },
      "mint-form": {
        "amount": {
          "amount-label": "Amount",
          "description": "Input the amount you wish to mint.",
          "title": "Enter Amount"
        },
        "recipients": {
          "title": "Select Recipients",
          "description": "Choose who will receive the minted tokens"
        },
        "button-label": "Mint Assets",
        "description": "Issue new tokens to increase the bond's circulating supply.",
        "summary": {
          "amount-label": "Amount",
          "asset-label": "Asset",
          "description": "Verify the details of your mint before proceeding.",
          "mint-description": "Minting operation details",
          "mint-title": "Mint",
          "title": "Review and confirm mint"
        },
        "title": "Mint",
        "trigger-label": "Mint"
      },
      "pause-form": {
        "pause": {
          "button-label": "Pause Transactions",
          "description": "Temporarily halt all transactions and interactions for this bond.",
          "title": "Pause Bond Transactions"
        },
        "summary": {
          "asset-label": "Asset",
          "current-state-label": "Current state",
          "description": "Verify the details of your pause operation before proceeding.",
          "pause-description": "Pausing operation details",
          "pause-title": "Pause",
          "state-active": "Active",
          "state-paused": "Paused",
          "target-state-label": "Target state",
          "title": "Review and confirm pause operation"
        },
        "unpause": {
          "button-label": "Resume Transactions",
          "description": "Resume transactions and interactions for this bond.",
          "title": "Resume Bond Transactions"
        }
      },
<<<<<<< HEAD
      "permissions": {
        "actions-header": "Actions",
        "edit-form": {
          "button-label": "Edit Permissions",
          "description": "Update the permissions and access levels assigned to this user.",
          "roles": {
            "description": "Choose the roles to assign to this user. At least one role must be selected.",
            "title": "Select User Roles"
          },
          "summary": {
            "current-roles-label": "Current roles",
            "description": "Verify the details before proceeding. This action will change the roles for the user.",
            "new-roles-label": "New roles",
            "operation-description": "Updating roles operation details",
            "title": "Review and confirm new roles",
            "update-title": "Update Roles",
            "user-label": "User"
          },
          "title": "Modify User Permissions",
          "trigger-label": "Edit Roles"
        },
        "last-activity-header": "Last Activity",
        "page-description": "Manage user roles and access rights for this bond.",
        "page-title": "Bond Permissions",
        "permissions-page-description": "Manage user roles and access rights for {name}.",
        "permissions-page-title": "{name} Permissions",
        "revoke-all-form": {
          "button-label": "Revoke Access",
          "description": "Completely revoke this user's access and permissions.",
          "summary": {
            "description": "Verify the details before proceeding. This action will revoke all permissions for the user.",
            "operation-description": "Revoking all permissions operation details",
            "revoke-title": "Revoke All",
            "roles-to-revoke-label": "Roles to revoke",
            "title": "Review and confirm",
            "user-label": "User"
          },
          "title": "Remove All User Access",
          "trigger-label": "Revoke All"
        },
        "roles-header": "Roles",
        "table-title": "Permissions",
        "wallet-header": "Wallet"
      },
=======
>>>>>>> 32a77c10
      "related-actions": {
        "decrease-supply": {
          "description": "A bond manager can reduce the total supply through bond redemption at maturity or early repurchase programs.",
          "title": "Redeem Bonds"
        },
        "increase-supply": {
          "description": "A bond manager can issue new bonds through primary issuance or tap issuance with defined face value and maturity.",
          "title": "Issue Bonds"
        },
        "title": "Related actions"
      },
      "table": {
        "actions-header": "Actions",
        "address-header": "Address",
        "asset-management": "Asset management",
        "name-header": "Name",
        "page-description": "Create, view, and manage bond assets on the blockchain",
        "page-title": "Bonds Management",
        "private-header": "Private",
        "private-status": "Private",
        "public-status": "Public",
        "related-actions": {
          "issue-new": {
            "description": "Create and launch a new bond with defined maturity, coupon rates, and face value. Streamline bond issuance with automated interest payments and redemption schedules.",
            "title": "Issue new bond"
          },
          "mechanics": {
            "button": "Learn more",
            "description": "Learn how to manage bond parameters, interest distributions, maturity dates, and redemption processes for fixed-income securities.",
            "title": "Bond mechanics"
          },
          "title": "Related Actions",
          "usecases": {
            "button": "Explore",
            "description": "Explore applications in fixed-income markets, from corporate debt to structured products. Maximize efficiency in interest payments, maturity management, and regulatory compliance.",
            "title": "Bond usecases"
          }
        },
        "status-header": "Status",
        "symbol-header": "Symbol",
        "topinfo-description": "Digital bonds represent traditional fixed-income securities securely on blockchain, backed by real-world collateral. They combine blockchain transparency with predictable returns, redemption at maturity, and automated yield distribution. This Bond asset ensures secure issuance, precise maturity management, comprehensive compliance capabilities, and investor-friendly redemption processes tailored specifically for financial institutions.",
        "topinfo-title": "A digital fixed-income security asset",
        "total-supply-header": "Total supply"
      },
      "tabs": {
        "details": "Details",
        "events": "Events",
        "holders": "Holders",
        "permissions": "Permissions"
      },
      "top-up-form": {
        "trigger-label": "Top up",
        "title": "Top up underlying asset",
        "description": "Add more underlying asset to your bond",
        "button-label": "Top up",
        "steps": {
          "amount": {
            "title": "Enter amount",
            "description": "Specify the amount to top up the underlying asset.",
            "amount": {
              "label": "Amount",
              "description": "Enter the amount to top up"
            }
          },
          "summary": {
            "title": "Review and confirm top-up",
            "description": "Verify the details of your top-up before proceeding.",
            "amount-label": "Amount",
            "asset-label": "Underlying asset",
            "pincode": {
              "label": "PIN Code",
              "description": "Enter your PIN code to confirm the transaction"
            }
          }
        }
      },
      "withdraw-form": {
        "trigger-label": "Withdraw",
        "title": "Withdraw underlying asset",
        "description": "Withdraw underlying asset from your bond",
        "button-label": "Withdraw",
        "steps": {
          "recipient": {
            "title": "Select recipient",
            "description": "Choose who will receive the underlying asset.",
            "label": "Recipient",
            "placeholder": "Search for a user or enter address",
            "search-instead": "Search for a user instead...",
            "manual-instead": "Enter address manually..."
          },
          "amount": {
            "title": "Enter amount",
            "description": "Specify the amount to withdraw.",
            "amount": {
              "label": "Amount",
              "description": "Enter the amount to withdraw"
            }
          },
          "summary": {
            "title": "Review and confirm withdrawal",
            "description": "Verify the details of your withdrawal before proceeding.",
            "recipient-label": "Recipient",
            "amount-label": "Amount",
            "asset-label": "Underlying asset",
            "pincode": {
              "label": "PIN Code",
              "description": "Enter your PIN code to confirm the transaction"
            }
          }
        }
      },
      "mature-form": {
        "trigger-label": "Mature",
        "title": "Mature Bond",
        "description": "Mature your bond and receive the underlying asset",
        "button-label": "Mature Bond",
        "summary": {
          "title": "Review and confirm maturity",
          "description": "Verify the details of your bond maturity before proceeding.",
          "mature-title": "Mature",
          "mature-description": "Bond maturity details",
          "asset-label": "Bond"
        }
      }
    },
    "cryptocurrencies": {
      "burn-form": {
        "amount": {
          "amount-label": "Amount",
          "available-balance": "Available balance: {balance}",
          "description": "Input the amount you wish to burn.",
          "title": "Enter Amount"
        },
        "button-label": "Burn Assets",
        "description": "Permanently remove tokens from circulation to reduce supply.",
        "summary": {
          "amount-label": "Amount",
          "asset-label": "Asset",
          "burn-description": "Burning operation details",
          "burn-title": "Burn",
          "description": "Verify the details of your burn before proceeding.",
          "title": "Review and confirm burn"
        },
        "title": "Burn",
        "trigger-label": "Burn"
      },
      "charts": {
        "asset-statistics-title": "Asset statistics"
      },
      "create-form": {
        "basics": {
          "decimals-label": "Decimals",
          "description": "Define essential details such as name, symbol, and visibility.",
          "isin-label": "ISIN",
          "isin-placeholder": "CRYPTO123456",
          "name-label": "Name",
          "name-placeholder": "Bitcoin",
          "symbol-label": "Symbol",
          "symbol-placeholder": "BTC",
          "title": "Basic Information"
        },
        "button-label": "Issue a new cryptocurrency",
        "configuration": {
          "description": "Specify advanced settings for your cryptocurrency.",
          "initial-supply-description": "The amount of tokens to mint at creation",
          "initial-supply-label": "Initial Supply",
          "title": "Configuration"
        },
        "description": "Define and launch a new cryptocurrency asset.",
        "summary": {
          "asset-basics-description": "Basic asset information and settings.",
          "asset-basics-title": "Asset Basics",
          "configuration-description": "Asset supply and additional settings.",
          "configuration-title": "Configuration",
          "decimals-label": "Decimals",
          "description": "Review and confirm the details of your new cryptocurrency before creation.",
          "initial-supply-label": "Initial Supply",
          "isin-label": "ISIN",
          "name-label": "Name",
          "no": "No",
          "private-label": "Private",
          "symbol-label": "Symbol",
          "title": "Review and confirm",
          "yes": "Yes",
          "error-duplicate": "A Cryptocurrency with the same details already exists. Please try again with at least one different parameter."
        },
        "title": "Create Cryptocurrency",
        "trigger-label": "Issue a new cryptocurrency"
      },
      "details": {
        "contract-address": "Contract address",
        "creator": "Creator",
        "cryptocurrency-details-description": "Details for the cryptocurrency",
        "decimals": "Decimals",
        "details-page-description": "Explore comprehensive data and metrics for {name}.",
        "details-page-title": "{name} Details",
        "name": "Name",
        "ownership-concentration": "Ownership concentration",
        "ownership-concentration-info": "Percentage owned by the top 5 holders",
        "symbol": "Symbol",
        "total-supply": "Total supply",
        "total-supply-info": "The total supply of the token"
      },
      "events": {
        "events-page-description": "Track historical activities and transactions involving {name}.",
        "events-page-title": "{name} Events"
      },
      "grant-role-form": {
        "address": {
          "address-label": "Admin Wallet Address",
          "description": "Search for a user by their name or email, or manually enter a wallet address.",
          "manual-placeholder": "0x0000000000000000000000000000000000000000",
          "manual-toggle": "Enter address manually...",
          "search-placeholder": "Search for a user",
          "search-toggle": "Search for a user instead...",
          "title": "Select New Admin"
        },
        "button-label": "Assign Roles",
        "description": "Assign administrative permissions to a new user.",
        "roles": {
          "description": "Choose the roles to grant to the new admin. At least one role must be selected.",
          "title": "Select Admin Roles"
        },
        "summary": {
          "admin-address-label": "Admin Address",
          "asset-label": "Asset",
          "description": "Verify the details of your role grant before proceeding.",
          "grant-description": "Granting role operation details",
          "grant-title": "Grant Role",
          "roles-label": "Roles",
          "title": "Review and confirm role grant"
        },
        "title": "Grant Role"
      },
      "manage": {
        "actions": {
          "grant-role": "Grant Role",
          "mint": "Mint"
        },
        "manage": "Manage"
      },
      "mint-form": {
        "amount": {
          "amount-label": "Amount",
          "description": "Input the amount you wish to mint.",
          "title": "Enter Amount"
        },
        "recipients": {
          "title": "Select Recipients",
          "description": "Choose who will receive the minted tokens"
        },
        "button-label": "Mint Assets",
        "description": "Issue new tokens to increase the cryptocurrency's circulating supply.",
        "summary": {
          "amount-label": "Amount",
          "asset-label": "Asset",
          "description": "Verify the details of your mint before proceeding.",
          "mint-description": "Minting operation details",
          "mint-title": "Mint",
          "title": "Review and confirm mint"
        },
        "title": "Mint",
        "trigger-label": "Mint"
      },
<<<<<<< HEAD
      "permissions": {
        "actions-header": "Actions",
        "edit-form": {
          "button-label": "Edit Permissions",
          "description": "Update the permissions and access levels assigned to this user.",
          "roles": {
            "description": "Choose the roles to assign to this user. At least one role must be selected.",
            "title": "Select User Roles"
          },
          "summary": {
            "current-roles-label": "Current roles",
            "description": "Verify the details before proceeding. This action will change the roles for the user.",
            "new-roles-label": "New roles",
            "operation-description": "Updating roles operation details",
            "title": "Review and confirm new roles",
            "update-title": "Update Roles",
            "user-label": "User"
          },
          "title": "Modify User Permissions",
          "trigger-label": "Edit Roles"
        },
        "last-activity-header": "Last Activity",
        "page-description": "Permission management for {name} cryptocurrency",
        "page-title": "Cryptocurrency Permissions",
        "permissions-page-description": "Manage user roles and access rights for {name}.",
        "permissions-page-title": "{name} Permissions",
        "revoke-all-form": {
          "button-label": "Revoke Access",
          "description": "Completely revoke this user's access and permissions.",
          "summary": {
            "description": "Verify the details before proceeding. This action will revoke all permissions for the user.",
            "operation-description": "Revoking all permissions operation details",
            "revoke-title": "Revoke All",
            "roles-to-revoke-label": "Roles to revoke",
            "title": "Review and confirm",
            "user-label": "User"
          },
          "title": "Remove All User Access",
          "trigger-label": "Revoke All"
        },
        "roles-header": "Roles",
        "table-title": "Permissions",
        "wallet-header": "Wallet"
      },
=======
>>>>>>> 32a77c10
      "related-actions": {
        "increase-supply": {
          "description": "A token manager can mint new tokens according to the tokenomics plan and emission schedule.",
          "title": "Mint Tokens"
        },
        "title": "Related actions"
      },
      "table": {
        "actions-header": "Actions",
        "address-header": "Address",
        "asset-management": "Asset management",
        "name-header": "Name",
        "page-description": "Overview and administrative actions for your cryptocurrency assets.",
        "page-title": "Cryptocurrencies",
        "private-header": "Private",
        "private-status": "Private",
        "public-status": "Public",
        "related-actions": {
          "issue-new": {
            "description": "Create and launch a new cryptocurrency token with customizable parameters and security features. Streamline token deployment with configurable supply mechanisms and transfer controls.",
            "title": "Issue new cryptocurrency"
          },
          "mechanics": {
            "button": "Learn more",
            "description": "Learn how to manage token economics, supply controls, transfer restrictions, and security features for your cryptocurrency.",
            "title": "Token mechanics"
          },
          "title": "Related Actions",
          "usecases": {
            "button": "Explore",
            "description": "Explore applications in digital payments, rewards systems, and tokenized services. Maximize utility through programmable transactions and institutional-grade security features.",
            "title": "Cryptocurrency usecases"
          }
        },
        "symbol-header": "Symbol",
        "topinfo-description": "CryptoCurrency assets are customizable digital instruments offering controlled minting, robust security, and full regulatory compliance, ideal for institutional use. They streamline financial operations through programmable transactions, enhanced transparency, and integrated meta-transactions for improved usability. Key features include role-based access management, secure issuance, and easy integration into institutional payment processes.",
        "topinfo-title": "A customizable and secure digital asset",
        "total-supply-header": "Total Supply"
      },
      "tabs": {
        "details": "Details",
        "events": "Events",
        "holders": "Holders",
        "permissions": "Permissions",
        "underlying-assets": "Underlying assets"
      }
    },
    "dashboard": {
      "charts": {
        "asset-activity": {
          "burn": "Burn",
          "description": "Asset activity",
          "mint": "Mint",
          "title": "Asset activity",
          "transfer": "Transfer"
        },
        "asset-types": {
          "bonds": "Bonds",
          "cryptocurrencies": "Cryptocurrencies",
          "equities": "Equities",
          "funds": "Funds",
          "stablecoins": "Stablecoins"
        },
        "assets-supply": {
          "description": "Assets supply",
          "label": "Assets",
          "title": "Assets supply"
        },
        "transaction-history": {
          "description": "Transaction history",
          "label": "Transactions",
          "title": "Transaction history"
        },
        "users-history": {
          "description": "Users history",
          "label": "Users",
          "title": "Users history"
        }
      },
      "page": {
        "asset-management": "Asset management",
        "description": "Welcome to the dashboard",
        "latest-events-heading": "Latest events",
        "my-portfolio": "My portfolio",
        "stats-heading": "Stats",
        "title": "Dashboard"
      },
      "table": {
        "latest-events": {
          "view-all": "View all"
        }
      },
      "widgets": {
        "assets": {
          "label": "Assets",
          "subtext": "{bonds} bonds {cryptocurrencies} cryptocurrencies, {equities} equities, {funds} funds, {stableCoins} stablecoins"
        },
        "transactions": {
          "label": "Transactions",
          "subtext": "{count} transactions processed in the last {days} days"
        },
        "users": {
          "label": "Users",
          "subtext": "{count} users in the last {days} days"
        }
      }
    },
    "equities": {
      "burn-form": {
        "amount": {
          "amount-label": "Amount",
          "available-balance": "Available balance: {balance}",
          "description": "Input the amount you wish to burn.",
          "title": "Enter Amount"
        },
        "button-label": "Burn Assets",
        "description": "Permanently remove equity tokens from circulation to reduce supply.",
        "summary": {
          "amount-label": "Amount",
          "asset-label": "Asset",
          "burn-description": "Burning operation details",
          "burn-title": "Burn",
          "description": "Verify the details of your burn before proceeding.",
          "title": "Review and confirm burn"
        },
        "title": "Burn",
        "trigger-label": "Burn"
      },
      "charts": {
        "asset-statistics-title": "Asset statistics"
      },
      "create-form": {
        "basics": {
          "decimals-label": "Decimals",
          "description": "Define essential details such as name, symbol, and visibility.",
          "isin-label": "ISIN",
          "isin-placeholder": "US1234567890",
          "name-label": "Name",
          "name-placeholder": "Global Equity",
          "symbol-label": "Symbol",
          "symbol-placeholder": "GLEQ",
          "title": "Basic Information"
        },
        "button-label": "Issue a new equity",
        "configuration": {
          "category-blend-equity": "Blend Equity",
          "category-communication-services": "Communication Services",
          "category-consumer-discretionary": "Consumer Discretionary",
          "category-consumer-staples": "Consumer Staples",
          "category-convertible-preferred-stock": "Convertible Preferred Stock",
          "category-cumulative-preferred-stock": "Cumulative Preferred Stock",
          "category-distressed-equity": "Distressed Equity",
          "category-domestic-equity": "Domestic Equity",
          "category-dual-class-shares": "Dual-Class Shares",
          "category-emerging-market-equity": "Emerging Market Equity",
          "category-energy": "Energy",
          "category-esop-shares": "Employee Stock Ownership Plan (ESOP) Shares",
          "category-financials": "Financials",
          "category-frontier-market-equity": "Frontier Market Equity",
          "category-global-equity": "Global Equity",
          "category-growth-capital": "Growth Capital",
          "category-growth-equity": "Growth Equity",
          "category-healthcare": "Healthcare",
          "category-income-equity": "Income Equity",
          "category-industrials": "Industrials",
          "category-international-equity": "International Equity",
          "category-large-cap-equity": "Large-Cap Equity",
          "category-leveraged-buyouts": "Leveraged Buyouts (LBOs)",
          "category-materials": "Materials",
          "category-mezzanine-financing": "Mezzanine Financing",
          "category-micro-cap-equity": "Micro-Cap Equity",
          "category-mid-cap-equity": "Mid-Cap Equity",
          "category-non-cumulative-preferred-stock": "Non-Cumulative Preferred Stock",
          "category-non-voting-common-stock": "Non-Voting Common Stock",
          "category-real-estate": "Real Estate",
          "category-redeemable-preferred-stock": "Redeemable Preferred Stock",
          "category-restricted-stock": "Restricted Stock",
          "category-small-cap-equity": "Small-Cap Equity",
          "category-technology": "Technology",
          "category-tracking-stocks": "Tracking Stocks",
          "category-utilities": "Utilities",
          "category-value-equity": "Value Equity",
          "category-venture-capital": "Venture Capital",
          "category-voting-common-stock": "Voting Common Stock",
          "class-common-equity": "Common Equity",
          "class-geographic-equity": "Geographic Equity",
          "class-investment-stage-private-equity": "Investment Stage (Private Equity)",
          "class-investment-style-equity": "Investment Style Equity",
          "class-market-capitalization-equity": "Market Capitalization Equity",
          "class-preferred-equity": "Preferred Equity",
          "class-sector-industry-equity": "Sector/Industry Equity",
          "class-special-classes-equity": "Special Classes of Equity",
          "description": "Configure the equity classification details",
          "equity-category-label": "Equity Category",
          "equity-class-label": "Equity Class",
          "title": "Configuration"
        },
        "description": "Issue a new equity on the blockchain",
        "summary": {
          "asset-basics-description": "Basic asset information and settings.",
          "asset-basics-title": "Asset Basics",
          "category-blend-equity": "Blend Equity",
          "category-communication-services": "Communication Services",
          "category-consumer-discretionary": "Consumer Discretionary",
          "category-consumer-staples": "Consumer Staples",
          "category-convertible-preferred-stock": "Convertible Preferred Stock",
          "category-cumulative-preferred-stock": "Cumulative Preferred Stock",
          "category-distressed-equity": "Distressed Equity",
          "category-domestic-equity": "Domestic Equity",
          "category-dual-class-shares": "Dual-Class Shares",
          "category-emerging-market-equity": "Emerging Market Equity",
          "category-energy": "Energy",
          "category-esop-shares": "Employee Stock Ownership Plan (ESOP) Shares",
          "category-financials": "Financials",
          "category-frontier-market-equity": "Frontier Market Equity",
          "category-global-equity": "Global Equity",
          "category-growth-capital": "Growth Capital",
          "category-growth-equity": "Growth Equity",
          "category-healthcare": "Healthcare",
          "category-income-equity": "Income Equity",
          "category-industrials": "Industrials",
          "category-international-equity": "International Equity",
          "category-large-cap-equity": "Large-Cap Equity",
          "category-leveraged-buyouts": "Leveraged Buyouts (LBOs)",
          "category-materials": "Materials",
          "category-mezzanine-financing": "Mezzanine Financing",
          "category-micro-cap-equity": "Micro-Cap Equity",
          "category-mid-cap-equity": "Mid-Cap Equity",
          "category-non-cumulative-preferred-stock": "Non-Cumulative Preferred Stock",
          "category-non-voting-common-stock": "Non-Voting Common Stock",
          "category-real-estate": "Real Estate",
          "category-redeemable-preferred-stock": "Redeemable Preferred Stock",
          "category-restricted-stock": "Restricted Stock",
          "category-small-cap-equity": "Small-Cap Equity",
          "category-technology": "Technology",
          "category-tracking-stocks": "Tracking Stocks",
          "category-utilities": "Utilities",
          "category-value-equity": "Value Equity",
          "category-venture-capital": "Venture Capital",
          "category-voting-common-stock": "Voting Common Stock",
          "class-common-equity": "Common Equity",
          "class-geographic-equity": "Geographic Equity",
          "class-investment-stage-private-equity": "Investment Stage (Private Equity)",
          "class-investment-style-equity": "Investment Style Equity",
          "class-market-capitalization-equity": "Market Capitalization Equity",
          "class-preferred-equity": "Preferred Equity",
          "class-sector-industry-equity": "Sector/Industry Equity",
          "class-special-classes-equity": "Special Classes of Equity",
          "configuration-description": "Equity classification details.",
          "configuration-title": "Configuration",
          "decimals-label": "Decimals",
          "description": "Review and confirm the details of your new equity before creation.",
          "equity-category-label": "Equity Category",
          "equity-class-label": "Equity Class",
          "isin-label": "ISIN",
          "name-label": "Name",
          "symbol-label": "Symbol",
          "title": "Review and confirm",
          "error-duplicate": "An Equity with the same details already exists. Please try again with at least one different parameter."
        },
        "title": "Create new equity",
        "trigger-label": "Mint"
      },
      "details": {
        "contract-address": "Contract address",
        "creator": "Creator",
        "decimals": "Decimals",
        "details-page-description": "Explore comprehensive data and metrics for {name}.",
        "details-page-title": "{name} Details",
        "equity-details-description": "Details for the equity",
        "isin": "ISIN",
        "name": "Name",
        "ownership-concentration": "Ownership concentration",
        "ownership-concentration-info": "Percentage owned by the top 5 holders",
        "symbol": "Symbol",
        "total-supply": "Total supply",
        "total-supply-info": "The total supply of the token"
      },
      "events": {
        "events-page-description": "Track all events related to {name} equity.",
        "events-page-title": "{name} Events"
      },
      "grant-role-form": {
        "address": {
          "address-label": "Admin Wallet Address",
          "description": "Search for a user by their name or email, or manually enter a wallet address.",
          "manual-placeholder": "0x0000000000000000000000000000000000000000",
          "manual-toggle": "Enter address manually...",
          "search-placeholder": "Search for a user",
          "search-toggle": "Search for a user instead...",
          "title": "Select New Admin"
        },
        "button-label": "Assign Roles",
        "description": "Assign administrative permissions to a new user.",
        "roles": {
          "description": "Choose the roles to grant to the new admin. At least one role must be selected.",
          "title": "Select Admin Roles"
        },
        "summary": {
          "admin-address-label": "Admin Address",
          "asset-label": "Asset",
          "description": "Verify the details of your role grant before proceeding.",
          "grant-description": "Granting role operation details",
          "grant-title": "Grant Role",
          "roles-label": "Roles",
          "title": "Review and confirm role grant"
        },
        "title": "Grant Role"
      },
      "manage": {
        "actions": {
          "mint": "Mint",
          "burn": "Burn",
          "pause": "Pause",
          "unpause": "Unpause",
          "grant-role": "Grant role"
        },
        "manage": "Manage"
      },
      "mint-form": {
        "amount": {
          "amount-label": "Amount",
          "description": "Input the amount you wish to mint.",
          "title": "Enter Amount"
        },
        "recipients": {
          "title": "Select Recipients",
          "description": "Choose who will receive the minted tokens"
        },
        "button-label": "Mint Assets",
        "description": "Issue new tokens to increase the equity's circulating supply.",
        "summary": {
          "amount-label": "Amount",
          "asset-label": "Asset",
          "description": "Verify the details of your mint before proceeding.",
          "mint-description": "Minting operation details",
          "mint-title": "Mint",
          "title": "Review and confirm mint"
        },
        "title": "Mint",
        "trigger-label": "Mint"
      },
      "pause-form": {
        "pause": {
          "button-label": "Pause Transactions",
          "description": "Temporarily halt all transactions and interactions for this equity.",
          "title": "Pause Equity Transactions"
        },
        "summary": {
          "asset-label": "Asset",
          "current-state-label": "Current state",
          "description": "Verify the details of your pause operation before proceeding.",
          "pause-description": "Pausing operation details",
          "pause-title": "Pause",
          "state-active": "Active",
          "state-paused": "Paused",
          "target-state-label": "Target state",
          "title": "Review and confirm pause operation"
        },
        "unpause": {
          "button-label": "Resume Transactions",
          "description": "Resume transactions and interactions for this equity.",
          "title": "Resume Equity Transactions"
        }
      },
<<<<<<< HEAD
      "permissions": {
        "actions-header": "Actions",
        "edit-form": {
          "button-label": "Edit Permissions",
          "description": "Update the permissions and access levels assigned to this user.",
          "roles": {
            "description": "Choose the roles to assign to this user. At least one role must be selected.",
            "title": "Select User Roles"
          },
          "summary": {
            "current-roles-label": "Current roles",
            "description": "Verify the details before proceeding. This action will change the roles for the user.",
            "new-roles-label": "New roles",
            "operation-description": "Updating roles operation details",
            "title": "Review and confirm new roles",
            "update-title": "Update Roles",
            "user-label": "User"
          },
          "title": "Modify User Permissions",
          "trigger-label": "Edit Roles"
        },
        "last-activity-header": "Last Activity",
        "page-description": "Manage user roles and access rights for this equity.",
        "page-title": "Equity Permissions",
        "permissions-page-description": "Manage user roles and access rights for {name}.",
        "permissions-page-title": "{name} Permissions",
        "revoke-all-form": {
          "button-label": "Revoke Access",
          "description": "Completely revoke this user's access and permissions.",
          "summary": {
            "description": "Verify the details before proceeding. This action will revoke all permissions for the user.",
            "operation-description": "Revoking all permissions operation details",
            "revoke-title": "Revoke All",
            "roles-to-revoke-label": "Roles to revoke",
            "title": "Review and confirm",
            "user-label": "User"
          },
          "title": "Remove All User Access",
          "trigger-label": "Revoke All"
        },
        "roles-header": "Roles",
        "table-title": "Permissions",
        "wallet-header": "Wallet"
      },
=======
>>>>>>> 32a77c10
      "related-actions": {
        "decrease-supply": {
          "description": "An equity manager can reduce the total supply of shares through a buyback program or capital reduction.",
          "title": "Reduce Share Supply"
        },
        "increase-supply": {
          "description": "An equity manager can issue new shares through various mechanisms like rights issues, private placements, or stock splits.",
          "title": "Issue New Shares"
        },
        "title": "Related actions"
      },
      "table": {
        "actions-header": "Actions",
        "address-header": "Address",
        "asset-management": "Asset management",
        "category-blend-equity": "Blend Equity",
        "category-communication-services": "Communication Services",
        "category-consumer-discretionary": "Consumer Discretionary",
        "category-consumer-staples": "Consumer Staples",
        "category-convertible-preferred-stock": "Convertible Preferred Stock",
        "category-cumulative-preferred-stock": "Cumulative Preferred Stock",
        "category-distressed-equity": "Distressed Equity",
        "category-domestic-equity": "Domestic Equity",
        "category-dual-class-shares": "Dual-Class Shares",
        "category-emerging-market-equity": "Emerging Market Equity",
        "category-energy": "Energy",
        "category-esop-shares": "Employee Stock Ownership Plan (ESOP) Shares",
        "category-financials": "Financials",
        "category-frontier-market-equity": "Frontier Market Equity",
        "category-global-equity": "Global Equity",
        "category-growth-capital": "Growth Capital",
        "category-growth-equity": "Growth Equity",
        "category-header": "Equity Category",
        "category-healthcare": "Healthcare",
        "category-income-equity": "Income Equity",
        "category-industrials": "Industrials",
        "category-international-equity": "International Equity",
        "category-large-cap-equity": "Large-Cap Equity",
        "category-leveraged-buyouts": "Leveraged Buyouts (LBOs)",
        "category-materials": "Materials",
        "category-mezzanine-financing": "Mezzanine Financing",
        "category-micro-cap-equity": "Micro-Cap Equity",
        "category-mid-cap-equity": "Mid-Cap Equity",
        "category-non-cumulative-preferred-stock": "Non-Cumulative Preferred Stock",
        "category-non-voting-common-stock": "Non-Voting Common Stock",
        "category-real-estate": "Real Estate",
        "category-redeemable-preferred-stock": "Redeemable Preferred Stock",
        "category-restricted-stock": "Restricted Stock",
        "category-small-cap-equity": "Small-Cap Equity",
        "category-technology": "Technology",
        "category-tracking-stocks": "Tracking Stocks",
        "category-utilities": "Utilities",
        "category-value-equity": "Value Equity",
        "category-venture-capital": "Venture Capital",
        "category-voting-common-stock": "Voting Common Stock",
        "class-common-equity": "Common Equity",
        "class-geographic-equity": "Geographic Equity",
        "class-header": "Equity Class",
        "class-investment-stage-private-equity": "Investment Stage (Private Equity)",
        "class-investment-style-equity": "Investment Style Equity",
        "class-market-capitalization-equity": "Market Capitalization Equity",
        "class-preferred-equity": "Preferred Equity",
        "class-sector-industry-equity": "Sector/Industry Equity",
        "class-special-classes-equity": "Special Classes of Equity",
        "name-header": "Name",
        "page-description": "Overview and administrative actions for your equity assets.",
        "page-title": "Equities",
        "private-header": "Private",
        "private-status": "Private",
        "public-status": "Public",
        "related-actions": {
          "issue-new": {
            "description": "Create and launch a new equity token with defined share classes and ownership rights. Streamline equity issuance to support shareholder distribution and corporate governance.",
            "title": "Issue new equity tokens"
          },
          "mechanics": {
            "button": "Learn more",
            "description": "Learn how to manage shareholder rights, voting mechanisms, dividend distributions, and equity ownership structures.",
            "title": "Equity mechanics"
          },
          "title": "Related Actions",
          "usecases": {
            "button": "Explore",
            "description": "Explore applications in corporate equity management, from share issuance to stakeholder governance. Maximize efficiency in equity administration, voting rights, and dividend distribution.",
            "title": "Equity usecases"
          }
        },
        "status-header": "Status",
        "symbol-header": "Symbol",
        "topinfo-description": "Equity assets digitize traditional equity securities, combining advanced blockchain capabilities with robust governance and compliance tools. Designed for institutional investors, they offer secure equity issuance, shareholder voting rights, detailed access controls, and regulatory compliance mechanisms. This asset simplifies equity management, enhances transparency, and ensures secure investor participation.",
        "topinfo-title": "Institutional-grade digital equity management",
        "total-supply-header": "Total Supply"
      },
      "tabs": {
        "details": "Details",
        "events": "Events",
        "holders": "Holders",
        "permissions": "Permissions",
        "underlying-assets": "Underlying assets"
      }
    },
    "funds": {
      "burn-form": {
        "amount": {
          "amount-label": "Amount",
          "available-balance": "Available balance: {balance}",
          "description": "Input the amount you wish to burn.",
          "title": "Enter Amount"
        },
        "button-label": "Burn Assets",
        "description": "Permanently remove tokens from circulation to reduce supply.",
        "summary": {
          "amount-label": "Amount",
          "asset-label": "Asset",
          "burn-description": "Burning operation details",
          "burn-title": "Burn",
          "description": "Verify the details of your burn before proceeding.",
          "title": "Review and confirm burn"
        },
        "title": "Burn",
        "trigger-label": "Burn"
      },
      "charts": {
        "asset-statistics-title": "Asset statistics"
      },
      "create-form": {
        "basics": {
          "decimals-label": "Decimals",
          "description": "Define essential details such as name, symbol, and visibility.",
          "isin-label": "ISIN",
          "isin-placeholder": "US1234567890",
          "name-label": "Name",
          "name-placeholder": "Global Growth Fund",
          "symbol-label": "Symbol",
          "symbol-placeholder": "GGF",
          "title": "Basic Information"
        },
        "button-label": "Issue a new fund",
        "configuration": {
          "basis-points": "bps",
          "category-activist": "Activist",
          "category-commodity-trading": "Commodity Trading",
          "category-convertible-arbitrage": "Convertible Arbitrage",
          "category-credit": "Credit",
          "category-currency-fx": "Currency / FX",
          "category-distressed-debt": "Distressed Debt",
          "category-emerging-markets": "Emerging Markets",
          "category-equity-hedge": "Equity Hedge",
          "category-event-driven": "Event-Driven",
          "category-fixed-income-arbitrage": "Fixed Income Arbitrage",
          "category-fund-of-funds": "Fund of Funds",
          "category-global-macro": "Global Macro",
          "category-high-frequency-trading": "High-Frequency Trading (HFT)",
          "category-managed-futures-cta": "Managed Futures / CTA",
          "category-market-neutral": "Market Neutral",
          "category-merger-arbitrage": "Merger Arbitrage",
          "category-multi-strategy": "Multi-Strategy",
          "category-private-equity": "Private Equity (PE)",
          "category-quantitative-systematic": "Quantitative/Systematic",
          "category-relative-value": "Relative Value",
          "category-statistical-arbitrage": "Statistical Arbitrage",
          "category-structured-credit": "Structured Credit",
          "category-venture-capital": "Venture Capital (VC)",
          "class-absolute-return": "Absolute Return",
          "class-core-blend": "Core / Blend",
          "class-diversified": "Diversified",
          "class-early-stage": "Early Stage",
          "class-factor-based": "Factor-Based",
          "class-growth-focused": "Growth-Focused",
          "class-income-focused": "Income-Focused",
          "class-large-cap": "Large-Cap",
          "class-long-equity": "Long Equity (Long Only)",
          "class-long-short-equity": "Long/Short Equity",
          "class-market-neutral": "Market Neutral",
          "class-mid-cap": "Mid-Cap",
          "class-momentum-oriented": "Momentum-Oriented",
          "class-opportunistic": "Opportunistic",
          "class-pre-series-b": "Pre-Series B",
          "class-quantitative-algorithmic": "Quantitative / Algorithmic",
          "class-regional": "Regional",
          "class-sector-specific": "Sector-Specific",
          "class-seed-pre-seed": "Seed / Pre-Seed",
          "class-series-b-late-stage": "Series B / Late Stage",
          "class-short-equity": "Short Equity",
          "class-small-cap": "Small-Cap",
          "class-tactical-asset-allocation": "Tactical Asset Allocation",
          "class-value-focused": "Value-Focused",
          "description": "Specify fund category, class, and management fee.",
          "fund-category-label": "Fund Category",
          "fund-class-label": "Fund Class",
          "management-fee-description": "Annual management fee in basis points (100 bps = 1%)",
          "management-fee-label": "Management Fee",
          "title": "Fund Configuration"
        },
        "description": "Define and launch a new fund asset.",
        "summary": {
          "asset-basics-description": "Basic asset information and settings.",
          "asset-basics-title": "Asset Basics",
          "basis-points": "bps",
          "category-activist": "Activist",
          "category-commodity-trading": "Commodity Trading",
          "category-convertible-arbitrage": "Convertible Arbitrage",
          "category-credit": "Credit",
          "category-currency-fx": "Currency / FX",
          "category-distressed-debt": "Distressed Debt",
          "category-emerging-markets": "Emerging Markets",
          "category-equity-hedge": "Equity Hedge",
          "category-event-driven": "Event-Driven",
          "category-fixed-income-arbitrage": "Fixed Income Arbitrage",
          "category-fund-of-funds": "Fund of Funds",
          "category-global-macro": "Global Macro",
          "category-high-frequency-trading": "High-Frequency Trading (HFT)",
          "category-managed-futures-cta": "Managed Futures / CTA",
          "category-market-neutral": "Market Neutral",
          "category-merger-arbitrage": "Merger Arbitrage",
          "category-multi-strategy": "Multi-Strategy",
          "category-private-equity": "Private Equity (PE)",
          "category-quantitative-systematic": "Quantitative/Systematic",
          "category-relative-value": "Relative Value",
          "category-statistical-arbitrage": "Statistical Arbitrage",
          "category-structured-credit": "Structured Credit",
          "category-venture-capital": "Venture Capital (VC)",
          "class-absolute-return": "Absolute Return",
          "class-core-blend": "Core / Blend",
          "class-diversified": "Diversified",
          "class-early-stage": "Early Stage",
          "class-factor-based": "Factor-Based",
          "class-growth-focused": "Growth-Focused",
          "class-income-focused": "Income-Focused",
          "class-large-cap": "Large-Cap",
          "class-long-equity": "Long Equity (Long Only)",
          "class-long-short-equity": "Long/Short Equity",
          "class-market-neutral": "Market Neutral",
          "class-mid-cap": "Mid-Cap",
          "class-momentum-oriented": "Momentum-Oriented",
          "class-opportunistic": "Opportunistic",
          "class-pre-series-b": "Pre-Series B",
          "class-quantitative-algorithmic": "Quantitative / Algorithmic",
          "class-regional": "Regional",
          "class-sector-specific": "Sector-Specific",
          "class-seed-pre-seed": "Seed / Pre-Seed",
          "class-series-b-late-stage": "Series B / Late Stage",
          "class-short-equity": "Short Equity",
          "class-small-cap": "Small-Cap",
          "class-tactical-asset-allocation": "Tactical Asset Allocation",
          "class-value-focused": "Value-Focused",
          "configuration-description": "Fund category, class, and fee settings.",
          "configuration-title": "Fund Configuration",
          "decimals-label": "Decimals",
          "description": "Review and confirm the details of your new fund before creation.",
          "fund-category-label": "Fund Category",
          "fund-class-label": "Fund Class",
          "isin-label": "ISIN",
          "management-fee-label": "Management Fee",
          "name-label": "Name",
          "symbol-label": "Symbol",
          "title": "Review and confirm",
          "error-duplicate": "A Fund with the same details already exists. Please try again with at least one different parameter."
        },
        "title": "Create Fund",
        "trigger-label": "Issue a new fund"
      },
      "details": {
        "contract-address": "Contract address",
        "creator": "Creator",
        "decimals": "Decimals",
        "details-page-description": "Explore comprehensive data and metrics for {name}.",
        "details-page-title": "{name} Details",
        "fund-details-description": "Details for the equity",
        "isin": "ISIN",
        "name": "Name",
        "ownership-concentration": "Ownership concentration",
        "ownership-concentration-info": "Percentage owned by the top 5 holders",
        "symbol": "Symbol",
        "total-supply": "Total supply",
        "total-supply-info": "The total supply of the token"
      },
      "events": {
        "events-page-description": "Track all events related to {name} bond.",
        "events-page-title": "{name} Events"
      },
      "grant-role-form": {
        "address": {
          "address-label": "Admin Wallet Address",
          "description": "Search for a user by their name or email, or manually enter a wallet address.",
          "manual-placeholder": "0x0000000000000000000000000000000000000000",
          "manual-toggle": "Enter address manually...",
          "search-placeholder": "Search for a user",
          "search-toggle": "Search for a user instead...",
          "title": "Select New Admin"
        },
        "button-label": "Assign Roles",
        "description": "Assign administrative permissions to a new user.",
        "roles": {
          "description": "Choose the roles to grant to the new admin. At least one role must be selected.",
          "title": "Select Admin Roles"
        },
        "summary": {
          "admin-address-label": "Admin Address",
          "asset-label": "Asset",
          "description": "Verify the details of your role grant before proceeding.",
          "grant-description": "Granting role operation details",
          "grant-title": "Grant Role",
          "roles-label": "Roles",
          "title": "Review and confirm role grant"
        },
        "title": "Grant Role"
      },
      "manage": {
        "actions": {
          "mint": "Mint",
          "burn": "Burn",
          "pause": "Pause",
          "unpause": "Unpause",
          "grant-role": "Grant role"
        },
        "manage": "Manage"
      },
      "mint-form": {
        "amount": {
          "amount-label": "Amount",
          "description": "Input the amount you wish to mint.",
          "title": "Enter Amount"
        },
        "recipients": {
          "title": "Select Recipients",
          "description": "Choose who will receive the minted tokens"
        },
        "button-label": "Mint Assets",
        "description": "Issue new tokens to increase the fund's circulating supply.",
        "summary": {
          "amount-label": "Amount",
          "asset-label": "Asset",
          "description": "Verify the details of your mint before proceeding.",
          "mint-description": "Minting operation details",
          "mint-title": "Mint",
          "title": "Review and confirm mint"
        },
        "title": "Mint",
        "trigger-label": "Mint"
      },
      "pause-form": {
        "pause": {
          "button-label": "Pause Transactions",
          "description": "Temporarily halt all transactions and interactions for this fund.",
          "title": "Pause Fund Transactions"
        },
        "summary": {
          "asset-label": "Asset",
          "current-state-label": "Current state",
          "description": "Verify the details of your pause operation before proceeding.",
          "pause-description": "Pausing operation details",
          "pause-title": "Pause",
          "state-active": "Active",
          "state-paused": "Paused",
          "target-state-label": "Target state",
          "title": "Review and confirm pause operation"
        },
        "unpause": {
          "button-label": "Resume Transactions",
          "description": "Resume transactions and interactions for this fund.",
          "title": "Resume Fund Transactions"
        }
      },
<<<<<<< HEAD
      "permissions": {
        "actions-header": "Actions",
        "edit-form": {
          "button-label": "Edit Permissions",
          "description": "Update the permissions and access levels assigned to this user.",
          "roles": {
            "description": "Choose the roles to assign to this user. At least one role must be selected.",
            "title": "Select User Roles"
          },
          "summary": {
            "current-roles-label": "Current roles",
            "description": "Verify the details before proceeding. This action will change the roles for the user.",
            "new-roles-label": "New roles",
            "operation-description": "Updating roles operation details",
            "title": "Review and confirm new roles",
            "update-title": "Update Roles",
            "user-label": "User"
          },
          "title": "Modify User Permissions",
          "trigger-label": "Edit Roles"
        },
        "last-activity-header": "Last Activity",
        "page-description": "Manage user roles and access rights for this bond.",
        "page-title": "Bond Permissions",
        "permissions-page-description": "Manage user roles and access rights for {name}.",
        "permissions-page-title": "{name} Permissions",
        "revoke-all-form": {
          "button-label": "Revoke Access",
          "description": "Completely revoke this user's access and permissions.",
          "summary": {
            "description": "Verify the details before proceeding. This action will revoke all permissions for the user.",
            "operation-description": "Revoking all permissions operation details",
            "revoke-title": "Revoke All",
            "roles-to-revoke-label": "Roles to revoke",
            "title": "Review and confirm",
            "user-label": "User"
          },
          "title": "Remove All User Access",
          "trigger-label": "Revoke All"
        },
        "roles-header": "Roles",
        "table-title": "Permissions",
        "wallet-header": "Wallet"
      },
=======
>>>>>>> 32a77c10
      "related-actions": {
        "decrease-supply": {
          "description": "A bond manager can reduce the total supply through bond redemption at maturity or early repurchase programs.",
          "title": "Redeem Bonds"
        },
        "increase-supply": {
          "description": "A bond manager can issue new bonds through primary issuance or tap issuance with defined face value and maturity.",
          "title": "Issue Bonds"
        },
        "title": "Related actions"
      },
      "table": {
        "actions-header": "Actions",
        "address-header": "Address",
        "asset-management": "Asset management",
        "assets-under-management-header": "AUM",
        "category-activist": "Activist",
        "category-commodity-trading": "Commodity Trading",
        "category-convertible-arbitrage": "Convertible Arbitrage",
        "category-credit": "Credit",
        "category-currency-fx": "Currency / FX",
        "category-distressed-debt": "Distressed Debt",
        "category-emerging-markets": "Emerging Markets",
        "category-equity-hedge": "Equity Hedge",
        "category-event-driven": "Event-Driven",
        "category-fixed-income-arbitrage": "Fixed Income Arbitrage",
        "category-fund-of-funds": "Fund of Funds",
        "category-global-macro": "Global Macro",
        "category-header": "Fund Category",
        "category-high-frequency-trading": "High-Frequency Trading (HFT)",
        "category-managed-futures-cta": "Managed Futures / CTA",
        "category-market-neutral": "Market Neutral",
        "category-merger-arbitrage": "Merger Arbitrage",
        "category-multi-strategy": "Multi-Strategy",
        "category-private-equity": "Private Equity (PE)",
        "category-quantitative-systematic": "Quantitative/Systematic",
        "category-relative-value": "Relative Value",
        "category-statistical-arbitrage": "Statistical Arbitrage",
        "category-structured-credit": "Structured Credit",
        "category-venture-capital": "Venture Capital (VC)",
        "class-absolute-return": "Absolute Return",
        "class-core-blend": "Core / Blend",
        "class-diversified": "Diversified",
        "class-early-stage": "Early Stage",
        "class-factor-based": "Factor-Based",
        "class-growth-focused": "Growth-Focused",
        "class-header": "Fund Class",
        "class-income-focused": "Income-Focused",
        "class-large-cap": "Large-Cap",
        "class-long-equity": "Long Equity (Long Only)",
        "class-long-short-equity": "Long/Short Equity",
        "class-market-neutral": "Market Neutral",
        "class-mid-cap": "Mid-Cap",
        "class-momentum-oriented": "Momentum-Oriented",
        "class-opportunistic": "Opportunistic",
        "class-pre-series-b": "Pre-Series B",
        "class-quantitative-algorithmic": "Quantitative / Algorithmic",
        "class-regional": "Regional",
        "class-sector-specific": "Sector-Specific",
        "class-seed-pre-seed": "Seed / Pre-Seed",
        "class-series-b-late-stage": "Series B / Late Stage",
        "class-short-equity": "Short Equity",
        "class-small-cap": "Small-Cap",
        "class-tactical-asset-allocation": "Tactical Asset Allocation",
        "class-value-focused": "Value-Focused",
        "management-fee-header": "Management Fee",
        "name-header": "Name",
        "page-description": "Overview and administrative actions for your fund assets.",
        "page-title": "Funds",
        "private-header": "Private",
        "private-status": "Private",
        "public-status": "Public",
        "related-actions": {
          "issue-new": {
            "description": "Create and launch a new fund with defined parameters and asset backing. Streamline fund deployment to support new investment opportunities and market segments.",
            "title": "Issue a new fund"
          },
          "mechanics": {
            "button": "Learn more",
            "description": "Learn how to adjust key fund parameters, asset allocation methods, and management fee structures.",
            "title": "Fund mechanics"
          },
          "title": "Related Actions",
          "usecases": {
            "button": "Explore",
            "description": "Explore the practical applications and integrations of digital funds. Maximize utility across investment management, asset tokenization, and institutional finance ecosystems.",
            "title": "Usecases"
          }
        },
        "status-header": "Status",
        "symbol-header": "Symbol",
        "topinfo-description": "Fund assets digitize investment fund shares, offering automated management fee collection, investor governance, and comprehensive regulatory compliance. Ideal for financial institutions, they streamline administrative processes, ensure transparent fee management, and enable secure investor voting. The contract provides strong security, customizable fund attributes, and enhanced operational efficiency.",
        "topinfo-title": "Digital asset for institutional fund management",
        "total-supply-header": "Total Supply"
      },
      "tabs": {
        "details": "Details",
        "events": "Events",
        "holders": "Holders",
        "permissions": "Permissions",
        "underlying-assets": "Underlying assets"
      }
    },
    "platform": {
      "settings": {
        "platform-management": "Platform management"
      }
    },
    "sidebar": {
      "asset-designer": "Asset Designer",
      "asset-management": {
        "asset-activity": "Asset activity",
        "bonds": "Bonds",
        "cryptocurrencies": "Cryptocurrencies",
        "dashboard": "Dashboard",
        "equities": "Equities",
        "funds": "Funds",
        "group-title": "Asset management",
        "stablecoins": "Stablecoins",
        "view-all": "View all"
      },
      "asset-types": {
        "bond": "Bond",
        "cryptocurrency": "Cryptocurrency",
        "equity": "Equity",
        "fund": "Fund",
        "stablecoin": "Stablecoin"
      },
      "platform-management": {
        "group-title": "Platform management",
        "settings": "Settings",
        "user-management": "User management"
      },
      "portfolio-management": {
        "dashboard": "Dashboard",
        "group-title": "My portfolio",
        "my-activity": "My activity",
        "my-assets": "My assets"
      }
    },
    "stablecoins": {
      "burn-form": {
        "amount": {
          "amount-label": "Amount",
          "available-balance": "Available balance: {balance}",
          "description": "Input the amount you wish to burn.",
          "title": "Enter Amount"
        },
        "button-label": "Burn Assets",
        "description": "Permanently remove tokens from circulation to reduce supply.",
        "summary": {
          "amount-label": "Amount",
          "asset-label": "Asset",
          "burn-description": "Burning operation details",
          "burn-title": "Burn",
          "description": "Verify the details of your burn before proceeding.",
          "title": "Review and confirm burn"
        },
        "title": "Burn",
        "trigger-label": "Burn"
      },
      "charts": {
        "asset-statistics-title": "Asset statistics"
      },
      "collateral": {
        "collateral-proof-expiration": "Collateral proof expiration",
        "collateral-proof-expiration-info": "From this point the collateral proof is invalid",
        "collateral-proof-validity": "Collateral proof validity",
        "collateral-proof-validity-info": "How long the collateral proof is valid for",
        "committed-collateral-ratio": "Committed collateral ratio",
        "committed-collateral-ratio-info": "The ratio of the collateral committed to the total supply of the token",
        "proven-collateral": "Proven collateral",
        "proven-collateral-info": "The amount of collateral that has been proven to be held by the token",
        "required-collateral-threshold": "Required collateral threshold",
        "required-collateral-threshold-info": "The amount of collateral that must be proven"
      },
      "create-form": {
        "basics": {
          "decimals-label": "Decimals",
          "description": "Define essential details such as name, symbol, and visibility.",
          "isin-label": "ISIN",
          "isin-placeholder": "DEFI4EVER2024",
          "name-label": "Name",
          "name-placeholder": "TotallyNotTether",
          "symbol-label": "Symbol",
          "symbol-placeholder": "SAFU",
          "title": "Basic Information"
        },
        "button-label": "Issue a new stablecoin",
        "configuration": {
          "collateral-proof-validity-label": "Collateral Proof Validity",
          "description": "Specify advanced settings like collateral proof validity.",
          "title": "Configuration"
        },
        "description": "Define and launch a new stablecoin asset.",
        "summary": {
          "asset-basics-description": "Basic asset information and settings.",
          "asset-basics-title": "Asset Basics",
          "collateral-proof-validity-label": "Collateral Proof Validity",
          "configuration-description": "Asset supply and additional settings.",
          "configuration-title": "Configuration",
          "decimals-label": "Decimals",
          "description": "Review and confirm the details of your new stablecoin before creation.",
          "isin-label": "ISIN",
          "name-label": "Name",
          "seconds": "seconds",
          "symbol-label": "Symbol",
          "title": "Review and confirm the details of your new stablecoin before creation.",
          "error-duplicate": "A Stablecoin with the same details already exists. Please try again with at least one different parameter."
        },
        "title": "Create Stablecoin",
        "trigger-label": "Issue a new stablecoin"
      },
      "details": {
        "contract-address": "Contract address",
        "creator": "Creator",
        "decimals": "Decimals",
        "details-page-description": "Explore comprehensive data and metrics for {name}.",
        "details-page-title": "{name} Details",
        "isin": "ISIN",
        "name": "Name",
        "ownership-concentration": "Ownership concentration",
        "ownership-concentration-info": "Percentage owned by the top 5 holders",
        "stablecoin-details-description": "Details for the stablecoin",
        "symbol": "Symbol",
        "total-burned": "Burned supply",
        "total-burned-info": "Amount of tokens permanently removed from circulation",
        "total-holders": "# of holders",
        "total-holders-info": "Amount of addresses currently holding the assets",
        "total-supply": "Total supply",
        "total-supply-info": "The total supply of the token"
      },
      "events": {
        "events-page-description": "Track historical activities and transactions involving {name}.",
        "events-page-title": "{name} Events"
      },
      "grant-role-form": {
        "address": {
          "address-label": "Admin Wallet Address",
          "description": "Search for a user by their name or email, or manually enter a wallet address.",
          "manual-placeholder": "0x0000000000000000000000000000000000000000",
          "manual-toggle": "Enter address manually...",
          "search-placeholder": "Search for a user",
          "search-toggle": "Search for a user instead...",
          "title": "Select New Admin"
        },
        "button-label": "Assign Roles",
        "description": "Assign administrative permissions to a new user.",
        "roles": {
          "description": "Choose the roles to grant to the new admin. At least one role must be selected.",
          "title": "Select Admin Roles"
        },
        "summary": {
          "admin-address-label": "Admin Address",
          "asset-label": "Asset",
          "description": "Verify the details of your role grant before proceeding.",
          "grant-description": "Granting role operation details",
          "grant-title": "Grant Role",
          "roles-label": "Roles",
          "title": "Review and confirm role grant"
        },
        "title": "Grant Role"
      },
      "manage": {
        "actions": {
          "burn": "Burn",
          "grant-role": "Grant Role",
          "mint": "Mint",
          "pause": "Pause",
          "unpause": "Unpause",
          "update-collateral": "Update Collateral",
          "transfer": "Transfer"
        },
        "manage": "Manage"
      },
      "mint-form": {
        "amount": {
          "amount-label": "Amount",
          "collateral-available": "Collateral available: {collateral}",
          "description": "Input the amount you wish to mint.",
          "title": "Enter Amount"
        },
        "recipients": {
          "title": "Select Recipients",
          "description": "Choose who will receive the minted tokens"
        },
        "button-label": "Mint Assets",
        "description": "Issue new tokens to increase the stablecoin's circulating supply.",
        "summary": {
          "amount-label": "Amount",
          "asset-label": "Asset",
          "description": "Verify the details of your mint before proceeding.",
          "mint-description": "Minting operation details",
          "mint-title": "Mint",
          "title": "Review and confirm mint"
        },
        "title": "Mint",
        "trigger-label": "Mint"
      },
      "pause-form": {
        "pause": {
          "button-label": "Pause Transactions",
          "description": "Temporarily halt all transactions and interactions for this stablecoin.",
          "title": "Pause Stablecoin Transactions"
        },
        "summary": {
          "asset-label": "Asset",
          "current-state-label": "Current state",
          "description": "Verify the details of your pause operation before proceeding.",
          "pause-description": "Pausing operation details",
          "pause-title": "Pause",
          "state-active": "Active",
          "state-paused": "Paused",
          "target-state-label": "Target state",
          "title": "Review and confirm pause operation"
        },
        "unpause": {
          "button-label": "Resume Transactions",
          "description": "Resume transactions and interactions for this stablecoin.",
          "title": "Resume Stablecoin Transactions"
        }
      },
<<<<<<< HEAD
      "permissions": {
        "actions-header": "Actions",
        "edit-form": {
          "button-label": "Edit Permissions",
          "description": "Update the permissions and access levels assigned to this user.",
          "roles": {
            "description": "Choose the roles to assign to this user. At least one role must be selected.",
            "title": "Select User Roles"
          },
          "summary": {
            "current-roles-label": "Current roles",
            "description": "Verify the details before proceeding. This action will change the roles for the user.",
            "new-roles-label": "New roles",
            "operation-description": "Updating roles operation details",
            "title": "Review and confirm new roles",
            "update-title": "Update Roles",
            "user-label": "User"
          },
          "title": "Modify User Permissions",
          "trigger-label": "Edit Roles"
        },
        "last-activity-header": "Last Activity",
        "page-description": "Permission management for {name} stablecoin",
        "page-title": "{name} Permissions",
        "permissions-page-description": "Manage user roles and access rights for {name}.",
        "permissions-page-title": "{name} Permissions",
        "revoke-all-form": {
          "button-label": "Revoke Access",
          "description": "Completely revoke this user's access and permissions.",
          "summary": {
            "description": "Verify the details before proceeding. This action will revoke all permissions for the user.",
            "operation-description": "Revoking all permissions operation details",
            "revoke-title": "Revoke All",
            "roles-to-revoke-label": "Roles to revoke",
            "title": "Review and confirm",
            "user-label": "User"
          },
          "title": "Remove All User Access",
          "trigger-label": "Revoke All"
        },
        "roles-header": "Roles",
        "table-title": "Permissions",
        "wallet-header": "Wallet"
      },
=======
>>>>>>> 32a77c10
      "related-actions": {
        "decrease-supply": {
          "description": "A supply manager can burn existing stablecoins, provided sufficient collateral is available.",
          "title": "Decrease the supply"
        },
        "increase-supply": {
          "description": "A supply manager can mint new stablecoins, provided sufficient collateral is available.",
          "title": "Increase the supply"
        },
        "title": "Related actions",
        "update-collateral": {
          "description": "A supply manager needs to refresh and verify the collateral backing the stablecoin. This ensures the asset remains fully collateralized at all times.",
          "title": "Update collateral"
        }
      },
      "table": {
        "actions-header": "Actions",
        "address-header": "Address",
        "asset-management": "Asset management",
        "committed-collateral-header": "Collateral consumed",
        "name-header": "Name",
        "page-description": "Overview and administrative actions for your stablecoin assets.",
        "page-title": "Stable Coins",
        "private-header": "Private",
        "private-status": "Private",
        "public-status": "Public",
        "related-actions": {
          "issue-new": {
            "description": "Create and launch a new stablecoin with defined parameters and collateral backing. Streamline token deployment to support new projects and market segments.",
            "title": "Issue a new stablecoin"
          },
          "mechanics": {
            "button": "Learn more",
            "description": "Learn how to adjust key stablecoin parameters, collateralization methods, and stability mechanisms.",
            "title": "Stablecoin mechanics"
          },
          "title": "Related Actions",
          "usecases": {
            "button": "Explore",
            "description": "Explore the practical applications and integrations of stablecoins. Maximize utility across payments, savings, lending, and decentralized finance ecosystems.",
            "title": "Usecases"
          }
        },
        "status-header": "Status",
        "symbol-header": "Symbol",
        "topinfo-description": "Stablecoins are digital currencies designed to maintain a stable value by being backed by real-world assets or reserves. They offer the advantages of digital assets — such as speed, transparency, and programmability — while avoiding price volatility typically associated with cryptocurrencies. This StableCoin contract ensures every token issued is fully collateralized, providing institutions with secure, auditable, and reliable digital money management. Key features include collateral-backed issuance, comprehensive role-based controls, robust pause mechanisms, and regulatory compliance capabilities.",
        "topinfo-title": "A secure and collateralized digital currency",
        "total-supply-header": "Total Supply"
      },
      "tabs": {
        "details": "Details",
        "events": "Events",
        "holders": "Holders",
        "permissions": "Permissions",
        "underlying-assets": "Underlying assets"
      },
      "update-collateral-form": {
        "amount": {
          "amount-label": "Amount",
          "description": "Input the amount you wish to update the collateral to. Ensure the amount is bigger or equal to the current supply.",
          "title": "Enter Amount"
        },
        "button-label": "Update Collateral Amount",
        "description": "Adjust the collateral backing the stablecoin to reflect current requirements.",
        "summary": {
          "amount-label": "Amount",
          "asset-label": "Asset",
          "description": "Verify the details of your update proven collateral before proceeding.",
          "title": "Review and confirm update proven collateral",
          "update-description": "Updating collateral operation details",
          "update-title": "Update Collateral"
        },
        "title": "Update collateral",
        "trigger-label": "Update collateral"
      }
    },
    "users": {
      "banned_reason": "Banned for {reason}",
      "columns": {
        "email": "Email",
        "kyc_status": "KYC Status",
        "last_activity": "Last activity",
        "name": "Name",
        "role": "Role",
        "status": "Status",
        "wallet": "Wallet"
      },
      "detail": {
        "edit_user": "Edit user",
        "charts": {
          "transaction-history-last-month": {
            "title": "Transactions volume / day",
            "description": "Showing transactions over the last month"
          },
          "transaction-history-last-year": {
            "title": "Transactions volume / month",
            "description": "Showing transactions over the last year"
          }
        },
        "fields": {
          "asset_supply": "Asset supply",
          "created_at": "Created at",
          "email": "Email",
          "last_activity": "Last activity",
          "last_login": "Last login",
          "name": "Name",
          "status": "Status",
          "transactions": "Transactions",
          "verified_at": "Verified at",
          "wallet": "Wallet"
        },
        "platform-management": "Platform management",
        "tabs": {
          "details": "Details",
          "holdings": "Holdings",
          "latest-events": "Latest events",
          "permissions": "Permissions"
        },
        "values": {
          "asset_supply": "Asset supply",
          "created_at": "Created at",
          "email": "Email",
          "last_activity": "Last activity",
          "last_login": "Last login",
          "name": "Name",
          "never": "Never",
          "not_verified": "Not Verified",
          "status": "Status",
          "transactions": "Transactions",
          "verified_at": "Verified at",
          "wallet": "Wallet"
        }
      },
      "holdings": {
        "title": "Holdings",
        "table": {
          "actions-header": "Action",
          "balance-header": "Balance",
          "holder-type-header": "Type",
          "last-activity-header": "Last activity",
          "name-header": "Name",
          "status-header": "Status",
          "symbol-header": "Symbol",
          "type-header": "Asset type"
        }
      },
      "latest-events": {
        "title": "Latest events",
        "view-all": "View more events"
      },
      "kyc_status": {
        "notVerified": "Not Verified",
        "verified": "Verified"
      },
      "page-description": "Manage users and their roles",
      "page-title": "Users",
      "platform-management": "Platform management",
      "roles": {
        "admin": "Admin",
        "issuer": "Issuer",
        "user": "User"
      },
      "status": {
        "active": "Active",
        "banned": "Banned"
      },
      "title": "Users"
    },
    "charts": {
      "asset-type-formatter": {
        "bonds": "Bonds",
        "cryptocurrencies": "Cryptocurrencies",
        "equities": "Equities",
        "funds": "Funds",
        "stablecoins": "Stablecoins"
      }
    },
    "asset-holders-tab": {
      "actions-header": "Actions",
      "balance-header": "Balance",
      "block-form": {
        "block-button-label": "Block User",
        "block-description": "Prevent this user from performing any transactions or interactions.",
        "block-title": "Block User Transactions",
        "block-trigger-label": "Block",
        "summary": {
          "asset-label": "Asset",
          "block-title": "Block",
          "current-state-label": "Current state",
          "description": "Verify the details of your block operation before proceeding.",
          "operation-description": "Block operation details",
          "state-active": "Active",
          "state-blocked": "Blocked",
          "target-state-label": "Target state",
          "title": "Review and confirm block operation",
          "unblock-title": "Unblock"
        },
        "unblock-button-label": "Unblock User",
        "unblock-description": "Restore this user's ability to transact and interact.",
        "unblock-title": "Restore User Transactions",
        "unblock-trigger-label": "Unblock"
      },
      "freeze-form": {
        "amount": {
          "amount-label": "Amount",
          "balance-description": "Available balance: {balance} Currently frozen: {frozen}",
          "description": "Input the amount you wish to freeze.",
          "title": "Enter Amount"
        },
        "button-label": "Freeze Funds",
        "description": "Temporarily restrict a user's access to their funds.",
        "summary": {
          "amount-label": "Amount",
          "asset-label": "Asset",
          "description": "Verify the details of your freeze operation before proceeding.",
          "freeze-title": "Freeze",
          "operation-description": "Freezing operation details",
          "title": "Review and confirm freeze operation"
        },
        "title": "Restrict User Funds",
        "trigger-label": "Freeze"
      },
      "frozen-header": "Frozen",
      "holders-page-description": "View wallets holding {name}, including balances and statuses.",
      "holders-page-title": "{name} Holders",
      "holder-type-header": "Type",
      "last-activity-header": "Last activity",
      "status-header": "Status",
      "wallet-header": "Wallet"
    },
    "asset-permissions-tab": {
      "actions-header": "Actions",
      "edit-form": {
        "button-label": "Edit Permissions",
        "description": "Update the permissions and access levels assigned to this user.",
        "roles": {
          "description": "Choose the roles to assign to this user. At least one role must be selected.",
          "title": "Select User Roles"
        },
        "summary": {
          "current-roles-label": "Current roles",
          "description": "Verify the details before proceeding. This action will change the roles for the user.",
          "new-roles-label": "New roles",
          "operation-description": "Updating roles operation details",
          "title": "Review and confirm new roles",
          "update-title": "Update Roles",
          "user-label": "User"
        },
        "title": "Modify User Permissions",
        "trigger-label": "Edit Roles"
      },
      "last-activity-header": "Last Activity",
      "page-description": "Permission management for {name} stablecoin",
      "page-title": "{name} Permissions",
      "permissions-page-description": "Manage user roles and access rights for {name}.",
      "permissions-page-title": "{name} Permissions",
      "revoke-all-form": {
        "button-label": "Revoke Access",
        "description": "Completely revoke this user's access and permissions.",
        "summary": {
          "description": "Verify the details before proceeding. This action will revoke all permissions for the user.",
          "operation-description": "Revoking all permissions operation details",
          "revoke-title": "Revoke All",
          "roles-to-revoke-label": "Roles to revoke",
          "title": "Review and confirm",
          "user-label": "User"
        },
        "title": "Remove All User Access",
        "trigger-label": "Revoke All"
      },
      "roles-header": "Roles",
      "table-title": "Permissions",
      "wallet-header": "Wallet"
    }
  },
  "asset-management": "Asset management",
  "asset-type": {
    "bond": "Bond",
    "stablecoin": "Stablecoin",
    "equity": "Equity",
    "cryptocurrency": "Cryptocurrency",
    "fund": "Fund"
  },
  "asset-status": {
    "active": "Active",
    "paused": "Paused",
    "blocked": "Blocked"
  },
  "auth": {
    "account": "Account",
    "add-account": "Add Account",
    "already-have-account": "Already have an account?",
    "avatar": "Avatar",
    "avatar-description": "Click on the avatar to upload a custom one from your files.",
    "avatar-instructions": "An avatar is optional but strongly recommended.",
    "change-password": "Change Password",
    "change-password-description": "Enter your current password and a new password.",
    "change-password-instructions": "Please use 8 characters at minimum.",
    "change-password-success": "Your password has been changed.",
    "current-password": "Current Password",
    "current-password-placeholder": "Enter your current password",
    "current-session": "Current Session",
    "delete-account": "Delete Account",
    "delete-account-description": "Permanently remove your account and all of its contents. This WILL remove your access to your private key and you WILL lose access to your assets! This action is not reversible, so please continue with caution.",
    "delete-account-email": "Please check your email to verify the deletion of your account.",
    "delete-account-instructions": "Please confirm the deletion of your account. This action is not reversible, so please continue with caution.",
    "delete-account-not-fresh": "You must be recently logged in to delete your account.",
    "delete-account-success": "Your account has been deleted.",
    "disabled-credentials-description": "Choose a provider to login to your account",
    "dont-have-account": "Don't have an account?",
    "email": "Email",
    "email-description": "Enter the email address you want to use to log in.",
    "email-instructions": "Please use a valid email address.",
    "email-placeholder": "m@example.com",
    "email-verification": "Please check your email for the verification link.",
    "email-verify-change": "Please check your email to verify the change.",
    "failed-to-validate": "Failed to validate",
    "forgot-password": "Forgot Password",
    "forgot-password-action": "Send reset link",
    "forgot-password-description": "Enter your email to reset your password",
    "forgot-password-email": "Check your email for the password reset link.",
    "forgot-password-link": "Forgot your password?",
    "link": "Link",
    "magic-link": "Magic Link",
    "magic-link-action": "Send magic link",
    "magic-link-description": "Enter your email to receive a magic link",
    "magic-link-email": "Check your email for the magic link",
    "name": "Name",
    "name-description": "Please enter your full name, or a display name.",
    "name-instructions": "Please use 32 characters at maximum.",
    "name-placeholder": "John Doe",
    "new-password": "New Password",
    "new-password-placeholder": "Enter your new password",
    "passkey": "Passkey",
    "password": "Password",
    "password-description": "Enter your current password.",
    "password-instructions": "Please use 8 characters at minimum.",
    "password-placeholder": "Enter your password",
    "pincode-form": {
      "name-label": "Pincode Name",
      "pincode-label": "Pincode",
      "setting-up": "Setting up...",
      "submit": "Setup Pincode"
    },
    "provider-link-success": "Provider linked successfully.",
    "provider-unlink-success": "Provider unlinked successfully.",
    "providers": "Providers",
    "providers-description": "Connect your account with a third-party service.",
    "providers-loading-error": "Could not load account info",
    "remember-me": "Remember me",
    "reset-password": "Reset Password",
    "reset-password-action": "Save new password",
    "reset-password-description": "Enter your new password below",
    "reset-password-invalid-token": "Invalid reset password link",
    "reset-password-success": "Password reset successfully",
    "revoke": "Revoke",
    "save": "Save",
    "sessions": "Sessions",
    "sessions-description": "Manage your active sessions and revoke access.",
    "set-password": "Set Password",
    "set-password-description": "Check your email to set your password.",
    "set-password-email-sent": "Check your email to set your password.",
    "settings": "Settings",
    "sign-in": "Sign In",
    "sign-in-action": "Login",
    "sign-in-description": "Enter your email below to login to your account",
    "sign-in-username-description": "Enter your username below to login to your account",
    "sign-in-with": "Sign in with",
    "sign-out": "Sign Out",
    "sign-up": "Sign Up",
    "sign-up-action": "Create an account",
    "sign-up-description": "Enter your information to create an account",
    "sign-up-email": "Check your email for the verification link.",
    "signin": {
      "description": "Enter your email below to login to your account",
      "email": {
        "label": "Email",
        "placeholder": "m@example.com"
      },
      "no-account": "Don't have an account?",
      "password": {
        "label": "Password"
      },
      "remember-me": "Remember me",
      "sign-in-with-passkey": "Sign in with passkey",
      "sign-up": "Sign up",
      "submit": "Sign in",
      "submitting": "Signing in...",
      "title": "Login to your account"
    },
    "signup": {
      "description": "Enter the information below to create your account and managed blockchain wallet",
      "email": {
        "label": "Email",
        "placeholder": "wolf@wallstreet.com"
      },
      "error": {
        "generic": "An error occurred"
      },
      "have-account": "Already have an account?",
      "name": {
        "label": "Name",
        "placeholder": "Warren Buffett Jr."
      },
      "page": {
        "alert": {
          "description": "The first user to sign up will be the given the admin role. You can add other admins later.",
          "title": "Just created this dAPP?"
        }
      },
      "password": {
        "label": "Password"
      },
      "sign-in": "Sign in",
      "submit": "Create account",
      "submitting": "Creating account...",
      "title": "Create an account",
      "wallet-pin": {
        "label": "Choose a secure wallet PIN code"
      },
      "wallet-pin-confirm": {
        "label": "Confirm wallet PIN code"
      }
    },
    "unlink": "Unlink",
    "username": "Username",
    "username-description": "Enter the username you want to use to log in.",
    "username-instructions": "Please use 32 characters at maximum.",
    "username-placeholder": "John Doe",
    "username-sign-in-placeholder": "Username or email",
    "wallet-security": {
      "pincode-instruction": "Enter a 6-digit pincode to secure your wallet.",
      "pincode-set": "Pincode set successfully",
      "setup-pincode": "Setup Pincode",
      "verification-description": "Please set up a pincode to secure your wallet.",
      "verification-required": "Verification Required"
    },
    "wrong-role": {
      "description": "You don't have the required role to access this page. Please sign in with an account that has the appropriate permissions.",
      "go-to-portfolio": "Go to portfolio",
      "title": "You are not authorized to access this page"
    }
  },
  "components": {
    "active-pill": {
      "active": "Active",
      "paused": "Paused"
    },
    "address-avatar": {
      "avatar": "Avatar"
    },
    "area-chart": {
      "info-icon-label": "Info"
    },
    "asset-events-table": {
      "asset": "Asset",
      "detail-sheet": {
        "asset": "Asset",
        "asset-type": "Asset type",
        "date": "Date",
        "details-button": "Details",
        "details-for-event": "Details for {event} event",
        "sender": "Sender",
        "transaction-hash": "Transaction Hash"
      },
      "details": {
        "account": "Account",
        "amount": "Amount",
        "bond-amount": "Bond Amount",
        "burned": "Burned",
        "details-header": "Details",
        "from": "From",
        "holder": "Holder",
        "new-admin-role": "New Admin Role",
        "new-amount": "New Amount",
        "new-mint": "New Mint",
        "old-amount": "Old Amount",
        "previous-admin-role": "Previous Admin Role",
        "role": "Role",
        "to": "To",
        "token": "Token",
        "underlying-amount": "Underlying Amount",
        "user": "User",
        "value": "Value"
      },
      "event": "Event",
      "events": "Events",
      "sender": "Sender",
      "timestamp": "Timestamp"
    },
    "asset-status-pill": {
      "blocked": "Blocked"
    },
    "asset-type-icon": {
      "bond-initials": "BN",
      "cryptocurrency-initials": "CC",
      "equity-initials": "EQ",
      "fund-initials": "FN",
      "not-available-initials": "NA",
      "stablecoin-initials": "SC"
    },
    "charts": {
      "assets": {
        "asset-distribution": "Asset Distribution",
        "asset-distribution-description": "Portfolio allocation by asset type",
        "asset-distribution-no-data": "No asset data available",
        "collateral-ratio": {
          "description": "Amount of collateral free vs used",
          "label": "Collateral Ratio",
          "no-data": "No collateral data available"
        },
        "free-collateral-ratio": {
          "label": "Free"
        },
        "last-updated": "Last updated",
        "total-supply": {
          "description": "Showing the total supply of the token",
          "label": "Total supply",
          "no-data": "No data available in this window",
          "title": "Total supply"
        },
        "total-supply-changed": {
          "burned-label": "Total burned",
          "description": "Showing the supply change of the token",
          "minted-label": "Total minted",
          "no-data": "No data available in this window",
          "title": "Supply changes"
        },
        "total-transfers": {
          "description": "Showing the total transfers of the token",
          "label": "Total transfers",
          "no-data": "No data available in this window",
          "title": "Total transfers"
        },
        "total-volume": {
          "description": "Showing the total volume of the token",
          "label": "Total volume",
          "no-data": "No data available in this window",
          "title": "Total volume"
        },
        "used-collateral-ratio": {
          "label": "Committed"
        },
        "wallet-distribution": "Wallet Distribution",
        "wallet-distribution-description": "Amount of holders vs the amounts they hold",
        "wallet-distribution-no-data": "No wallet data available",
        "asset-type-pluralizer": {
          "bond": "Bonds",
          "cryptocurrency": "Cryptocurrencies",
          "equity": "Equities",
          "fund": "Funds",
          "stablecoin": "Stablecoins"
        }
      }
    },
    "data-table": {
      "clear-filters": "Clear filters",
      "details": "Details",
      "export": "Export",
      "failed-export": "Failed to export data",
      "go-to-first-page": "Go to first page",
      "go-to-last-page": "Go to last page",
      "go-to-next-page": "Go to next page",
      "go-to-previous-page": "Go to previous page",
      "hide": "Hide",
      "no-results": "No results",
      "no-results-found": "No results found.",
      "open-menu": "Open menu",
      "page-info": "Page {current} of {total}",
      "reset": "Reset",
      "rows-per-page": "Rows per page",
      "search": "Search...",
      "selected": "selected",
      "selected-rows-info": "{selected} of {total} row(s) selected.",
      "sort-ascending": "Sort Ascending",
      "sort-descending": "Sort Descending",
      "toggle-columns": "Toggle columns",
      "view": "View"
    },
    "detail-grid": {
      "info-icon-label": "Additional information"
    },
    "form": {
      "assets": {
        "default-placeholder": "Select an option",
        "loading": "Loading...",
        "no-asset-found": "No asset found.",
        "search-placeholder": "Search for an asset..."
      },
      "button": {
        "next": "Next",
        "previous": "Previous",
        "processing": "Processing...",
        "send-transaction": "Send transaction",
        "sending-transaction": "Sending transaction..."
      },
      "input": {
        "letters-only": "Please enter letters only",
        "password-min-length": "Password must be at least 6 characters long",
        "pin-code-length": "PIN code must be exactly 6 digits",
        "pin-code-match": "PIN codes don't match",
        "valid-email": "Please enter a valid email address"
      },
      "progress": {
        "completed-step": "Completed step",
        "current-step": "Current step",
        "step-of-total": "Step {current} of {total}",
        "upcoming-step": "Upcoming step"
      },
      "select": {
        "default-placeholder": "Select an option"
      },
      "summary": {
        "security-confirmation": {
          "description": "Enter your pin code to confirm and sign the transaction.",
          "title": "Security Confirmation"
        }
      },
      "users": {
        "default-placeholder": "Select an option",
        "loading": "Loading...",
        "no-user-found": "No user found.",
        "search-placeholder": "Search for a user..."
      },
      "pincode-dialog": {
        "title": "Enter your pincode to confirm",
        "description": "To sign the transaction, please enter your pincode for verification and authorization."
      }
    },
    "logo": {
      "alt-text": "SettleMint"
    },
    "search": {
      "assets-section": "Assets",
      "no-results": "No results found",
      "placeholder": "Search for assets or users...",
      "users-section": "Users"
    },
    "transaction-details": {
      "blob-gas-price-label": "Blob gas price",
      "blob-gas-used-label": "Blob gas used",
      "block-hash-label": "Block hash",
      "block-number-label": "Block number",
      "contract-label": "Contract",
      "created-at-label": "Created at",
      "description": "View the details of a transaction",
      "effective-gas-price-label": "Effective gas price",
      "from-label": "From",
      "function-label": "Function",
      "gas-used-label": "Gas used",
      "receipt-title": "Receipt",
      "revert-reason-label": "Revert reason",
      "status-label": "Status",
      "title": "Transactions",
      "transaction-hash-label": "Transaction hash",
      "transaction-index-label": "Transaction index",
      "transaction-title": "Transaction",
      "trigger-label": "Details",
      "type-label": "Type"
    },
    "transaction-hash": {
      "view-on-explorer": "View on the explorer"
    },
    "transactions-history": {
      "title": "Transactions",
      "description": "Showing transactions over the last {interval}",
      "chart-label": "Transaction"
    },
    "transactions-table": {
      "columns": {
        "actions": "Actions",
        "created-at": "Timestamp",
        "contract": "Contract",
        "function": "Function",
        "from": "From",
        "status": "Status",
        "transaction-hash": "Transaction Hash"
      }
    }
  },
  "error": {
    "error-id": "Error ID",
    "go-home": "Go home",
    "title": "Something went wrong!",
    "try-again": "Try again",
    "unknown-error": "Unknown error",
    "validation-errors": "Validation errors",
    "cryptocurrency": {
      "duplicate": "A Cryptocurrency with these details already exists. Please change at least one of the details."
    },
    "stablecoin": {
      "duplicate": "A Stablecoin with these details already exists. Please change at least one of the details."
    },
    "bond": {
      "duplicate": "A Bond with these details already exists. Please change at least one of the details."
    },
    "equity": {
      "duplicate": "An Equity with these details already exists. Please change at least one of the details."
    },
    "fund": {
      "duplicate": "A Fund with these details already exists. Please change at least one of the details."
    }
  },
  "holder-type": {
    "admin": "Admin",
    "creator-owner": "Creator / Owner",
    "regular": "Regular Holder",
    "supply-manager": "Supply Manager"
  },
  "layout": {
    "header": {
      "app-description": "Asset Tokenization",
      "app-name": "SettleMint",
      "home": "Home",
      "issuer-portal": "Issuer portal"
    },
    "navigation": {
      "admin": "Issuer portal",
      "home": "Home",
      "portfolio": "My portfolio"
    },
    "user-dropdown": {
      "documentation": "Documentation",
      "logout": "Log out",
      "pending-transactions": "Pending Transactions"
    }
  },
  "portfolio": {
    "dashboard": {
      "page-title": "Portfolio",
      "portfolio-management": "Portfolio management",
      "my-assets": "My Assets",
      "latest-events": "Latest events"
    },
    "activity": {
      "page-description": "Your activity on chain",
      "page-title": "Activity",
      "portfolio-management": "Portfolio management",
      "tabs": {
        "recent-transactions": "Recent transactions",
        "all-events": "All events"
      }
    },
    "asset-types": {
      "bond": "Bond",
      "cryptocurrency": "Cryptocurrency",
      "equity": "Equity",
      "fund": "Fund",
      "stablecoin": "Stablecoin",
      "unknown": "Unknown"
    },
    "greeting": {
      "morning": "Good morning",
      "afternoon": "Good afternoon",
      "evening": "Good evening",
      "you-have": "You have"
    },
    "my-assets": {
      "description": "View and manage your digital assets",
      "portfolio-management": "Portfolio management",
      "title": "My Assets",
      "table": {
        "actions-header": "Action",
        "balance-header": "Balance",
        "name-header": "Name",
        "status-header": "Status",
        "symbol-header": "Symbol",
        "type-header": "Type"
      },
      "stablecoin": {
        "transfer-form": {
          "trigger-label": "Transfer",
          "title": "Transfer Stablecoin",
          "description": "Transfer your stablecoin tokens to another address",
          "button-label": "Transfer",
          "amount": {
            "title": "Enter Amount",
            "description": "Specify the amount you want to transfer",
            "value-label": "Amount",
            "balance-available": "Available balance: {balance}"
          },
          "recipients": {
            "title": "Select Recipient",
            "description": "Choose who will receive the tokens",
            "address-label": "Recipient Address",
            "address-placeholder": "Search for a user",
            "search-user-link": "Search for a user instead...",
            "manual-entry-link": "Enter address manually..."
          },
          "summary": {
            "title": "Review and confirm transfer",
            "description": "Verify the details of your transfer before proceeding",
            "transfer-title": "Transfer",
            "transfer-description": "Transfer operation details",
            "asset-label": "Asset",
            "value-label": "Amount",
            "recipient-label": "Recipient"
          }
        }
      },
      "fund": {
        "transfer-form": {
          "trigger-label": "Transfer",
          "title": "Transfer Fund",
          "description": "Transfer your fund tokens to another address",
          "button-label": "Transfer",
          "amount": {
            "title": "Enter Amount",
            "description": "Specify the amount you want to transfer",
            "value-label": "Amount",
            "balance-available": "Available balance: {balance}"
          },
          "recipients": {
            "title": "Select Recipient",
            "description": "Choose who will receive the tokens",
            "address-label": "Recipient Address",
            "address-placeholder": "Search for a user",
            "search-user-link": "Search for a user instead...",
            "manual-entry-link": "Enter address manually..."
          },
          "summary": {
            "title": "Review and confirm transfer",
            "description": "Verify the details of your transfer before proceeding",
            "transfer-title": "Transfer",
            "transfer-description": "Transfer operation details",
            "asset-label": "Asset",
            "value-label": "Amount",
            "recipient-label": "Recipient"
          }
        }
      },
      "equity": {
        "transfer-form": {
          "trigger-label": "Transfer",
          "title": "Transfer Equity",
          "description": "Transfer your equity tokens to another address",
          "button-label": "Transfer",
          "amount": {
            "title": "Enter Amount",
            "description": "Specify the amount you want to transfer",
            "value-label": "Amount",
            "balance-available": "Available balance: {balance}"
          },
          "recipients": {
            "title": "Select Recipient",
            "description": "Choose who will receive the tokens",
            "address-label": "Recipient Address",
            "address-placeholder": "Search for a user",
            "search-user-link": "Search for a user instead...",
            "manual-entry-link": "Enter address manually..."
          },
          "summary": {
            "title": "Review and confirm transfer",
            "description": "Verify the details of your transfer before proceeding",
            "transfer-title": "Transfer",
            "transfer-description": "Transfer operation details",
            "asset-label": "Asset",
            "value-label": "Amount",
            "recipient-label": "Recipient"
          }
        }
      },
      "cryptocurrency": {
        "transfer-form": {
          "trigger-label": "Transfer",
          "title": "Transfer Cryptocurrency",
          "description": "Transfer your cryptocurrency tokens to another address",
          "button-label": "Transfer",
          "amount": {
            "title": "Amount",
            "description": "Enter the amount of tokens you want to transfer",
            "amount-label": "Amount",
            "balance-description": "Available balance:"
          },
          "recipients": {
            "title": "Select Recipient",
            "description": "Choose who will receive the tokens",
            "address-label": "Recipient Address",
            "address-placeholder": "Search for a user",
            "search-user-link": "Search for a user instead...",
            "manual-entry-link": "Enter address manually..."
          },
          "summary": {
            "title": "Review and confirm transfer",
            "description": "Verify the details of your transfer before proceeding",
            "transfer-title": "Transfer",
            "transfer-description": "Transfer operation details",
            "asset-label": "Asset",
            "value-label": "Amount",
            "recipient-label": "Recipient"
          }
        }
      },
      "bond": {
        "transfer-form": {
          "trigger-label": "Transfer",
          "title": "Transfer bond",
          "description": "Transfer your bond tokens to another address",
          "button-label": "Transfer",
          "amount": {
            "title": "Amount",
            "description": "Enter the amount of tokens you want to transfer",
            "amount-label": "Amount",
            "balance-description": "Available balance:"
          },
          "recipients": {
            "title": "Select Recipient",
            "description": "Choose who will receive the tokens",
            "address-label": "Recipient Address",
            "address-placeholder": "Search for a user",
            "search-user-link": "Search for a user instead...",
            "manual-entry-link": "Enter address manually..."
          },
          "summary": {
            "title": "Review and confirm transfer",
            "description": "Verify the details of your transfer before proceeding",
            "transfer-title": "Transfer",
            "transfer-description": "Transfer operation details",
            "asset-label": "Asset",
            "value-label": "Amount",
            "recipient-label": "Recipient"
          }
        },
        "redeem-form": {
          "trigger-label": "Redeem",
          "title": "Redeem Bond",
          "description": "Redeem your bond tokens for the underlying asset.",
          "button-label": "Redeem Assets",
          "amount": {
            "title": "Enter Amount",
            "description": "Input the amount you wish to redeem.",
            "amount-label": "Amount",
            "balance-description": "Available balance:"
          },
          "summary": {
            "title": "Review and confirm redemption",
            "description": "Verify the details of your redemption before proceeding",
            "redeem-title": "Redeem",
            "redeem-description": "Redemption operation details",
            "asset-label": "Asset",
            "value-label": "Amount"
          }
        }
      }
    },
    "settings": {
      "profile": {
        "portfolio-management": "Portfolio management",
        "title": "Profile"
      }
    },
    "transfer-form": {
      "asset-types": "{type} {name} ({symbol})",
      "amount": {
        "amount-label": "Amount",
        "balance-description": "Balance:",
        "description": "Specify the amount you want to transfer",
        "title": "Enter Amount",
        "decimals-label": "Decimals",
        "decimals-description": "Number of decimal places for the token"
      },
      "description": "Easily transfer an amount of {type} {name} ({symbol}) by selecting a recipient and specifying the amount.",
      "recipients": {
        "description": "Enter a wallet address to send tokens directly.",
        "title": "Select Recipients",
        "wallet-address-label": "Wallet Address"
      },
      "select-asset": {
        "asset-description": "Select an asset from your portfolio",
        "asset-label": "Asset",
        "description": "Choose the asset you want to transfer",
        "title": "Select Asset",
        "trigger-label": "Transfer Assets"
      },
      "summary": {
        "description": "Verify the details of your transfer before proceeding. Ensure the recipient and amount are correct.",
        "title": "Review and confirm transfer",
        "address": "Address",
        "amount": "Amount"
      },
      "transfer": "Transfer",
      "transferring": "Transferring..."
    }
  },
  "theme": {
    "dark": "Dark",
    "light": "Light",
    "switch-to-mode": "Switch to {mode} mode",
    "system": "System",
    "toggle-label": "Toggle theme"
  },
  "transactions": {
    "sending": "Sending transaction",
    "success": "Transaction successfully processed"
  }
}<|MERGE_RESOLUTION|>--- conflicted
+++ resolved
@@ -184,53 +184,6 @@
           "title": "Resume Bond Transactions"
         }
       },
-<<<<<<< HEAD
-      "permissions": {
-        "actions-header": "Actions",
-        "edit-form": {
-          "button-label": "Edit Permissions",
-          "description": "Update the permissions and access levels assigned to this user.",
-          "roles": {
-            "description": "Choose the roles to assign to this user. At least one role must be selected.",
-            "title": "Select User Roles"
-          },
-          "summary": {
-            "current-roles-label": "Current roles",
-            "description": "Verify the details before proceeding. This action will change the roles for the user.",
-            "new-roles-label": "New roles",
-            "operation-description": "Updating roles operation details",
-            "title": "Review and confirm new roles",
-            "update-title": "Update Roles",
-            "user-label": "User"
-          },
-          "title": "Modify User Permissions",
-          "trigger-label": "Edit Roles"
-        },
-        "last-activity-header": "Last Activity",
-        "page-description": "Manage user roles and access rights for this bond.",
-        "page-title": "Bond Permissions",
-        "permissions-page-description": "Manage user roles and access rights for {name}.",
-        "permissions-page-title": "{name} Permissions",
-        "revoke-all-form": {
-          "button-label": "Revoke Access",
-          "description": "Completely revoke this user's access and permissions.",
-          "summary": {
-            "description": "Verify the details before proceeding. This action will revoke all permissions for the user.",
-            "operation-description": "Revoking all permissions operation details",
-            "revoke-title": "Revoke All",
-            "roles-to-revoke-label": "Roles to revoke",
-            "title": "Review and confirm",
-            "user-label": "User"
-          },
-          "title": "Remove All User Access",
-          "trigger-label": "Revoke All"
-        },
-        "roles-header": "Roles",
-        "table-title": "Permissions",
-        "wallet-header": "Wallet"
-      },
-=======
->>>>>>> 32a77c10
       "related-actions": {
         "decrease-supply": {
           "description": "A bond manager can reduce the total supply through bond redemption at maturity or early repurchase programs.",
@@ -495,53 +448,6 @@
         "title": "Mint",
         "trigger-label": "Mint"
       },
-<<<<<<< HEAD
-      "permissions": {
-        "actions-header": "Actions",
-        "edit-form": {
-          "button-label": "Edit Permissions",
-          "description": "Update the permissions and access levels assigned to this user.",
-          "roles": {
-            "description": "Choose the roles to assign to this user. At least one role must be selected.",
-            "title": "Select User Roles"
-          },
-          "summary": {
-            "current-roles-label": "Current roles",
-            "description": "Verify the details before proceeding. This action will change the roles for the user.",
-            "new-roles-label": "New roles",
-            "operation-description": "Updating roles operation details",
-            "title": "Review and confirm new roles",
-            "update-title": "Update Roles",
-            "user-label": "User"
-          },
-          "title": "Modify User Permissions",
-          "trigger-label": "Edit Roles"
-        },
-        "last-activity-header": "Last Activity",
-        "page-description": "Permission management for {name} cryptocurrency",
-        "page-title": "Cryptocurrency Permissions",
-        "permissions-page-description": "Manage user roles and access rights for {name}.",
-        "permissions-page-title": "{name} Permissions",
-        "revoke-all-form": {
-          "button-label": "Revoke Access",
-          "description": "Completely revoke this user's access and permissions.",
-          "summary": {
-            "description": "Verify the details before proceeding. This action will revoke all permissions for the user.",
-            "operation-description": "Revoking all permissions operation details",
-            "revoke-title": "Revoke All",
-            "roles-to-revoke-label": "Roles to revoke",
-            "title": "Review and confirm",
-            "user-label": "User"
-          },
-          "title": "Remove All User Access",
-          "trigger-label": "Revoke All"
-        },
-        "roles-header": "Roles",
-        "table-title": "Permissions",
-        "wallet-header": "Wallet"
-      },
-=======
->>>>>>> 32a77c10
       "related-actions": {
         "increase-supply": {
           "description": "A token manager can mint new tokens according to the tokenomics plan and emission schedule.",
@@ -907,53 +813,6 @@
           "title": "Resume Equity Transactions"
         }
       },
-<<<<<<< HEAD
-      "permissions": {
-        "actions-header": "Actions",
-        "edit-form": {
-          "button-label": "Edit Permissions",
-          "description": "Update the permissions and access levels assigned to this user.",
-          "roles": {
-            "description": "Choose the roles to assign to this user. At least one role must be selected.",
-            "title": "Select User Roles"
-          },
-          "summary": {
-            "current-roles-label": "Current roles",
-            "description": "Verify the details before proceeding. This action will change the roles for the user.",
-            "new-roles-label": "New roles",
-            "operation-description": "Updating roles operation details",
-            "title": "Review and confirm new roles",
-            "update-title": "Update Roles",
-            "user-label": "User"
-          },
-          "title": "Modify User Permissions",
-          "trigger-label": "Edit Roles"
-        },
-        "last-activity-header": "Last Activity",
-        "page-description": "Manage user roles and access rights for this equity.",
-        "page-title": "Equity Permissions",
-        "permissions-page-description": "Manage user roles and access rights for {name}.",
-        "permissions-page-title": "{name} Permissions",
-        "revoke-all-form": {
-          "button-label": "Revoke Access",
-          "description": "Completely revoke this user's access and permissions.",
-          "summary": {
-            "description": "Verify the details before proceeding. This action will revoke all permissions for the user.",
-            "operation-description": "Revoking all permissions operation details",
-            "revoke-title": "Revoke All",
-            "roles-to-revoke-label": "Roles to revoke",
-            "title": "Review and confirm",
-            "user-label": "User"
-          },
-          "title": "Remove All User Access",
-          "trigger-label": "Revoke All"
-        },
-        "roles-header": "Roles",
-        "table-title": "Permissions",
-        "wallet-header": "Wallet"
-      },
-=======
->>>>>>> 32a77c10
       "related-actions": {
         "decrease-supply": {
           "description": "An equity manager can reduce the total supply of shares through a buyback program or capital reduction.",
@@ -1318,53 +1177,6 @@
           "title": "Resume Fund Transactions"
         }
       },
-<<<<<<< HEAD
-      "permissions": {
-        "actions-header": "Actions",
-        "edit-form": {
-          "button-label": "Edit Permissions",
-          "description": "Update the permissions and access levels assigned to this user.",
-          "roles": {
-            "description": "Choose the roles to assign to this user. At least one role must be selected.",
-            "title": "Select User Roles"
-          },
-          "summary": {
-            "current-roles-label": "Current roles",
-            "description": "Verify the details before proceeding. This action will change the roles for the user.",
-            "new-roles-label": "New roles",
-            "operation-description": "Updating roles operation details",
-            "title": "Review and confirm new roles",
-            "update-title": "Update Roles",
-            "user-label": "User"
-          },
-          "title": "Modify User Permissions",
-          "trigger-label": "Edit Roles"
-        },
-        "last-activity-header": "Last Activity",
-        "page-description": "Manage user roles and access rights for this bond.",
-        "page-title": "Bond Permissions",
-        "permissions-page-description": "Manage user roles and access rights for {name}.",
-        "permissions-page-title": "{name} Permissions",
-        "revoke-all-form": {
-          "button-label": "Revoke Access",
-          "description": "Completely revoke this user's access and permissions.",
-          "summary": {
-            "description": "Verify the details before proceeding. This action will revoke all permissions for the user.",
-            "operation-description": "Revoking all permissions operation details",
-            "revoke-title": "Revoke All",
-            "roles-to-revoke-label": "Roles to revoke",
-            "title": "Review and confirm",
-            "user-label": "User"
-          },
-          "title": "Remove All User Access",
-          "trigger-label": "Revoke All"
-        },
-        "roles-header": "Roles",
-        "table-title": "Permissions",
-        "wallet-header": "Wallet"
-      },
-=======
->>>>>>> 32a77c10
       "related-actions": {
         "decrease-supply": {
           "description": "A bond manager can reduce the total supply through bond redemption at maturity or early repurchase programs.",
@@ -1687,53 +1499,6 @@
           "title": "Resume Stablecoin Transactions"
         }
       },
-<<<<<<< HEAD
-      "permissions": {
-        "actions-header": "Actions",
-        "edit-form": {
-          "button-label": "Edit Permissions",
-          "description": "Update the permissions and access levels assigned to this user.",
-          "roles": {
-            "description": "Choose the roles to assign to this user. At least one role must be selected.",
-            "title": "Select User Roles"
-          },
-          "summary": {
-            "current-roles-label": "Current roles",
-            "description": "Verify the details before proceeding. This action will change the roles for the user.",
-            "new-roles-label": "New roles",
-            "operation-description": "Updating roles operation details",
-            "title": "Review and confirm new roles",
-            "update-title": "Update Roles",
-            "user-label": "User"
-          },
-          "title": "Modify User Permissions",
-          "trigger-label": "Edit Roles"
-        },
-        "last-activity-header": "Last Activity",
-        "page-description": "Permission management for {name} stablecoin",
-        "page-title": "{name} Permissions",
-        "permissions-page-description": "Manage user roles and access rights for {name}.",
-        "permissions-page-title": "{name} Permissions",
-        "revoke-all-form": {
-          "button-label": "Revoke Access",
-          "description": "Completely revoke this user's access and permissions.",
-          "summary": {
-            "description": "Verify the details before proceeding. This action will revoke all permissions for the user.",
-            "operation-description": "Revoking all permissions operation details",
-            "revoke-title": "Revoke All",
-            "roles-to-revoke-label": "Roles to revoke",
-            "title": "Review and confirm",
-            "user-label": "User"
-          },
-          "title": "Remove All User Access",
-          "trigger-label": "Revoke All"
-        },
-        "roles-header": "Roles",
-        "table-title": "Permissions",
-        "wallet-header": "Wallet"
-      },
-=======
->>>>>>> 32a77c10
       "related-actions": {
         "decrease-supply": {
           "description": "A supply manager can burn existing stablecoins, provided sufficient collateral is available.",
