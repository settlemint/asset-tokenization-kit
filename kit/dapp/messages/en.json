{
  "actions": {
    "name": {
      "ApproveXvPSettlement": "Approve XvP Settlement",
      "ExecuteXvPSettlement": "Execute XvP Settlement",
      "MatureBond": "Mature Bond"
    },
    "description": {
      "ApproveXvPSettlement": "Approve the XvP Settlement contract to be able to transfer the assets.",
      "ExecuteXvPSettlement": "Execute the XvP Settlement contract to transfer the assets to the parties as defined in the settlement.",
      "MatureBond": "Mark the bond as matured."
    },
    "columns": {
      "name": "Name",
      "subject": "Subject",
      "description": "Description",
      "active-at": "Active at",
      "completed-on": "Completed on",
      "completed-by": "Completed by",
      "status": "Status"
    },
    "page": {
      "actions": "Actions",
      "my-actions": "My actions"
    },
    "status": {
      "COMPLETED": "Completed",
      "UPCOMING": "Upcoming",
      "EXPIRED": "Expired",
      "PENDING": "Pending"
    },
    "tabs": {
      "name": {
        "completed": "Completed",
        "pending": "Pending",
        "upcoming": "Upcoming",
        "expired": "Expired"
      },
      "description": {
        "completed": "Completed actions",
        "pending": "Pending actions",
        "upcoming": "Upcoming actions",
        "expired": "Expired actions"
      },
      "empty-state": {
        "title": {
          "completed": "No completed actions",
          "pending": "No pending actions",
          "upcoming": "No upcoming actions",
          "expired": "No expired actions"
        },
        "description": {
          "completed": "You haven't completed any actions yet. Actions will appear here once they are completed.",
          "pending": "You don't have any actions that require your attention at this time.",
          "upcoming": "You don't have any scheduled actions coming up.",
          "expired": "You don't have any expired actions. Expired actions are actions that should have been completed before their expiry date but can no longer be performed because they have expired."
        }
      }
    }
  },
  "active": "Active",
  "admin": {
    "activity": {
      "asset-management": "Asset Management",
      "page-description": "View all activity in your organization",
      "page-title": "Activity",
      "tabs": {
        "all-events": "All Events",
        "recent-transactions": "Recent Transactions"
      },
      "view-all": "View All"
    },
    "bonds": {
      "yield": {
        "contract-address": "Contract address",
        "creator": "Creator",
        "end-date": "End date",
        "interval": "Payment interval",
        "no-yield": {
          "description": "This bond does not have a yield schedule configured yet. Set up a yield schedule to enable automated interest payments to bond holders.",
          "title": "No yield schedule found"
        },
        "period-table": {
          "claimed-total": "Claimed / Total",
          "completed": "Completed",
          "current": "Current",
          "end-date": "End date",
          "no-yield-periods": "No yield periods found",
          "period-id": "Period id",
          "progress": "Progress",
          "rate": "Rate",
          "scheduled": "Scheduled",
          "start-date": "Start date",
          "status": "Status"
        },
        "periods": "Total periods",
        "rate": "Interest rate",
        "set-schedule": {
          "button-label": "Set yield schedule",
          "end-time": {
            "label": "End Time"
          },
          "form-description": "Yield schedules enable automated interest payments to bond holders at the specified intervals.",
          "interval": {
            "description": "The interval at which interest payments are made to bond holders.",
            "label": "Interval",
            "options": {
              "annually": "Annually",
              "daily": "Daily",
              "monthly": "Monthly",
              "quarterly": "Quarterly",
              "seconds": "seconds",
              "semi-annually": "Semi-annually",
              "weekly": "Weekly"
            }
          },
          "rate": {
            "description": "The interest rate to be paid to bond holders, expressed as a percentage.",
            "label": "Rate"
          },
          "start-time": {
            "label": "Start Time"
          },
          "summary": {
            "contract-address": "Contract address",
            "description": "Verify the details of the yield schedule before submitting.",
            "end-time": "End time",
            "interval": "Interval",
            "rate": "Rate",
            "start-time": "Start time",
            "title": "Schedule details"
          },
          "title": "Set yield schedule",
          "trigger-label": "Set yield schedule",
          "yield-schedule": "Yield schedule"
        },
        "start-date": "Start date",
        "total-unclaimed-yield": "Total unclaimed yield",
        "total-yield-distributed": "Total yield distributed",
        "type": "Yield type",
        "type-fixed": "Fixed rate",
        "underlying-asset-balance": "Underlying asset balance",
        "yearly": "Annual",
        "yield-coverage": "Yield coverage",
        "yield-coverage-info": "Yield coverage shows what percentage of unclaimed yield obligations can be covered by the available underlying asset balance.",
        "yield-per-period": "Yield per period"
      }
    },
    "charts": {
      "asset-type-formatter": {
        "bonds": "Bonds",
        "cryptocurrencies": "Cryptocurrencies",
        "deposit": "Deposits",
        "equities": "Equities",
        "funds": "Funds",
        "stablecoins": "Stablecoins"
      }
    },
    "dashboard": {
      "charts": {
        "asset-activity": {
          "burn": "Burn",
          "clawback": "Clawback",
          "description": "The amount of actions taken on the different asset classes",
          "mint": "Mint",
          "title": "Asset activity",
          "transfer": "Transfer"
        },
        "asset-types": {
          "bonds": "Bonds",
          "cryptocurrencies": "Cryptocurrencies",
          "deposit": "Deposits",
          "equities": "Equities",
          "funds": "Funds",
          "stablecoins": "Stablecoins"
        },
        "assets-supply": {
          "description": "The distribution of assets per asset class",
          "title": "Assets supply"
        },
        "transaction-history": {
          "description": "Number of transactions per day in the last week",
          "title": "Transaction history"
        },
        "users-history": {
          "description": "Number of users registered in the last week",
          "label": "Users",
          "title": "Registered users"
        }
      },
      "page": {
        "asset-management": "Asset management",
        "description": "Welcome to the dashboard",
        "latest-events-heading": "Latest events",
        "platform-management": "Platform management",
        "stats-heading": "Stats",
        "actions-heading": "Actions",
        "title": "Dashboard"
      },
      "table": {
        "latest-events": {
          "view-all": "View all"
        }
      },
      "widgets": {
        "assets": {
          "label": "Assets",
          "subtext": "{bonds} bonds | {cryptocurrencies} cryptocurrencies | {equities} equities | {funds} funds | {stableCoins} stablecoins | {deposits} deposits"
        },
        "price": {
          "label": "Value",
          "subtext": "Total value across all assets"
        },
        "transactions": {
          "label": "Transactions",
          "subtext": "{count} transactions processed in the last {days} days"
        },
        "users": {
          "label": "Users",
          "subtext": "{count} users in the last {days} days"
        }
      }
    },
    "platform": {
      "settings": {
        "base-currency-description": "Set the default currency for displaying asset values across the platform",
        "base-currency-label": "Base Currency",
        "base-currency-title": "Base Currency",
        "base-currency-updated": "Base currency updated successfully",
        "currencies": {
          "aed": "UAE Dirham (AED)",
          "chf": "Swiss Franc (CHF)",
          "eur": "Euro (EUR)",
          "gbp": "British Pound (GBP)",
          "jpy": "Japanese Yen (JPY)",
          "sar": "Saudi Riyal (SAR)",
          "sgd": "Singapore Dollar (SGD)",
          "usd": "US Dollar (USD)"
        },
        "platform-management": "Platform management",
        "save": "Save",
        "save-changes": "Save changes",
        "saving": "Saving...",
        "select-base-currency": "Select base currency"
      }
    },
    "sidebar": {
      "asset-designer": "Asset Designer",
      "asset-management": {
        "actions": "Actions",
        "asset-activity": "Activity",
        "bonds": "Bonds",
        "cryptocurrencies": "Cryptocurrencies",
        "custody-group-title": "Custody",
        "dashboard": "Dashboard",
        "equities": "Equities",
        "funds": "Funds",
        "group-title": "Asset management",
        "multisig-vaults": "Vaults",
        "stablecoins": "Stablecoins",
        "tokenized-deposits": "Deposits",
        "view-all": "View all"
      },
      "asset-types": {
        "bond": "Bond",
        "cryptocurrency": "Cryptocurrency",
        "equity": "Equity",
        "fund": "Fund",
        "stablecoin": "Stablecoin",
        "tokenized-deposit": "Deposits"
      },
      "custody-management": {
        "group-title": "Custody management",
        "multisig-vaults": "Vaults"
      },
      "distribution": {
        "group-title": "Distribution",
        "airdrops": "Airdrops"
      },
      "platform-management": {
        "api": "API",
        "group-title": "Platform management",
        "settings": "Settings",
        "user-management": "User management"
      },
      "portfolio-management": {
        "api": "API",
        "dashboard": "Dashboard",
        "group-title": "My portfolio",
        "my-activity": "My activity",
        "my-assets": "My assets",
        "my-airdrops": "My airdrops",
        "my-contacts": "My contacts",
        "profile": "Profile",
        "settings": "Settings",
        "my-actions": "My actions"
      },
      "settings-management": {
        "api": "API",
        "group-title": "Settings",
        "platform": "Platform",
        "profile": "Profile",
        "settings": "Settings"
      },
      "trade-management": {
        "group-title": "Trade management",
        "xvp-settlement": "XvP",
        "airdrop-designer": "Airdrops"
      }
    }
  },
  "admin-user": "Admin",
  "asset-designer": {
    "type-selection": {
      "description": "Choose the type of digital asset you want to create",
      "features": {
        "five": "KYC required",
        "four": "Voting rights",
        "one": "Full lifecycle management",
        "six": "Collateral management",
        "three": "Maximum cap",
        "two": "Custodial functionality"
      },
      "key-features": "Key features:",
      "title": "Select asset type"
    }
  },
  "asset-info": {
    "admin": "Admin",
    "creator-owner": "Creator / Owner",
    "regular": "Regular",
    "supply-manager": "Supply Manager"
  },
  "asset-status": {
    "active": "Active",
    "blocked": "Blocked",
    "paused": "Paused"
  },
  "asset-type": {
    "bonds": "Bond",
    "bonds-plural": "Bonds",
    "cryptocurrencies": "Cryptocurrency",
    "cryptocurrencies-plural": "Cryptocurrencies",
    "deposits": "Deposit",
    "deposits-plural": "Deposits",
    "equities": "Equity",
    "equities-plural": "Equities",
    "funds": "Fund",
    "funds-plural": "Funds",
    "stablecoins": "Stablecoin",
    "stablecoins-plural": "Stablecoins",
    "unknown": "Unknown"
  },
  "auth-2fa": {
    "description": "Enter the 6-digit security code from your authenticator app.",
    "error": "Invalid security code",
    "submit": "Continue",
    "submitting": "Verifying...",
    "title": "Enter your code"
  },
  "blocked": "Blocked",
  "components": {
    "active-pill": {
      "active": "Active",
      "paused": "Paused"
    },
    "address-avatar": {
      "avatar": "Avatar"
    },
    "asset-events-table": {
      "asset": "Asset",
      "event-names": {
        "Approval": "Approval",
        "AssetCreated": "Asset created",
        "BatchDistribution": "Batch distribution",
        "Burn": "Burn",
        "Claimed": "Claimed",
        "Clawback": "Clawback",
        "CollateralUpdated": "Collateral updated",
        "ConfirmTransaction": "Transaction confirmed",
        "Deposit": "Deposit",
        "Distribution": "Distribution",
        "ExecuteTransaction": "Transaction executed",
        "FixedYieldCreated": "Fixed yield created",
        "ManagementFeeCollected": "Management fee collected",
        "Matured": "Matured",
        "MerkleRootUpdated": "Merkle root updated",
        "Mint": "Mint",
        "Pause": "Pause",
        "PerformanceFeeCollected": "Performance fee collected",
        "Redeemed": "Redeemed",
        "RequirementChanged": "Requirement changed",
        "RevokeConfirmation": "Confirmation revoked",
        "RoleAdminChanged": "Role admin changed",
        "RoleGranted": "Role granted",
        "RoleRevoked": "Role revoked",
        "SubmitContractCallTransaction": "Contract call transaction submitted",
        "SubmitERC20TransferTransaction": "ERC20 transfer transaction submitted",
        "SubmitTransaction": "Transaction submitted",
        "TokenWithdrawn": "Token withdrawn",
        "TokensFrozen": "Tokens frozen",
        "Transfer": "Transfer",
        "UnderlyingAssetTopUp": "Underlying asset top up",
        "UnderlyingAssetWithdrawn": "Underlying asset withdrawn",
        "Unpause": "Unpause",
        "UserAllowed": "User allowed",
        "UserBlocked": "User blocked",
        "UserDisallowed": "User disallowed",
        "UserUnblocked": "User unblocked",
        "VaultCreated": "Vault created",
        "XvPSettlementApprovalRevoked": "Settlement approval revoked",
        "XvPSettlementApproved": "Settlement approved",
        "XvPSettlementCancelled": "Settlement cancelled",
        "XvPSettlementClaimed": "Settlement claimed",
        "XvPSettlementCreated": "Settlement created",
        "XvPSettlementExecuted": "Settlement executed",
        "YieldClaimed": "Yield claimed"
      },
      "empty-state": {
        "title": "No activity yet",
        "description": "Events will appear here once you perform actions."
      },
      "detail-sheet": {
        "AUDITOR_ROLE": "Auditor Role",
        "DEFAULT_ADMIN_ROLE": "Default Admin Role",
        "SIGNER_ROLE": "Signer Role",
        "SUPPLY_MANAGEMENT_ROLE": "Supply Management Role",
        "USER_MANAGEMENT_ROLE": "User Management Role",
        "asset": "Asset",
        "asset-type": "Asset type",
        "date": "Date",
        "details": "Event details",
        "details-button": "Details",
        "details-for-event": "Details for {event} event",
        "event-details": "Event Details",
        "event-parameters": "Event parameters",
        "sender": "Sender",
        "transaction-hash": "Transaction Hash"
      },
      "details": {
        "account": "Account",
        "amount": "Amount",
        "asset": "Asset",
        "bond-amount": "Bond Amount",
        "burned": "Burned",
        "details-header": "Details",
        "from": "From",
        "holder": "Holder",
        "new-admin-role": "New Admin Role",
        "new-amount": "New Amount",
        "new-mint": "New Mint",
        "old-amount": "Old Amount",
        "previous-admin-role": "Previous Admin Role",
        "role": "Role",
        "to": "To",
        "underlying-amount": "Underlying Amount",
        "user": "User",
        "value": "Value"
      },
      "event": "Event",
      "events": "Events",
      "sender": "Sender",
      "timestamp": "Timestamp"
    },
    "asset-status-pill": {
      "blocked": "Blocked"
    },
    "asset-type-icon": {
      "bond-initials": "BN",
      "cryptocurrency-initials": "CC",
      "equity-initials": "EQ",
      "fund-initials": "FN",
      "not-available-initials": "NA",
      "stablecoin-initials": "SC",
      "tokenized-deposit-initials": "TD"
    },
    "airdrop-type-icon": {
      "standard-initials": "ST",
      "vesting-initials": "VS",
      "push-initials": "PS",
      "not-available-initials": "NA"
    },
    "chart": {
      "info-icon-label": "Info",
      "last-updated-at": "Last updated at: {lastUpdated}",
      "select-time-range": "Select time range",
      "switch-to-area-chart": "Switch to area chart",
      "switch-to-bar-chart": "Switch to bar chart",
      "time-range": {
        "24h": "24h",
        "30d": "30d",
        "7d": "7d",
        "90d": "90d"
      }
    },
    "charts": {
      "assets": {
        "asset-distribution": "Asset distribution",
        "asset-distribution-description": "Portfolio allocation by asset type",
        "bond": "Bond",
        "bond-issuance": "Bond issuance",
        "bond-issued": "Issued",
        "bond-mature-readiness": "Mature Readiness",
        "bond-mature-readiness-description": "Progress towards maturity readiness",
        "bond-mature-readiness-status": "Mature Ready",
        "bond-matured": "Matured",
        "bond-pending": "Pending",
        "bond-redeemable": "Redeemable",
        "bond-redeemed": "Bond redemption",
        "bond-redemption-assets": "Redemption assets",
        "bond-status": "Status",
        "bond-status-description": "Current status of the bond",
        "bond-status-progress": "Bond status",
        "bond-total-underlying-asset-balance": "Total underlying asset balance",
        "collateral-ratio": {
          "description": "Amount of collateral free vs used",
          "label": "Collateral Ratio",
          "no-data": "No collateral data available"
        },
        "cryptocurrency": "Cryptocurrency",
        "deposit": "Deposit",
        "equity": "Equity",
        "error-loading-data": "Error loading data",
        "free-collateral-ratio": {
          "label": "Free"
        },
        "fund": "Fund",
        "last-updated": "Last updated",
        "loading": "Loading...",
        "stablecoin": "Stablecoin",
        "total-collateral": {
          "label": "Total Collateral"
        },
        "total-supply": {
          "description": "Showing the total supply of the asset",
          "label": "Total supply",
          "no-data": "No data available in this window",
          "title": "Total supply"
        },
        "total-supply-changed": {
          "burned-label": "Total burned",
          "description": "Showing the supply change of the asset",
          "minted-label": "Total minted",
          "no-data": "No data available in this window",
          "title": "Supply changes"
        },
        "total-transfers": {
          "description": "Showing the total transfers of the asset",
          "label": "Total transfers",
          "no-data": "No data available in this window",
          "title": "Total transfers"
        },
        "total-volume": {
          "description": "Showing the total volume of the asset",
          "label": "Total volume",
          "no-data": "No data available in this window",
          "title": "Total volume"
        },
        "units-over-time": {
          "description": "Showing the units in circulation over time",
          "label": "Units",
          "no-data": "No data available in this window",
          "title": "Units over time"
        },
        "used-collateral-ratio": {
          "label": "Committed"
        },
        "wallet-distribution": "Wallet distribution",
        "wallet-distribution-description": "Amount of holders vs the amounts they hold",
        "wallet-distribution-no-data": "No wallet data available",
        "yield-coverage": {
          "description": "Percentage of yield covered by underlying assets",
          "error": "Error loading yield coverage data",
          "no-data": "No data available in this window",
          "title": "Yield coverage"
        },
        "yield-distribution": {
          "claimed-label": "Claimed",
          "description": "Showing yield distribution over time",
          "error": "Error loading yield distribution data",
          "no-data": "No yield distribution data available",
          "title": "Yield distribution",
          "total-yield-label": "Total yield"
        }
      },
      "portfolio": {
        "aggregation-options": {
          "compare-asset-types": "Compare asset types",
          "stacked-asset-types": "Stacked by asset type",
          "total-value": "Total value"
        },
        "portfolio-value": "Portfolio value",
        "portfolio-value-description": "The maximum of value of your portfolio over time (based on current prices)",
        "portfolio-value-error": "Error loading portfolio value data",
        "portfolio-value-no-data": "No portfolio data available",
        "portfolio-value-title": "Portfolio value"
      }
    },
    "data-table": {
      "clear-filters": "Clear filters",
      "details": "Details",
      "export": "Export",
      "failed-export": "Failed to export data",
      "go-to-first-page": "Go to first page",
      "go-to-last-page": "Go to last page",
      "go-to-next-page": "Go to next page",
      "go-to-previous-page": "Go to previous page",
      "hide": "Hide",
      "no-results": "No results",
      "no-results-found": "No results found.",
      "open-menu": "Open menu",
      "page-info": "Page {current} of {total}",
      "reset": "Reset",
      "rows-per-page": "Rows per page",
      "search": "Search...",
      "selected": "selected",
      "selected-rows-info": "{selected} of {total} row(s) selected.",
      "sort-ascending": "Sort Ascending",
      "sort-descending": "Sort Descending",
      "toggle-columns": "Toggle columns",
      "view": "View"
    },
    "detail-grid": {
      "info-icon-label": "Additional information"
    },
    "form": {
      "assets": {
        "default-placeholder": "Select an option",
        "loading": "Loading...",
        "no-asset-found": "No asset found.",
        "recent-assets": "Recently selected",
        "search-placeholder": "Search for an asset..."
      },
      "button": {
        "next": "Next",
        "previous": "Previous",
        "processing": "Processing...",
        "send-transaction": "Send transaction",
        "sending-transaction": "Sending transaction..."
      },
      "document-upload": {
        "accepted-format": "Accepted formats: {formats} (Max: {maxSize}MB)",
        "add-document": "Add Document",
        "cancel": "Cancel",
        "choose-file": "Choose File",
        "delete-document": "Delete Document",
        "document-description": "Description",
        "document-description-placeholder": "Brief description of the document",
        "document-file": "Upload File",
        "document-title": "Document Title",
        "document-title-placeholder": "e.g. MiCA Compliance White Paper",
        "document-type": "Document Type",
        "file-too-large": "File is too large. Maximum size is {maxSize}MB.",
        "invalid-file-format": "Invalid file format. Only {formats} files are accepted.",
        "no-documents": "No documents have been uploaded yet",
        "no-file-chosen": "No file chosen",
        "select-document-type": "Select document type",
        "upload-document": "Upload",
        "upload-document-description": "Upload white papers, audit reports, and other compliance documents",
        "upload-document-title": "Upload Document",
        "uploading": "Uploading",
        "uploading-document": "Uploading..."
      },
      "input": {
        "alphanumeric-only": "Please enter letters and numbers only",
        "letters-only": "Please enter letters only",
        "max-value": "Value cannot be higher than {max}",
        "min-value": "Value cannot be lower than {min}",
        "valid-email": "Please enter a valid email address",
        "valid-number": "Please enter a valid number"
      },
      "otp-dialog": {
        "cancel": "Cancel",
        "confirm": "Yes, confirm",
        "method-select": {
          "pincode": "PIN-code",
          "title": "Switch wallet security method",
          "two-factor-authentication": "Authenticator app",
          "use-secret-codes": "Or use one of your secure codes"
        },
        "pincode": {
          "description": "To sign the transaction, please enter your pincode for verification and authorization.",
          "title": "Enter your pincode to confirm"
        },
        "secret-codes": {
          "description": "Please enter one of your secure codes to verify your identity. Each code can only be used once, so make sure to keep your unused codes safe.",
          "title": "Enter a secure code"
        },
        "switch-method": "Switch method",
        "two-factor-authentication": {
          "description": "To sign the transaction, please enter your otp code from your authenticator app for verification and authorization.",
          "title": "Enter your OTP to confirm"
        }
      },
      "progress": {
        "completed-step": "Completed step",
        "current-step": "Current step",
        "step-of-total": "Step {current} of {total}",
        "upcoming-step": "Upcoming step"
      },
      "select": {
        "default-placeholder": "Select an option"
      },
      "users": {
        "default-placeholder": "Select an option",
        "loading": "Loading...",
        "no-contact-found": "No contact found.",
        "no-user-found": "No user found.",
        "recent-contacts": "Recently selected contacts",
        "recent-users": "Recently selected",
        "search-contact-placeholder": "Search for a contact...",
        "search-placeholder": "Search for a user..."
      }
    },
    "logo": {
      "alt-text": "SettleMint"
    },
    "pending-transactions": {
      "aria-label": "View pending transactions",
      "contract": "Contract",
      "created": "Created",
      "from": "From",
      "function": "Function",
      "hash": "Hash",
      "no-pending": "No pending transactions",
      "title": "Pending Transactions",
      "view-activity": "View your activity"
    },
    "search": {
      "assets-section": "Assets",
      "no-results": "No results found",
      "placeholder": "Search for assets or users...",
      "recent-assets": "Recent assets",
      "recent-users": "Recent users",
      "users-section": "Users"
    },
    "transaction-details": {
      "blob-gas-price-label": "Blob gas price",
      "blob-gas-used-label": "Blob gas used",
      "block-hash-label": "Block hash",
      "block-number-label": "Block number",
      "contract-label": "Contract",
      "created-at-label": "Created at",
      "description": "View the details of a transaction",
      "effective-gas-price-label": "Effective gas price",
      "from-label": "From",
      "function-label": "Function",
      "gas-used-label": "Gas used",
      "receipt-title": "Receipt",
      "revert-reason-label": "Revert reason",
      "status-label": "Status",
      "title": "Transactions",
      "transaction-hash-label": "Transaction hash",
      "transaction-index-label": "Transaction index",
      "transaction-title": "Transaction",
      "trigger-label": "Details",
      "type-label": "Type"
    },
    "transaction-hash": {
      "view-on-explorer": "View on the explorer"
    },
    "transactions-history": {
      "chart-label": "Transaction",
      "description": "Showing transactions over the last period",
      "title": "Transactions"
    },
    "transactions-table": {
      "columns": {
        "actions": "Actions",
        "contract": "Contract",
        "created-at": "Timestamp",
        "from": "From",
        "function": "Function",
        "status": "Status",
        "transaction-hash": "Transaction Hash"
      },
      "title": "Transactions",
      "empty-state": {
        "title": "No recent transactions",
        "description": "Recent transactions will appear here when you perform actions."
      }
    }
  },
  "creator-owner": "Creator / Owner",
  "custody": {
    "vaults": {
      "forms": {
        "button": {
          "vault": "Create a new vault"
        },
        "description": {
          "vault": "A vault is a multi signature enabled smart contract to hold your assets securely"
        },
        "title": {
          "vault": "Create a new vault"
        }
      },
      "page": {
        "vaults": "Vaults",
        "vaults-description": "Multisig vaults to securely store assets"
      }
    }
  },
  "error": {
    "array": "Please provide a list of items",
    "array-contains": "Please select at least one item from the list",
    "array-max-contains": "Please select no more than {maxContains} items",
    "array-max-items": "Please select no more than {maxItems} items",
    "array-min-contains": "Please select at least {minContains} items",
    "array-min-items": "Please select at least {minItems} items",
    "array-unique-items": "Please ensure all selected items are unique",
    "async-iterator": "Invalid data format",
    "bigint": "Please enter a whole number",
    "bigint-exclusive-maximum": "Please enter a number smaller than {exclusiveMaximum}",
    "bigint-exclusive-minimum": "Please enter a number larger than {exclusiveMinimum}",
    "bigint-maximum": "Please enter a number no larger than {maximum}",
    "bigint-minimum": "Please enter a number no smaller than {minimum}",
    "bigint-multiple-of": "Please enter a number that is divisible by {multipleOf}",
    "boolean": "Please select Yes or No",
    "date": "Please select a valid date",
    "date-exclusive-maximum-timestamp": "Please select a date before {exclusiveMaximumTimestamp}",
    "date-exclusive-minimum-timestamp": "Please select a date after {exclusiveMinimumTimestamp}",
    "date-maximum-timestamp": "Please select a date on or before {maximumTimestamp}",
    "date-minimum-timestamp": "Please select a date on or after {minimumTimestamp}",
    "date-multiple-of-timestamp": "Please select a valid date",
    "error-id": "Error ID",
    "function": "Invalid format",
    "go-home": "Go home",
    "integer": "Please enter a whole number (no decimals)",
    "integer-exclusive-maximum": "Please enter a whole number less than {exclusiveMaximum}",
    "integer-exclusive-minimum": "Please enter a whole number greater than {exclusiveMinimum}",
    "integer-maximum": "Please enter a whole number no greater than {maximum}",
    "integer-minimum": "Please enter a whole number no less than {minimum}",
    "integer-multiple-of": "Please enter a whole number divisible by {multipleOf}",
    "intersect": "Please ensure all information is valid",
    "intersect-unevaluated-properties": "Unexpected information provided",
    "iterator": "Invalid data format",
    "kind": "Invalid format",
    "literal": "Please enter exactly {const}",
    "never": "This field cannot be filled",
    "not": "This value is not accepted",
    "null": "This field should be empty",
    "number": "Please enter a valid number",
    "number-exclusive-maximum": "Please enter a number less than {exclusiveMaximum}",
    "number-exclusive-minimum": "Please enter a number greater than {exclusiveMinimum}",
    "number-maximum": "Please enter a number no greater than {maximum}",
    "number-minimum": "Please enter a number no less than {minimum}",
    "number-multiple-of": "Please enter a number divisible by {multipleOf}",
    "object": "Please provide all required information",
    "object-additional-properties": "Unknown field provided",
    "object-max-properties": "Too many fields provided (maximum is {maxProperties})",
    "object-min-properties": "Please fill out at least {minProperties} fields",
    "object-required-property": "This field is required",
    "promise": "Invalid data format",
    "regexp": "Please enter text in the correct format",
    "sending": "Sending",
    "string": "Please enter text",
    "string-format": "Please enter text in the correct {format} format",
    "string-format-isin": "Please enter a valid ISIN. Format: 2 letters (country code), 9 alphanumeric characters, and 1 check digit (e.g., US0378331005)",
    "string-format-unknown": "Unknown format '{format}'",
    "string-format-asset-symbol": "Please enter a valid asset symbol (uppercase letters and numbers)",
    "string-max-length": "Please enter no more than {maxLength} characters",
    "string-min-length": "Please enter at least {minLength} characters",
    "string-pattern": "Please follow the required pattern",
    "success": "Success",
    "symbol": "Invalid format",
    "title": "Something went wrong!",
    "try-again": "Try again",
    "tuple": "Please provide all required items in the correct order",
    "tuple-length": "Please provide exactly {maxItems} items",
    "uint8array": "Invalid file format",
    "uint8array-max-byte-length": "File is too large",
    "uint8array-min-byte-length": "File is too small",
    "undefined": "This field should be empty",
    "union": "Please enter a valid value",
    "union-min-max": "Please enter a value between {min} and {max}",
    "unknown": "Invalid value entered",
    "validation-errors": "Validation error",
    "void": "This field should be empty",
    "at-least-two-asset-flows": "Please provide at least two flows to proceed",
    "asset-required": "Asset is required",
    "amount-required": "Amount is required",
    "from-address-required": "From address is required and must be a valid EVM address",
    "to-address-required": "To address is required and must be a valid EVM address",
    "expiry-required": "Expiry is required",
    "unexpected-error": "An unexpected error occurred"
  },
  "error-pages": {
    "forbidden": {
      "description": "You are not authorized to access this page.",
      "go-back": "Go back",
      "go-home": "Go home",
      "title": "Forbidden"
    },
    "not-found": {
      "description": "The page you are looking for doesn't exist or has been moved.",
      "go-back": "Go back",
      "go-home": "Go home",
      "title": "Page not found"
    }
  },
  "homepage": {
    "asset-tokenization": "asset tokenization",
    "bonds-funds-equities": "bonds, funds, equities",
    "changelog-link-title": "Introducing X vs Payment",
    "cryptocurrencies": "cryptocurrencies",
    "documentation": "Documentation",
    "features": {
      "api": {
        "description": "Integrate effortlessly into existing systems with extensive, well-documented APIs.",
        "title": "Complete API Coverage"
      },
      "asset-lifecycle": {
        "description": "Manage the complete asset lifecycle seamlessly, from issuance and management to settlement and beyond.",
        "title": "Full Asset Lifecycle"
      },
      "compliance": {
        "description": "Navigate regulatory frameworks effortlessly, including full compliance with MiCA requirements.",
        "title": "Compliance by design"
      },
      "customizable": {
        "description": "Tailor every aspect of the platform to match your institution's needs and workflows.",
        "title": "100% Customizable"
      },
      "description": "The SettleMint Asset Tokenization Kit is a full-stack solution designed to accelerate the development of digital asset platforms.",
      "insights": {
        "description": "Access powerful analytics and reporting tools to make informed, data-driven decisions.",
        "title": "Deep Insights"
      },
      "interface": {
        "description": "Enjoy a simple, streamlined, and user-friendly interface designed for both technical and non-technical users.",
        "title": "Intuitive Interface"
      },
      "purpose-built": {
        "description": "Engineered specifically for financial institutions, addressing industry-specific challenges with precision and reliability.",
        "title": "Purpose-Built"
      },
      "time-to-market": {
        "description": "Accelerate your deployment and achieve rapid market entry faster than any other solution.",
        "title": "Shortest Time to Market"
      },
      "title": "A one stop shop for all your tokenization needs"
    },
    "footer": {
      "company-description": "Transforming how the world creates, manages, and trades tokenized assets on blockchain.",
      "legal": {
        "cookie-policy": "Cookie Policy",
        "copyright": "© {year} SettleMint. Functional Source License, Version 1.1, MIT Future License.",
        "privacy-policy": "Privacy Policy",
        "terms-of-service": "Terms of Service",
        "title": "Legal"
      },
      "sections": {
        "company": {
          "about": "About",
          "blog": "Blog",
          "contact": "Contact",
          "title": "Company"
        },
        "config": {
          "title": "Settings"
        },
        "platform": {
          "console": "Console",
          "mcp": "Model Context Provider",
          "sdk-cli": "SDK & CLI",
          "title": "Platform"
        },
        "resources": {
          "documentation": "Documentation",
          "partners": "Partners",
          "title": "Resources",
          "usecases": "Usecases"
        }
      }
    },
    "hero-description": "This kit is pre-configured to leverage your SettleMint application and provide an easy way to get started with your own asset tokenization solution.",
    "hero-subtitle-regular": "Unlock the power of",
    "hero-subtitle-subtitle": "Bootstrap your own enterprise-grade asset tokenization platform, on public, private or consortium chains, in the cloud or on-premise and fully customizable to fit your needs.",
    "hero-subtitle-title": "Unlock your assets by tokenizing on chain",
    "issuer-portal": "Issuer portal",
    "portfolio": "Portfolio",
    "pricing": {
      "enterprise": {
        "badge": "Production ready",
        "cta": "Get Started",
        "description": "Per month for production usecases",
        "feature1": "Everything in Starter",
        "feature2": "Byzantine Fault Tolerant network",
        "feature3": "High Availability",
        "feature4": "99.99% Uptime SLA",
        "feature5": "Priority Support",
        "price": "€ 19.988 / mo",
        "title": "Enterprise"
      },
      "starter": {
        "cta": "Get Started",
        "description": "Per month for non-production usecases",
        "feature1": "Complete access to the SettleMint platform",
        "feature2": "All tokenization features",
        "feature3": "Single validator network",
        "feature4": "Unlimited assets",
        "feature5": "Unlimited users",
        "feature6": "Unlimited volume",
        "feature7": "Access to the SettleMint support",
        "price": "€ 4.760 / mo",
        "title": "Starter"
      },
      "title": "Pricing that scales with you"
    },
    "stablecoins": "stablecoins",
    "tokenized-deposits": "deposits"
  },
  "language": {
    "changing": "Changing...",
    "language": "Language"
  },
  "layout": {
    "header": {
      "app-description": "Asset Tokenization",
      "app-name": "SettleMint",
      "home": "Home"
    },
    "modeswitch": {
      "assets": "Asset management",
      "label": "Operating mode",
      "platform": "Platform management",
      "portfolio": "My portfolio"
    },
    "navigation": {
      "actions": "Actions",
      "admin": "Issuer portal",
      "asset-management": "Asset management",
      "custody-management": "Custody management",
      "dvp-swap": "DvP Swap",
      "platform": "Platform management",
      "portfolio": "My portfolio",
      "title": "Private",
      "trade-management": "Trade management",
      "vaults": "Vaults",
      "xvp-settlement": "XvP",
      "distribution": "Distribution"
    },
    "user-dropdown": {
      "documentation": "Documentation",
      "logout": "Log out",
      "pending-transactions": "Pending Transactions",
      "profile": "Manage profile"
    }
  },
  "paused": "Paused",
  "portfolio": {
    "activity": {
      "page-description": "Your activity on chain",
      "page-title": "Activity",
      "portfolio-management": "Portfolio management",
      "tabs": {
        "all-events": "All events",
        "recent-transactions": "Recent transactions"
      }
    },
    "add-contact-form": {
      "contact": {
        "added": "Contact added successfully",
        "adding": "Adding contact...",
        "description": "Add a new contact to your address book",
        "first-name-label": "First Name",
        "last-name-label": "Last Name",
        "title": "Add Contact",
        "wallet-address-label": "Wallet Address"
      }
    },
    "assets-count-assets": "assets",
    "dashboard": {
      "latest-events": "Latest events",
      "my-assets": "My assets",
      "page-title": "Portfolio",
      "portfolio-management": "Portfolio management",
      "my-actions-heading": "My actions"
    },
    "greeting": {
      "afternoon": "Good afternoon",
      "evening": "Good evening",
      "morning": "Good morning",
      "you-have": "You have assets worth"
    },
    "my-assets": {
      "bond": {
        "redeem-form": {
          "amount": {
            "amount-label": "Amount",
            "balance-description": "Available balance:",
            "description": "Input the amount you wish to redeem.",
            "title": "Enter Amount"
          },
          "button-label": "Redeem Assets",
          "description": "Burns the specified amount of bonds and transfers equivalent amount of underlying assets to your wallet.",
          "summary": {
            "asset-label": "Asset",
            "description": "Verify the details of your redemption before proceeding",
            "redeem-description": "Redemption operation details",
            "redeem-title": "Redeem",
            "title": "Review and confirm redemption",
            "value-label": "Amount"
          },
          "title": "Redeem Bond",
          "trigger-label": "Redeem"
        },
        "transfer-form": {
          "button-label": "Transfer",
          "description": "Transfer your bond assets to another address",
          "summary": {
            "asset-label": "Asset",
            "description": "Verify the details of your transfer before proceeding",
            "recipient-label": "Recipient",
            "title": "Review and confirm transfer",
            "transfer-description": "Transfer operation details",
            "transfer-title": "Transfer",
            "value-label": "Amount"
          },
          "title": "Transfer bond",
          "trigger-label": "Transfer"
        }
      },
      "cryptocurrency": {
        "transfer-form": {
          "amount": {
            "amount-label": "Amount",
            "balance-description": "Available balance:",
            "description": "Enter the amount of assets you want to transfer",
            "title": "Amount"
          },
          "recipients": {
            "address-label": "Recipient Address",
            "address-placeholder": "Search for a user",
            "description": "Choose who will receive the assets",
            "manual-entry-link": "Enter address manually...",
            "search-contact-link": "Search for a contact instead...",
            "search-in-contacts": "Search in my contacts",
            "search-user-link": "Search for a user instead...",
            "title": "Select Recipients"
          }
        }
      },
      "detail": {
        "forms": {
          "actions": {
            "burn": "Burn",
            "redeem": "Redeem",
            "transfer": "Transfer"
          }
        },
        "manage": "Manage"
      },
      "portfolio-management": "Portfolio management",
      "table": {
        "actions-header": "Action",
        "balance-header": "Balance",
        "name-header": "Name",
        "status-header": "Status",
        "symbol-header": "Symbol",
        "type-header": "Type"
      },
      "title": "My Assets"
    },
    "my-contacts": {
      "add-contact-button": "Add Contact",
      "description": "Contacts management",
      "table": {
        "actions-header": "Action",
        "created-at-header": "Created At",
        "name-header": "Name",
        "status-header": "Status",
        "symbol-header": "Symbol",
        "type-header": "Type",
        "wallet-header": "Wallet"
      },
      "title": "My Contacts"
    },
    "my-airdrops": {
      "title": "My Airdrops",
      "portfolio-management": "Portfolio management",
      "table": {
        "airdrop-header": "Airdrop",
        "asset-header": "Asset",
        "type-header": "Type",
        "amount-header": "Amount",
        "status-header": "Status",
        "actions-header": "Actions"
      },
      "empty-state": {
        "title": "No airdrops found",
        "description": "You don't have any airdrops to claim yet. If you are eligible for an airdrop, you will see it here."
      },
      "airdrop-type": {
        "standard": "Standard",
        "vesting": "Vesting",
        "push": "Push"
      },
      "claim-status": {
        "READY": "Ready",
        "PENDING": "Pending",
        "CLAIMED": "Claimed",
        "EXPIRED": "Expired",
        "available": "Available",
        "claimed": "Claimed"
      },
      "status-info-label": "Additional information about this status",
      "tooltip": {
        "standard-airdrop": {
          "pending-with-start": "Claims will start on {date}",
          "ready-with-end": "You can claim your assets now. Claiming period ends on {date}",
          "expired": "The claiming period ended on {date}",
          "claimed": "You have successfully claimed your airdrop assets"
        },
        "push-airdrop": {
          "ready": "The admin will send your assets to you",
          "pending": "Waiting for administrator to distribute your assets",
          "expired": "Distribution is complete. {distributed} out of {cap} assets have been distributed",
          "claimed": "Your assets have been distributed to your wallet"
        },
        "vesting-airdrop": {
          "ready-initialize": "You can initialize your vesting schedule now. Deadline: {date}",
          "ready-claim": "You have assets available to claim from your vesting schedule",
          "pending-not-initialized": "You need to initialize your vesting schedule first",
          "pending-cliff": "Your assets are in the cliff period. Vesting will begin on {date}",
          "pending-vesting": "No assets are ready for claiming yet. Check back later as assets vest",
          "expired": "The initialization period ended on {date}. You can no longer claim this airdrop",
          "claimed": "You have claimed all available assets from your vesting schedule"
        }
      },
      "details": {
        "page-title": "Airdrop {address}",
        "page-description": "View and manage your airdrop at {address}",
        "forms": {
          "manage": "Manage"
        }
      }
    },
    "settings": {
      "api-keys": {
        "api-docs": "API Documentation",
        "api-key-copied": "API key copied to clipboard",
        "api-key-created-description": "Your API key has been created. Make sure to copy it now as you won't be able to see it again.",
        "api-key-save-warning": "Make sure to copy your API key now. You won't be able to see it again!",
        "api-keys": "API Keys",
        "cancel": "Cancel",
        "close": "Close",
        "columns": {
          "expiresAt": "Expires at",
          "lastRequest": "Last request",
          "name": "Name",
          "rateLimit": "Rate limit"
        },
        "create": "Create",
        "create-api-key": "Create API Key",
        "create-api-key-description": "Create a new API key to access the API programmatically.",
        "create-error": "Failed to create API key",
        "created-at": "Created at",
        "creating-api-key": "Creating API key...",
        "disabled": "Disabled",
        "expired": "Expired",
        "expires-at": "Expires at",
        "expiry-label": "Expiry",
        "expiry-options": {
          "1 day": "1 day",
          "1 month": "1 month",
          "1 week": "1 week",
          "1 year": "1 year",
          "No expiry": "No expiry"
        },
        "fetch-error": "Failed to fetch API keys",
        "last-used": "Last used",
        "name-label": "Name",
        "never": "Never",
        "portfolio-management": "Portfolio Management",
        "select-expiry-placeholder": "Select expiry time",
        "swagger-description": "All API requests must include your API key within the x-api-key header for authentication. This header ensures secure and authorized access to our API endpoints, allowing your applications to safely interact with our services.",
        "swagger-link-text": "Open API documentation",
        "swagger-title": "Create, view, and manage API keys to securely integrate your applications with our platform. API keys allow you to programmatically access all available features, documented clearly through our OpenAPI specification.",
        "title": "API"
      },
      "profile": {
        "enter-password": {
          "cancel": "Cancel",
          "placeholder": "Password",
          "title": "Enter password"
        },
        "pincode": {
          "description": "Use a pincode to access your wallet.",
          "disable-pincode": {
            "cancel": "Cancel",
            "description": "Enter your password to disable your pincode.",
            "disable-pincode-tooltip": "A pincode can only be disabled if two-factor authentication is enabled.",
            "error-message": "Failed to disable pincode: {error}",
            "loading": "Disabling...",
            "remove": "Disable",
            "success-message": "Pincode disabled successfully",
            "title": "Disable pincode"
          },
          "error": "Failed to get pincode status",
          "setup-pincode": {
            "error-message": "Failed to set pincode",
            "success-message": "Pincode set successfully",
            "title": "Setup pincode"
          },
          "status": {
            "disabled": "No pincode is set.",
            "enabled": "You have set a pincode."
          },
          "title": "Pincode",
          "update-pincode": {
            "error-message": "Failed to update pincode",
            "success-message": "Pincode updated successfully",
            "title": "Update pincode"
          }
        },
        "portfolio-management": "Portfolio Management",
        "secret-codes": {
          "copied": "Secure codes copied to clipboard",
          "copy": "Copy secure codes",
          "description": "These codes can be used to access your wallet if you lose your phone or forget your pincode. Make sure to store them in a safe place.",
          "error-message": "Failed to generate secure codes",
          "generate": "Generate secure codes",
          "title": "Secure codes"
        },
        "title": "Profile",
        "two-factor-authentication": {
          "description": "Enhance your account security by enabling two-factor authentication. When activated, you'll need to enter a verification code from your authenticator app each time you access the application or your wallet.",
          "disable": {
            "description": "Disable two-factor authentication to remove the additional layer of security from your account.",
            "disable-two-factor-tooltip": "Two-factor authentication can only be disabled if a pincode is set.",
            "error-message": "Failed to disable two-factor authentication: {error}",
            "password-description": "Enter your password to disable two-factor authentication.",
            "success-message": "Two-factor authentication disabled successfully",
            "title": "Disable"
          },
          "enable": {
            "description": "Enable two-factor authentication to add an additional layer of security to your account.",
            "error-message": "Failed to enable two-factor authentication: {error}",
            "password-description": "Enter your password to enable two-factor authentication.",
            "success-message": "Two-factor authentication enabled successfully",
            "title": "Enable"
          },
          "setup-mfa": {
            "cancel": "Cancel",
            "description": "Scan the QR code with the authenticator app on your phone to enable two-factor authentication.",
            "enable": "Enable",
            "enter-code-title": "Enter the code from the authenticator app",
            "loading": "Enabling...",
            "title": "Setup two factor authentication"
          },
          "status": {
            "disabled": "Two-factor authentication is disabled",
            "enabled": "Two-factor authentication is enabled"
          },
          "title": "Two-Factor Authentication"
        }
      }
    },
    "transfer-form": {
      "amount": {
        "amount-label": "Amount",
        "balance-description": "Balance:",
        "decimals-description": "Number of decimal places for the asset",
        "decimals-label": "Decimals",
        "description": "Specify the amount you want to transfer",
        "title": "Enter Amount"
      },
      "asset-types": "{type} {name} ({symbol})",
      "button-label": "Transfer Assets",
      "description": "Easily transfer an amount of assets by selecting a recipient and specifying the amount.",
      "recipients": {
        "address-label": "Recipient Address",
        "address-placeholder": "Search for a user",
        "description": "Enter a wallet address to send assets directly.",
        "manual-entry-link": "Enter address manually...",
        "search-contact-link": "Search for a contact instead...",
        "search-in-contacts": "Search in my contacts",
        "search-user-link": "Search for a user instead...",
        "title": "Select Recipients",
        "wallet-address-label": "Wallet Address"
      },
      "select-asset": {
        "asset-description": "Select an asset from your portfolio",
        "asset-label": "Asset",
        "confirm-button": "Confirm",
        "description": "Choose the asset you want to transfer",
        "title": "Select Asset"
      },
      "summary": {
        "address": "Address",
        "amount": "Amount",
        "asset-label": "Asset",
        "description": "Verify the details of your transfer before proceeding. Ensure the recipient and amount are correct.",
        "recipient-label": "Recipient",
        "title": "Review and confirm transfer",
        "transfer-description": "Transfer operation details",
        "transfer-title": "Transfer",
        "value-label": "Amount"
      },
      "title": "Transfer Assets",
      "transfer-title": "Transfer {name} ({symbol})",
      "trigger-label": "Transfer"
    }
  },
  "private": {
    "airdrops": {
      "design-button": "Airdrop Designer",
      "create": {
        "general": {
          "title": {
            "standard": "Create a new standard airdrop",
            "vesting": "Create a new vesting airdrop",
            "push": "Create a new push airdrop"
          },
          "description": {
            "standard": "Distribute tokens that users claim within a set timeframe using Merkle proofs.",
            "vesting": "Release tokens gradually over time according to a vesting schedule.",
            "push": "Directly transfer tokens to recipients, initiated by an administrator."
          }
        },
        "form": {
          "description": {
            "standard": "Distribute tokens that users claim within a set timeframe using Merkle proofs.",
            "vesting": "Release tokens gradually over time according to a vesting schedule.",
            "push": "Directly transfer tokens to recipients, initiated by an administrator."
          },
          "errors": {
            "address-prediction-failed": "Failed to predict address. Please try again.",
            "duplicate-airdrop": "An airdrop with these parameters already exists. Please change at least one parameter and try again.",
            "validation-failed": "A validation error occurred."
          },
          "steps": {
            "basics": {
              "title": "Basic information",
              "description": "Specify the basic information for this airdrop."
            },
            "configuration": {
              "title": "Configuration",
              "description": "Configure the parameters for this airdrop."
            },
            "summary": {
              "title": "Summary",
              "description": "Review all the details you have entered."
            }
          },
          "title": {
            "standard": "Design a new standard airdrop",
            "vesting": "Design a new vesting airdrop",
            "push": "Design a new push airdrop"
          },
          "toasts": {
            "submitting": "Creating airdrop... This process may take a moment.",
            "failed": "Failed to create airdrop. Please try again.",
            "success": "Airdrop was created successfully!",
            "push": {
              "submitting": "Creating push airdrop... This process may take a moment.",
              "failed": "Failed to create push airdrop. Please try again.",
              "success": "Push airdrop was created successfully!"
            },
            "vesting": {
              "submitting": "Creating vesting airdrop... This process may take a moment.",
              "failed": "Failed to create vesting airdrop. Please try again.",
              "success": "Vesting airdrop was created successfully!"
            },
            "standard": {
              "submitting": "Creating standard airdrop... This process may take a moment.",
              "failed": "Failed to create standard airdrop. Please try again.",
              "success": "Standard airdrop was created successfully!"
            }
          },
          "button-labels": {
            "general": {
              "next": "Next",
              "previous": "Previous",
              "processing": "Processing..."
            },
            "push": {
              "create": "Create push airdrop",
              "submitting": "Creating push airdrop..."
            },
            "vesting": {
              "create": "Create vesting airdrop",
              "submitting": "Creating vesting airdrop..."
            },
            "standard": {
              "create": "Create standard airdrop",
              "submitting": "Creating standard airdrop..."
            }
          },
          "toast-action": {
            "bonds": "View bond",
            "cryptocurrencies": "View cryptocurrency",
            "deposits": "View deposit",
            "equities": "View equity",
            "funds": "View fund",
            "stablecoins": "View stablecoin"
          },
          "trigger-label": {
            "bonds": "Issue a new bond",
            "cryptocurrencies": "Issue a new cryptocurrency",
            "deposits": "Issue a new deposit",
            "equities": "Issue a new equity",
            "funds": "Issue a new fund",
            "stablecoins": "Issue a new stablecoin"
          }
        },
        "basics": {
          "title": "Basic information",
          "description": "Specify the basic information for this airdrop.",
          "asset-label": "Asset",
          "asset-placeholder": "Select asset",
          "asset-description": "The asset that will be distributed in this airdrop.",
          "owner-label": "Owner",
          "owner-placeholder": "Select owner",
          "owner-description": "The account that will own and manage this airdrop contract.",
          "start-time-label": "Start time",
          "start-time-description": "The date and time when users can start claiming tokens.",
          "start-time-error": "Start time must be at least 1 hour in the future",
          "end-time-label": "End time",
          "end-time-description": "The date and time when the airdrop claim period ends.",
          "end-time-error": "End time must be at least 1 hour after start time"
        },
        "distribution": {
          "title": "Distribution",
          "description": "Specify the distribution for this airdrop.",
          "distribution-label": "Distribution (csv)",
          "distribution-description": "The distribution of the airdrop. The CSV file must have the columns 'amount' and 'recipient'.",
          "distribution-cap-label": "Distribution limit",
          "distribution-cap-description": "The maximum number of tokens that can be distributed in this airdrop.",
          "distribution-cap-error": "Total distribution amount exceeds the distribution limit"
        },
        "button-labels": {
          "general": {
            "next": "Next",
            "previous": "Previous",
            "processing": "Processing..."
          },
          "push": {
            "create": "Create push airdrop",
            "submitting": "Creating push airdrop..."
          },
          "vesting": {
            "create": "Create vesting airdrop",
            "submitting": "Creating vesting airdrop..."
          },
          "standard": {
            "create": "Create standard airdrop",
            "submitting": "Creating standard airdrop..."
          }
        },
        "type-selection": {
          "general": {
            "title": "Create an airdrop",
            "description": "Create your airdrop in a few steps."
          },
          "title": "Select airdrop type",
          "description": "Choose the type of airdrop you want to create.",
          "key-features": "Key features:",
          "features": {
            "user-initiated-claim": "User claims",
            "batch-operations": "Batch operations",
            "gasless-transactions": "Gasless transactions",
            "time-bound": "Time-bound",
            "vesting-schedule": "Vesting schedule"
          },
          "types": {
            "standard": {
              "title": "Standard",
              "description": "Simple, time-bound airdrop where users claim tokens using a Merkle proof.",
              "extended-description": "A Standard Airdrop allows for a straightforward distribution of tokens to a list of recipients. Users can claim their allocated tokens within a defined start and end time by providing a cryptographic (Merkle) proof of their inclusion in the airdrop list. It supports individual and batch claims."
            },
            "vesting": {
              "title": "Vesting",
              "description": "Airdrop with tokens released over time according to a vesting schedule.",
              "extended-description": "A Vesting Airdrop distributes tokens that are released to recipients gradually over a defined period, following a specific vesting schedule. It uses a pluggable claim strategy to define how vesting occurs (e.g., linear, cliff). Users initialize their claim, and then can claim available tokens as they vest. Supports ERC2771 for meta-transactions."
            },
            "push": {
              "title": "Push",
              "description": "Admin-initiated airdrop where tokens are directly transferred to recipients.",
              "extended-description": "A Push Airdrop allows an administrator (owner) to directly send tokens to a list of recipients. The admin verifies eligibility using Merkle proofs and can distribute tokens individually or in batches. This type is useful when users are not expected to actively claim tokens. Supports ERC2771 for meta-transactions by the admin."
            }
          }
        },
        "vesting": {
          "title": "Vesting Schedule",
          "description": "Configure the vesting parameters for the airdrop.",
          "claim-period-end-label": "Claim Period End",
          "claim-period-end-description": "Deadline for users to claim their airdrop. After this date, unclaimed tokens are forfeited.",
          "claim-period-end-error": "Claim period end must be at least 1 hour in the future",
          "cliff-duration-label": "Cliff Duration",
          "cliff-duration-description": "Waiting period after claiming before any tokens can be withdrawn.",
          "vesting-duration-label": "Vesting Duration",
          "vesting-duration-description": "Total time for all tokens to unlock gradually after claiming.",
          "time-units": {
            "plural": {
              "days": "days",
              "hours": "hours",
              "months": "months",
              "seconds": "seconds",
              "weeks": "weeks"
            },
            "singular": {
              "days": "day",
              "hours": "hour",
              "months": "month",
              "seconds": "second",
              "weeks": "week"
            }
          }
        },
        "summary": {
          "title": "Summary",
          "description": "Review all the details you have entered for your airdrop.",
          "basics": {
            "title": "Basic Information",
            "description": "General information about your airdrop.",
            "asset-label": "Asset",
            "owner-label": "Owner"
          },
          "timing": {
            "title": "Time Configuration",
            "description": "Timing parameters for the airdrop claim period.",
            "start-time-label": "Start Time",
            "end-time-label": "End Time",
            "claim-duration-label": "Claim Duration"
          },
          "configuration": {
            "title": "Distribution Configuration",
            "description": "Configuration parameters for the airdrop distribution.",
            "distribution-cap-label": "Distribution Cap",
            "distribution-recipients-label": "Number of Recipients",
            "total-distribution-amount-label": "Total Distribution Amount",
            "distribution-limit-label": "Distribution Limit"
          },
          "recipients": {
            "title": "Distribution Recipients",
            "description": "List of recipients who will receive tokens in this airdrop.",
            "and-more": "and {count} more recipients..."
          },
          "not-specified": "Not specified",
          "disclaimer": "By creating this airdrop, you confirm that all information provided is accurate and that you have the necessary permissions to deploy this airdrop. This action cannot be undone."
        }
      },
      "type": {
        "standard": "Standard",
        "vesting": "Vesting",
        "push": "Push"
      },
      "table": {
        "columns": {
          "id": "Airdrop",
          "type": "Type",
          "asset": "Asset",
          "total-claimed": "Claimed",
          "total-claims": "Claims",
          "details": "Details"
        },
        "details": "Details"
      },
      "tabs": {
        "details": "Details"
      },
      "details": {
        "airdrop-management": "Airdrop management",
        "page-title": "Airdrop {address}",
        "page-description": "View and manage airdrop at {address}",
        "fields": {
          "contract-address": "Contract address",
          "type": "Type",
          "type-standard": "Standard",
          "type-vesting": "Vesting",
          "type-push": "Push",
          "asset": "Asset",
          "start-time": "Start time",
          "end-time": "End time",
          "claim-period-end": "Claim period end",
          "vesting-strategy": "Vesting strategy",
          "strategy-linear": "Linear vesting",
          "cliff-duration": "Cliff duration",
          "cliff-duration-info": "The waiting period after claiming before any tokens can be withdrawn",
          "vesting-duration": "Vesting duration",
          "vesting-duration-info": "The total time for all tokens to unlock gradually after claiming",
          "total-claims": "Total claims",
          "total-claims-info": "The number of accounts who have actually claimed their airdrop assets",
          "eligible-recipients": "Eligible recipients",
          "eligible-recipients-info": "The total number of addresses eligible to claim from this airdrop",
          "total-claimed": "Total claimed",
          "total-claimed-info": "The total amount of tokens that have been claimed from this airdrop",
          "total-distributed": "Total distributed",
          "total-distributed-info": "The total amount of tokens that have been actively distributed by this push airdrop",
          "distribution-cap": "Distribution limit",
          "distribution-cap-info": "The maximum amount of tokens that can be distributed by this airdrop",
          "total-distribution-amount": "Total distribution",
          "total-distribution-amount-info": "The total amount of tokens allocated for distribution in this airdrop",
          "claim-percentage": "Claim percentage",
          "claim-percentage-info": "The percentage of eligible recipients who have claimed their tokens",
          "status": "Status",
          "status-active": "Active",
          "status-upcoming": "Upcoming",
          "status-expired": "Expired",
          "duration-days": "days",
          "duration-hours": "hours",
          "duration-minutes": "minutes",
          "amount": "Amount",
          "value": "Value",
          "vesting-start": "Vesting period start",
          "vesting-start-info": "The date and time when the vesting starts",
          "vesting-end": "Vesting period end",
          "vesting-end-info": "The date and time when the vesting ends",
          "vesting-cliff-end": "Assets available from",
          "vesting-cliff-end-info": "You can claim your assets starting on this date. Before this date, the assets are locked and cannot be claimed."
        }
      },
      "detail": {
        "forms": {
          "manage": "Manage",
<<<<<<< HEAD
          "distribute": {
            "title": "Push tokens",
            "description": "Push tokens to all recipients of this airdrop.",
            "push-tokens": "Push tokens",
            "summary": {
              "title": "Review and confirm pushing tokens",
              "description": "Push tokens to all recipients of this airdrop.",
              "airdrop": "Airdrop",
              "recipients": "Recipients",
              "recipients-preview": "Recipients preview",
              "total-recipients": "Total recipients",
              "total-amount": "Total amount",
              "and-more": "and {count} more recipients..."
            }
=======
          "withdraw-tokens": {
            "title": "Withdraw tokens",
            "description": "Withdraw all tokens from the airdrop to your wallet",
            "summary-title": "Review and confirm withdrawing tokens",
            "summary-description": "Withdraw all tokens from the airdrop to your wallet",
            "airdrop-label": "Airdrop",
            "airdrop-asset-label": "Asset",
            "withdraw-amount-label": "Balance"
>>>>>>> 25bbebdd
          }
        }
      }
    },
    "assets": {
      "asset-statistics-title": "Statistics",
      "create": {
        "general": {
          "title": {
            "default": "Create digital asset",
            "bond": "Create a new bond",
            "cryptocurrency": "Create a new cryptocurrency",
            "deposit": "Create a new deposit",
            "equity": "Create a new equity",
            "fund": "Create a new fund",
            "stablecoin": "Create a new stablecoin"
          },
          "description": {
            "default": "Create your digital asset in a few steps.",
            "bond": "Debt instruments issued as tokenized securities.",
            "cryptocurrency": "Decentralized digital assets used as a medium of exchange or store of value.",
            "deposit": "Digital assets that represent a deposit of a traditional asset.",
            "equity": "Assets representing ownership in a company.",
            "fund": "Investment vehicles pooled by professional managers.",
            "stablecoin": "Digital assets pegged to a stable asset like USD."
          }
        },
        "select-asset-type": {
          "title": "Select asset type",
          "description": "Choose the type of digital asset you want to create."
        },
        "basics": {
          "description": "Specify the basic information for this asset.",
          "description-onchain": "Configure your new asset with identifying information which is stored on the blockchain. This data is immutable.",
          "description-offchain": "Optionally enter additional identifying information for this asset. This information is stored offchain and is not accessible outside of this platform.",
          "title": "Basic information",
          "title-onchain": "Onchain identification",
          "title-offchain": "Offchain identification"
        },
        "configuration": {
          "bonds": {
            "description": "Configure specific parameters for this bond.",
            "description-lifecycle": "Configure the relevant dates for lifecycle events for this bond.",
            "description-supply": "Configure the supply and franctionalization of this bond. This information is immutable",
            "description-value": "Configure in which asset is used as the denomination of the bond and is used for coupon and maturity payments.",
            "title": "Bond configuration",
            "title-lifecycle": "Lifecycle",
            "title-supply": "Supply",
            "title-value": "Denomination",
            "maximum-supply": "Maximum supply",
            "face-value": "Face value",
            "maturity-date": "Maturity date",
            "underlying-asset": "Underlying asset"
          },
          "cryptocurrencies": {
            "description": "Set parameters specific to your cryptocurrency.",
            "title": "Cryptocurrency configuration",
            "title-supply": "Supply",
            "title-value": "Denomination",
            "description-supply": "Configure the supply and franctionalization of this cryptocurrency. This information is immutable.",
            "description-value": "Configure the price for your cryptocurrency."
          },
          "deposits": {
            "description": "Set parameters specific to your deposit.",
            "title": "Deposit configuration",
            "title-collateral": "Collateral",
            "description-collateral": "Configure the collateral for your deposit.",
            "title-value": "Denomination",
            "description-value": "Configure the price for your deposit.",
            "title-supply": "Supply",
            "description-supply": "Configure the supply and franctionalization of this deposit. This information is immutable."
          },
          "equities": {
            "description": "Set parameters specific to your equity.",
            "title": "Equity configuration",
            "title-supply": "Supply",
            "title-value": "Denomination",
            "description-supply": "Configure the supply and franctionalization of this equity. This information is immutable.",
            "description-value": "Configure the price for your equity.",
            "title-classification": "Classification",
            "description-classification": "Configure the classification for your equity."
          },
          "funds": {
            "description": "Set parameters specific to your fund.",
            "title": "Fund configuration",
            "title-supply": "Supply",
            "title-value": "Denomination",
            "description-supply": "Configure the supply and franctionalization of this fund. This information is immutable.",
            "description-value": "Configure the price for your fund.",
            "title-classification": "Classification",
            "description-classification": "Configure the classification for your fund."
          },
          "stablecoins": {
            "description": "Set parameters specific to your stable coin.",
            "title": "Stable coin configuration",
            "title-supply": "Supply",
            "title-value": "Denomination",
            "description-supply": "Configure the supply and franctionalization of this stable coin. This information is immutable.",
            "description-value": "Configure the price for your stable coin.",
            "title-collateral": "Collateral",
            "description-collateral": "Configure the collateral for your stable coin."
          }
        },
        "form": {
          "description": {
            "bonds": "A bond is a digital debt instrument where issuers raise capital from investors with predefined terms, enabled by blockchain for automated issuance, transparent tracking, and streamlined settlement.",
            "cryptocurrencies": "Cryptocurrency is a digital asset secured by cryptography, enabling decentralized, peer-to-peer transactions and programmable value transfer on blockchain networks.",
            "deposits": "A deposit is a sum of money placed into an account or escrow, which on blockchain can be tokenized for secure, transparent, and programmable custody or transaction settlement.",
            "equities": "Equity represents ownership in an asset or company, which on blockchain can be tokenized to enable fractional ownership, transparent governance, and efficient transferability.",
            "funds": "A fund is a pooled investment vehicle managed to achieve specific financial goals, which on blockchain can be tokenized for real-time transparency, programmable asset management, and automated compliance.",
            "stablecoins": "A stablecoin is a blockchain-based digital asset pegged to a stable value, such as a fiat currency, designed to minimize volatility and enable reliable, on-chain transactions and settlements."
          },
          "errors": {
            "address-prediction-failed": "Failed to predict address. Please try again.",
            "duplicate-asset": "An asset with these parameters already exists. Please change at least one parameter and try again.",
            "validation-failed": "A validation error occurred."
          },
          "steps": {
            "asset-admins": {
              "add-another-admin": "Add another admin",
              "add-first-admin": "Add asset admin",
              "add-role": "Add this role",
              "description": "Define administrative roles and permissions for managing this asset.",
              "remove-role": "Remove this role",
              "roles": {
                "admin": "Admin",
                "issuer": "Supply manager",
                "user-manager": "User manager"
              },
              "select-user-placeholder": "Search and select a user",
              "title": "Asset permissions",
              "asset-admins-title": "Asset admins",
              "asset-admins-description": "Manage who has access to this asset and what they can do with it."
            }
          },
          "title": {
            "bonds": "Design a new bond",
            "cryptocurrencies": "Design a new cryptocurrency",
            "deposits": "Design a new deposit",
            "equities": "Design a new equity",
            "funds": "Design a new fund",
            "stablecoins": "Design a new stable coin"
          },
          "toasts": {
            "submitting": "Creating asset... This process may take a moment.",
            "failed": "Failed to create asset. Please try again.",
            "success": "Asset was created successfully!",
            "stablecoin": {
              "submitting": "Creating stablecoin... This process may take a moment.",
              "failed": "Failed to create stablecoin. Please try again.",
              "success": "Stablecoin was created successfully!"
            },
            "fund": {
              "submitting": "Creating fund... This process may take a moment.",
              "failed": "Failed to create fund. Please try again.",
              "success": "Fund was created successfully!"
            },
            "equity": {
              "submitting": "Creating equity... This process may take a moment.",
              "failed": "Failed to create equity. Please try again.",
              "success": "Equity was created successfully!"
            },
            "deposit": {
              "submitting": "Creating deposit... This process may take a moment.",
              "failed": "Failed to create deposit. Please try again.",
              "success": "Deposit was created successfully!"
            },
            "cryptocurrency": {
              "submitting": "Creating cryptocurrency... This process may take a moment.",
              "failed": "Failed to create cryptocurrency. Please try again.",
              "success": "Cryptocurrency was created successfully!"
            },
            "bond": {
              "submitting": "Creating bond... This process may take a moment.",
              "failed": "Failed to create bond. Please try again.",
              "success": "Bond was created successfully!"
            }
          },
          "button-labels": {
            "general": {
              "next": "Next",
              "previous": "Previous",
              "processing": "Processing..."
            },
            "stablecoin": {
              "issue": "Issue stablecoin",
              "submitting": "Issuing stablecoin..."
            },
            "fund": {
              "issue": "Issue fund",
              "submitting": "Issuing fund..."
            },
            "equity": {
              "issue": "Issue equity",
              "submitting": "Issuing equity..."
            },
            "deposit": {
              "issue": "Issue deposit",
              "submitting": "Issuing deposit..."
            },
            "cryptocurrency": {
              "issue": "Issue cryptocurrency",
              "submitting": "Issuing cryptocurrency..."
            },
            "bond": {
              "issue": "Issue bond",
              "submitting": "Issuing bond..."
            }
          },
          "toast-action": {
            "bonds": "View bond",
            "cryptocurrencies": "View cryptocurrency",
            "deposits": "View deposit",
            "equities": "View equity",
            "funds": "View fund",
            "stablecoins": "View stablecoin"
          },
          "trigger-label": {
            "bonds": "Issue a new bond",
            "cryptocurrencies": "Issue a new cryptocurrency",
            "deposits": "Issue a new deposit",
            "equities": "Issue a new equity",
            "funds": "Issue a new fund",
            "stablecoins": "Issue a new stablecoin"
          }
        },
        "parameters": {
          "bonds": {
            "cap-description": "Maximum amount of assets that can be issued",
            "cap-label": "Maximum supply",
            "face-value-description": "Nominal value of a single bond unit",
            "face-value-label": "Face value",
            "isin-placeholder": "US000000AA00",
            "maturity-date-error": "Maturity date must be at least 1 hour in the future",
            "maturity-date-label": "Maturity date",
            "name-placeholder": "Company XYZ Bond 2023",
            "symbol-placeholder": "XYZ23",
            "underlying-asset-description": "Address of the asset that backs this bond",
            "underlying-asset-label": "Underlying asset",
            "symbol-description": "The symbol of the bond. This a unique identifier for the bond for onchain purposes. It can be up to 10 characters long and cannot be changed after creation."
          },
          "common": {
            "collateral-proof-validity-label": "Collateral proof validity",
            "decimals-description": "The number of decimals to use for the asset. This is used to determine the precision of the asset.",
            "decimals-label": "Decimals",
            "internalid-label": "Internal ID",
            "isin-label": "ISIN",
            "name-label": "Name",
            "price-label": "Price",
            "seconds-unit-label": "seconds",
            "symbol-label": "Symbol",
            "time-units": {
              "plural": {
                "days": "days",
                "hours": "hours",
                "months": "months",
                "seconds": "seconds",
                "weeks": "weeks"
              },
              "singular": {
                "days": "day",
                "hours": "hour",
                "months": "month",
                "seconds": "second",
                "weeks": "week"
              }
            }
          },
          "cryptocurrencies": {
            "initial-supply-description": "Initial amount of assets to be minted.",
            "initial-supply-label": "Initial supply",
            "name-placeholder": "Bitcoin",
            "symbol-placeholder": "BTC",
            "symbol-description": "The symbol of the cryptocurrency. This a unique identifier for the cryptocurrency for onchain purposes. It can be up to 10 characters long and cannot be changed after creation."
          },
          "deposits": {
            "isin-placeholder": "EU1234567890",
            "name-placeholder": "Deposited Euro",
            "symbol-placeholder": "EURD",
            "symbol-description": "The symbol of the bond. This a unique identifier for the bond for onchain purposes. It can be up to 10 characters long and cannot be changed after creation."
          },
          "equities": {
            "equity-category-label": "Equity category",
            "equity-class-label": "Equity class",
            "isin-placeholder": "US1234567890",
            "name-placeholder": "Global Equity",
            "symbol-placeholder": "GLEQ",
            "symbol-description": "The symbol of the equity. This a unique identifier for the equity for onchain purposes. It can be up to 10 characters long and cannot be changed after creation."
          },
          "funds": {
            "basis-points": "bps",
            "fund-category-label": "Fund category",
            "fund-class-label": "Fund class",
            "isin-placeholder": "US1234567890",
            "management-fee-description": "Annual management fee in basis points (100 bps = 1%)",
            "management-fee-label": "Management fee",
            "name-placeholder": "Global Growth Fund",
            "symbol-placeholder": "GGF",
            "symbol-description": "The symbol of the fund. This a unique identifier for the fund for onchain purposes. It can be up to 10 characters long and cannot be changed after creation."
          },
          "stablecoins": {
            "isin-placeholder": "DEFI4EVER2024",
            "name-placeholder": "TotallyNotTether",
            "symbol-placeholder": "SAFU",
            "symbol-description": "The symbol of the stablecoin. This a unique identifier for the stablecoin for onchain purposes. It can be up to 10 characters long and cannot be changed after creation."
          }
        },
        "summary": {
          "asset-admins-description": "Administrative roles and permissions for managing this assset.",
          "asset-admins-title": "Asset permissions",
          "asset-basics-description": "General information about your asset.",
          "asset-basics-title": "Basic information",
          "configuration-description": "Specific parameters for your asset.",
          "configuration-title": "Configuration",
          "creating": "Creating...",
          "default-asset": "Asset",
          "description": "Review all the details you have entered.",
          "disclaimer": "By creating this asset, you confirm that all information provided is accurate and that you have the necessary permissions to deploy this asset. This action cannot be undone once the asset is created.",
          "issue": "Issue",
          "not-specified": "Not specified",
          "title": "Summary"
        }
      },
      "detail": {
        "forms": {
          "actions": {
            "allow-user": "Allow user",
            "block-user": "Block user",
            "burn": "Burn",
            "disallow-user": "Disallow user",
            "grant-role": "Add asset admin",
            "mature": "Mature",
            "mint": "Mint",
            "pause": "Pause contract",
            "top-up": "Top up",
            "unblock-user": "Unblock user",
            "unpause": "Unpause contract",
            "update-collateral": "Update collateral",
            "view-events": "View events",
            "withdraw": "Withdraw"
          },
          "available-balance": "Balance available to burn: {maxLimit}",
          "manage": "Manage",
          "max-mint-amount": "Collateral available to mint: {limit}"
        }
      },
      "details": {
        "asset-management": "Asset management",
        "forms": {
          "account": {
            "description": {
              "allow": "Enter a wallet address to allow, or search for a user by their name, email or wallet address.",
              "block": "Enter a wallet address to block, or search for a user by their name, email or wallet address.",
              "burn": "Enter a wallet address from which the assets will be burned, or search for a user by their name, email or wallet address.",
              "disallow": "Enter a wallet address to disallow, or search for a user by their name, email or wallet address.",
              "freeze": "Enter a wallet address from which the assets will be frozen, or search for a user by their name, email or wallet address.",
              "grant-role": "Enter a wallet address to grant roles to, or search for a user by their name, email or wallet address.",
              "mint": "Enter a wallet address to send assets directly, or search for a user by their name, email or wallet address.",
              "unblock": "Enter a wallet address to unblock, or search for a user by their name, email or wallet address.",
              "withdraw": "Enter a wallet address to withdraw assets to, or search for a user by their name, email or wallet address."
            },
            "enter-user-address-manually": "Enter address manually...",
            "enter-wallet-address-placeholder": "Enter a wallet address",
            "search-user-instead": "Search for a user instead...",
            "search-user-placeholder": "Enter an address, name or email",
            "title": {
              "default": "Select user",
              "mint": "Select recipient"
            }
          },
          "amount": {
            "available-to": {
              "burn": "Available to burn",
              "freeze": "Available to freeze",
              "mint": "Available to mint"
            },
            "description": {
              "burn": "Input the amount you wish to burn. Ensure you have the necessary permissions and sufficient balance in the selected wallet.",
              "freeze": "Input the amount you wish to freeze. Ensure the amount stays within the total balance of the selected wallet.",
              "mint": "Input the amount you wish to mint. Ensure the amount stays within the collateral limits.",
              "top-up": "Input the amount you wish to top up the underlying asset to.",
              "update-collateral": "Input the amount you wish to update the collateral to. Ensure the amount is bigger or equal to the current supply.",
              "withdraw": "Input the amount you wish to withdraw."
            },
            "label": "Amount",
            "max-limit": {
              "amount-available": "Amount available to mint: {limit}",
              "burn": "Balance available to burn: {limit}",
              "burn-no-balance": "No balance available for burning.",
              "collateral-available": "Collateral available to mint: {limit}",
              "freeze": "Balance available to freeze: {limit}",
              "mint-no-amount": "The maximum supply has been reached, cannot mint more assets.",
              "mint-no-collateral": "No collateral available. Add collateral before minting.",
              "top-up": "Supply available to top up: {limit}",
              "top-up-no-supply": "No supply available to top up.",
              "withdraw": "Underlying balance available to withdraw: {limit}",
              "withdraw-no-balance": "No underlying balance available for withdrawal."
            },
            "title": "Enter amount",
            "wallet-balance": "Wallet balance"
          },
          "form": {
            "description": {
              "allow": "Allow this user to perform transactions and interactions.",
              "block": "Prevent this user from performing any transactions or interactions.",
              "burn": "Permanently remove assets from circulation to reduce supply.",
              "disallow": "Prevent this user from performing any transactions or interactions.",
              "freeze": "Temporarily restrict a user's access to their funds.",
              "grant-role": "Assign administrative permissions to a new user.",
              "mature": "Mature your bond and receive the underlying asset",
              "mint": "Issue new assets to increase the asset's circulating supply.",
              "pause": "Temporarily halt all transactions and interactions for this asset.",
              "top-up": "Add more underlying asset to your bond",
              "unblock": "Allow this user to perform transactions and interactions again.",
              "unpause": "Resume transactions and interactions for this asset.",
              "update-collateral": "Adjust the collateral backing the stablecoin to reflect current requirements.",
              "withdraw": "Withdraw underlying asset from your bond"
            },
            "errors": {
              "not-in-allowlist-error": "User is not on the allowlist for this asset. A user manager must add the user to the allowlist to proceed.",
              "supply-manager-required": "Supply manager role required"
            },
            "title": {
              "allow": "Allow user",
              "block": "Block user",
              "burn": "Burn assets",
              "disallow": "Disallow user",
              "freeze": "Restrict user assets",
              "grant-role": "Grant role",
              "mature": "Mature bond",
              "mint": "Mint assets",
              "pause": "Pause contract",
              "top-up": "Top up underlying asset",
              "unblock": "Unblock user",
              "unpause": "Resume contract",
              "update-collateral": "Update collateral",
              "withdraw": "Withdraw underlying asset"
            },
            "trigger-label": {
              "allow": "Allow",
              "block": "Block user",
              "burn": "Burn",
              "disallow": "Disallow",
              "freeze": "Freeze",
              "grant-role": "Grant role",
              "mature": "Mature",
              "mint": "Mint",
              "pause": "Pause",
              "top-up": "Top up",
              "unblock": "Unblock user",
              "unpause": "Unpause",
              "update-collateral": "Update collateral",
              "withdraw": "Withdraw"
            }
          },
          "roles": {
            "description": "Choose the roles to grant to the user. At least one role must be selected.",
            "title": "Select roles"
          },
          "summary": {
            "account-label": {
              "default": "User",
              "recipient": "Recipient"
            },
            "active-label": "Active",
            "amount-label": "Amount",
            "asset-label": "Asset",
            "current-state-label": "Current state",
            "description": {
              "allow": "Verify the details of your allow before proceeding.",
              "block": "Verify the details of your block before proceeding.",
              "burn": "Verify the details of your burn before proceeding.",
              "disallow": "Verify the details of your disallow before proceeding.",
              "freeze": "Verify the details of your freeze before proceeding.",
              "grant-role": "Verify the details of your role grant before proceeding.",
              "mature": "Verify the details of your maturity before proceeding.",
              "mint": "Verify the details of your mint before proceeding.",
              "pause": "Verify the details of your pause before proceeding.",
              "top-up": "Verify the details of your top-up before proceeding.",
              "unblock": "Verify the details of your unblock before proceeding.",
              "unpause": "Verify the details of your unpause before proceeding.",
              "update-collateral": "Verify the details of your update collateral before proceeding.",
              "withdraw": "Verify the details of your withdrawal before proceeding."
            },
            "paused-label": "Paused",
            "roles-label": "Roles",
            "target-label": "Target",
            "target-state-label": "Target state",
            "title": {
              "allow": "Review and confirm allow",
              "block": "Review and confirm block",
              "burn": "Review and confirm burn",
              "disallow": "Review and confirm disallow",
              "freeze": "Review and confirm freeze",
              "grant-role": "Review and confirm role grant",
              "mature": "Review and confirm maturity",
              "mint": "Review and confirm mint",
              "pause": "Review and confirm pause",
              "top-up": "Review and confirm top-up",
              "unblock": "Review and confirm unblock",
              "unpause": "Review and confirm unpause",
              "update-collateral": "Review and confirm update collateral",
              "withdraw": "Review and confirm withdrawal"
            },
            "yield-schedule-label": "Yield schedule"
          },
          "target": {
            "description": "Choose which asset you want to top up",
            "options": {
              "bond": "Bond",
              "fund": "Fund",
              "yield": "Yield"
            },
            "placeholder": "Select target",
            "title": "Select top-up target"
          }
        },
        "holders": {
          "actions-header": "Actions",
          "fields": {
            "balance-header": "Balance",
            "wallet-header": "Wallet"
          },
          "frozen-header": "Frozen",
          "holder-type-header": "Type",
          "last-activity-header": "Last activity",
          "price-header": "Value",
          "status-header": "Status"
        },
        "page-description": "Explore comprehensive data and metrics for {name}.",
        "page-title": "{name} Details",
        "permissions": {
          "edit-form": {
            "button-label": "Edit Permissions",
            "description": "Update the permissions and access levels assigned for {name}.",
            "roles": {
              "description": "Choose the roles to assign to this user. At least one role must be selected.",
              "title": "Select User Roles"
            },
            "summary": {
              "current-roles-label": "Current roles",
              "description": "Verify the details before proceeding. This action will change the roles for the user.",
              "new-roles-label": "New roles",
              "operation-description": "Updating roles operation details",
              "title": "Review and confirm new roles",
              "update-title": "Update Roles",
              "user-label": "User"
            },
            "trigger-label": "Edit Roles"
          },
          "revoke-all-form": {
            "button-label": "Revoke Access",
            "description": "Completely revoke this user's access and permissions.",
            "summary": {
              "description": "Verify the details before proceeding. This action will revoke all permissions for the user.",
              "operation-description": "Revoking all permissions operation details",
              "revoke-title": "Revoke All",
              "roles-to-revoke-label": "Roles to revoke",
              "title": "Review and confirm",
              "user-label": "User"
            },
            "title": "Remove All User Access",
            "trigger-label": "Revoke All"
          },
          "table-title": "Permissions"
        },
        "related": {
          "decrease-supply": {
            "description": {
              "bonds": "A bond manager can reduce the total supply through bond redemption at maturity or early repurchase programs.",
              "cryptocurrencies": "A supply manager can burn existing cryptocurrency tokens to decrease the total supply.",
              "deposits": "A supply manager can burn existing deposits, provided sufficient collateral is available.",
              "equities": "An equity manager can reduce the total supply of shares through a buyback program or capital reduction.",
              "funds": "A fund manager can reduce the total supply through fund redemption at maturity or early repurchase programs.",
              "stablecoins": "A supply manager can burn existing stablecoins, provided sufficient collateral is available."
            },
            "title": {
              "bonds": "Redeem bonds",
              "cryptocurrencies": "Decrease supply",
              "deposits": "Reduce deposit supply",
              "equities": "Reduce share supply",
              "funds": "Burn fund shares",
              "stablecoins": "Decrease the supply"
            }
          },
          "increase-supply": {
            "description": {
              "bonds": "A bond manager can issue new bonds through primary issuance or tap issuance with defined face value and maturity.",
              "cryptocurrencies": "A asset manager can mint new assets according to the tokenomics plan and emission schedule.",
              "deposits": "A supply manager can mint new deposits, provided sufficient collateral is available.",
              "equities": "An equity manager can issue new shares through various mechanisms like rights issues, private placements, or stock splits.",
              "funds": "A fund manager can issue new funds through primary issuance or tap issuance with defined face value and maturity.",
              "stablecoins": "A supply manager can mint new stablecoins, provided sufficient collateral is available."
            },
            "title": {
              "bonds": "Issue bonds",
              "cryptocurrencies": "Mint assets",
              "deposits": "Increase the supply",
              "equities": "Issue new shares",
              "funds": "Issue new fund shares",
              "stablecoins": "Increase the supply"
            }
          },
          "title": "Related Actions",
          "update-collateral": {
            "description": {
              "deposits": "A supply manager needs to refresh and verify the collateral backing the deposit. This ensures the asset remains fully collateralized at all times.",
              "stablecoins": "A supply manager needs to refresh and verify the collateral backing the stablecoin. This ensures the asset remains fully collateralized at all times."
            },
            "title": "Update collateral"
          }
        },
        "tabs": {
          "allowlist": "Allow list",
          "blocklist": "Block list",
          "details": "Details",
          "events": "Events",
          "holders": "Holders",
          "permissions": "Permissions",
          "underlying-assets": "Underlying assets",
          "yield": "Yield",
          "actions": "Actions"
        }
      },
      "fields": {
        "actions-header": "Actions",
        "active": "Active",
        "address-header": "Address",
        "allowed-since-header": "Allowed since",
        "assets-under-management-header": "AuM",
        "balance": "Balance",
        "balance-header": "Balance",
        "blocked-since-header": "Blocked since",
        "bonds-price": "Price of the underlying asset multiplied by the face value",
        "category-header": "Category",
        "class-header": "Class",
        "collateral-proof-expiration": "Collateral proof expiration",
        "collateral-proof-expiration-info": "From this point the collateral proof is invalid",
        "collateral-proof-validity": "Collateral proof validity",
        "collateral-proof-validity-info": "How long the collateral proof is valid for",
        "committed-collateral-header": "Comitted collateral",
        "committed-collateral-ratio": "Committed collateral ratio",
        "committed-collateral-ratio-info": "The ratio of the collateral committed to the total supply of the asset",
        "contract-address": "Address",
        "creator": "Creator",
        "decimals": "Decimals",
        "deployed-on": "Deployed on",
        "edit-roles-form": {
          "trigger-label": "Edit permissions"
        },
        "equity": {
          "categories": {
            "blend-equity": "Blend Equity",
            "common-equity": "Common Equity",
            "communication-services": "Communication Services",
            "consumer-discretionary": "Consumer Discretionary",
            "consumer-staples": "Consumer Staples",
            "convertible-preferred-stock": "Convertable Preferred Stock",
            "cumulative-preferred-stock": "Cumulative Preferred Stock",
            "distressed-equity": "Distressed Equity",
            "domestic-equity": "Domestic Equity",
            "dual-class-shares": "Dual-Class Shares",
            "emerging-market-equity": "Emerging Market Equity",
            "energy": "Energy",
            "esop-shares": "Employee Stock Ownership Plan (ESOP) Shares",
            "financials": "Financials",
            "frontier-market-equity": "Frontier Market Equity",
            "global-equity": "Global Equity",
            "growth-capital": "Growth Capital",
            "growth-equity": "Growth Equity",
            "healthcare": "Healthcare",
            "income-equity": "Income Equity",
            "industrials": "Industrials",
            "international-equity": "International Equity",
            "large-cap-equity": "Large-Cap Equity",
            "leveraged-buyouts": "Leveraged Buyouts (LBOs)",
            "materials": "Materials",
            "mezzanine-financing": "Mezzanine Financing",
            "micro-cap-equity": "Micro-Cap Equity",
            "mid-cap-equity": "Mid-Cap Equity",
            "non-cumulative-preferred-stock": "Non-Cumulative Preferred Stock",
            "non-voting-common-stock": "Non-Voting Common Stock",
            "real-estate": "Real Estate",
            "redeemable-preferred-stock": "Redeemable Preferred Stock",
            "restricted-stock": "Restricted Stock",
            "small-cap-equity": "Small-Cap Equity",
            "technology": "Technology",
            "tracking-stocks": "Tracking Stocks",
            "utilities": "Utilities",
            "value-equity": "Value Equity",
            "venture-capital": "Venture Capital",
            "voting-common-stock": "Voting Common Stock"
          },
          "classes": {
            "common-equity": "Common Equity",
            "geographic-equity": "Geographic Equity",
            "investment-stage-private-equity": "Investment Stage (Private Equity)",
            "investment-style-equity": "Investment Style Equity",
            "market-capitalization-equity": "Market Capitalization Equity",
            "preferred-equity": "Preferred Equity",
            "sector-industry-equity": "Sector/Industry Equity",
            "special-classes-equity": "Special Classes of Equity"
          }
        },
        "face-value": "Face value",
        "fixed": "Fixed",
        "frozen-header": "Frozen",
        "funds": {
          "categories": {
            "activist": "Activist",
            "commodity-trading": "Commodity Trading",
            "convertible-arbitrage": "Convertable Arbitrage",
            "credit": "Credit",
            "currency-fx": "Currency FX",
            "distressed-debt": "Distressed Debt",
            "emerging-markets": "Emerging Markets",
            "equity-hedge": "Equity Hedge",
            "event-driven": "Event-Driven",
            "fixed-income-arbitrage": "Fixed Income Arbitrage",
            "fund-of-funds": "Fund of Funds",
            "global-macro": "Global Macro",
            "high-frequency-trading": "High-Frequency Trading (HFT)",
            "managed-futures-cta": "Managed Futures / CTA",
            "market-neutral": "Market Neutral",
            "merger-arbitrage": "Merger Arbitrage",
            "multi-strategy": "Multi-Strategy",
            "private-equity": "Private Equity (PE)",
            "venture-capital": "Venture Capital (VC)"
          },
          "classes": {
            "absolute-return": "Absolute Return",
            "core-blend": "Core / Blend",
            "diversified": "Diversified",
            "early-stage": "Early Stage",
            "factor-based": "Factor-Based",
            "growth-focused": "Growth-Focused",
            "income-focused": "Income-Focused",
            "large-cap": "Large-Cap",
            "long-equity": "Long Equity (Long Only)",
            "long-short-equity": "Long/Short Equity",
            "market-neutral": "Market Neutral",
            "mid-cap": "Mid-Cap",
            "momentum-oriented": "Momentum-Oriented",
            "opportunistic": "Opportunistic",
            "pre-series-b": "Pre-Series B",
            "quantitative-algorithmic": "Quantitative / Algorithmic",
            "regional": "Regional",
            "sector-specific": "Sector-Specific",
            "seed-pre-seed": "Seed / Pre-Seed",
            "series-b-late-stage": "Series B / Late Stage",
            "short-equity": "Short Equity",
            "small-cap": "Small-Cap",
            "tactical-asset-allocation": "Tactical Asset Allocation",
            "value-focused": "Value-Focused"
          }
        },
        "isin": "ISIN",
        "issuing": "Issuing",
        "last-activity-header": "Last activity",
        "management-fee-header": "Management fee",
        "matured": "Matured",
        "maturity-date": "Maturity date",
        "maturity-status": "Maturity status",
        "max-supply": "Max supply",
        "max-supply-info": "The maximum amount of assets that can be issued",
        "name": "Name",
        "name-header": "Name",
        "not-available": "N/A",
        "ownership-concentration": "Ownership concentration",
        "ownership-concentration-info": "Percentage owned by the top 5 holders",
        "price": "Price",
        "price-header": "Price",
        "proven-collateral": "Proven collateral",
        "proven-collateral-info": "The amount of collateral that has been proven to be held by the asset",
        "redeemed": "Redeemed",
        "redeemed-info": "Total amount of assets redeemed",
        "redemption-readiness": "Redemption readiness",
        "required-collateral-threshold": "Required collateral threshold",
        "required-collateral-threshold-info": "The amount of collateral that must be proven",
        "revoke-all-form": {
          "trigger-label": "Revoke all"
        },
        "roles-header": "Roles",
        "status-header": "Status",
        "symbol": "Symbol",
        "symbol-header": "Symbol",
        "total-burned": "Total burned",
        "total-burned-info": "Amount of assets permanently removed from circulation",
        "total-holders": "# of holders",
        "total-holders-info": "Amount of addresses currently holding the assets",
        "total-issued": "Total issued",
        "total-issued-info": "Total amount of assets issued",
        "total-supply": "Total supply",
        "total-supply-header": "Total supply",
        "total-supply-info": "The total supply of the asset",
        "total-value": "Total value",
        "underlying-asset": "Underlying asset",
        "underlying-asset-balance": "Underlying asset balance",
        "wallet-header": "Wallet",
        "yield-type": "Yield type"
      },
      "table": {
        "asset-management": "Asset Management",
        "page-title": {
          "bond": "Bonds",
          "cryptocurrency": "Cryptocurrencies",
          "deposit": "Deposits",
          "equity": "Equities",
          "fund": "Funds",
          "stablecoin": "Stablecoins"
        },
        "related": {
          "bond": {
            "issue-new": {
              "description": "Create and launch a new bond with defined maturity, coupon rates, and face value. Streamline bond issuance with automated interest payments and redemption schedules.",
              "title": "Issue new bond"
            },
            "mechanics": {
              "button": "Learn more",
              "description": "Learn how to manage bond parameters, interest distributions, maturity dates, and redemption processes for fixed-income securities.",
              "title": "Bond mechanics"
            },
            "usecases": {
              "button": "Explore",
              "description": "Explore applications in fixed-income markets, from corporate debt to structured products. Maximize efficiency in interest payments, maturity management, and regulatory compliance.",
              "title": "Bond usecases"
            }
          },
          "cryptocurrency": {
            "issue-new": {
              "description": "Create and launch a new cryptocurrency asset with customizable parameters and security features. Streamline asset deployment with configurable supply mechanisms and transfer controls.",
              "title": "Issue new cryptocurrency"
            },
            "mechanics": {
              "button": "Learn more",
              "description": "Learn how to manage asset economics, supply controls, transfer restrictions, and security features for your cryptocurrency.",
              "title": "Asset mechanics"
            },
            "usecases": {
              "button": "Explore",
              "description": "Explore applications in digital payments, rewards systems, and tokenized services. Maximize utility through programmable transactions and institutional-grade security features.",
              "title": "Cryptocurrency usecases"
            }
          },
          "deposit": {
            "issue-new": {
              "description": "Create and launch a new deposit with defined parameters. Streamline token deployment to support new projects and market segments.",
              "title": "Issue a new deposit"
            },
            "mechanics": {
              "button": "Learn more",
              "description": "Learn how to adjust key deposit parameters.",
              "title": "Deposit mechanics"
            },
            "usecases": {
              "button": "Explore",
              "description": "Explore the practical applications and integrations of deposits.",
              "title": "Usecases"
            }
          },
          "equity": {
            "issue-new": {
              "description": "Create and launch a new equity asset with defined share classes and ownership rights. Streamline equity issuance to support shareholder distribution and corporate governance.",
              "title": "Issue new equity assets"
            },
            "mechanics": {
              "button": "Learn more",
              "description": "Learn how to manage shareholder rights, voting mechanisms, dividend distributions, and equity ownership structures.",
              "title": "Equity mechanics"
            },
            "usecases": {
              "button": "Explore",
              "description": "Explore applications in corporate equity management, from share issuance to stakeholder governance. Maximize efficiency in equity administration, voting rights, and dividend distribution.",
              "title": "Equity usecases"
            }
          },
          "fund": {
            "issue-new": {
              "description": "Create and launch a new fund with defined parameters and asset backing. Streamline fund deployment to support new investment opportunities and market segments.",
              "title": "Issue a new fund"
            },
            "mechanics": {
              "button": "Learn more",
              "description": "Learn how to adjust key fund parameters, asset allocation methods, and management fee structures.",
              "title": "Fund mechanics"
            },
            "usecases": {
              "button": "Explore",
              "description": "Explore the practical applications and integrations of digital funds. Maximize utility across investment management, asset tokenization, and institutional finance ecosystems.",
              "title": "Usecases"
            }
          },
          "stablecoin": {
            "issue-new": {
              "description": "Create and launch a new stablecoin with defined parameters and collateral backing. Streamline asset deployment to support new projects and market segments.",
              "title": "Issue a new stablecoin"
            },
            "mechanics": {
              "button": "Learn more",
              "description": "Learn how to adjust key stablecoin parameters, collateralization methods, and stability mechanisms.",
              "title": "Stablecoin mechanics"
            },
            "usecases": {
              "button": "Explore",
              "description": "Explore the practical applications and integrations of stablecoins. Maximize utility across payments, savings, lending, and decentralized finance ecosystems.",
              "title": "Usecases"
            }
          },
          "title": "Related actions"
        },
        "topinfo-description": {
          "bond": "A bond is a debt instrument through which an issuer raises capital from investors, agreeing to repay the principal with interest over a defined period. When issued on blockchain, bonds become programmable assets with transparent terms, automated compliance, and efficient end-to-end lifecycle management from issuance to settlement.",
          "cryptocurrency": "Cryptocurrency is a form of digital asset that uses cryptographic techniques to secure transactions and operate independently of central authorities. On blockchain-based platforms, cryptocurrencies enable real-time, trustless value exchange and serve as a foundation for programmable financial instruments and tokenized assets.",
          "deposit": "A deposit is the act of placing funds into a financial account, typically for safekeeping, future use, or to fulfill a contractual obligation. On blockchain platforms, deposits can be represented as digital tokens, enabling automated verification, conditional release, and auditable custody throughout the transaction lifecycle.",
          "equity": "Equity refers to the ownership interest in a company or asset, typically entitling the holder to a share of profits and voting rights. When tokenized on blockchain, equity can be issued, managed, and transferred with programmable rules, improving access, liquidity, and operational efficiency in ownership markets.",
          "fund": "A fund aggregates capital from multiple investors to invest in a portfolio of assets according to a defined strategy and management structure. Tokenizing funds on blockchain enables granular ownership tracking, efficient distribution of returns, and streamlined operations through smart contracts and real-time reporting.",
          "stablecoin": "A stablecoin is a type of cryptocurrency engineered to maintain a stable value, often backed by reserves like fiat currencies or other assets. On blockchain platforms, stablecoins provide a dependable medium of exchange and store of value, facilitating seamless, low-volatility transactions and programmable financial operations."
        },
        "topinfo-title": {
          "bond": "A digital fixed-income security asset",
          "cryptocurrency": "A customizable and secure digital asset",
          "deposit": "Secure and compliant digital deposit management",
          "equity": "Institutional-grade digital equity management",
          "fund": "Digital asset for institutional fund management",
          "stablecoin": "A secure and collateralized digital currency"
        }
      }
    },
    "auth": {
      "account": "Account",
      "accounts": "Accounts",
      "accounts-description": "Manage your currently signed in accounts.",
      "accounts-instructions": "Sign in to an additional account.",
      "add-account": "Add Account",
      "add-passkey": "Add passkey",
      "already-have-account": "Already have an account?",
      "avatar": "Avatar",
      "avatar-description": "Click on the avatar to upload a custom one from your files.",
      "avatar-instructions": "An avatar is optional but strongly recommended.",
      "backup-code": "Backup Code",
      "backup-code-action": "Recover account",
      "backup-code-placeholder": "Enter one of your backup codes. Once used, each code can only be used once and will be invalidated after use.",
      "backup-code-required": "Backup code is required",
      "backup-codes": "Backup Codes",
      "backup-codes-description": "Save these backup codes in a secure place. You can use them to access your account if you lose your two-factor authentication method.",
      "cancel": "Cancel",
      "change-password": "Change Password",
      "change-password-description": "Enter your current password and a new password.",
      "change-password-instructions": "Please use 8 characters at minimum.",
      "change-password-success": "Your password has been changed.",
      "confirm-password": "Confirm Password",
      "confirm-password-placeholder": "Confirm Password",
      "confirm-password-required": "Confirm password is required",
      "continue": "Continue",
      "continue-with-authenticator": "Continue with Authenticator",
      "copied-to-clipboard": "Copied to clipboard",
      "copy-all-codes": "Copy all codes",
      "current-password": "Current Password",
      "current-password-placeholder": "Enter your current password",
      "current-session": "Current Session",
      "delete": "Delete",
      "delete-account": "Delete Account",
      "delete-account-description": "Permanently remove your account and all of its contents. This WILL remove your access to your private key and you WILL lose access to your assets! This action is not reversible, so please continue with caution.",
      "delete-account-email": "Please check your email to verify the deletion of your account.",
      "delete-account-instructions": "Please confirm the deletion of your account. This action is not reversible, so please continue with caution.",
      "delete-account-not-fresh": "You must be recently logged in to delete your account.",
      "delete-account-success": "Your account has been deleted.",
      "delete-account-verify": "Please check your email to verify the deletion of your account.",
      "disable": "Disable",
      "disabled-credentials-description": "Choose a provider to login to your account",
      "dont-have-account": "Don't have an account?",
      "email": "Email",
      "email-description": "Enter the email address you want to use to log in.",
      "email-instructions": "Please use a valid email address.",
      "email-invalid": "Email address is invalid\"",
      "email-is-the-same": "Email is the same",
      "email-placeholder": "m@example.com",
      "email-required": "Email address is required",
      "email-verification": "Please check your email for the verification link.",
      "email-verify-change": "Please check your email to verify the change.",
      "enable": "Enable",
      "error": "Error",
      "failed-to-validate": "Failed to validate",
      "forgot-authenticator": "Forgot authenticator?",
      "forgot-password": "Forgot Password",
      "forgot-password-action": "Send reset link",
      "forgot-password-description": "Enter your email to reset your password",
      "forgot-password-email": "Check your email for the password reset link.",
      "forgot-password-link": "Forgot your password?",
      "go-back": "Go back",
      "invalid-password": "Invalid password",
      "invalid-two-factor-cookie": "Invalid two factor cookie",
      "is-invalid": "is invalid",
      "is-required": "is required",
      "is-the-same": "is the same",
      "link": "Link",
      "magic-link": "Magic Link",
      "magic-link-action": "Send magic link",
      "magic-link-description": "Enter your email to receive a magic link",
      "magic-link-email": "Check your email for the magic link",
      "name": "Name",
      "name-description": "Please enter your full name, or a display name.",
      "name-instructions": "Please use 32 characters at maximum.",
      "name-placeholder": "John Doe",
      "new-password": "New Password",
      "new-password-placeholder": "Enter your new password",
      "new-password-required": "New password is required",
      "one-time-password": "One-Time Password",
      "or-continue-with": "Or continue with",
      "passkey": "Passkey",
      "passkeys": "Passkeys",
      "passkeys-description": "Manage your passkeys for secure access.",
      "passkeys-instructions": "Securely access your account without a password.",
      "password": "Password",
      "password-description": "Enter your current password.",
      "password-instructions": "Please use 8 characters at minimum.",
      "password-placeholder": "Enter your password",
      "password-required": "Password is required",
      "password-too-short": "Password too short",
      "passwords-do-not-match": "Passwords do not match",
      "provider-link-success": "Provider linked successfully.",
      "provider-unlink-success": "Provider unlinked successfully.",
      "providers": "Providers",
      "providers-description": "Connect your account with a third-party service.",
      "providers-loading-error": "Could not load account info",
      "recover-account": "Recover Account",
      "recover-account-action": "Recover account",
      "recover-account-description": "Please enter a backup code to access your account",
      "remember-me": "Remember me",
      "request-failed": "Request failed",
      "resend-code": "Resend code",
      "resend-verification-email": "Resend verification email",
      "reset-password": "Reset Password",
      "reset-password-action": "Save new password",
      "reset-password-description": "Enter your new password below",
      "reset-password-invalid-token": "Invalid reset password link",
      "reset-password-success": "Password reset successfully",
      "revoke": "Revoke",
      "save": "Save",
      "security": "Security",
      "send-verification-code": "Send verification code",
      "sessions": "Sessions",
      "sessions-description": "Manage your active sessions and revoke access.",
      "set-password": "Set Password",
      "set-password-description": "Check your email to set your password.",
      "set-password-email-sent": "Check your email to set your password.",
      "settings": "Settings",
      "sign-in": "Sign In",
      "sign-in-action": "Login",
      "sign-in-description": "Enter your email below to login to your account",
      "sign-in-username-description": "Enter your username below to login to your account",
      "sign-in-username-placeholder": "Username or email",
      "sign-in-with": "Sign in with",
      "sign-out": "Sign Out",
      "sign-up": "Sign Up",
      "sign-up-action": "Create an account",
      "sign-up-description": "Enter your information to create an account",
      "sign-up-email": "Check your email for the verification link.",
      "switch-account": "Switch Account",
      "trust-this-device": "Trust this device",
      "two-factor": "Two-Factor",
      "two-factor-action": "Verify code",
      "two-factor-card-description": "Add an extra layer of security to your account.",
      "two-factor-description": "Please enter your one-time password to continue",
      "two-factor-disable-instructions": "Please enter your password to disable 2FA.",
      "two-factor-disabled": "Two-Factor Authentication has been disabled",
      "two-factor-enable-instructions": "Please enter your password to enable 2FA",
      "two-factor-enabled": "Two-factor authentication has been enabled",
      "two-factor-prompt": "Two-Factor Authentication",
      "two-factor-totp-label": "Scan the QR Code with your Authenticator",
      "unlink": "Unlink",
      "updated-successfully": "Updated successfully",
      "username": "Username",
      "username-description": "Enter the username you want to use to log in.",
      "username-instructions": "Please use 32 characters at maximum.",
      "username-placeholder": "John Doe",
      "username-sign-in-placeholder": "Username or email",
      "verify-your-email": "Verify Your Email",
      "verify-your-email-description": "Please verify your email address. Check your inbox for the verification email. If you haven't received the email, click the button below to resend.",
      "wallet-security": {
        "form": {
          "button-label": "Start using my wallet",
          "processing-label": "Validating...",
          "secret-codes": {
            "description": "These one-time-use codes can verify transactions or recover your wallet. Store them securely, like in a password manager or written down. If lost, recovery will be difficult.",
            "title": "Backup your secure codes"
          },
          "select-method": {
            "description": "Let's make sure your wallet is safe. Pick the security method that works best for you. It only takes a few quick steps to set up and protect your wallet.",
            "pincode": "PIN-code",
            "title": "Preferred wallet security",
            "two-factor-authentication": "Authenticator app"
          },
          "set-verification": {
            "authenticator-app": {
              "description": "Scan the QR code below using your preferred app (like Google Authenticator or Authy). Once scanned, the app will generate time-based codes. These codes are required to verify your wallet transactions and keep your account secure.",
              "title": "Set up an Authenticator app"
            },
            "pincode": {
              "description": "Create a secure 6 digit PIN for your wallet. This PIN will be required whenever you authorize transactions.",
              "title": "Enter a Pincode"
            }
          },
          "setup": {
            "button-label": "Secure my wallet",
            "description": "To keep your wallet safe, you need to finish setting up its security. Either set up your preferred verification method or download your security codes to ensure you're always in control. Let's get it done now to protect your assets.",
            "title": "Complete your wallet security"
          },
          "submitting-label": "Setting up wallet security...",
          "summary": {
            "description": "You've successfully secured your wallet. Your transactions are now protected, and your recovery codes ensure you're always in control. You're all set to start using your wallet securely.",
            "title": "Your wallet is secured!"
          }
        },
        "set-pincode-dialog": {
          "cancel": "Cancel",
          "description": "Enter a 6-digit pincode to secure your wallet.",
          "enable": {
            "pincode-set": "Pincode set successfully",
            "pincode-set-error": "Failed to set pincode: {error}",
            "setting-up": "Setting up...",
            "submit": "Setup Pincode",
            "title": "Setup Pincode"
          },
          "password-description": "Enter your password to setup your pincode.",
          "password-submit": "Confirm",
          "pincode-label": "Pincode",
          "update": {
            "pincode-update": "Pincode updated successfully",
            "pincode-update-error": "Failed to update pincode: {error}",
            "setting-up": "Updating...",
            "submit": "Update Pincode",
            "title": "Update Pincode"
          }
        }
      }
    },
    "users": {
      "actions": {
        "change-role": {
          "buttons": {
            "cancel": "Cancel",
            "change": "Change role",
            "loading": "Updating..."
          },
          "description": "Select a new role for {userName}. This will change their permissions in the system.",
          "error": "Failed to update role: {error}",
          "select-role": "Select role",
          "self-change-warning": "Changing your own role may restrict your access to this page.",
          "success": "User role updated successfully",
          "title": "Change user role"
        },
        "update-kyc-status": {
          "buttons": {
            "cancel": "Cancel",
            "loading": "Updating...",
            "remove": "Remove verification",
            "set": "Verify"
          },
          "error": "Failed to update KYC status: {error}",
          "remove-kyc-status": {
            "description": "Are you sure you want to remove KYC verification for ${userName}?",
            "title": "Remove KYC status"
          },
          "set-kyc-status": {
            "description": "Are you sure you want to verify KYC for ${userName}?",
            "title": "Verify KYC"
          },
          "success": "KYC status updated successfully"
        }
      },
      "banned_reason": "Banned for {reason}",
      "columns": {
        "email": "Email",
        "kyc_status": "KYC Status",
        "last_activity": "Last activity",
        "name": "Name",
        "role": "Role",
        "status": "Status",
        "wallet": "Wallet"
      },
      "detail": {
        "charts": {
          "transaction-history-last-month": {
            "description": "Showing transactions over the last month",
            "title": "Transactions volume / day"
          },
          "transaction-history-last-year": {
            "description": "Showing transactions over the last year",
            "title": "Transactions volume / month"
          }
        },
        "edit_user": "Edit user",
        "platform-management": "Platform management",
        "tabs": {
          "details": "Details",
          "holdings": "Holdings",
          "latest-events": "Latest events",
          "permissions": "Permissions"
        },
        "values": {
          "asset_supply": "Asset supply",
          "created_at": "Created at",
          "email": "Email",
          "last_activity": "Last activity",
          "last_login": "Last login",
          "name": "Name",
          "role": "Role",
          "status": "Status",
          "transactions": "Transactions",
          "verified_at": "Verified at",
          "wallet": "Wallet"
        }
      },
      "holdings": {
        "table": {
          "actions-header": "Actions",
          "balance-header": "Balance",
          "holder-type-header": "Holder tye",
          "last-activity-header": "Last activity",
          "name-header": "Name",
          "status-header": "Status",
          "symbol-header": "Symbol",
          "trigger-label": {
            "block": "Block user",
            "freeze": "Freeze",
            "mint": "Mint"
          },
          "type-header": "Type"
        },
        "title": "Holdings"
      },
      "latest-events": {
        "view-all": "View more events"
      },
      "permissions": {
        "table": {
          "actions": {
            "edit-roles": "Edit roles",
            "revoke-all": "Revoke all"
          },
          "columns": {
            "actions-header": "Actions",
            "asset-header": "Asset",
            "last-activity-header": "Last activity",
            "roles-header": "Roles"
          },
          "not-enough-permissions": "You need to be an admin or a user manager for this asset to change permissions.",
          "title": "Token permissions"
        }
      },
      "platform-management": "Platform management",
      "roles": {
        "admin": "Admin",
        "issuer": "Issuer",
        "user": "User"
      },
      "status": {
        "active": "Active",
        "banned": "Banned",
        "never": "Never",
        "not_verified": "Not verified",
        "verified": "Verified"
      },
      "title": "Users"
    }
  },
  "regular": "User",
  "regulations": {
    "mica": {
      "description": "Markets in Crypto-Assets (MiCA) is the EU's comprehensive regulatory framework designed to regulate cryptocurrencies, stablecoins, and other digital assets, providing legal certainty for crypto-asset issuers and service providers.",
      "name": "MiCA"
    }
  },
  "supply-manager": "Supply Manager",
  "theme": {
    "dark": "Dark",
    "light": "Light",
    "switch-to-mode": "Switch to {mode} mode",
    "system": "System",
    "toggle-label": "Toggle theme"
  },
  "trade-management": {
    "forms": {
      "amounts": {
        "amount-to-offer": "Offer amount",
        "amount-to-request": "Request amount",
        "asset-to-offer": "Offer asset",
        "asset-to-request": "Request asset",
        "description": "Enter the asset and amount of assets that you wish to exchange.",
        "max-amount-to-send": "Amount available to offer: {maxAmount}",
        "title": "Amount to exchange"
      },
      "asset-flows": {
        "add": "Add",
        "amount": "Amount",
        "amount-placeholder": "Enter amount",
        "asset": "Asset",
        "asset-placeholder": "Select asset",
        "description": "Configure the asset flows for this settlement. Each flow represents an asset transfer from one wallet to another.",
        "flow": "Flow {index}",
        "flows": "Flows",
        "flows-summary": "The flows define the assets that will be transferred from one wallet to another.",
        "from": "From",
        "from-placeholder": "Select sender",
        "max-amount": "Available balance: {maxAmount}",
        "remove": "Remove",
        "title": "Asset flows",
        "to": "To",
        "to-placeholder": "Select recipient"
      },
      "button": {
        "xvp": "Create a new XvP Settlement"
      },
      "configuration": {
        "auto-execute": "Auto execute",
        "auto-execute-description": "Automatically execute the settlement on last approval.",
        "description": "Configuration for the settlement.",
        "expiry": "Expiry",
        "expiry-description": "The time until which you will not be able to refund assets from the settlement. If the settlement is not executed, you can refund your assets after this time.",
        "expiry-required": "Expiry is required",
        "past-expiry-error": "Expiry must be in the future.",
        "secret-description": "Please save this secret securely. You will need it to unlock the assets received from the settlement.",
        "title": "Configuration"
      },
      "description": {
        "xvp": "An XvP (Delivery vs Payment or Payment vs Payment) Settlement enables an atomic exchange of assets between parties. It allows you to reliably exchange assets with other users without the need for a third party."
      },
      "summary": {
        "amount": "Amount",
        "configuration": "Configuration",
        "configuration-description": "The configuration for the XvP Settlement",
        "description": "Review the XvP Settlement details. Ensure the receiver, amounts, expiry and secret are correct.",
        "expiry": "Expiry",
        "auto-execute": "Automatically execute on last approval",
        "yes": "Yes",
        "no": "No",
        "from": "From",
        "offer": "Your offer",
        "offer-description": "The amount of assets you are offering to the user. This amount will be locked.",
        "request": "Your request",
        "request-description": "The amount of assets you are requesting from the user.",
        "title": "Summary",
        "to": "To"
      },
      "title": {
        "xvp": "Create a new settlement"
      },
      "user": {
        "description": "Select the user wallet you wish to exchange assets with.",
        "title": "User",
        "user": "User wallet"
      }
    },
    "page": {
      "xvp": "XvP"
    },
    "xvp": {
      "columns": {
        "approvals": "Approvals",
        "assets": "Assets",
        "created-at": "Created at",
        "expiry": "Expiry",
        "id": "Settlement ID",
        "status": "Status",
        "amount": "Amount",
        "asset": "Asset",
        "price": "Price",
        "total-price": "Total price",
        "user": "User",
        "approved-at": "Approved At",
        "from": "From",
        "to": "To"
      },
      "ago": "ago",
      "total-price-description": "The total price of the assets involved in the settlement.",
      "flows": "Flows",
      "auto-execute": "Auto execute",
      "auto-execute-description": "Automatically execute the settlement on last approval.",
      "details": "Details",
      "expired": "Expired",
      "approvals": "Approvals",
      "status": {
        "READY": "Ready",
        "APPROVED": "Approved",
        "CANCELLED": "Cancelled",
        "EXECUTED": "Executed",
        "EXPIRED": "Expired",
        "PENDING": "Pending",
        "NOT_APPROVED": "Not approved"
      },
      "manage": "Manage",
      "approve": "Approve",
      "approve-xvp-settlement": "Approve XvP Settlement",
      "approve-xvp-settlement-description": "Grant allowances to the XvP Settlement contract for the assets that will be transferred from your wallet.",
      "approve-description": "The XvP Settlement contract will be granted approval to transfer the assets configured in the settlement on your behalf. Then the settlement will be marked as approved by you.",
      "execute": "Execute",
      "execute-xvp-settlement": "Execute XvP Settlement",
      "execute-xvp-settlement-description": "Processes all approved asset flows in this settlement.",
      "execute-xvp-settlement-summary": "Execute this settlement to transfer assets between parties as defined in the settlement flows.",
      "cancel": "Cancel",
      "cancel-xvp-settlement": "Cancel XvP Settlement",
      "cancel-xvp-settlement-summary": "Cancelling this settlement will permanently prevent it from being executed, and this action cannot be reversed. A new settlement will have to be created to exchange assets.",
      "cancel-xvp-settlement-description": "Cancel this settlement to prevent it from being executed.",
      "asset": "Asset",
      "amount": "Amount",
      "to": "To",
      "xvp-settlement": "XvP Settlement",
      "actions": "Actions"
    }
  },
  "distribution": {
    "page": {
      "airdrops": "Airdrops"
    }
  },
  "transactions": {
    "sending": "Sending",
    "success": "Success",
    "validation-errors": "Validation error"
  }
}<|MERGE_RESOLUTION|>--- conflicted
+++ resolved
@@ -1716,7 +1716,6 @@
       "detail": {
         "forms": {
           "manage": "Manage",
-<<<<<<< HEAD
           "distribute": {
             "title": "Push tokens",
             "description": "Push tokens to all recipients of this airdrop.",
@@ -1731,7 +1730,7 @@
               "total-amount": "Total amount",
               "and-more": "and {count} more recipients..."
             }
-=======
+          },
           "withdraw-tokens": {
             "title": "Withdraw tokens",
             "description": "Withdraw all tokens from the airdrop to your wallet",
@@ -1740,7 +1739,6 @@
             "airdrop-label": "Airdrop",
             "airdrop-asset-label": "Asset",
             "withdraw-amount-label": "Balance"
->>>>>>> 25bbebdd
           }
         }
       }
