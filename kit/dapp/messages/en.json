{
  "active": "Active",
  "admin": {
    "activity": {
      "asset-management": "Asset Management",
      "page-description": "View all activity in your organization",
      "page-title": "Activity",
      "tabs": {
        "all-events": "All Events",
        "recent-transactions": "Recent Transactions"
      },
      "view-all": "View All"
    },
    "charts": {
      "asset-type-formatter": {
        "bonds": "Bonds",
        "cryptocurrencies": "Cryptocurrencies",
        "equities": "Equities",
        "funds": "Funds",
        "stablecoins": "Stablecoins"
      }
    },
    "dashboard": {
      "charts": {
        "asset-activity": {
          "burn": "Burn",
          "description": "Asset activity",
          "mint": "Mint",
          "title": "Asset activity",
          "transfer": "Transfer"
        },
        "asset-types": {
          "bonds": "Bonds",
          "cryptocurrencies": "Cryptocurrencies",
          "equities": "Equities",
          "funds": "Funds",
          "stablecoins": "Stablecoins",
          "tokenizeddeposit": "Tokenized Deposits"
        },
        "assets-supply": {
          "description": "Assets supply",
          "title": "Assets supply"
        },
        "transaction-history": {
          "description": "Transaction history",
          "title": "Transaction history"
        },
        "users-history": {
          "description": "Users history",
          "label": "Users",
          "title": "Users history"
        }
      },
      "page": {
        "asset-management": "Asset management",
        "description": "Welcome to the dashboard",
        "latest-events-heading": "Latest events",
        "stats-heading": "Stats",
        "title": "Dashboard"
      },
      "table": {
        "latest-events": {
          "view-all": "View all"
        }
      },
      "widgets": {
        "assets": {
          "label": "Assets",
          "subtext": "{bonds} bonds | {cryptocurrencies} cryptocurrencies | {equities} equities | {funds} funds | {stableCoins} stablecoins | {tokenizedDeposits} tokenized deposits"
        },
        "transactions": {
          "label": "Transactions",
          "subtext": "{count} transactions processed in the last {days} days"
        },
        "users": {
          "label": "Users",
          "subtext": "{count} users in the last {days} days"
        }
      }
    },
    "platform": {
      "settings": {
        "platform-management": "Platform management"
      }
    },
    "sidebar": {
      "asset-designer": "Asset Designer",
      "asset-management": {
        "asset-activity": "Asset activity",
        "bonds": "Bonds",
        "cryptocurrencies": "Cryptocurrencies",
        "dashboard": "Dashboard",
        "equities": "Equities",
        "funds": "Funds",
        "group-title": "Asset management",
        "stablecoins": "Stablecoins",
        "tokenized-deposits": "Tokenized Deposits",
        "view-all": "View all"
      },
      "asset-types": {
        "bond": "Bond",
        "cryptocurrency": "Cryptocurrency",
        "equity": "Equity",
        "fund": "Fund",
        "stablecoin": "Stablecoin",
        "tokenized-deposit": "Tokenized Deposits"
      },
      "platform-management": {
        "group-title": "Platform management",
        "settings": "Settings",
        "user-management": "User management"
      },
      "portfolio-management": {
        "dashboard": "Dashboard",
        "group-title": "My portfolio",
        "my-activity": "My activity",
        "my-assets": "My assets"
      }
    }
  },
  "admin-user": "Admin",
  "asset-info": {
    "admin": "Admin",
    "creator-owner": "Creator / Owner",
    "regular": "Regular",
    "supply-manager": "Supply Manager"
  },
  "asset-status": {
    "active": "Active",
    "blocked": "Blocked",
    "paused": "Paused"
  },
  "asset-type": {
    "bonds": "Bond",
    "bonds-plural": "Bonds",
    "cryptocurrencies": "Cryptocurrency",
    "cryptocurrencies-plural": "Cryptocurrencies",
    "equities": "Equity",
    "equities-plural": "Equities",
    "funds": "Fund",
    "funds-plural": "Funds",
    "stablecoins": "Stablecoin",
    "stablecoins-plural": "Stablecoins",
    "tokenizeddeposits": "Tokenized Deposit",
    "tokenizeddeposits-plural": "Tokenized Deposits",
    "unknown": "Unknown"
  },
  "blocked": "Blocked",
  "components": {
    "active-pill": {
      "active": "Active",
      "paused": "Paused"
    },
    "address-avatar": {
      "avatar": "Avatar"
    },
    "area-chart": {
      "info-icon-label": "Info"
    },
    "asset-events-table": {
      "asset": "Asset",
      "detail-sheet": {
        "asset": "Asset",
        "asset-type": "Asset type",
        "date": "Date",
        "details-button": "Details",
        "details-for-event": "Details for {event} event",
        "sender": "Sender",
        "transaction-hash": "Transaction Hash"
      },
      "details": {
        "account": "Account",
        "amount": "Amount",
        "bond-amount": "Bond Amount",
        "burned": "Burned",
        "details-header": "Details",
        "from": "From",
        "holder": "Holder",
        "new-admin-role": "New Admin Role",
        "new-amount": "New Amount",
        "new-mint": "New Mint",
        "old-amount": "Old Amount",
        "previous-admin-role": "Previous Admin Role",
        "role": "Role",
        "to": "To",
        "token": "Token",
        "underlying-amount": "Underlying Amount",
        "user": "User",
        "value": "Value"
      },
      "event": "Event",
      "events": "Events",
      "sender": "Sender",
      "timestamp": "Timestamp"
    },
    "asset-status-pill": {
      "blocked": "Blocked"
    },
    "asset-type-icon": {
      "bond-initials": "BN",
      "cryptocurrency-initials": "CC",
      "equity-initials": "EQ",
      "fund-initials": "FN",
      "not-available-initials": "NA",
      "stablecoin-initials": "SC",
      "tokenized-deposit-initials": "TD"
    },
    "charts": {
      "assets": {
        "asset-distribution": "Asset Distribution",
        "asset-distribution-description": "Portfolio allocation by asset type",
        "bond": "Bond",
        "collateral-ratio": {
          "description": "Amount of collateral free vs used",
          "label": "Collateral Ratio",
          "no-data": "No collateral data available"
        },
        "cryptocurrency": "Cryptocurrency",
        "equity": "Equity",
        "free-collateral-ratio": {
          "label": "Free"
        },
        "fund": "Fund",
        "last-updated": "Last updated",
        "stablecoin": "Stablecoin",
        "tokenizeddeposit": "Tokenized Deposit",
        "total-supply": {
          "description": "Showing the total supply of the token",
          "label": "Total supply",
          "no-data": "No data available in this window",
          "title": "Total supply"
        },
        "total-supply-changed": {
          "burned-label": "Total burned",
          "description": "Showing the supply change of the token",
          "minted-label": "Total minted",
          "no-data": "No data available in this window",
          "title": "Supply changes"
        },
        "total-transfers": {
          "description": "Showing the total transfers of the token",
          "label": "Total transfers",
          "no-data": "No data available in this window",
          "title": "Total transfers"
        },
        "total-volume": {
          "description": "Showing the total volume of the token",
          "label": "Total volume",
          "no-data": "No data available in this window",
          "title": "Total volume"
        },
        "used-collateral-ratio": {
          "label": "Committed"
        },
        "wallet-distribution": "Wallet distribution",
        "wallet-distribution-description": "Amount of holders vs the amounts they hold",
        "wallet-distribution-no-data": "No wallet data available"
      }
    },
    "data-table": {
      "clear-filters": "Clear filters",
      "details": "Details",
      "export": "Export",
      "failed-export": "Failed to export data",
      "go-to-first-page": "Go to first page",
      "go-to-last-page": "Go to last page",
      "go-to-next-page": "Go to next page",
      "go-to-previous-page": "Go to previous page",
      "hide": "Hide",
      "no-results": "No results",
      "no-results-found": "No results found.",
      "open-menu": "Open menu",
      "page-info": "Page {current} of {total}",
      "reset": "Reset",
      "rows-per-page": "Rows per page",
      "search": "Search...",
      "selected": "selected",
      "selected-rows-info": "{selected} of {total} row(s) selected.",
      "sort-ascending": "Sort Ascending",
      "sort-descending": "Sort Descending",
      "toggle-columns": "Toggle columns",
      "view": "View"
    },
    "detail-grid": {
      "info-icon-label": "Additional information"
    },
    "form": {
      "assets": {
        "default-placeholder": "Select an option",
        "loading": "Loading...",
        "no-asset-found": "No asset found.",
        "search-placeholder": "Search for an asset..."
      },
      "button": {
        "next": "Next",
        "previous": "Previous",
        "processing": "Processing...",
        "send-transaction": "Send transaction",
        "sending-transaction": "Sending transaction..."
      },
      "input": {
        "letters-only": "Please enter letters only",
        "valid-email": "Please enter a valid email address"
      },
      "pincode-dialog": {
        "description": "To sign the transaction, please enter your pincode for verification and authorization.",
        "title": "Enter your pincode to confirm"
      },
      "progress": {
        "completed-step": "Completed step",
        "current-step": "Current step",
        "step-of-total": "Step {current} of {total}",
        "upcoming-step": "Upcoming step"
      },
      "select": {
        "default-placeholder": "Select an option"
      },
      "users": {
        "default-placeholder": "Select an option",
        "loading": "Loading...",
        "no-user-found": "No user found.",
        "search-placeholder": "Search for a user..."
      }
    },
    "logo": {
      "alt-text": "SettleMint"
    },
    "search": {
      "assets-section": "Assets",
      "no-results": "No results found",
      "placeholder": "Search for assets or users...",
      "users-section": "Users"
    },
    "transaction-details": {
      "blob-gas-price-label": "Blob gas price",
      "blob-gas-used-label": "Blob gas used",
      "block-hash-label": "Block hash",
      "block-number-label": "Block number",
      "contract-label": "Contract",
      "created-at-label": "Created at",
      "description": "View the details of a transaction",
      "effective-gas-price-label": "Effective gas price",
      "from-label": "From",
      "function-label": "Function",
      "gas-used-label": "Gas used",
      "receipt-title": "Receipt",
      "revert-reason-label": "Revert reason",
      "status-label": "Status",
      "title": "Transactions",
      "transaction-hash-label": "Transaction hash",
      "transaction-index-label": "Transaction index",
      "transaction-title": "Transaction",
      "trigger-label": "Details",
      "type-label": "Type"
    },
    "transaction-hash": {
      "view-on-explorer": "View on the explorer"
    },
    "transactions-history": {
      "chart-label": "Transaction",
      "description": "Showing transactions over the last {interval}",
      "title": "Transactions"
    },
    "transactions-table": {
      "columns": {
        "actions": "Actions",
        "contract": "Contract",
        "created-at": "Timestamp",
        "from": "From",
        "function": "Function",
        "status": "Status",
        "transaction-hash": "Transaction Hash"
      }
    }
  },
  "creator-owner": "Creator / Owner",
  "error": {
    "error-id": "Error ID",
    "go-home": "Go home",
    "sending": "Sending",
    "success": "Success",
    "title": "Something went wrong!",
    "try-again": "Try again",
    "validation-errors": "Validation error"
  },
  "layout": {
    "header": {
      "app-description": "Asset Tokenization",
      "app-name": "SettleMint",
      "home": "Home"
    },
    "navigation": {
      "admin": "Issuer portal",
      "asset-management": "Asset management",
      "platform": "Platform management",
      "portfolio": "My portfolio"
    },
    "user-dropdown": {
      "documentation": "Documentation",
      "logout": "Log out",
      "pending-transactions": "Pending Transactions"
    }
  },
  "paused": "Paused",
  "portfolio": {
<<<<<<< HEAD
    "my-contacts": {
      "title": "My Contacts",
      "description": "Contacts management",
      "table": {
        "actions-header": "Action",
        "name-header": "Name",
        "status-header": "Status",
        "symbol-header": "Symbol",
        "type-header": "Type",
        "wallet-header": "Wallet",
        "created-at-header": "Created At"
      }
    },
    "add-contact-form": {
      "contact": {
        "title": "Add Contact",
        "description": "Quickly save recipient details to your contacts for future transfers.",
        "wallet-address-label": "Wallet Address",
        "first-name-label": "First Name",
        "last-name-label": "Last Name"
      }
    },
    "dashboard": {
      "page-title": "Portfolio",
      "portfolio-management": "Portfolio management",
      "my-assets": "My Assets",
      "latest-events": "Latest events"
    },
=======
>>>>>>> 0cd1a9e6
    "activity": {
      "page-description": "Your activity on chain",
      "page-title": "Activity",
      "portfolio-management": "Portfolio management",
      "tabs": {
        "all-events": "All events",
        "recent-transactions": "Recent transactions"
      }
    },
    "dashboard": {
      "latest-events": "Latest events",
      "my-assets": "My Assets",
      "page-title": "Portfolio",
      "portfolio-management": "Portfolio management"
    },
    "greeting": {
      "afternoon": "Good afternoon",
      "evening": "Good evening",
      "morning": "Good morning",
      "you-have": "You have"
    },
    "my-assets": {
      "bond": {
        "redeem-form": {
          "amount": {
            "amount-label": "Amount",
            "balance-description": "Available balance:",
            "description": "Input the amount you wish to redeem.",
            "title": "Enter Amount"
          },
          "button-label": "Redeem Assets",
          "description": "Redeem your bond tokens for the underlying asset.",
          "summary": {
            "asset-label": "Asset",
            "description": "Verify the details of your redemption before proceeding",
            "redeem-description": "Redemption operation details",
            "redeem-title": "Redeem",
            "title": "Review and confirm redemption",
            "value-label": "Amount"
          },
          "title": "Redeem Bond",
          "trigger-label": "Redeem"
        },
        "transfer-form": {
          "button-label": "Transfer",
          "description": "Transfer your bond tokens to another address",
          "summary": {
            "asset-label": "Asset",
            "description": "Verify the details of your transfer before proceeding",
            "recipient-label": "Recipient",
            "title": "Review and confirm transfer",
            "transfer-description": "Transfer operation details",
            "transfer-title": "Transfer",
            "value-label": "Amount"
          },
          "title": "Transfer bond",
          "trigger-label": "Transfer"
        }
      },
      "cryptocurrency": {
        "transfer-form": {
          "amount": {
            "amount-label": "Amount",
            "balance-description": "Available balance:",
            "description": "Enter the amount of tokens you want to transfer",
            "title": "Amount"
          },
          "recipients": {
            "address-label": "Recipient Address",
            "address-placeholder": "Search for a user",
            "description": "Choose who will receive the tokens",
            "manual-entry-link": "Enter address manually...",
            "search-user-link": "Search for a user instead...",
            "title": "Select Recipient"
          }
        }
      },
      "portfolio-management": "Portfolio management",
      "table": {
        "actions-header": "Action",
        "balance-header": "Balance",
        "name-header": "Name",
        "status-header": "Status",
        "symbol-header": "Symbol",
        "type-header": "Type"
      },
      "title": "My Assets"
    },
    "settings": {
      "api-keys": {
        "api-key-copied": "API key copied to clipboard",
        "api-key-created-description": "Your API key has been created. Make sure to copy it now as you won't be able to see it again.",
        "api-key-save-warning": "Make sure to copy your API key now. You won't be able to see it again!",
        "cancel": "Cancel",
        "close": "Close",
        "create": "Create",
        "create-api-key": "Create API Key",
        "create-api-key-description": "Create a new API key to access the API programmatically.",
        "create-error": "Failed to create API key",
        "created-at": "Created at",
        "creating-api-key": "Creating API key...",
        "expires-at": "Expires at",
        "expiry-label": "Expiry",
        "expiry-options": {
          "1 day": "1 day",
          "1 month": "1 month",
          "1 week": "1 week",
          "1 year": "1 year",
          "No expiry": "No expiry"
        },
        "fetch-error": "Failed to fetch API keys",
        "last-used": "Last used",
        "name-label": "Name",
        "never": "Never",
        "portfolio-management": "Portfolio Management",
        "select-expiry-placeholder": "Select expiry time",
        "swagger-description": "All API requests must include your API key within the x-api-key header for authentication. This header ensures secure and authorized access to our API endpoints, allowing your applications to safely interact with our services.",
        "swagger-link-text": "Open API documentation",
        "swagger-title": "Create, view, and manage API keys to securely integrate your applications with our platform. API keys allow you to programmatically access all available features, documented clearly through our OpenAPI specification.",
        "title": "API Keys"
      },
      "profile": {
        "portfolio-management": "Portfolio Management",
        "title": "Profile"
      }
    },
    "transfer-form": {
      "amount": {
        "amount-label": "Amount",
        "balance-description": "Balance:",
        "decimals-description": "Number of decimal places for the token",
        "decimals-label": "Decimals",
        "description": "Specify the amount you want to transfer",
        "title": "Enter Amount"
      },
      "asset-types": "{type} {name} ({symbol})",
      "description": "Easily transfer an amount of {name} ({symbol}) by selecting a recipient and specifying the amount.",
      "recipients": {
        "description": "Enter a wallet address to send tokens directly.",
        "title": "Select Recipients",
        "wallet-address-label": "Wallet Address"
      },
      "select-asset": {
        "asset-description": "Select an asset from your portfolio",
        "asset-label": "Asset",
        "description": "Choose the asset you want to transfer",
        "title": "Select Asset"
      },
      "summary": {
        "address": "Address",
        "amount": "Amount",
        "description": "Verify the details of your transfer before proceeding. Ensure the recipient and amount are correct.",
        "title": "Review and confirm transfer"
      },
      "transfer": "Transfer",
      "transfer-title": "Transfer {name} ({symbol})"
    }
  },
  "private": {
    "assets": {
      "asset-statistics-title": "Statistics",
      "create": {
        "bonds": {
          "basics": {
            "decimals-label": "Decimals",
            "description": "Enter the basic details of the bond",
            "isin-label": "ISIN",
            "isin-placeholder": "e.g. US000000AA00",
            "name-label": "Asset name",
            "name-placeholder": "e.g. Company XYZ Bond 2023",
            "symbol-label": "Symbol",
            "symbol-placeholder": "e.g. XYZ23",
            "title": "Basic information"
          },
          "button-label": "Issue a new bond",
          "configuration": {
            "cap-description": "Maximum amount of tokens that can be issued",
            "cap-label": "Maximum supply",
            "description": "Configure the properties of the bond",
            "face-value-description": "Nominal value of a single bond unit",
            "face-value-label": "Face value",
            "maturity-date-label": "Maturity date",
            "title": "Bond configuration",
            "underlying-asset-description": "Address of the asset that backs this bond",
            "underlying-asset-label": "Underlying asset"
          },
          "description": "Issue a new bond on the blockchain",
          "summary": {
            "asset-basics-description": "Basic information about the bond",
            "asset-basics-title": "Basic information",
            "cap-label": "Maximum supply",
            "configuration-description": "Technical configuration of the bond",
            "configuration-title": "Bond configuration",
            "decimals-label": "Decimals",
            "description": "Review the bond details before creating",
            "face-value-label": "Face value",
            "isin-label": "ISIN",
            "maturity-date-label": "Maturity date",
            "name-label": "Name",
            "symbol-label": "Symbol",
            "title": "Review and confirm",
            "underlying-asset-label": "Underlying asset"
          },
          "title": "Create new bond",
          "trigger-label": "Issue a new bond"
        },
        "cryptocurrencies": {
          "basics": {
            "decimals-label": "Decimals",
            "description": "Define essential details such as name, symbol, and visibility.",
            "name-label": "Name",
            "name-placeholder": "Bitcoin",
            "symbol-label": "Symbol",
            "symbol-placeholder": "BTC",
            "title": "Basic Information"
          },
          "button-label": "Issue a new cryptocurrency",
          "configuration": {
            "description": "Specify advanced settings for your cryptocurrency.",
            "initial-supply-description": "The amount of tokens to mint at creation",
            "initial-supply-label": "Initial Supply",
            "title": "Configuration"
          },
          "description": "Define and launch a new cryptocurrency asset.",
          "summary": {
            "asset-basics-description": "Basic asset information and settings.",
            "asset-basics-title": "Asset Basics",
            "configuration-description": "Asset supply and additional settings.",
            "configuration-title": "Configuration",
            "decimals-label": "Decimals",
            "description": "Review and confirm the details of your new cryptocurrency before creation.",
            "initial-supply-label": "Initial Supply",
            "name-label": "Name",
            "symbol-label": "Symbol",
            "title": "Review and confirm"
          },
          "title": "Create Cryptocurrency",
          "trigger-label": "Issue a new cryptocurrency"
        },
        "equities": {
          "basics": {
            "decimals-label": "Decimals",
            "description": "Define essential details such as name, symbol, and visibility.",
            "isin-label": "ISIN",
            "isin-placeholder": "US1234567890",
            "name-label": "Name",
            "name-placeholder": "Global Equity",
            "symbol-label": "Symbol",
            "symbol-placeholder": "GLEQ",
            "title": "Basic Information"
          },
          "button-label": "Issue a new equity",
          "configuration": {
            "description": "Configure the equity classification details",
            "equity-category-label": "Equity Category",
            "equity-class-label": "Equity Class",
            "title": "Configuration"
          },
          "description": "Issue a new equity on the blockchain",
          "summary": {
            "asset-basics-description": "Basic asset information and settings.",
            "asset-basics-title": "Asset Basics",
            "configuration-description": "Equity classification details.",
            "configuration-title": "Configuration",
            "decimals-label": "Decimals",
            "description": "Review and confirm the details of your new equity before creation.",
            "equity-category-label": "Equity Category",
            "equity-class-label": "Equity Class",
            "isin-label": "ISIN",
            "name-label": "Name",
            "symbol-label": "Symbol",
            "title": "Review and confirm"
          },
          "title": "Create new equity",
          "trigger-label": "Mint"
        },
        "funds": {
          "basics": {
            "decimals-label": "Decimals",
            "description": "Define essential details such as name, symbol, and visibility.",
            "isin-label": "ISIN",
            "isin-placeholder": "US1234567890",
            "name-label": "Name",
            "name-placeholder": "Global Growth Fund",
            "symbol-label": "Symbol",
            "symbol-placeholder": "GGF",
            "title": "Basic Information"
          },
          "button-label": "Issue a new fund",
          "configuration": {
            "basis-points": "bps",
            "description": "Specify fund category, class, and management fee.",
            "fund-category-label": "Fund Category",
            "fund-class-label": "Fund Class",
            "management-fee-description": "Annual management fee in basis points (100 bps = 1%)",
            "management-fee-label": "Management Fee",
            "title": "Fund Configuration"
          },
          "description": "Define and launch a new fund asset.",
          "summary": {
            "asset-basics-description": "Basic asset information and settings.",
            "asset-basics-title": "Asset Basics",
            "basis-points": "bps",
            "configuration-description": "Fund category, class, and fee settings.",
            "configuration-title": "Fund Configuration",
            "decimals-label": "Decimals",
            "description": "Review and confirm the details of your new fund before creation.",
            "fund-category-label": "Fund Category",
            "fund-class-label": "Fund Class",
            "isin-label": "ISIN",
            "management-fee-label": "Management Fee",
            "name-label": "Name",
            "symbol-label": "Symbol",
            "title": "Review and confirm"
          },
          "title": "Create Fund",
          "trigger-label": "Issue a new fund"
        },
        "stablecoins": {
          "basics": {
            "decimals-label": "Decimals",
            "description": "Define essential details such as name, symbol, and visibility.",
            "isin-label": "ISIN",
            "isin-placeholder": "DEFI4EVER2024",
            "name-label": "Name",
            "name-placeholder": "TotallyNotTether",
            "symbol-label": "Symbol",
            "symbol-placeholder": "SAFU",
            "title": "Basic Information"
          },
          "button-label": "Issue a new stablecoin",
          "configuration": {
            "collateral-proof-validity-label": "Collateral Proof Validity",
            "description": "Specify advanced settings like collateral proof validity.",
            "title": "Configuration"
          },
          "description": "Define and launch a new stablecoin asset.",
          "summary": {
            "asset-basics-description": "Basic asset information and settings.",
            "asset-basics-title": "Asset Basics",
            "collateral-proof-validity-label": "Collateral Proof Validity",
            "configuration-description": "Advanced settings like collateral proof validity.",
            "configuration-title": "Configuration",
            "decimals-label": "Decimals",
            "description": "Review and confirm the details of your new stablecoin before creation.",
            "isin-label": "ISIN",
            "name-label": "Name",
            "seconds": "seconds",
            "symbol-label": "Symbol",
            "title": "Review and confirm the details of your new stablecoin before creation."
          },
          "title": "Create Stablecoin",
          "trigger-label": "Issue a new stablecoin"
        },
        "tokenizeddeposits": {
          "basics": {
            "decimals-label": "Decimals",
            "description": "Define essential details such as name, symbol, and visibility.",
            "isin-label": "ISIN",
            "isin-placeholder": "EU1234567890",
            "name-label": "Name",
            "name-placeholder": "Tokenized Euro",
            "symbol-label": "Symbol",
            "symbol-placeholder": "TEUR",
            "title": "Basic Information"
          },
          "configuration": {
            "collateral-proof-validity-label": "Collateral Proof Validity",
            "description": "Specify advanced settings like collateral proof validity.",
            "title": "Configuration"
          },
          "button-label": "Issue a new tokenized deposit",
          "description": "Define and launch a new tokenized deposit asset.",
          "summary": {
            "asset-basics-description": "Basic asset information and settings.",
            "asset-basics-title": "Asset Basics",
            "decimals-label": "Decimals",
            "description": "Review and confirm the details of your new tokenized deposit before creation.",
            "isin-label": "ISIN",
            "name-label": "Name",
            "symbol-label": "Symbol",
            "title": "Review and confirm the details of your new tokenized deposit before creation.",
            "configuration-title": "Configuration",
            "configuration-description": "Advanced settings like collateral proof validity.",
            "collateral-proof-validity-label": "Collateral Proof Validity",
            "seconds": "seconds"
          },
          "title": "Create Tokenized Deposit",
          "trigger-label": "Issue a new tokenized deposit"
        }
      },
      "detail": {
        "forms": {
          "actions": {
            "burn": "Burn",
            "grant-role": "Add asset admin",
            "mature": "Mature",
            "mint": "Mint",
            "pause": "Pause contract",
            "top-up": "Top up",
            "unpause": "Unpause contract",
            "update-collateral": "Update collateral",
            "withdraw": "Withdraw",
            "view-events": "View events"
          },
          "manage": "Manage"
        }
      },
      "details": {
        "asset-management": "Asset management",
        "forms": {
          "burn": {
            "amount": {
              "amount-label": "Amount",
              "available-balance": "Available balance: {balance}",
              "description": "Input the amount you wish to burn.",
              "title": "Enter Amount"
            },
            "button-label": "Burn Assets",
            "description": "Permanently remove bond tokens from circulation to reduce supply.",
            "summary": {
              "amount-label": "Amount",
              "asset-label": "Asset",
              "burn-description": "Burning operation details",
              "burn-title": "Burn",
              "description": "Verify the details of your burn before proceeding.",
              "title": "Review and confirm burn"
            },
            "title": "Burn",
            "trigger-label": "Burn"
          },
          "grant-role": {
            "address": {
              "address-label": "Admin Wallet Address",
              "description": "Search for a user by their name or email, or manually enter a wallet address.",
              "manual-placeholder": "0x0000000000000000000000000000000000000000",
              "manual-toggle": "Enter address manually...",
              "search-placeholder": "Search for a user",
              "search-toggle": "Search for a user instead...",
              "title": "Select New Admin"
            },
            "button-label": "Assign Roles",
            "description": "Assign administrative permissions to a new user.",
            "roles": {
              "description": "Choose the roles to grant to the new admin. At least one role must be selected.",
              "title": "Select Admin Roles"
            },
            "summary": {
              "admin-address-label": "Admin Address",
              "asset-label": "Asset",
              "description": "Verify the details of your role grant before proceeding.",
              "grant-description": "Granting role operation details",
              "grant-title": "Grant Role",
              "roles-label": "Roles",
              "title": "Review and confirm role grant"
            },
            "title": "Grant Role"
          },
          "mature": {
            "button-label": "Mature Bond",
            "description": "Mature your bond and receive the underlying asset",
            "summary": {
              "asset-label": "Bond",
              "description": "Verify the details of your bond maturity before proceeding.",
              "mature-description": "Bond maturity details",
              "mature-title": "Mature",
              "title": "Review and confirm maturity"
            },
            "title": "Mature Bond",
            "trigger-label": "Mature"
          },
          "mint": {
            "amount": {
              "amount-label": "Amount",
              "description": "Input the amount you wish to mint.",
              "title": "Enter Amount"
            },
            "button-label": "Mint Assets",
            "description": "Issue new tokens to increase the bond's circulating supply.",
            "recipients": {
              "description": "Choose who will receive the minted tokens",
              "title": "Select Recipients"
            },
            "summary": {
              "amount-label": "Amount",
              "asset-label": "Asset",
              "description": "Verify the details of your mint before proceeding.",
              "mint-description": "Minting operation details",
              "mint-title": "Mint",
              "title": "Review and confirm mint"
            },
            "title": "Mint",
            "trigger-label": "Mint"
          },
          "pause": {
            "pause": {
              "button-label": "Pause Transactions",
              "description": "Temporarily halt all transactions and interactions for this bond.",
              "title": "Pause Bond Transactions"
            },
            "summary": {
              "asset-label": "Asset",
              "current-state-label": "Current state",
              "description": "Verify the details of your pause operation before proceeding.",
              "pause-description": "Pausing operation details",
              "pause-title": "Pause",
              "state-active": "Active",
              "state-paused": "Paused",
              "target-state-label": "Target state",
              "title": "Review and confirm pause operation"
            },
            "unpause": {
              "button-label": "Resume Transactions",
              "description": "Resume transactions and interactions for this bond.",
              "title": "Resume Bond Transactions"
            }
          },
          "top-up": {
            "amount": {
              "amount": {
                "description": "Enter the amount to top up",
                "label": "Amount"
              },
              "description": "Specify the amount to top up the underlying asset.",
              "title": "Enter amount"
            },
            "button-label": "Top up",
            "description": "Add more underlying asset to your bond",
            "summary": {
              "amount-label": "Amount",
              "asset-label": "Underlying asset",
              "description": "Verify the details of your top-up before proceeding.",
              "title": "Review and confirm top-up"
            },
            "title": "Top up underlying asset",
            "trigger-label": "Top up"
          },
          "update-collateral": {
            "amount": {
              "amount-label": "Amount",
              "description": "Input the amount you wish to update the collateral to. Ensure the amount is bigger or equal to the current supply.",
              "title": "Enter Amount"
            },
            "button-label": "Update Collateral Amount",
            "description": "Adjust the collateral backing the stablecoin to reflect current requirements.",
            "summary": {
              "amount-label": "Amount",
              "asset-label": "Asset",
              "description": "Verify the details of your update proven collateral before proceeding.",
              "title": "Review and confirm update proven collateral",
              "update-description": "Updating collateral operation details",
              "update-title": "Update Collateral"
            },
            "title": "Update collateral",
            "trigger-label": "Update collateral"
          },
          "withdraw": {
            "amount": {
              "amount": {
                "description": "Enter the amount to withdraw",
                "label": "Amount"
              },
              "description": "Specify the amount to withdraw.",
              "title": "Enter amount"
            },
            "button-label": "Withdraw",
            "description": "Withdraw underlying asset from your bond",
            "recipient": {
              "description": "Choose who will receive the underlying asset.",
              "label": "Recipient",
              "manual-instead": "Enter address manually...",
              "placeholder": "Search for a user or enter address",
              "search-instead": "Search for a user instead...",
              "title": "Select recipient"
            },
            "summary": {
              "amount-label": "Amount",
              "asset-label": "Underlying asset",
              "description": "Verify the details of your withdrawal before proceeding.",
              "recipient-label": "Recipient",
              "title": "Review and confirm withdrawal"
            },
            "title": "Withdraw underlying asset",
            "trigger-label": "Withdraw"
          }
        },
        "holders": {
          "actions-header": "Actions",
          "fields": {
            "balance-header": "Balance",
            "wallet-header": "Wallet"
          },
          "forms": {
            "block": {
              "block-button-label": "Block User",
              "block-description": "Prevent this user from performing any transactions or interactions.",
              "block-title": "Block User Transactions",
              "block-trigger-label": "Block",
              "summary": {
                "asset-label": "Asset",
                "block-title": "Block",
                "current-state-label": "Current state",
                "description": "Verify the details of your block operation before proceeding.",
                "operation-description": "Block operation details",
                "state-active": "Active",
                "state-blocked": "Blocked",
                "target-state-label": "Target state",
                "title": "Review and confirm block operation",
                "unblock-title": "Unblock"
              },
              "unblock-button-label": "Unblock User",
              "unblock-description": "Restore this user's ability to transact and interact.",
              "unblock-title": "Restore User Transactions",
              "unblock-trigger-label": "Unblock"
            },
            "freeze": {
              "amount": {
                "amount-label": "Amount",
                "balance-description": "Available balance: {balance} Currently frozen: {frozen}",
                "description": "Input the amount you wish to freeze.",
                "title": "Enter Amount"
              },
              "button-label": "Freeze Funds",
              "description": "Temporarily restrict a user's access to their funds.",
              "summary": {
                "amount-label": "Amount",
                "asset-label": "Asset",
                "description": "Verify the details of your freeze operation before proceeding.",
                "freeze-title": "Freeze",
                "operation-description": "Freezing operation details",
                "title": "Review and confirm freeze operation"
              },
              "title": "Restrict User Funds",
              "trigger-label": "Freeze"
            }
          },
          "frozen-header": "Frozen",
          "holder-type-header": "Type",
          "last-activity-header": "Last activity",
          "status-header": "Status"
        },
        "page-description": "Explore comprehensive data and metrics for {name}.",
        "page-title": "{name} Details",
        "permissions": {
          "edit-form": {
            "button-label": "Edit Permissions",
            "description": "Update the permissions and access levels assigned for {name}.",
            "roles": {
              "description": "Choose the roles to assign to this user. At least one role must be selected.",
              "title": "Select User Roles"
            },
            "summary": {
              "current-roles-label": "Current roles",
              "description": "Verify the details before proceeding. This action will change the roles for the user.",
              "new-roles-label": "New roles",
              "operation-description": "Updating roles operation details",
              "title": "Review and confirm new roles",
              "update-title": "Update Roles",
              "user-label": "User"
            },
            "trigger-label": "Edit Roles"
          },
          "revoke-all-form": {
            "button-label": "Revoke Access",
            "description": "Completely revoke this user's access and permissions.",
            "summary": {
              "description": "Verify the details before proceeding. This action will revoke all permissions for the user.",
              "operation-description": "Revoking all permissions operation details",
              "revoke-title": "Revoke All",
              "roles-to-revoke-label": "Roles to revoke",
              "title": "Review and confirm",
              "user-label": "User"
            },
            "title": "Remove All User Access",
            "trigger-label": "Revoke All"
          },
          "table-title": "Permissions"
        },
        "related": {
          "bonds": {
            "decrease-supply": {
              "description": "A bond manager can reduce the total supply through bond redemption at maturity or early repurchase programs.",
              "title": "Redeem Bonds"
            },
            "increase-supply": {
              "description": "A bond manager can issue new bonds through primary issuance or tap issuance with defined face value and maturity.",
              "title": "Issue Bonds"
            }
          },
          "cryptocurrencies": {
            "increase-supply": {
              "description": "A token manager can mint new tokens according to the tokenomics plan and emission schedule.",
              "title": "Mint Tokens"
            }
          },
          "equities": {
            "decrease-supply": {
              "description": "An equity manager can reduce the total supply of shares through a buyback program or capital reduction.",
              "title": "Reduce Share Supply"
            },
            "increase-supply": {
              "description": "An equity manager can issue new shares through various mechanisms like rights issues, private placements, or stock splits.",
              "title": "Issue New Shares"
            }
          },
          "funds": {
            "decrease-supply": {
              "description": "A bond manager can reduce the total supply through bond redemption at maturity or early repurchase programs.",
              "title": "Redeem Bonds"
            },
            "increase-supply": {
              "description": "A bond manager can issue new bonds through primary issuance or tap issuance with defined face value and maturity.",
              "title": "Issue Bonds"
            }
          },
          "stablecoins": {
            "decrease-supply": {
              "description": "A supply manager can burn existing stablecoins, provided sufficient collateral is available.",
              "title": "Decrease the supply"
            },
            "increase-supply": {
              "description": "A supply manager can mint new stablecoins, provided sufficient collateral is available.",
              "title": "Increase the supply"
            },
            "update-collateral": {
              "description": "A supply manager needs to refresh and verify the collateral backing the stablecoin. This ensures the asset remains fully collateralized at all times.",
              "title": "Update collateral"
            }
          },
          "title": "Related Actions",
          "tokenizeddeposits": {
            "decrease-supply": {
              "description": "A supply manager can burn existing tokenized deposits, provided sufficient collateral is available.",
              "title": "Reduce Tokenized Deposit Supply"
            },
            "increase-supply": {
              "description": "A supply manager can mint new tokenized deposits, provided sufficient collateral is available.",
              "title": "Increase Tokenized Deposit Supply"
            },
            "update-collateral": {
              "description": "A supply manager needs to refresh and verify the collateral backing the stablecoin. This ensures the asset remains fully collateralized at all times.",
              "title": "Update collateral"
            }
          }
        },
        "tabs": {
          "details": "Details",
          "events": "Events",
          "holders": "Holders",
          "permissions": "Permissions",
          "underlying-assets": "Underlying Assets"
        }
      },
      "fields": {
        "actions-header": "Actions",
        "active": "Active",
        "address-header": "Address",
        "assets-under-management-header": "AuM",
        "balance-header": "Balance",
        "category-header": "Category",
        "class-header": "Class",
        "collateral-proof-expiration": "Collateral proof expiration",
        "collateral-proof-expiration-info": "From this point the collateral proof is invalid",
        "collateral-proof-validity": "Collateral proof validity",
        "collateral-proof-validity-info": "How long the collateral proof is valid for",
        "committed-collateral-header": "Comitted collateral",
        "committed-collateral-ratio": "Committed collateral ratio",
        "committed-collateral-ratio-info": "The ratio of the collateral committed to the total supply of the token",
        "contract-address": "Address",
        "creator": "Creator",
        "decimals": "Decimals",
        "deployed-on": "Deployed on",
        "edit-roles-form": {
          "trigger-label": "Edit permissions"
        },
        "equity": {
          "categories": {
            "blend-equity": "Blend Equity",
            "common-equity": "Common Equity",
            "communication-services": "Communication Services",
            "consumer-discretionary": "Consumer Discretionary",
            "consumer-staples": "Consumer Staples",
            "convertible-preferred-stock": "Convertable Preferred Stock",
            "cumulative-preferred-stock": "Cumulative Preferred Stock",
            "distressed-equity": "Distressed Equity",
            "domestic-equity": "Domestic Equity",
            "dual-class-shares": "Dual-Class Shares",
            "emerging-market-equity": "Emerging Market Equity",
            "energy": "Energy",
            "esop-shares": "Employee Stock Ownership Plan (ESOP) Shares",
            "financials": "Financials",
            "frontier-market-equity": "Frontier Market Equity",
            "global-equity": "Global Equity",
            "growth-capital": "Growth Capital",
            "growth-equity": "Growth Equity",
            "healthcare": "Healthcare",
            "income-equity": "Income Equity",
            "industrials": "Industrials",
            "international-equity": "International Equity",
            "large-cap-equity": "Large-Cap Equity",
            "leveraged-buyouts": "Leveraged Buyouts (LBOs)",
            "materials": "Materials",
            "mezzanine-financing": "Mezzanine Financing",
            "micro-cap-equity": "Micro-Cap Equity",
            "mid-cap-equity": "Mid-Cap Equity",
            "non-cumulative-preferred-stock": "Non-Cumulative Preferred Stock",
            "non-voting-common-stock": "Non-Voting Common Stock",
            "real-estate": "Real Estate",
            "redeemable-preferred-stock": "Redeemable Preferred Stock",
            "restricted-stock": "Restricted Stock",
            "small-cap-equity": "Small-Cap Equity",
            "technology": "Technology",
            "tracking-stocks": "Tracking Stocks",
            "utilities": "Utilities",
            "value-equity": "Value Equity",
            "venture-capital": "Venture Capital",
            "voting-common-stock": "Voting Common Stock"
          },
          "classes": {
            "common-equity": "Common Equity",
            "geographic-equity": "Geographic Equity",
            "investment-stage-private-equity": "Investment Stage (Private Equity)",
            "investment-style-equity": "Investment Style Equity",
            "market-capitalization-equity": "Market Capitalization Equity",
            "preferred-equity": "Preferred Equity",
            "sector-industry-equity": "Sector/Industry Equity",
            "special-classes-equity": "Special Classes of Equity"
          }
        },
        "face-value": "Face value",
        "frozen-header": "Frozen",
        "funds": {
          "categories": {
            "activist": "Activist",
            "commodity-trading": "Commodity Trading",
            "convertible-arbitrage": "Convertable Arbitrage",
            "credit": "Credit",
            "currency-fx": "Currency FX",
            "distressed-debt": "Distressed Debt",
            "emerging-markets": "Emerging Markets",
            "equity-hedge": "Equity Hedge",
            "event-driven": "Event-Driven",
            "fixed-income-arbitrage": "Fixed Income Arbitrage",
            "fund-of-funds": "Fund of Funds",
            "global-macro": "Global Macro",
            "high-frequency-trading": "High-Frequency Trading (HFT)",
            "managed-futures-cta": "Managed Futures / CTA",
            "market-neutral": "Market Neutral",
            "merger-arbitrage": "Merger Arbitrage",
            "multi-strategy": "Multi-Strategy",
            "private-equity": "Private Equity (PE)",
            "venture-capital": "Venture Capital (VC)"
          },
          "classes": {
            "absolute-return": "Absolute Return",
            "core-blend": "Core / Blend",
            "diversified": "Diversified",
            "early-stage": "Early Stage",
            "factor-based": "Factor-Based",
            "growth-focused": "Growth-Focused",
            "income-focused": "Income-Focused",
            "large-cap": "Large-Cap",
            "long-equity": "Long Equity (Long Only)",
            "long-short-equity": "Long/Short Equity",
            "market-neutral": "Market Neutral",
            "mid-cap": "Mid-Cap",
            "momentum-oriented": "Momentum-Oriented",
            "opportunistic": "Opportunistic",
            "pre-series-b": "Pre-Series B",
            "quantitative-algorithmic": "Quantitative / Algorithmic",
            "regional": "Regional",
            "sector-specific": "Sector-Specific",
            "seed-pre-seed": "Seed / Pre-Seed",
            "series-b-late-stage": "Series B / Late Stage",
            "short-equity": "Short Equity",
            "small-cap": "Small-Cap",
            "tactical-asset-allocation": "Tactical Asset Allocation",
            "value-focused": "Value-Focused"
          }
        },
        "isin": "ISIN",
        "issuing": "Issuing",
        "last-activity-header": "Last activity",
        "management-fee-header": "Management fee",
        "matured": "Matured",
        "maturity-date": "Maturity date",
        "maturity-status": "Maturity status",
        "name": "Name",
        "name-header": "Name",
        "not-available": "N/A",
        "ownership-concentration": "Ownership concentration",
        "ownership-concentration-info": "Percentage owned by the top 5 holders",
        "proven-collateral": "Proven collateral",
        "proven-collateral-info": "The amount of collateral that has been proven to be held by the token",
        "redeemed": "Redeemed",
        "redeemed-info": "Total amount of assets redeemed",
        "redemption-readiness": "Redemption readiness",
        "required-collateral-threshold": "Required collateral threshold",
        "required-collateral-threshold-info": "The amount of collateral that must be proven",
        "revoke-all-form": {
          "trigger-label": "Revoke all"
        },
        "roles-header": "Roles",
        "status-header": "Status",
        "symbol": "Symbol",
        "symbol-header": "Symbol",
        "total-burned": "Total burned",
        "total-burned-info": "Amount of tokens permanently removed from circulation",
        "total-holders": "# of holders",
        "total-holders-info": "Amount of addresses currently holding the assets",
        "total-issued": "Total issued",
        "total-issued-info": "Total amount of assets issued",
        "total-supply": "Total supply",
        "total-supply-header": "Total supply",
        "total-supply-info": "The total supply of the asset",
        "underlying-asset": "Underlying asset",
        "underlying-asset-balance": "Underlying asset balance",
        "wallet-header": "Wallet",
        "yield-type": "Yield type"
      },
      "table": {
        "asset-management": "Asset Management",
        "page-title": {
          "bond": "Bonds",
          "cryptocurrency": "Cryptocurrencies",
          "equity": "Equities",
          "fund": "Funds",
          "stablecoin": "Stablecoins",
          "tokenizeddeposit": "Tokenized Deposits"
        },
        "related": {
          "bond": {
            "issue-new": {
              "description": "Create and launch a new bond with defined maturity, coupon rates, and face value. Streamline bond issuance with automated interest payments and redemption schedules.",
              "title": "Issue new bond"
            },
            "mechanics": {
              "button": "Learn more",
              "description": "Learn how to manage bond parameters, interest distributions, maturity dates, and redemption processes for fixed-income securities.",
              "title": "Bond mechanics"
            },
            "usecases": {
              "button": "Explore",
              "description": "Explore applications in fixed-income markets, from corporate debt to structured products. Maximize efficiency in interest payments, maturity management, and regulatory compliance.",
              "title": "Bond usecases"
            }
          },
          "cryptocurrency": {
            "issue-new": {
              "description": "Create and launch a new cryptocurrency token with customizable parameters and security features. Streamline token deployment with configurable supply mechanisms and transfer controls.",
              "title": "Issue new cryptocurrency"
            },
            "mechanics": {
              "button": "Learn more",
              "description": "Learn how to manage token economics, supply controls, transfer restrictions, and security features for your cryptocurrency.",
              "title": "Token mechanics"
            },
            "usecases": {
              "button": "Explore",
              "description": "Explore applications in digital payments, rewards systems, and tokenized services. Maximize utility through programmable transactions and institutional-grade security features.",
              "title": "Cryptocurrency usecases"
            }
          },
          "equity": {
            "issue-new": {
              "description": "Create and launch a new equity token with defined share classes and ownership rights. Streamline equity issuance to support shareholder distribution and corporate governance.",
              "title": "Issue new equity tokens"
            },
            "mechanics": {
              "button": "Learn more",
              "description": "Learn how to manage shareholder rights, voting mechanisms, dividend distributions, and equity ownership structures.",
              "title": "Equity mechanics"
            },
            "usecases": {
              "button": "Explore",
              "description": "Explore applications in corporate equity management, from share issuance to stakeholder governance. Maximize efficiency in equity administration, voting rights, and dividend distribution.",
              "title": "Equity usecases"
            }
          },
          "fund": {
            "issue-new": {
              "description": "Create and launch a new fund with defined parameters and asset backing. Streamline fund deployment to support new investment opportunities and market segments.",
              "title": "Issue a new fund"
            },
            "mechanics": {
              "button": "Learn more",
              "description": "Learn how to adjust key fund parameters, asset allocation methods, and management fee structures.",
              "title": "Fund mechanics"
            },
            "usecases": {
              "button": "Explore",
              "description": "Explore the practical applications and integrations of digital funds. Maximize utility across investment management, asset tokenization, and institutional finance ecosystems.",
              "title": "Usecases"
            }
          },
          "stablecoin": {
            "issue-new": {
              "description": "Create and launch a new stablecoin with defined parameters and collateral backing. Streamline token deployment to support new projects and market segments.",
              "title": "Issue a new stablecoin"
            },
            "mechanics": {
              "button": "Learn more",
              "description": "Learn how to adjust key stablecoin parameters, collateralization methods, and stability mechanisms.",
              "title": "Stablecoin mechanics"
            },
            "usecases": {
              "button": "Explore",
              "description": "Explore the practical applications and integrations of stablecoins. Maximize utility across payments, savings, lending, and decentralized finance ecosystems.",
              "title": "Usecases"
            }
          },
          "title": "Related actions",
          "tokenizeddeposit": {
            "issue-new": {
              "description": "Create and launch a new tokenized deposit with defined parameters. Streamline token deployment to support new projects and market segments.",
              "title": "Issue a new tokenized deposit"
            },
            "mechanics": {
              "button": "Learn more",
              "description": "Learn how to adjust key tokenized deposit parameters.",
              "title": "Tokenized deposit mechanics"
            },
            "usecases": {
              "button": "Explore",
              "description": "Explore the practical applications and integrations of tokenized deposits.",
              "title": "Usecases"
            }
          }
        },
        "topinfo-description": {
          "bond": "Digital bonds represent traditional fixed-income securities securely on blockchain, backed by real-world collateral. They combine blockchain transparency with predictable returns, redemption at maturity, and automated yield distribution. This Bond asset ensures secure issuance, precise maturity management, comprehensive compliance capabilities, and investor-friendly redemption processes tailored specifically for financial institutions.",
          "cryptocurrency": "CryptoCurrency assets are customizable digital instruments offering controlled minting, robust security, and full regulatory compliance, ideal for institutional use. They streamline financial operations through programmable transactions, enhanced transparency, and integrated meta-transactions for improved usability. Key features include role-based access management, secure issuance, and easy integration into institutional payment processes.",
          "equity": "Equity assets digitize traditional equity securities, combining advanced blockchain capabilities with robust governance and compliance tools. Designed for institutional investors, they offer secure equity issuance, shareholder voting rights, detailed access controls, and regulatory compliance mechanisms. This asset simplifies equity management, enhances transparency, and ensures secure investor participation.",
          "fund": "Fund assets digitize investment fund shares, offering automated management fee collection, investor governance, and comprehensive regulatory compliance. Ideal for financial institutions, they streamline administrative processes, ensure transparent fee management, and enable secure investor voting. The contract provides strong security, customizable fund attributes, and enhanced operational efficiency.",
          "stablecoin": "Stablecoins are digital currencies designed to maintain a stable value by being backed by real-world assets or reserves. They offer the advantages of digital assets — such as speed, transparency, and programmability — while avoiding price volatility typically associated with cryptocurrencies. This StableCoin contract ensures every token issued is fully collateralized, providing institutions with secure, auditable, and reliable digital money management. Key features include collateral-backed issuance, comprehensive role-based controls, robust pause mechanisms, and regulatory compliance capabilities.",
          "tokenizeddeposit": "Tokenized Deposits digitally represent traditional banking deposits, providing financial institutions with enhanced security, real-time transparency, and rigorous compliance capabilities. Key features include customizable allowlists, custodial oversight, robust role-based management, and integrated meta-transactions, simplifying institutional deposit administration."
        },
        "topinfo-title": {
          "bond": "A digital fixed-income security asset",
          "cryptocurrency": "A customizable and secure digital asset",
          "equity": "Institutional-grade digital equity management",
          "fund": "Digital asset for institutional fund management",
          "stablecoin": "A secure and collateralized digital currency",
          "tokenizeddeposit": "Secure and compliant digital deposit management"
        }
      }
    },
    "auth": {
      "account": "Account",
      "add-account": "Add Account",
      "already-have-account": "Already have an account?",
      "avatar": "Avatar",
      "avatar-description": "Click on the avatar to upload a custom one from your files.",
      "avatar-instructions": "An avatar is optional but strongly recommended.",
      "change-password": "Change Password",
      "change-password-description": "Enter your current password and a new password.",
      "change-password-instructions": "Please use 8 characters at minimum.",
      "change-password-success": "Your password has been changed.",
      "current-password": "Current Password",
      "current-password-placeholder": "Enter your current password",
      "current-session": "Current Session",
      "delete-account": "Delete Account",
      "delete-account-description": "Permanently remove your account and all of its contents. This WILL remove your access to your private key and you WILL lose access to your assets! This action is not reversible, so please continue with caution.",
      "delete-account-email": "Please check your email to verify the deletion of your account.",
      "delete-account-instructions": "Please confirm the deletion of your account. This action is not reversible, so please continue with caution.",
      "delete-account-not-fresh": "You must be recently logged in to delete your account.",
      "delete-account-success": "Your account has been deleted.",
      "disabled-credentials-description": "Choose a provider to login to your account",
      "dont-have-account": "Don't have an account?",
      "email": "Email",
      "email-description": "Enter the email address you want to use to log in.",
      "email-instructions": "Please use a valid email address.",
      "email-placeholder": "m@example.com",
      "email-verification": "Please check your email for the verification link.",
      "email-verify-change": "Please check your email to verify the change.",
      "failed-to-validate": "Failed to validate",
      "forgot-password": "Forgot Password",
      "forgot-password-action": "Send reset link",
      "forgot-password-description": "Enter your email to reset your password",
      "forgot-password-email": "Check your email for the password reset link.",
      "forgot-password-link": "Forgot your password?",
      "link": "Link",
      "magic-link": "Magic Link",
      "magic-link-action": "Send magic link",
      "magic-link-description": "Enter your email to receive a magic link",
      "magic-link-email": "Check your email for the magic link",
      "name": "Name",
      "name-description": "Please enter your full name, or a display name.",
      "name-instructions": "Please use 32 characters at maximum.",
      "name-placeholder": "John Doe",
      "new-password": "New Password",
      "new-password-placeholder": "Enter your new password",
      "passkey": "Passkey",
      "password": "Password",
      "password-description": "Enter your current password.",
      "password-instructions": "Please use 8 characters at minimum.",
      "password-placeholder": "Enter your password",
      "pincode-form": {
        "name-label": "Pincode Name",
        "pincode-label": "Pincode",
        "setting-up": "Setting up...",
        "submit": "Setup Pincode"
      },
      "provider-link-success": "Provider linked successfully.",
      "provider-unlink-success": "Provider unlinked successfully.",
      "providers": "Providers",
      "providers-description": "Connect your account with a third-party service.",
      "providers-loading-error": "Could not load account info",
      "remember-me": "Remember me",
      "reset-password": "Reset Password",
      "reset-password-action": "Save new password",
      "reset-password-description": "Enter your new password below",
      "reset-password-invalid-token": "Invalid reset password link",
      "reset-password-success": "Password reset successfully",
      "revoke": "Revoke",
      "save": "Save",
      "sessions": "Sessions",
      "sessions-description": "Manage your active sessions and revoke access.",
      "set-password": "Set Password",
      "set-password-description": "Check your email to set your password.",
      "set-password-email-sent": "Check your email to set your password.",
      "settings": "Settings",
      "sign-in": "Sign In",
      "sign-in-action": "Login",
      "sign-in-description": "Enter your email below to login to your account",
      "sign-in-username-description": "Enter your username below to login to your account",
      "sign-in-with": "Sign in with",
      "sign-out": "Sign Out",
      "sign-up": "Sign Up",
      "sign-up-action": "Create an account",
      "sign-up-description": "Enter your information to create an account",
      "sign-up-email": "Check your email for the verification link.",
      "unlink": "Unlink",
      "username": "Username",
      "username-description": "Enter the username you want to use to log in.",
      "username-instructions": "Please use 32 characters at maximum.",
      "username-placeholder": "John Doe",
      "username-sign-in-placeholder": "Username or email",
      "wallet-security": {
        "pincode-instruction": "Enter a 6-digit pincode to secure your wallet.",
        "pincode-set": "Pincode set successfully",
        "setup-pincode": "Setup Pincode"
      }
    },
    "users": {
      "banned_reason": "Banned for {reason}",
      "columns": {
        "email": "Email",
        "kyc_status": "KYC Status",
        "last_activity": "Last activity",
        "name": "Name",
        "role": "Role",
        "status": "Status",
        "wallet": "Wallet"
      },
      "detail": {
        "charts": {
          "transaction-history-last-month": {
            "description": "Showing transactions over the last month",
            "title": "Transactions volume / day"
          },
          "transaction-history-last-year": {
            "description": "Showing transactions over the last year",
            "title": "Transactions volume / month"
          }
        },
        "edit_user": "Edit user",
        "platform-management": "Platform management",
        "tabs": {
          "details": "Details",
          "holdings": "Holdings",
          "latest-events": "Latest events",
          "permissions": "Permissions"
        },
        "values": {
          "asset_supply": "Asset supply",
          "created_at": "Created at",
          "email": "Email",
          "last_activity": "Last activity",
          "last_login": "Last login",
          "name": "Name",
          "status": "Status",
          "transactions": "Transactions",
          "verified_at": "Verified at",
          "wallet": "Wallet"
        }
      },
      "holdings": {
        "table": {
          "balance-header": "Balance",
          "holder-type-header": "Holder tye",
          "last-activity-header": "Last activity",
          "name-header": "Name",
          "status-header": "Status",
          "symbol-header": "Symbol",
          "type-header": "Type"
        },
        "title": "Holdings"
      },
      "latest-events": {
        "view-all": "View more events"
      },
      "platform-management": "Platform management",
      "roles": {
        "admin": "Admin",
        "issuer": "Issuer",
        "user": "User"
      },
      "status": {
        "active": "Active",
        "banned": "Banned",
        "never": "Never",
        "not_verified": "Not verified",
        "verified": "Verified"
      },
      "title": "Users"
    }
  },
  "regular": "User",
  "supply-manager": "Supply Manager",
  "theme": {
    "dark": "Dark",
    "light": "Light",
    "switch-to-mode": "Switch to {mode} mode",
    "system": "System",
    "toggle-label": "Toggle theme"
  },
  "transactions": {
    "sending": "Sending",
    "success": "Success",
    "validation-errors": "Validation error"
  }
}<|MERGE_RESOLUTION|>--- conflicted
+++ resolved
@@ -403,37 +403,6 @@
   },
   "paused": "Paused",
   "portfolio": {
-<<<<<<< HEAD
-    "my-contacts": {
-      "title": "My Contacts",
-      "description": "Contacts management",
-      "table": {
-        "actions-header": "Action",
-        "name-header": "Name",
-        "status-header": "Status",
-        "symbol-header": "Symbol",
-        "type-header": "Type",
-        "wallet-header": "Wallet",
-        "created-at-header": "Created At"
-      }
-    },
-    "add-contact-form": {
-      "contact": {
-        "title": "Add Contact",
-        "description": "Quickly save recipient details to your contacts for future transfers.",
-        "wallet-address-label": "Wallet Address",
-        "first-name-label": "First Name",
-        "last-name-label": "Last Name"
-      }
-    },
-    "dashboard": {
-      "page-title": "Portfolio",
-      "portfolio-management": "Portfolio management",
-      "my-assets": "My Assets",
-      "latest-events": "Latest events"
-    },
-=======
->>>>>>> 0cd1a9e6
     "activity": {
       "page-description": "Your activity on chain",
       "page-title": "Activity",
