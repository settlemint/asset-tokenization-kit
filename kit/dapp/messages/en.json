--- conflicted
+++ resolved
@@ -1112,12 +1112,9 @@
           "holders": "Holders",
           "permissions": "Permissions",
           "underlying-assets": "Underlying assets",
-<<<<<<< HEAD
           "blocklist": "Block list",
-          "allowlist": "Allow list"
-=======
+          "allowlist": "Allow list",
           "yield": "Yield"
->>>>>>> 33211a8c
         }
       },
       "fields": {
