{
  "active": "Active",
  "admin": {
    "activity": {
      "asset-management": "Asset Management",
      "page-description": "View all activity in your organization",
      "page-title": "Activity",
      "tabs": {
        "all-events": "All Events",
        "recent-transactions": "Recent Transactions"
      },
      "view-all": "View All"
    },
    "charts": {
      "asset-type-formatter": {
        "bonds": "Bonds",
        "cryptocurrencies": "Cryptocurrencies",
        "equities": "Equities",
        "funds": "Funds",
        "stablecoins": "Stablecoins"
      }
    },
    "dashboard": {
      "charts": {
        "asset-activity": {
          "burn": "Burn",
          "description": "Asset activity",
          "mint": "Mint",
          "title": "Asset activity",
          "transfer": "Transfer"
        },
        "asset-types": {
          "bonds": "Bonds",
          "cryptocurrencies": "Cryptocurrencies",
          "equities": "Equities",
          "funds": "Funds",
          "stablecoins": "Stablecoins",
          "tokenizeddeposit": "Tokenized Deposits"
        },
        "assets-supply": {
          "description": "Assets supply",
          "title": "Assets supply"
        },
        "transaction-history": {
          "description": "Transaction history",
          "title": "Transaction history"
        },
        "users-history": {
          "description": "Users history",
          "label": "Users",
          "title": "Users history"
        }
      },
      "page": {
        "asset-management": "Asset management",
        "description": "Welcome to the dashboard",
        "latest-events-heading": "Latest events",
        "stats-heading": "Stats",
        "title": "Dashboard"
      },
      "table": {
        "latest-events": {
          "view-all": "View all"
        }
      },
      "widgets": {
        "assets": {
          "label": "Assets",
          "subtext": "{bonds} bonds | {cryptocurrencies} cryptocurrencies | {equities} equities | {funds} funds | {stableCoins} stablecoins | {tokenizedDeposits} tokenized deposits"
        },
        "transactions": {
          "label": "Transactions",
          "subtext": "{count} transactions processed in the last {days} days"
        },
        "users": {
          "label": "Users",
          "subtext": "{count} users in the last {days} days"
        }
      }
    },
    "platform": {
      "settings": {
        "base-currency-label": "Base Currency",
        "base-currency-updated": "Base currency updated successfully",
        "currencies": {
          "aed": "UAE Dirham (AED)",
          "eur": "Euro (EUR)",
          "jpy": "Japanese Yen (JPY)",
          "sar": "Saudi Riyal (SAR)",
          "sgd": "Singapore Dollar (SGD)",
          "usd": "US Dollar (USD)"
        },
        "platform-management": "Platform management",
        "save": "Save",
        "save-changes": "Save changes",
        "saving": "Saving...",
        "select-base-currency": "Select base currency"
      }
    },
    "sidebar": {
      "asset-designer": "Asset Designer",
      "asset-management": {
        "asset-activity": "Asset activity",
        "bonds": "Bonds",
        "cryptocurrencies": "Cryptocurrencies",
        "dashboard": "Dashboard",
        "equities": "Equities",
        "funds": "Funds",
        "group-title": "Asset management",
        "stablecoins": "Stablecoins",
        "tokenized-deposits": "Tokenized Deposits",
        "view-all": "View all"
      },
      "asset-types": {
        "bond": "Bond",
        "cryptocurrency": "Cryptocurrency",
        "equity": "Equity",
        "fund": "Fund",
        "stablecoin": "Stablecoin",
        "tokenized-deposit": "Tokenized Deposits"
      },
      "platform-management": {
        "group-title": "Platform management",
        "settings": "Settings",
        "user-management": "User management"
      },
      "portfolio-management": {
        "api": "API",
        "dashboard": "Dashboard",
        "group-title": "My portfolio",
        "my-activity": "My activity",
        "my-assets": "My assets",
        "my-contacts": "My contacts",
        "profile": "Profile",
        "settings": "Settings"
      }
    }
  },
  "admin-user": "Admin",
  "asset-events": {
    "ApprovalEvent": "Approval",
    "AssetCreatedEvent": "Create",
    "BondMaturedEvent": "Matured",
    "BondRedeemedEvent": "Redeemed",
    "BurnEvent": "Burn",
    "CollateralUpdatedEvent": "Collateral updated",
    "ManagementFeeCollectedEvent": "Management fee collected",
    "MintEvent": "Mint",
    "PausedEvent": "Paused",
    "PerformanceFeeCollectedEvent": "Performance fee collected",
    "RoleAdminChangedEvent": "Role admin changed",
    "RoleGrantedEvent": "Role granted",
    "RoleRevokedEvent": "Role revoked",
    "TokenWithdrawnEvent": "Withdraw",
    "TokensFrozenEvent": "Freeze",
    "TransferEvent": "Transfer",
    "UnderlyingAssetTopUpEvent": "Top up",
    "UnderlyingAssetWithdrawnEvent": "Withdraw",
    "UnpausedEvent": "Unpause",
    "UserBlockedEvent": "Block",
    "UserUnblockedEvent": "Unblock"
  },
  "asset-info": {
    "admin": "Admin",
    "creator-owner": "Creator / Owner",
    "regular": "Regular",
    "supply-manager": "Supply Manager"
  },
  "asset-status": {
    "active": "Active",
    "blocked": "Blocked",
    "paused": "Paused"
  },
  "asset-type": {
    "bonds": "Bond",
    "bonds-plural": "Bonds",
    "cryptocurrencies": "Cryptocurrency",
    "cryptocurrencies-plural": "Cryptocurrencies",
    "equities": "Equity",
    "equities-plural": "Equities",
    "funds": "Fund",
    "funds-plural": "Funds",
    "stablecoins": "Stablecoin",
    "stablecoins-plural": "Stablecoins",
    "tokenizeddeposits": "Tokenized Deposit",
    "tokenizeddeposits-plural": "Tokenized Deposits",
    "unknown": "Unknown"
  },
  "blocked": "Blocked",
  "components": {
    "active-pill": {
      "active": "Active",
      "paused": "Paused"
    },
    "address-avatar": {
      "avatar": "Avatar"
    },
    "area-chart": {
      "info-icon-label": "Info"
    },
    "asset-events-table": {
      "asset": "Asset",
      "detail-sheet": {
        "asset": "Asset",
        "asset-type": "Asset type",
        "date": "Date",
        "details-button": "Details",
        "details-for-event": "Details for {event} event",
        "sender": "Sender",
        "transaction-hash": "Transaction Hash"
      },
      "details": {
        "account": "Account",
        "amount": "Amount",
        "bond-amount": "Bond Amount",
        "burned": "Burned",
        "details-header": "Details",
        "from": "From",
        "holder": "Holder",
        "new-admin-role": "New Admin Role",
        "new-amount": "New Amount",
        "new-mint": "New Mint",
        "old-amount": "Old Amount",
        "previous-admin-role": "Previous Admin Role",
        "role": "Role",
        "to": "To",
        "token": "Token",
        "underlying-amount": "Underlying Amount",
        "user": "User",
        "value": "Value"
      },
      "event": "Event",
      "events": "Events",
      "sender": "Sender",
      "timestamp": "Timestamp"
    },
    "asset-status-pill": {
      "blocked": "Blocked"
    },
    "asset-type-icon": {
      "bond-initials": "BN",
      "cryptocurrency-initials": "CC",
      "equity-initials": "EQ",
      "fund-initials": "FN",
      "not-available-initials": "NA",
      "stablecoin-initials": "SC",
      "tokenized-deposit-initials": "TD"
    },
    "charts": {
      "assets": {
        "asset-distribution": "Asset Distribution",
        "asset-distribution-description": "Portfolio allocation by asset type",
        "bond": "Bond",
        "collateral-ratio": {
          "description": "Amount of collateral free vs used",
          "label": "Collateral Ratio",
          "no-data": "No collateral data available"
        },
        "cryptocurrency": "Cryptocurrency",
        "equity": "Equity",
        "free-collateral-ratio": {
          "label": "Free"
        },
        "fund": "Fund",
        "last-updated": "Last updated",
        "stablecoin": "Stablecoin",
        "tokenizeddeposit": "Tokenized Deposit",
        "total-supply": {
          "description": "Showing the total supply of the token",
          "label": "Total supply",
          "no-data": "No data available in this window",
          "title": "Total supply"
        },
        "total-supply-changed": {
          "burned-label": "Total burned",
          "description": "Showing the supply change of the token",
          "minted-label": "Total minted",
          "no-data": "No data available in this window",
          "title": "Supply changes"
        },
        "total-transfers": {
          "description": "Showing the total transfers of the token",
          "label": "Total transfers",
          "no-data": "No data available in this window",
          "title": "Total transfers"
        },
        "total-volume": {
          "description": "Showing the total volume of the token",
          "label": "Total volume",
          "no-data": "No data available in this window",
          "title": "Total volume"
        },
        "used-collateral-ratio": {
          "label": "Committed"
        },
        "wallet-distribution": "Wallet distribution",
        "wallet-distribution-description": "Amount of holders vs the amounts they hold",
        "wallet-distribution-no-data": "No wallet data available"
      }
    },
    "data-table": {
      "clear-filters": "Clear filters",
      "details": "Details",
      "export": "Export",
      "failed-export": "Failed to export data",
      "go-to-first-page": "Go to first page",
      "go-to-last-page": "Go to last page",
      "go-to-next-page": "Go to next page",
      "go-to-previous-page": "Go to previous page",
      "hide": "Hide",
      "no-results": "No results",
      "no-results-found": "No results found.",
      "open-menu": "Open menu",
      "page-info": "Page {current} of {total}",
      "reset": "Reset",
      "rows-per-page": "Rows per page",
      "search": "Search...",
      "selected": "selected",
      "selected-rows-info": "{selected} of {total} row(s) selected.",
      "sort-ascending": "Sort Ascending",
      "sort-descending": "Sort Descending",
      "toggle-columns": "Toggle columns",
      "view": "View"
    },
    "detail-grid": {
      "info-icon-label": "Additional information"
    },
    "form": {
      "assets": {
        "default-placeholder": "Select an option",
        "loading": "Loading...",
        "no-asset-found": "No asset found.",
        "search-placeholder": "Search for an asset..."
      },
      "button": {
        "next": "Next",
        "previous": "Previous",
        "processing": "Processing...",
        "send-transaction": "Send transaction",
        "sending-transaction": "Sending transaction..."
      },
      "input": {
        "letters-only": "Please enter letters only",
        "valid-email": "Please enter a valid email address"
      },
      "pincode-dialog": {
        "description": "To sign the transaction, please enter your pincode for verification and authorization.",
        "title": "Enter your pincode to confirm"
      },
      "progress": {
        "completed-step": "Completed step",
        "current-step": "Current step",
        "step-of-total": "Step {current} of {total}",
        "upcoming-step": "Upcoming step"
      },
      "select": {
        "default-placeholder": "Select an option"
      },
      "users": {
        "default-placeholder": "Select an option",
        "loading": "Loading...",
        "no-user-found": "No user found.",
        "search-placeholder": "Search for a user..."
      }
    },
    "logo": {
      "alt-text": "SettleMint"
    },
    "search": {
      "assets-section": "Assets",
      "no-results": "No results found",
      "placeholder": "Search for assets or users...",
      "users-section": "Users"
    },
    "transaction-details": {
      "blob-gas-price-label": "Blob gas price",
      "blob-gas-used-label": "Blob gas used",
      "block-hash-label": "Block hash",
      "block-number-label": "Block number",
      "contract-label": "Contract",
      "created-at-label": "Created at",
      "description": "View the details of a transaction",
      "effective-gas-price-label": "Effective gas price",
      "from-label": "From",
      "function-label": "Function",
      "gas-used-label": "Gas used",
      "receipt-title": "Receipt",
      "revert-reason-label": "Revert reason",
      "status-label": "Status",
      "title": "Transactions",
      "transaction-hash-label": "Transaction hash",
      "transaction-index-label": "Transaction index",
      "transaction-title": "Transaction",
      "trigger-label": "Details",
      "type-label": "Type"
    },
    "transaction-hash": {
      "view-on-explorer": "View on the explorer"
    },
    "transactions-history": {
      "chart-label": "Transaction",
      "description": "Showing transactions over the last period",
      "title": "Transactions"
    },
    "transactions-table": {
      "columns": {
        "actions": "Actions",
        "contract": "Contract",
        "created-at": "Timestamp",
        "from": "From",
        "function": "Function",
        "status": "Status",
        "transaction-hash": "Transaction Hash"
      }
    }
  },
  "creator-owner": "Creator / Owner",
  "error": {
    "error-id": "Error ID",
    "go-home": "Go home",
    "sending": "Sending",
    "success": "Success",
    "title": "Something went wrong!",
    "try-again": "Try again",
    "validation-errors": "Validation error"
  },
  "language": {
    "changing": "Changing...",
    "language": "Language"
  },
  "layout": {
    "header": {
      "app-description": "Asset Tokenization",
      "app-name": "SettleMint",
      "home": "Home"
    },
    "navigation": {
      "admin": "Issuer portal",
      "asset-management": "Asset management",
      "platform": "Platform management",
      "portfolio": "My portfolio"
    },
    "user-dropdown": {
      "documentation": "Documentation",
      "logout": "Log out",
      "pending-transactions": "Pending Transactions"
    }
  },
  "paused": "Paused",
  "portfolio": {
    "activity": {
      "page-description": "Your activity on chain",
      "page-title": "Activity",
      "portfolio-management": "Portfolio management",
      "tabs": {
        "all-events": "All events",
        "recent-transactions": "Recent transactions"
      }
    },
    "add-contact-form": {
      "contact": {
        "added": "Contact added successfully",
        "adding": "Adding contact...",
        "description": "Add a new contact to your address book",
        "first-name-label": "First Name",
        "last-name-label": "Last Name",
        "title": "Add Contact",
        "wallet-address-label": "Wallet Address"
      }
    },
    "assets-count-assets": "assets",
    "dashboard": {
      "latest-events": "Latest events",
      "my-assets": "My Assets",
      "page-title": "Portfolio",
      "portfolio-management": "Portfolio management"
    },
    "greeting": {
      "afternoon": "Good afternoon",
      "evening": "Good evening",
      "morning": "Good morning",
      "you-have": "You have"
    },
    "my-assets": {
      "bond": {
        "redeem-form": {
          "amount": {
            "amount-label": "Amount",
            "balance-description": "Available balance:",
            "description": "Input the amount you wish to redeem.",
            "title": "Enter Amount"
          },
          "button-label": "Redeem Assets",
          "description": "Redeem your bond tokens for the underlying asset.",
          "summary": {
            "asset-label": "Asset",
            "description": "Verify the details of your redemption before proceeding",
            "redeem-description": "Redemption operation details",
            "redeem-title": "Redeem",
            "title": "Review and confirm redemption",
            "value-label": "Amount"
          },
          "title": "Redeem Bond",
          "trigger-label": "Redeem"
        },
        "transfer-form": {
          "button-label": "Transfer",
          "description": "Transfer your bond tokens to another address",
          "summary": {
            "asset-label": "Asset",
            "description": "Verify the details of your transfer before proceeding",
            "recipient-label": "Recipient",
            "title": "Review and confirm transfer",
            "transfer-description": "Transfer operation details",
            "transfer-title": "Transfer",
            "value-label": "Amount"
          },
          "title": "Transfer bond",
          "trigger-label": "Transfer"
        }
      },
      "cryptocurrency": {
        "transfer-form": {
          "amount": {
            "amount-label": "Amount",
            "balance-description": "Available balance:",
            "description": "Enter the amount of tokens you want to transfer",
            "title": "Amount"
          },
          "recipients": {
            "address-label": "Recipient Address",
            "address-placeholder": "Search for a user",
            "description": "Choose who will receive the tokens",
            "manual-entry-link": "Enter address manually...",
            "search-user-link": "Search for a user instead...",
            "title": "Select Recipient"
          }
        }
      },
      "detail": {
        "forms": {
          "actions": {
            "redeem": "Redeem",
            "transfer": "Transfer"
          }
        },
        "manage": "Manage"
      },
      "portfolio-management": "Portfolio management",
      "table": {
        "actions-header": "Action",
        "balance-header": "Balance",
        "name-header": "Name",
        "status-header": "Status",
        "symbol-header": "Symbol",
        "type-header": "Type"
      },
      "title": "My Assets"
    },
    "my-contacts": {
      "add-contact-button": "Add Contact",
      "description": "Contacts management",
      "table": {
        "actions-header": "Action",
        "created-at-header": "Created At",
        "name-header": "Name",
        "status-header": "Status",
        "symbol-header": "Symbol",
        "type-header": "Type",
        "wallet-header": "Wallet"
      },
      "title": "My Contacts"
    },
    "settings": {
      "api-keys": {
        "api-docs": "API Documentation",
        "api-key-copied": "API key copied to clipboard",
        "api-key-created-description": "Your API key has been created. Make sure to copy it now as you won't be able to see it again.",
        "api-key-save-warning": "Make sure to copy your API key now. You won't be able to see it again!",
        "api-keys": "API Keys",
        "cancel": "Cancel",
        "close": "Close",
        "columns": {
          "expiresAt": "Expires at",
          "lastRequest": "Last request",
          "name": "Name",
          "rateLimit": "Rate limit"
        },
        "create": "Create",
        "create-api-key": "Create API Key",
        "create-api-key-description": "Create a new API key to access the API programmatically.",
        "create-error": "Failed to create API key",
        "created-at": "Created at",
        "creating-api-key": "Creating API key...",
        "disabled": "Disabled",
        "expired": "Expired",
        "expires-at": "Expires at",
        "expiry-label": "Expiry",
        "expiry-options": {
          "1 day": "1 day",
          "1 month": "1 month",
          "1 week": "1 week",
          "1 year": "1 year",
          "No expiry": "No expiry"
        },
        "fetch-error": "Failed to fetch API keys",
        "last-used": "Last used",
        "name-label": "Name",
        "never": "Never",
        "portfolio-management": "Portfolio Management",
        "select-expiry-placeholder": "Select expiry time",
        "swagger-description": "All API requests must include your API key within the x-api-key header for authentication. This header ensures secure and authorized access to our API endpoints, allowing your applications to safely interact with our services.",
        "swagger-link-text": "Open API documentation",
        "swagger-title": "Create, view, and manage API keys to securely integrate your applications with our platform. API keys allow you to programmatically access all available features, documented clearly through our OpenAPI specification.",
        "title": "API"
      },
      "profile": {
        "portfolio-management": "Portfolio Management",
        "title": "Profile"
      }
    },
    "transfer-form": {
      "amount": {
        "amount-label": "Amount",
        "balance-description": "Balance:",
        "decimals-description": "Number of decimal places for the token",
        "decimals-label": "Decimals",
        "description": "Specify the amount you want to transfer",
        "title": "Enter Amount"
      },
      "asset-types": "{type} {name} ({symbol})",
      "description": "Easily transfer an amount of {name} ({symbol}) by selecting a recipient and specifying the amount.",
      "recipients": {
        "description": "Enter a wallet address to send tokens directly.",
        "title": "Select Recipients",
        "wallet-address-label": "Wallet Address"
      },
      "select-asset": {
        "asset-description": "Select an asset from your portfolio",
        "asset-label": "Asset",
        "description": "Choose the asset you want to transfer",
        "title": "Select Asset"
      },
      "summary": {
        "address": "Address",
        "amount": "Amount",
        "description": "Verify the details of your transfer before proceeding. Ensure the recipient and amount are correct.",
        "title": "Review and confirm transfer"
      },
      "transfer": "Transfer",
      "transfer-title": "Transfer {name} ({symbol})"
    }
  },
  "private": {
    "assets": {
      "asset-statistics-title": "Statistics",
      "create": {
        "basics": {
          "description": "Provide the general information required to define your asset.",
          "title": "Asset basics"
        },
        "configuration": {
          "bonds": {
            "description": "Set parameters specific to your bond.",
            "title": "Bond configuration"
          },
          "cryptocurrencies": {
            "description": "Set parameters specific to your cryptocurrency.",
            "title": "Cryptocurrency configuration"
          },
          "equities": {
            "description": "Set parameters specific to your equity.",
            "title": "Equity configuration"
          },
          "funds": {
            "description": "Set parameters specific to your fund.",
            "title": "Fund configuration"
          },
          "stablecoins": {
            "description": "Set parameters specific to your stable coin.",
            "title": "Stable coin configuration"
          },
          "tokenizeddeposits": {
            "description": "Set parameters specific to your tokenized deposit.",
            "title": "Tokenized deposit configuration"
          }
        },
        "form": {
          "description": {
            "bonds": "Debt instruments issued as tokenized securities.",
            "cryptocurrencies": "Decentralized digital assets used as a medium of exchange or store of value.",
            "equities": "Assets representing ownership in a company.",
            "funds": "Investment vehicles pooled by professional managers.",
            "stablecoins": "Digital assets pegged to a stable asset like USD.",
            "tokenizeddeposits": "Digital assets that represent a deposit of a traditional asset."
          },
          "title": {
            "bonds": "Design a new bond",
            "cryptocurrencies": "Design a new cryptocurrency",
            "equities": "Design a new equity",
            "funds": "Design a new fund",
            "stablecoins": "Design a new stable coin",
            "tokenizeddeposits": "Design a new tokenized deposit"
          },
          "trigger-label": {
            "bonds": "Issue a new bond",
            "cryptocurrencies": "Issue a new cryptocurrency",
            "equities": "Issue a new equity",
            "funds": "Issue a new fund",
            "stablecoins": "Issue a new stablecoin",
            "tokenizeddeposits": "Issue a new tokenized deposit"
          }
        },
        "parameters": {
          "bonds": {
            "cap-description": "Maximum amount of tokens that can be issued",
            "cap-label": "Maximum supply",
            "face-value-description": "Nominal value of a single bond unit",
            "face-value-label": "Face value",
            "isin-placeholder": "US000000AA00",
            "maturity-date-label": "Maturity date",
            "name-placeholder": "Company XYZ Bond 2023",
            "symbol-placeholder": "XYZ23",
            "underlying-asset-description": "Address of the asset that backs this bond",
            "underlying-asset-label": "Underlying asset"
          },
          "common": {
            "collateral-proof-validity-label": "Collateral proof validity",
            "decimals-label": "Decimals",
            "isin-label": "ISIN",
            "name-label": "Name",
            "seconds-unit-label": "seconds",
            "symbol-label": "Symbol",
            "value-in-base-currency-label": "Value in {baseCurrency}"
          },
          "cryptocurrencies": {
            "initial-supply-description": "Initial amount of tokens to be minted",
            "initial-supply-label": "Initial supply",
            "name-placeholder": "Bitcoin",
            "symbol-placeholder": "BTC"
          },
          "equities": {
            "equity-category-label": "Equity category",
            "equity-class-label": "Equity class",
            "isin-placeholder": "US1234567890",
            "name-placeholder": "Global Equity",
            "symbol-placeholder": "GLEQ"
          },
          "funds": {
            "basis-points": "bps",
            "fund-category-label": "Fund category",
            "fund-class-label": "Fund class",
            "isin-placeholder": "US1234567890",
            "management-fee-description": "Annual management fee in basis points (100 bps = 1%)",
            "management-fee-label": "Management fee",
            "name-placeholder": "Global Growth Fund",
            "symbol-placeholder": "GGF"
          },
          "stablecoins": {
            "isin-placeholder": "DEFI4EVER2024",
            "name-placeholder": "TotallyNotTether",
            "symbol-placeholder": "SAFU"
          },
          "tokenizeddeposits": {
            "isin-placeholder": "EU1234567890",
            "name-placeholder": "Tokenized Euro",
            "symbol-placeholder": "TEUR"
          }
        },
        "summary": {
          "asset-basics-description": "General information about your asset.",
          "asset-basics-title": "Basic information",
          "configuration-description": "Specific parameters for your asset.",
          "configuration-title": "Configuration",
          "description": "This is the final step before creating your asset. Please review all the details you have entered.",
          "title": "Summary"
        }
      },
      "detail": {
        "forms": {
          "actions": {
            "block-user": "Block user",
            "burn": "Burn",
            "grant-role": "Add asset admin",
<<<<<<< HEAD
            "block-user": "Block user",
            "unblock-user": "Unblock user",
=======
>>>>>>> e14ab6a3
            "mature": "Mature",
            "mint": "Mint",
            "pause": "Pause contract",
            "top-up": "Top up",
            "unpause": "Unpause contract",
            "update-collateral": "Update collateral",
            "view-events": "View events",
            "withdraw": "Withdraw",
            "allow-user": "Allow user",
            "disallow-user": "Disallow user"
          },
          "available-balance": "Balance available to burn: {maxLimit}",
          "manage": "Manage",
          "max-mint-amount": "Collateral available to mint: {limit}"
        }
      },
      "details": {
        "asset-management": "Asset management",
        "forms": {
          "account": {
            "description": {
              "block": "Enter a wallet address to block, or search for a user by their name, email or wallet address.",
              "burn": "Enter a wallet address from which the tokens will be burned, or search for a user by their name, email or wallet address.",
              "freeze": "Enter a wallet address from which the tokens will be frozen, or search for a user by their name, email or wallet address.",
              "grant-role": "Enter a wallet address to grant roles to, or search for a user by their name, email or wallet address.",
              "mint": "Enter a wallet address to send tokens directly, or search for a user by their name, email or wallet address.",
              "withdraw": "Enter a wallet address to withdraw tokens to, or search for a user by their name, email or wallet address."
            },
            "enter-user-address-manually": "Enter address manually...",
            "enter-wallet-address-placeholder": "Enter a wallet address",
            "search-user-instead": "Search for a user instead...",
            "search-user-placeholder": "Enter an address, name or email",
            "title": {
              "block": "Select user",
              "burn": "Select user",
              "freeze": "Select user",
              "grant-role": "Select user",
              "mint": "Select recipient",
              "withdraw": "Select user"
            }
          },
          "amount": {
            "available-to": {
              "burn": "Available to burn",
              "freeze": "Available to freeze",
              "mint": "Available to mint"
            },
            "description": {
              "burn": "Input the amount you wish to burn. Ensure you have the necessary permissions and sufficient balance in the selected wallet.",
              "freeze": "Input the amount you wish to freeze. Ensure the amount stays within the total balance of the selected wallet.",
              "mint": "Input the amount you wish to mint. Ensure the amount stays within the collateral limits.",
              "top-up": "Input the amount you wish to top up the underlying asset to.",
              "update-collateral": "Input the amount you wish to update the collateral to. Ensure the amount is bigger or equal to the current supply.",
              "withdraw": "Input the amount you wish to withdraw."
            },
            "max-limit": {
              "burn": "Balance available to burn: {limit}",
              "freeze": "Balance available to freeze: {limit}",
              "mint": "Collateral available to mint: {limit}"
            },
            "title": "Enter amount",
            "wallet-balance": "Wallet balance"
          },
          "form": {
            "description": {
              "block": "Prevent this user from performing any transactions or interactions.",
              "burn": "Permanently remove bond tokens from circulation to reduce supply.",
              "freeze": "Temporarily restrict a user's access to their funds.",
              "grant-role": "Assign administrative permissions to a new user.",
<<<<<<< HEAD
              "block": "Prevent this user from performing any transactions or interactions.",
              "unblock": "Allow this user to perform transactions and interactions again.",
=======
>>>>>>> e14ab6a3
              "mature": "Mature your bond and receive the underlying asset",
              "mint": "Issue new tokens to increase the bond's circulating supply.",
              "pause": "Temporarily halt all transactions and interactions for this bond.",
              "top-up": "Add more underlying asset to your bond",
              "unpause": "Resume transactions and interactions for this bond.",
              "update-collateral": "Adjust the collateral backing the stablecoin to reflect current requirements.",
              "withdraw": "Withdraw underlying asset from your bond",
              "allow": "Allow this user to perform transactions and interactions.",
              "disallow": "Prevent this user from performing any transactions or interactions."
            },
            "title": {
              "block": "Block user",
              "burn": "Burn assets",
              "freeze": "Restrict user assets",
              "grant-role": "Grant role",
<<<<<<< HEAD
              "block": "Block user",
              "unblock": "Unblock user",
=======
>>>>>>> e14ab6a3
              "mature": "Mature bond",
              "mint": "Mint assets",
              "pause": "Pause contract",
              "top-up": "Top up underlying asset",
              "unpause": "Resume contract",
              "update-collateral": "Update collateral",
              "withdraw": "Withdraw underlying asset",
              "allow": "Allow user",
              "disallow": "Disallow user"
            },
            "trigger-label": {
              "block": "Block user",
              "burn": "Burn",
              "freeze": "Freeze",
              "grant-role": "Grant role",
<<<<<<< HEAD
              "block": "Block user",
              "unblock": "Unblock user",
=======
>>>>>>> e14ab6a3
              "mature": "Mature",
              "mint": "Mint",
              "pause": "Pause",
              "top-up": "Top up",
              "unpause": "Unpause",
              "update-collateral": "Update collateral",
              "withdraw": "Withdraw",
              "allow": "Allow",
              "disallow": "Disallow"
            }
          },
<<<<<<< HEAD
          "account": {
            "search-user-placeholder": "Enter an address, name or email",
            "enter-wallet-address-placeholder": "Enter a wallet address",
            "enter-user-address-manually": "Enter address manually...",
            "search-user-instead": "Search for a user instead...",
            "title": {
              "mint": "Select recipient",
              "default": "Select user"
            },
            "description": {
              "mint": "Enter a wallet address to send tokens directly, or search for a user by their name, email or wallet address.",
              "burn": "Enter a wallet address from which the tokens will be burned, or search for a user by their name, email or wallet address.",
              "grant-role": "Enter a wallet address to grant roles to, or search for a user by their name, email or wallet address.",
              "freeze": "Enter a wallet address from which the tokens will be frozen, or search for a user by their name, email or wallet address.",
              "block": "Enter a wallet address to block, or search for a user by their name, email or wallet address.",
              "unblock": "Enter a wallet address to unblock, or search for a user by their name, email or wallet address.",
              "withdraw": "Enter a wallet address to withdraw tokens to, or search for a user by their name, email or wallet address.",
              "allow": "Enter a wallet address to allow, or search for a user by their name, email or wallet address.",
              "disallow": "Enter a wallet address to disallow, or search for a user by their name, email or wallet address."
            }
          },
          "amount": {
            "title": "Enter amount",
            "wallet-balance": "Wallet balance",
            "description": {
              "mint": "Input the amount you wish to mint. Ensure the amount stays within the collateral limits.",
              "freeze": "Input the amount you wish to freeze. Ensure the amount stays within the total balance of the selected wallet.",
              "burn": "Input the amount you wish to burn. Ensure you have the necessary permissions and sufficient balance in the selected wallet.",
              "update-collateral": "Input the amount you wish to update the collateral to. Ensure the amount is bigger or equal to the current supply.",
              "withdraw": "Input the amount you wish to withdraw.",
              "top-up": "Input the amount you wish to top up the underlying asset to."
            },
            "available-to": {
              "mint": "Available to mint",
              "freeze": "Available to freeze",
              "burn": "Available to burn"
            },
            "max-limit": {
              "mint": "Collateral available to mint: {limit}",
              "burn": "Balance available to burn: {limit}",
              "freeze": "Balance available to freeze: {limit}"
            }
          },
=======
>>>>>>> e14ab6a3
          "roles": {
            "description": "Choose the roles to grant to the user. At least one role must be selected.",
            "title": "Select roles"
          },
          "summary": {
            "account-label": {
              "default": "User",
              "recipient": "Recipient"
            },
            "active-label": "Active",
            "amount-label": "Amount",
            "asset-label": "Asset",
            "current-state-label": "Current state",
            "description": {
              "block": "Verify the details of your block before proceeding.",
              "burn": "Verify the details of your burn before proceeding.",
              "freeze": "Verify the details of your freeze before proceeding.",
              "grant-role": "Verify the details of your role grant before proceeding.",
              "mature": "Verify the details of your maturity before proceeding.",
              "mint": "Verify the details of your mint before proceeding.",
              "pause": "Verify the details of your pause before proceeding.",
              "top-up": "Verify the details of your top-up before proceeding.",
              "unpause": "Verify the details of your unpause before proceeding.",
              "update-collateral": "Verify the details of your update collateral before proceeding.",
              "withdraw": "Verify the details of your withdrawal before proceeding."
            },
            "paused-label": "Paused",
            "roles-label": "Roles",
            "target-state-label": "Target state",
            "title": {
              "block": "Review and confirm block",
              "burn": "Review and confirm burn",
              "freeze": "Review and confirm freeze",
<<<<<<< HEAD
              "block": "Review and confirm block",
              "unblock": "Review and confirm unblock",
=======
              "grant-role": "Review and confirm role grant",
>>>>>>> e14ab6a3
              "mature": "Review and confirm maturity",
              "mint": "Review and confirm mint",
              "pause": "Review and confirm pause",
              "top-up": "Review and confirm top-up",
              "unpause": "Review and confirm unpause",
              "update-collateral": "Review and confirm update collateral",
<<<<<<< HEAD
              "withdraw": "Review and confirm withdrawal",
              "pause": "Review and confirm pause",
              "unpause": "Review and confirm unpause",
              "allow": "Review and confirm allow",
              "disallow": "Review and confirm disallow"
            },
            "description": {
              "mint": "Verify the details of your mint before proceeding.",
              "burn": "Verify the details of your burn before proceeding.",
              "grant-role": "Verify the details of your role grant before proceeding.",
              "freeze": "Verify the details of your freeze before proceeding.",
              "block": "Verify the details of your block before proceeding.",
              "unblock": "Verify the details of your unblock before proceeding.",
              "mature": "Verify the details of your maturity before proceeding.",
              "top-up": "Verify the details of your top-up before proceeding.",
              "update-collateral": "Verify the details of your update collateral before proceeding.",
              "withdraw": "Verify the details of your withdrawal before proceeding.",
              "pause": "Verify the details of your pause before proceeding.",
              "unpause": "Verify the details of your unpause before proceeding.",
              "allow": "Verify the details of your allow before proceeding.",
              "disallow": "Verify the details of your disallow before proceeding."
=======
              "withdraw": "Review and confirm withdrawal"
>>>>>>> e14ab6a3
            }
          }
        },
        "holders": {
          "actions-header": "Actions",
          "fields": {
            "balance-header": "Balance",
            "wallet-header": "Wallet"
          },
          "frozen-header": "Frozen",
          "holder-type-header": "Type",
          "last-activity-header": "Last activity",
          "status-header": "Status"
        },
        "page-description": "Explore comprehensive data and metrics for {name}.",
        "page-title": "{name} Details",
        "permissions": {
          "edit-form": {
            "button-label": "Edit Permissions",
            "description": "Update the permissions and access levels assigned for {name}.",
            "roles": {
              "description": "Choose the roles to assign to this user. At least one role must be selected.",
              "title": "Select User Roles"
            },
            "summary": {
              "current-roles-label": "Current roles",
              "description": "Verify the details before proceeding. This action will change the roles for the user.",
              "new-roles-label": "New roles",
              "operation-description": "Updating roles operation details",
              "title": "Review and confirm new roles",
              "update-title": "Update Roles",
              "user-label": "User"
            },
            "trigger-label": "Edit Roles"
          },
          "revoke-all-form": {
            "button-label": "Revoke Access",
            "description": "Completely revoke this user's access and permissions.",
            "summary": {
              "description": "Verify the details before proceeding. This action will revoke all permissions for the user.",
              "operation-description": "Revoking all permissions operation details",
              "revoke-title": "Revoke All",
              "roles-to-revoke-label": "Roles to revoke",
              "title": "Review and confirm",
              "user-label": "User"
            },
            "title": "Remove All User Access",
            "trigger-label": "Revoke All"
          },
          "table-title": "Permissions"
        },
        "related": {
          "decrease-supply": {
            "description": {
              "bonds": "A bond manager can reduce the total supply through bond redemption at maturity or early repurchase programs.",
              "equities": "An equity manager can reduce the total supply of shares through a buyback program or capital reduction.",
              "funds": "A fund manager can reduce the total supply through fund redemption at maturity or early repurchase programs.",
              "stablecoins": "A supply manager can burn existing stablecoins, provided sufficient collateral is available.",
              "tokenizeddeposits": "A supply manager can burn existing tokenized deposits, provided sufficient collateral is available."
            },
            "title": {
              "bonds": "Redeem bonds",
              "equities": "Reduce share supply",
              "funds": "Redeem bonds",
              "stablecoins": "Decrease the supply",
              "tokenizeddeposits": "Reduce tokenized deposit supply"
            }
          },
          "increase-supply": {
            "description": {
              "bonds": "A bond manager can issue new bonds through primary issuance or tap issuance with defined face value and maturity.",
              "cryptocurrencies": "A token manager can mint new tokens according to the tokenomics plan and emission schedule.",
              "equities": "An equity manager can issue new shares through various mechanisms like rights issues, private placements, or stock splits.",
              "funds": "A fund manager can issue new funds through primary issuance or tap issuance with defined face value and maturity.",
              "stablecoins": "A supply manager can mint new stablecoins, provided sufficient collateral is available.",
              "tokenizeddeposits": "A supply manager can mint new tokenized deposits, provided sufficient collateral is available."
            },
            "title": {
              "bonds": "Issue bonds",
              "cryptocurrencies": "Mint tokens",
              "equities": "Issue new shares",
              "funds": "Issue bonds",
              "stablecoins": "Increase the supply",
              "tokenizeddeposits": "Increase the supply"
            }
          },
          "title": "Related Actions",
          "update-collateral": {
            "description": {
              "stablecoins": "A supply manager needs to refresh and verify the collateral backing the stablecoin. This ensures the asset remains fully collateralized at all times.",
              "tokenizeddeposits": "A supply manager needs to refresh and verify the collateral backing the tokenized deposit. This ensures the asset remains fully collateralized at all times."
            },
            "title": "Update collateral"
          }
        },
        "tabs": {
          "details": "Details",
          "events": "Events",
          "holders": "Holders",
          "permissions": "Permissions",
          "underlying-assets": "Underlying assets",
          "blocklist": "Block list",
          "allowlist": "Allow list"
        }
      },
      "fields": {
        "actions-header": "Actions",
        "active": "Active",
        "address-header": "Address",
        "assets-under-management-header": "AuM",
        "balance-header": "Balance",
        "category-header": "Category",
        "class-header": "Class",
        "collateral-proof-expiration": "Collateral proof expiration",
        "collateral-proof-expiration-info": "From this point the collateral proof is invalid",
        "collateral-proof-validity": "Collateral proof validity",
        "collateral-proof-validity-info": "How long the collateral proof is valid for",
        "committed-collateral-header": "Comitted collateral",
        "committed-collateral-ratio": "Committed collateral ratio",
        "committed-collateral-ratio-info": "The ratio of the collateral committed to the total supply of the token",
        "contract-address": "Address",
        "creator": "Creator",
        "decimals": "Decimals",
        "deployed-on": "Deployed on",
        "edit-roles-form": {
          "trigger-label": "Edit permissions"
        },
        "equity": {
          "categories": {
            "blend-equity": "Blend Equity",
            "common-equity": "Common Equity",
            "communication-services": "Communication Services",
            "consumer-discretionary": "Consumer Discretionary",
            "consumer-staples": "Consumer Staples",
            "convertible-preferred-stock": "Convertable Preferred Stock",
            "cumulative-preferred-stock": "Cumulative Preferred Stock",
            "distressed-equity": "Distressed Equity",
            "domestic-equity": "Domestic Equity",
            "dual-class-shares": "Dual-Class Shares",
            "emerging-market-equity": "Emerging Market Equity",
            "energy": "Energy",
            "esop-shares": "Employee Stock Ownership Plan (ESOP) Shares",
            "financials": "Financials",
            "frontier-market-equity": "Frontier Market Equity",
            "global-equity": "Global Equity",
            "growth-capital": "Growth Capital",
            "growth-equity": "Growth Equity",
            "healthcare": "Healthcare",
            "income-equity": "Income Equity",
            "industrials": "Industrials",
            "international-equity": "International Equity",
            "large-cap-equity": "Large-Cap Equity",
            "leveraged-buyouts": "Leveraged Buyouts (LBOs)",
            "materials": "Materials",
            "mezzanine-financing": "Mezzanine Financing",
            "micro-cap-equity": "Micro-Cap Equity",
            "mid-cap-equity": "Mid-Cap Equity",
            "non-cumulative-preferred-stock": "Non-Cumulative Preferred Stock",
            "non-voting-common-stock": "Non-Voting Common Stock",
            "real-estate": "Real Estate",
            "redeemable-preferred-stock": "Redeemable Preferred Stock",
            "restricted-stock": "Restricted Stock",
            "small-cap-equity": "Small-Cap Equity",
            "technology": "Technology",
            "tracking-stocks": "Tracking Stocks",
            "utilities": "Utilities",
            "value-equity": "Value Equity",
            "venture-capital": "Venture Capital",
            "voting-common-stock": "Voting Common Stock"
          },
          "classes": {
            "common-equity": "Common Equity",
            "geographic-equity": "Geographic Equity",
            "investment-stage-private-equity": "Investment Stage (Private Equity)",
            "investment-style-equity": "Investment Style Equity",
            "market-capitalization-equity": "Market Capitalization Equity",
            "preferred-equity": "Preferred Equity",
            "sector-industry-equity": "Sector/Industry Equity",
            "special-classes-equity": "Special Classes of Equity"
          }
        },
        "face-value": "Face value",
        "frozen-header": "Frozen",
        "funds": {
          "categories": {
            "activist": "Activist",
            "commodity-trading": "Commodity Trading",
            "convertible-arbitrage": "Convertable Arbitrage",
            "credit": "Credit",
            "currency-fx": "Currency FX",
            "distressed-debt": "Distressed Debt",
            "emerging-markets": "Emerging Markets",
            "equity-hedge": "Equity Hedge",
            "event-driven": "Event-Driven",
            "fixed-income-arbitrage": "Fixed Income Arbitrage",
            "fund-of-funds": "Fund of Funds",
            "global-macro": "Global Macro",
            "high-frequency-trading": "High-Frequency Trading (HFT)",
            "managed-futures-cta": "Managed Futures / CTA",
            "market-neutral": "Market Neutral",
            "merger-arbitrage": "Merger Arbitrage",
            "multi-strategy": "Multi-Strategy",
            "private-equity": "Private Equity (PE)",
            "venture-capital": "Venture Capital (VC)"
          },
          "classes": {
            "absolute-return": "Absolute Return",
            "core-blend": "Core / Blend",
            "diversified": "Diversified",
            "early-stage": "Early Stage",
            "factor-based": "Factor-Based",
            "growth-focused": "Growth-Focused",
            "income-focused": "Income-Focused",
            "large-cap": "Large-Cap",
            "long-equity": "Long Equity (Long Only)",
            "long-short-equity": "Long/Short Equity",
            "market-neutral": "Market Neutral",
            "mid-cap": "Mid-Cap",
            "momentum-oriented": "Momentum-Oriented",
            "opportunistic": "Opportunistic",
            "pre-series-b": "Pre-Series B",
            "quantitative-algorithmic": "Quantitative / Algorithmic",
            "regional": "Regional",
            "sector-specific": "Sector-Specific",
            "seed-pre-seed": "Seed / Pre-Seed",
            "series-b-late-stage": "Series B / Late Stage",
            "short-equity": "Short Equity",
            "small-cap": "Small-Cap",
            "tactical-asset-allocation": "Tactical Asset Allocation",
            "value-focused": "Value-Focused"
          }
        },
        "isin": "ISIN",
        "issuing": "Issuing",
        "last-activity-header": "Last activity",
        "management-fee-header": "Management fee",
        "matured": "Matured",
        "maturity-date": "Maturity date",
        "maturity-status": "Maturity status",
        "name": "Name",
        "name-header": "Name",
        "not-available": "N/A",
        "ownership-concentration": "Ownership concentration",
        "ownership-concentration-info": "Percentage owned by the top 5 holders",
        "price": "Price",
        "price-header": "Price",
        "proven-collateral": "Proven collateral",
        "proven-collateral-info": "The amount of collateral that has been proven to be held by the token",
        "redeemed": "Redeemed",
        "redeemed-info": "Total amount of assets redeemed",
        "redemption-readiness": "Redemption readiness",
        "required-collateral-threshold": "Required collateral threshold",
        "required-collateral-threshold-info": "The amount of collateral that must be proven",
        "revoke-all-form": {
          "trigger-label": "Revoke all"
        },
        "roles-header": "Roles",
        "status-header": "Status",
        "symbol": "Symbol",
        "symbol-header": "Symbol",
        "total-burned": "Total burned",
        "total-burned-info": "Amount of tokens permanently removed from circulation",
        "total-holders": "# of holders",
        "total-holders-info": "Amount of addresses currently holding the assets",
        "total-issued": "Total issued",
        "total-issued-info": "Total amount of assets issued",
        "total-supply": "Total supply",
        "total-supply-header": "Total supply",
        "total-supply-info": "The total supply of the asset",
        "underlying-asset": "Underlying asset",
        "underlying-asset-balance": "Underlying asset balance",
        "wallet-header": "Wallet",
        "yield-type": "Yield type",
        "blocked-since-header": "Blocked since",
        "allowed-since-header": "Allowed since"
      },
      "table": {
        "asset-management": "Asset Management",
        "page-title": {
          "bond": "Bonds",
          "cryptocurrency": "Cryptocurrencies",
          "equity": "Equities",
          "fund": "Funds",
          "stablecoin": "Stablecoins",
          "tokenizeddeposit": "Tokenized Deposits"
        },
        "related": {
          "bond": {
            "issue-new": {
              "description": "Create and launch a new bond with defined maturity, coupon rates, and face value. Streamline bond issuance with automated interest payments and redemption schedules.",
              "title": "Issue new bond"
            },
            "mechanics": {
              "button": "Learn more",
              "description": "Learn how to manage bond parameters, interest distributions, maturity dates, and redemption processes for fixed-income securities.",
              "title": "Bond mechanics"
            },
            "usecases": {
              "button": "Explore",
              "description": "Explore applications in fixed-income markets, from corporate debt to structured products. Maximize efficiency in interest payments, maturity management, and regulatory compliance.",
              "title": "Bond usecases"
            }
          },
          "cryptocurrency": {
            "issue-new": {
              "description": "Create and launch a new cryptocurrency token with customizable parameters and security features. Streamline token deployment with configurable supply mechanisms and transfer controls.",
              "title": "Issue new cryptocurrency"
            },
            "mechanics": {
              "button": "Learn more",
              "description": "Learn how to manage token economics, supply controls, transfer restrictions, and security features for your cryptocurrency.",
              "title": "Token mechanics"
            },
            "usecases": {
              "button": "Explore",
              "description": "Explore applications in digital payments, rewards systems, and tokenized services. Maximize utility through programmable transactions and institutional-grade security features.",
              "title": "Cryptocurrency usecases"
            }
          },
          "equity": {
            "issue-new": {
              "description": "Create and launch a new equity token with defined share classes and ownership rights. Streamline equity issuance to support shareholder distribution and corporate governance.",
              "title": "Issue new equity tokens"
            },
            "mechanics": {
              "button": "Learn more",
              "description": "Learn how to manage shareholder rights, voting mechanisms, dividend distributions, and equity ownership structures.",
              "title": "Equity mechanics"
            },
            "usecases": {
              "button": "Explore",
              "description": "Explore applications in corporate equity management, from share issuance to stakeholder governance. Maximize efficiency in equity administration, voting rights, and dividend distribution.",
              "title": "Equity usecases"
            }
          },
          "fund": {
            "issue-new": {
              "description": "Create and launch a new fund with defined parameters and asset backing. Streamline fund deployment to support new investment opportunities and market segments.",
              "title": "Issue a new fund"
            },
            "mechanics": {
              "button": "Learn more",
              "description": "Learn how to adjust key fund parameters, asset allocation methods, and management fee structures.",
              "title": "Fund mechanics"
            },
            "usecases": {
              "button": "Explore",
              "description": "Explore the practical applications and integrations of digital funds. Maximize utility across investment management, asset tokenization, and institutional finance ecosystems.",
              "title": "Usecases"
            }
          },
          "stablecoin": {
            "issue-new": {
              "description": "Create and launch a new stablecoin with defined parameters and collateral backing. Streamline token deployment to support new projects and market segments.",
              "title": "Issue a new stablecoin"
            },
            "mechanics": {
              "button": "Learn more",
              "description": "Learn how to adjust key stablecoin parameters, collateralization methods, and stability mechanisms.",
              "title": "Stablecoin mechanics"
            },
            "usecases": {
              "button": "Explore",
              "description": "Explore the practical applications and integrations of stablecoins. Maximize utility across payments, savings, lending, and decentralized finance ecosystems.",
              "title": "Usecases"
            }
          },
          "title": "Related actions",
          "tokenizeddeposit": {
            "issue-new": {
              "description": "Create and launch a new tokenized deposit with defined parameters. Streamline token deployment to support new projects and market segments.",
              "title": "Issue a new tokenized deposit"
            },
            "mechanics": {
              "button": "Learn more",
              "description": "Learn how to adjust key tokenized deposit parameters.",
              "title": "Tokenized deposit mechanics"
            },
            "usecases": {
              "button": "Explore",
              "description": "Explore the practical applications and integrations of tokenized deposits.",
              "title": "Usecases"
            }
          }
        },
        "topinfo-description": {
          "bond": "Digital bonds represent traditional fixed-income securities securely on blockchain, backed by real-world collateral. They combine blockchain transparency with predictable returns, redemption at maturity, and automated yield distribution. This Bond asset ensures secure issuance, precise maturity management, comprehensive compliance capabilities, and investor-friendly redemption processes tailored specifically for financial institutions.",
          "cryptocurrency": "CryptoCurrency assets are customizable digital instruments offering controlled minting, robust security, and full regulatory compliance, ideal for institutional use. They streamline financial operations through programmable transactions, enhanced transparency, and integrated meta-transactions for improved usability. Key features include role-based access management, secure issuance, and easy integration into institutional payment processes.",
          "equity": "Equity assets digitize traditional equity securities, combining advanced blockchain capabilities with robust governance and compliance tools. Designed for institutional investors, they offer secure equity issuance, shareholder voting rights, detailed access controls, and regulatory compliance mechanisms. This asset simplifies equity management, enhances transparency, and ensures secure investor participation.",
          "fund": "Fund assets digitize investment fund shares, offering automated management fee collection, investor governance, and comprehensive regulatory compliance. Ideal for financial institutions, they streamline administrative processes, ensure transparent fee management, and enable secure investor voting. The contract provides strong security, customizable fund attributes, and enhanced operational efficiency.",
          "stablecoin": "Stablecoins are digital currencies designed to maintain a stable value by being backed by real-world assets or reserves. They offer the advantages of digital assets — such as speed, transparency, and programmability — while avoiding price volatility typically associated with cryptocurrencies. This StableCoin contract ensures every token issued is fully collateralized, providing institutions with secure, auditable, and reliable digital money management. Key features include collateral-backed issuance, comprehensive role-based controls, robust pause mechanisms, and regulatory compliance capabilities.",
          "tokenizeddeposit": "Tokenized Deposits digitally represent traditional banking deposits, providing financial institutions with enhanced security, real-time transparency, and rigorous compliance capabilities. Key features include customizable allowlists, custodial oversight, robust role-based management, and integrated meta-transactions, simplifying institutional deposit administration."
        },
        "topinfo-title": {
          "bond": "A digital fixed-income security asset",
          "cryptocurrency": "A customizable and secure digital asset",
          "equity": "Institutional-grade digital equity management",
          "fund": "Digital asset for institutional fund management",
          "stablecoin": "A secure and collateralized digital currency",
          "tokenizeddeposit": "Secure and compliant digital deposit management"
        }
      }
    },
    "auth": {
      "account": "Account",
      "accounts": "Accounts",
      "accounts-description": "Manage your currently signed in accounts.",
      "accounts-instructions": "Sign in to an additional account.",
      "add-account": "Add Account",
      "add-passkey": "Add passkey",
      "already-have-account": "Already have an account?",
      "avatar": "Avatar",
      "avatar-description": "Click on the avatar to upload a custom one from your files.",
      "avatar-instructions": "An avatar is optional but strongly recommended.",
      "change-password": "Change Password",
      "change-password-description": "Enter your current password and a new password.",
      "change-password-instructions": "Please use 8 characters at minimum.",
      "change-password-success": "Your password has been changed.",
      "current-password": "Current Password",
      "current-password-placeholder": "Enter your current password",
      "current-session": "Current Session",
      "delete": "Delete",
      "delete-account": "Delete Account",
      "delete-account-description": "Permanently remove your account and all of its contents. This WILL remove your access to your private key and you WILL lose access to your assets! This action is not reversible, so please continue with caution.",
      "delete-account-email": "Please check your email to verify the deletion of your account.",
      "delete-account-instructions": "Please confirm the deletion of your account. This action is not reversible, so please continue with caution.",
      "delete-account-not-fresh": "You must be recently logged in to delete your account.",
      "delete-account-success": "Your account has been deleted.",
      "disabled-credentials-description": "Choose a provider to login to your account",
      "dont-have-account": "Don't have an account?",
      "email": "Email",
      "email-description": "Enter the email address you want to use to log in.",
      "email-instructions": "Please use a valid email address.",
      "email-placeholder": "m@example.com",
      "email-verification": "Please check your email for the verification link.",
      "email-verify-change": "Please check your email to verify the change.",
      "failed-to-validate": "Failed to validate",
      "forgot-password": "Forgot Password",
      "forgot-password-action": "Send reset link",
      "forgot-password-description": "Enter your email to reset your password",
      "forgot-password-email": "Check your email for the password reset link.",
      "forgot-password-link": "Forgot your password?",
      "link": "Link",
      "magic-link": "Magic Link",
      "magic-link-action": "Send magic link",
      "magic-link-description": "Enter your email to receive a magic link",
      "magic-link-email": "Check your email for the magic link",
      "name": "Name",
      "name-description": "Please enter your full name, or a display name.",
      "name-instructions": "Please use 32 characters at maximum.",
      "name-placeholder": "John Doe",
      "new-password": "New Password",
      "new-password-placeholder": "Enter your new password",
      "passkey": "Passkey",
      "passkeys": "Passkeys",
      "passkeys-description": "Manage your passkeys for secure access.",
      "passkeys-instructions": "Securely access your account without a password.",
      "password": "Password",
      "password-description": "Enter your current password.",
      "password-instructions": "Please use 8 characters at minimum.",
      "password-placeholder": "Enter your password",
      "pincode-form": {
        "name-label": "Pincode Name",
        "pincode-label": "Pincode",
        "setting-up": "Setting up...",
        "submit": "Setup Pincode"
      },
      "provider-link-success": "Provider linked successfully.",
      "provider-unlink-success": "Provider unlinked successfully.",
      "providers": "Providers",
      "providers-description": "Connect your account with a third-party service.",
      "providers-loading-error": "Could not load account info",
      "remember-me": "Remember me",
      "resend-verification-email": "Resend verification email",
      "reset-password": "Reset Password",
      "reset-password-action": "Save new password",
      "reset-password-description": "Enter your new password below",
      "reset-password-invalid-token": "Invalid reset password link",
      "reset-password-success": "Password reset successfully",
      "revoke": "Revoke",
      "save": "Save",
      "security": "Security",
      "sessions": "Sessions",
      "sessions-description": "Manage your active sessions and revoke access.",
      "set-password": "Set Password",
      "set-password-description": "Check your email to set your password.",
      "set-password-email-sent": "Check your email to set your password.",
      "settings": "Settings",
      "sign-in": "Sign In",
      "sign-in-action": "Login",
      "sign-in-description": "Enter your email below to login to your account",
      "sign-in-username-description": "Enter your username below to login to your account",
      "sign-in-with": "Sign in with",
      "sign-out": "Sign Out",
      "sign-up": "Sign Up",
      "sign-up-action": "Create an account",
      "sign-up-description": "Enter your information to create an account",
      "sign-up-email": "Check your email for the verification link.",
      "switch-account": "Switch Account",
      "unlink": "Unlink",
      "username": "Username",
      "username-description": "Enter the username you want to use to log in.",
      "username-instructions": "Please use 32 characters at maximum.",
      "username-placeholder": "John Doe",
      "username-sign-in-placeholder": "Username or email",
      "verify-your-email": "Verify Your Email",
      "verify-your-email-description": "Please verify your email address. Check your inbox for the verification email. If you haven't received the email, click the button below to resend.",
      "wallet-security": {
        "pincode-instruction": "Enter a 6-digit pincode to secure your wallet.",
        "pincode-set": "Pincode set successfully",
        "setup-pincode": "Setup Pincode"
      }
    },
    "users": {
      "banned_reason": "Banned for {reason}",
      "columns": {
        "email": "Email",
        "kyc_status": "KYC Status",
        "last_activity": "Last activity",
        "name": "Name",
        "role": "Role",
        "status": "Status",
        "wallet": "Wallet"
      },
      "detail": {
        "charts": {
          "transaction-history-last-month": {
            "description": "Showing transactions over the last month",
            "title": "Transactions volume / day"
          },
          "transaction-history-last-year": {
            "description": "Showing transactions over the last year",
            "title": "Transactions volume / month"
          }
        },
        "edit_user": "Edit user",
        "platform-management": "Platform management",
        "tabs": {
          "details": "Details",
          "holdings": "Holdings",
          "latest-events": "Latest events",
          "permissions": "Permissions"
        },
        "values": {
          "asset_supply": "Asset supply",
          "created_at": "Created at",
          "email": "Email",
          "last_activity": "Last activity",
          "last_login": "Last login",
          "name": "Name",
          "status": "Status",
          "transactions": "Transactions",
          "verified_at": "Verified at",
          "wallet": "Wallet"
        }
      },
      "holdings": {
        "table": {
          "balance-header": "Balance",
          "holder-type-header": "Holder tye",
          "last-activity-header": "Last activity",
          "name-header": "Name",
          "status-header": "Status",
          "symbol-header": "Symbol",
          "type-header": "Type"
        },
        "title": "Holdings"
      },
      "latest-events": {
        "view-all": "View more events"
      },
      "platform-management": "Platform management",
      "roles": {
        "admin": "Admin",
        "issuer": "Issuer",
        "user": "User"
      },
      "status": {
        "active": "Active",
        "banned": "Banned",
        "never": "Never",
        "not_verified": "Not verified",
        "verified": "Verified"
      },
      "title": "Users"
    }
  },
  "regular": "User",
  "supply-manager": "Supply Manager",
  "theme": {
    "dark": "Dark",
    "light": "Light",
    "switch-to-mode": "Switch to {mode} mode",
    "system": "System",
    "toggle-label": "Toggle theme"
  },
  "transactions": {
    "sending": "Sending",
    "success": "Success",
    "validation-errors": "Validation error"
  }
}<|MERGE_RESOLUTION|>--- conflicted
+++ resolved
@@ -779,14 +779,10 @@
       "detail": {
         "forms": {
           "actions": {
-            "block-user": "Block user",
             "burn": "Burn",
             "grant-role": "Add asset admin",
-<<<<<<< HEAD
             "block-user": "Block user",
             "unblock-user": "Unblock user",
-=======
->>>>>>> e14ab6a3
             "mature": "Mature",
             "mint": "Mint",
             "pause": "Pause contract",
@@ -806,28 +802,6 @@
       "details": {
         "asset-management": "Asset management",
         "forms": {
-          "account": {
-            "description": {
-              "block": "Enter a wallet address to block, or search for a user by their name, email or wallet address.",
-              "burn": "Enter a wallet address from which the tokens will be burned, or search for a user by their name, email or wallet address.",
-              "freeze": "Enter a wallet address from which the tokens will be frozen, or search for a user by their name, email or wallet address.",
-              "grant-role": "Enter a wallet address to grant roles to, or search for a user by their name, email or wallet address.",
-              "mint": "Enter a wallet address to send tokens directly, or search for a user by their name, email or wallet address.",
-              "withdraw": "Enter a wallet address to withdraw tokens to, or search for a user by their name, email or wallet address."
-            },
-            "enter-user-address-manually": "Enter address manually...",
-            "enter-wallet-address-placeholder": "Enter a wallet address",
-            "search-user-instead": "Search for a user instead...",
-            "search-user-placeholder": "Enter an address, name or email",
-            "title": {
-              "block": "Select user",
-              "burn": "Select user",
-              "freeze": "Select user",
-              "grant-role": "Select user",
-              "mint": "Select recipient",
-              "withdraw": "Select user"
-            }
-          },
           "amount": {
             "available-to": {
               "burn": "Available to burn",
@@ -853,14 +827,10 @@
           "form": {
             "description": {
               "block": "Prevent this user from performing any transactions or interactions.",
+              "unblock": "Allow this user to perform transactions and interactions again.",
               "burn": "Permanently remove bond tokens from circulation to reduce supply.",
               "freeze": "Temporarily restrict a user's access to their funds.",
               "grant-role": "Assign administrative permissions to a new user.",
-<<<<<<< HEAD
-              "block": "Prevent this user from performing any transactions or interactions.",
-              "unblock": "Allow this user to perform transactions and interactions again.",
-=======
->>>>>>> e14ab6a3
               "mature": "Mature your bond and receive the underlying asset",
               "mint": "Issue new tokens to increase the bond's circulating supply.",
               "pause": "Temporarily halt all transactions and interactions for this bond.",
@@ -873,14 +843,10 @@
             },
             "title": {
               "block": "Block user",
+              "unblock": "Unblock user",
               "burn": "Burn assets",
               "freeze": "Restrict user assets",
               "grant-role": "Grant role",
-<<<<<<< HEAD
-              "block": "Block user",
-              "unblock": "Unblock user",
-=======
->>>>>>> e14ab6a3
               "mature": "Mature bond",
               "mint": "Mint assets",
               "pause": "Pause contract",
@@ -893,14 +859,10 @@
             },
             "trigger-label": {
               "block": "Block user",
+              "unblock": "Unblock user",
               "burn": "Burn",
               "freeze": "Freeze",
               "grant-role": "Grant role",
-<<<<<<< HEAD
-              "block": "Block user",
-              "unblock": "Unblock user",
-=======
->>>>>>> e14ab6a3
               "mature": "Mature",
               "mint": "Mint",
               "pause": "Pause",
@@ -912,7 +874,6 @@
               "disallow": "Disallow"
             }
           },
-<<<<<<< HEAD
           "account": {
             "search-user-placeholder": "Enter an address, name or email",
             "enter-wallet-address-placeholder": "Enter a wallet address",
@@ -934,30 +895,6 @@
               "disallow": "Enter a wallet address to disallow, or search for a user by their name, email or wallet address."
             }
           },
-          "amount": {
-            "title": "Enter amount",
-            "wallet-balance": "Wallet balance",
-            "description": {
-              "mint": "Input the amount you wish to mint. Ensure the amount stays within the collateral limits.",
-              "freeze": "Input the amount you wish to freeze. Ensure the amount stays within the total balance of the selected wallet.",
-              "burn": "Input the amount you wish to burn. Ensure you have the necessary permissions and sufficient balance in the selected wallet.",
-              "update-collateral": "Input the amount you wish to update the collateral to. Ensure the amount is bigger or equal to the current supply.",
-              "withdraw": "Input the amount you wish to withdraw.",
-              "top-up": "Input the amount you wish to top up the underlying asset to."
-            },
-            "available-to": {
-              "mint": "Available to mint",
-              "freeze": "Available to freeze",
-              "burn": "Available to burn"
-            },
-            "max-limit": {
-              "mint": "Collateral available to mint: {limit}",
-              "burn": "Balance available to burn: {limit}",
-              "freeze": "Balance available to freeze: {limit}"
-            }
-          },
-=======
->>>>>>> e14ab6a3
           "roles": {
             "description": "Choose the roles to grant to the user. At least one role must be selected.",
             "title": "Select roles"
@@ -971,8 +908,28 @@
             "amount-label": "Amount",
             "asset-label": "Asset",
             "current-state-label": "Current state",
+            "paused-label": "Paused",
+            "roles-label": "Roles",
+            "target-state-label": "Target state",
+            "title": {
+              "mint": "Review and confirm mint",
+              "burn": "Review and confirm burn",
+              "grant-role": "Review and confirm role grant",
+              "freeze": "Review and confirm freeze",
+              "block": "Review and confirm block",
+              "unblock": "Review and confirm unblock",
+              "mature": "Review and confirm maturity",
+              "top-up": "Review and confirm top-up",
+              "update-collateral": "Review and confirm update collateral",
+              "withdraw": "Review and confirm withdrawal",
+              "pause": "Review and confirm pause",
+              "unpause": "Review and confirm unpause",
+              "allow": "Review and confirm allow",
+              "disallow": "Review and confirm disallow"
+            },
             "description": {
               "block": "Verify the details of your block before proceeding.",
+              "unblock": "Verify the details of your unblock before proceeding.",
               "burn": "Verify the details of your burn before proceeding.",
               "freeze": "Verify the details of your freeze before proceeding.",
               "grant-role": "Verify the details of your role grant before proceeding.",
@@ -983,51 +940,6 @@
               "unpause": "Verify the details of your unpause before proceeding.",
               "update-collateral": "Verify the details of your update collateral before proceeding.",
               "withdraw": "Verify the details of your withdrawal before proceeding."
-            },
-            "paused-label": "Paused",
-            "roles-label": "Roles",
-            "target-state-label": "Target state",
-            "title": {
-              "block": "Review and confirm block",
-              "burn": "Review and confirm burn",
-              "freeze": "Review and confirm freeze",
-<<<<<<< HEAD
-              "block": "Review and confirm block",
-              "unblock": "Review and confirm unblock",
-=======
-              "grant-role": "Review and confirm role grant",
->>>>>>> e14ab6a3
-              "mature": "Review and confirm maturity",
-              "mint": "Review and confirm mint",
-              "pause": "Review and confirm pause",
-              "top-up": "Review and confirm top-up",
-              "unpause": "Review and confirm unpause",
-              "update-collateral": "Review and confirm update collateral",
-<<<<<<< HEAD
-              "withdraw": "Review and confirm withdrawal",
-              "pause": "Review and confirm pause",
-              "unpause": "Review and confirm unpause",
-              "allow": "Review and confirm allow",
-              "disallow": "Review and confirm disallow"
-            },
-            "description": {
-              "mint": "Verify the details of your mint before proceeding.",
-              "burn": "Verify the details of your burn before proceeding.",
-              "grant-role": "Verify the details of your role grant before proceeding.",
-              "freeze": "Verify the details of your freeze before proceeding.",
-              "block": "Verify the details of your block before proceeding.",
-              "unblock": "Verify the details of your unblock before proceeding.",
-              "mature": "Verify the details of your maturity before proceeding.",
-              "top-up": "Verify the details of your top-up before proceeding.",
-              "update-collateral": "Verify the details of your update collateral before proceeding.",
-              "withdraw": "Verify the details of your withdrawal before proceeding.",
-              "pause": "Verify the details of your pause before proceeding.",
-              "unpause": "Verify the details of your unpause before proceeding.",
-              "allow": "Verify the details of your allow before proceeding.",
-              "disallow": "Verify the details of your disallow before proceeding."
-=======
-              "withdraw": "Review and confirm withdrawal"
->>>>>>> e14ab6a3
             }
           }
         },
