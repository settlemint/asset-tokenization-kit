{
  "active": "Active",
  "admin": {
    "activity": {
      "asset-management": "Asset Management",
      "page-description": "View all activity in your organization",
      "page-title": "Activity",
      "tabs": {
        "all-events": "All Events",
        "recent-transactions": "Recent Transactions"
      },
      "view-all": "View All"
    },
    "charts": {
      "asset-type-formatter": {
        "bonds": "Bonds",
        "cryptocurrencies": "Cryptocurrencies",
        "equities": "Equities",
        "funds": "Funds",
        "stablecoins": "Stablecoins"
      }
    },
    "dashboard": {
      "charts": {
        "asset-activity": {
          "burn": "Burn",
          "description": "Asset activity",
          "mint": "Mint",
          "title": "Asset activity",
          "transfer": "Transfer"
        },
        "asset-types": {
          "bonds": "Bonds",
          "cryptocurrencies": "Cryptocurrencies",
          "equities": "Equities",
          "funds": "Funds",
          "stablecoins": "Stablecoins",
          "tokenizeddeposit": "Tokenized Deposits"
        },
        "assets-supply": {
          "description": "Assets supply",
          "title": "Assets supply"
        },
        "transaction-history": {
          "description": "Transaction history",
          "title": "Transaction history"
        },
        "users-history": {
          "description": "Users history",
          "label": "Users",
          "title": "Users history"
        }
      },
      "page": {
        "asset-management": "Asset management",
        "description": "Welcome to the dashboard",
        "latest-events-heading": "Latest events",
        "stats-heading": "Stats",
        "title": "Dashboard"
      },
      "table": {
        "latest-events": {
          "view-all": "View all"
        }
      },
      "widgets": {
        "assets": {
          "label": "Assets",
          "subtext": "{bonds} bonds | {cryptocurrencies} cryptocurrencies | {equities} equities | {funds} funds | {stableCoins} stablecoins | {tokenizedDeposits} tokenized deposits"
        },
        "transactions": {
          "label": "Transactions",
          "subtext": "{count} transactions processed in the last {days} days"
        },
        "users": {
          "label": "Users",
          "subtext": "{count} users in the last {days} days"
        }
      }
    },
    "platform": {
      "settings": {
        "base-currency-label": "Base Currency",
        "base-currency-updated": "Base currency updated successfully",
        "currencies": {
          "aed": "UAE Dirham (AED)",
          "eur": "Euro (EUR)",
          "jpy": "Japanese Yen (JPY)",
          "sar": "Saudi Riyal (SAR)",
          "sgd": "Singapore Dollar (SGD)",
          "usd": "US Dollar (USD)"
        },
        "platform-management": "Platform management",
        "save": "Save",
        "save-changes": "Save changes",
        "saving": "Saving...",
        "select-base-currency": "Select base currency"
      }
    },
    "sidebar": {
      "asset-designer": "Asset Designer",
      "asset-management": {
        "asset-activity": "Asset activity",
        "bonds": "Bonds",
        "cryptocurrencies": "Cryptocurrencies",
        "dashboard": "Dashboard",
        "equities": "Equities",
        "funds": "Funds",
        "group-title": "Asset management",
        "stablecoins": "Stablecoins",
        "tokenized-deposits": "Tokenized Deposits",
        "view-all": "View all"
      },
      "asset-types": {
        "bond": "Bond",
        "cryptocurrency": "Cryptocurrency",
        "equity": "Equity",
        "fund": "Fund",
        "stablecoin": "Stablecoin",
        "tokenized-deposit": "Tokenized Deposits"
      },
      "platform-management": {
        "group-title": "Platform management",
        "settings": "Settings",
        "user-management": "User management"
      },
      "portfolio-management": {
        "dashboard": "Dashboard",
        "group-title": "My portfolio",
        "my-activity": "My activity",
        "my-assets": "My assets"
      }
    }
  },
  "admin-user": "Admin",
  "asset-info": {
    "admin": "Admin",
    "creator-owner": "Creator / Owner",
    "regular": "Regular",
    "supply-manager": "Supply Manager"
  },
  "asset-status": {
    "active": "Active",
    "blocked": "Blocked",
    "paused": "Paused"
  },
  "asset-type": {
    "bonds": "Bond",
    "bonds-plural": "Bonds",
    "cryptocurrencies": "Cryptocurrency",
    "cryptocurrencies-plural": "Cryptocurrencies",
    "equities": "Equity",
    "equities-plural": "Equities",
    "funds": "Fund",
    "funds-plural": "Funds",
    "stablecoins": "Stablecoin",
    "stablecoins-plural": "Stablecoins",
    "tokenizeddeposits": "Tokenized Deposit",
    "tokenizeddeposits-plural": "Tokenized Deposits",
    "unknown": "Unknown"
  },
  "blocked": "Blocked",
  "components": {
    "active-pill": {
      "active": "Active",
      "paused": "Paused"
    },
    "address-avatar": {
      "avatar": "Avatar"
    },
    "area-chart": {
      "info-icon-label": "Info"
    },
    "asset-events-table": {
      "asset": "Asset",
      "detail-sheet": {
        "asset": "Asset",
        "asset-type": "Asset type",
        "date": "Date",
        "details-button": "Details",
        "details-for-event": "Details for {event} event",
        "sender": "Sender",
        "transaction-hash": "Transaction Hash"
      },
      "details": {
        "account": "Account",
        "amount": "Amount",
        "bond-amount": "Bond Amount",
        "burned": "Burned",
        "details-header": "Details",
        "from": "From",
        "holder": "Holder",
        "new-admin-role": "New Admin Role",
        "new-amount": "New Amount",
        "new-mint": "New Mint",
        "old-amount": "Old Amount",
        "previous-admin-role": "Previous Admin Role",
        "role": "Role",
        "to": "To",
        "token": "Token",
        "underlying-amount": "Underlying Amount",
        "user": "User",
        "value": "Value"
      },
      "event": "Event",
      "events": "Events",
      "sender": "Sender",
      "timestamp": "Timestamp"
    },
    "asset-status-pill": {
      "blocked": "Blocked"
    },
    "asset-type-icon": {
      "bond-initials": "BN",
      "cryptocurrency-initials": "CC",
      "equity-initials": "EQ",
      "fund-initials": "FN",
      "not-available-initials": "NA",
      "stablecoin-initials": "SC",
      "tokenized-deposit-initials": "TD"
    },
    "charts": {
      "assets": {
        "asset-distribution": "Asset Distribution",
        "asset-distribution-description": "Portfolio allocation by asset type",
        "bond": "Bond",
        "collateral-ratio": {
          "description": "Amount of collateral free vs used",
          "label": "Collateral Ratio",
          "no-data": "No collateral data available"
        },
        "cryptocurrency": "Cryptocurrency",
        "equity": "Equity",
        "free-collateral-ratio": {
          "label": "Free"
        },
        "fund": "Fund",
        "last-updated": "Last updated",
        "stablecoin": "Stablecoin",
        "tokenizeddeposit": "Tokenized Deposit",
        "total-supply": {
          "description": "Showing the total supply of the token",
          "label": "Total supply",
          "no-data": "No data available in this window",
          "title": "Total supply"
        },
        "total-supply-changed": {
          "burned-label": "Total burned",
          "description": "Showing the supply change of the token",
          "minted-label": "Total minted",
          "no-data": "No data available in this window",
          "title": "Supply changes"
        },
        "total-transfers": {
          "description": "Showing the total transfers of the token",
          "label": "Total transfers",
          "no-data": "No data available in this window",
          "title": "Total transfers"
        },
        "total-volume": {
          "description": "Showing the total volume of the token",
          "label": "Total volume",
          "no-data": "No data available in this window",
          "title": "Total volume"
        },
        "used-collateral-ratio": {
          "label": "Committed"
        },
        "wallet-distribution": "Wallet distribution",
        "wallet-distribution-description": "Amount of holders vs the amounts they hold",
        "wallet-distribution-no-data": "No wallet data available"
      }
    },
    "data-table": {
      "clear-filters": "Clear filters",
      "details": "Details",
      "export": "Export",
      "failed-export": "Failed to export data",
      "go-to-first-page": "Go to first page",
      "go-to-last-page": "Go to last page",
      "go-to-next-page": "Go to next page",
      "go-to-previous-page": "Go to previous page",
      "hide": "Hide",
      "no-results": "No results",
      "no-results-found": "No results found.",
      "open-menu": "Open menu",
      "page-info": "Page {current} of {total}",
      "reset": "Reset",
      "rows-per-page": "Rows per page",
      "search": "Search...",
      "selected": "selected",
      "selected-rows-info": "{selected} of {total} row(s) selected.",
      "sort-ascending": "Sort Ascending",
      "sort-descending": "Sort Descending",
      "toggle-columns": "Toggle columns",
      "view": "View"
    },
    "detail-grid": {
      "info-icon-label": "Additional information"
    },
    "form": {
      "assets": {
        "default-placeholder": "Select an option",
        "loading": "Loading...",
        "no-asset-found": "No asset found.",
        "search-placeholder": "Search for an asset..."
      },
      "button": {
        "next": "Next",
        "previous": "Previous",
        "processing": "Processing...",
        "send-transaction": "Send transaction",
        "sending-transaction": "Sending transaction..."
      },
      "input": {
        "letters-only": "Please enter letters only",
        "valid-email": "Please enter a valid email address"
      },
      "pincode-dialog": {
        "description": "To sign the transaction, please enter your pincode for verification and authorization.",
        "title": "Enter your pincode to confirm"
      },
      "progress": {
        "completed-step": "Completed step",
        "current-step": "Current step",
        "step-of-total": "Step {current} of {total}",
        "upcoming-step": "Upcoming step"
      },
      "select": {
        "default-placeholder": "Select an option"
      },
      "users": {
        "default-placeholder": "Select an option",
        "loading": "Loading...",
        "no-user-found": "No user found.",
        "search-placeholder": "Search for a user..."
      }
    },
    "logo": {
      "alt-text": "SettleMint"
    },
    "search": {
      "assets-section": "Assets",
      "no-results": "No results found",
      "placeholder": "Search for assets or users...",
      "users-section": "Users"
    },
    "transaction-details": {
      "blob-gas-price-label": "Blob gas price",
      "blob-gas-used-label": "Blob gas used",
      "block-hash-label": "Block hash",
      "block-number-label": "Block number",
      "contract-label": "Contract",
      "created-at-label": "Created at",
      "description": "View the details of a transaction",
      "effective-gas-price-label": "Effective gas price",
      "from-label": "From",
      "function-label": "Function",
      "gas-used-label": "Gas used",
      "receipt-title": "Receipt",
      "revert-reason-label": "Revert reason",
      "status-label": "Status",
      "title": "Transactions",
      "transaction-hash-label": "Transaction hash",
      "transaction-index-label": "Transaction index",
      "transaction-title": "Transaction",
      "trigger-label": "Details",
      "type-label": "Type"
    },
    "transaction-hash": {
      "view-on-explorer": "View on the explorer"
    },
    "transactions-history": {
      "chart-label": "Transaction",
      "description": "Showing transactions over the last {interval}",
      "title": "Transactions"
    },
    "transactions-table": {
      "columns": {
        "actions": "Actions",
        "contract": "Contract",
        "created-at": "Timestamp",
        "from": "From",
        "function": "Function",
        "status": "Status",
        "transaction-hash": "Transaction Hash"
      }
    }
  },
  "creator-owner": "Creator / Owner",
  "error": {
    "error-id": "Error ID",
    "go-home": "Go home",
    "sending": "Sending",
    "success": "Success",
    "title": "Something went wrong!",
    "try-again": "Try again",
    "validation-errors": "Validation error"
  },
  "layout": {
    "header": {
      "app-description": "Asset Tokenization",
      "app-name": "SettleMint",
      "home": "Home"
    },
    "navigation": {
      "admin": "Issuer portal",
      "asset-management": "Asset management",
      "platform": "Platform management",
      "portfolio": "My portfolio"
    },
    "user-dropdown": {
      "documentation": "Documentation",
      "logout": "Log out",
      "pending-transactions": "Pending Transactions"
    }
  },
  "paused": "Paused",
  "portfolio": {
    "activity": {
      "page-description": "Your activity on chain",
      "page-title": "Activity",
      "portfolio-management": "Portfolio management",
      "tabs": {
        "all-events": "All events",
        "recent-transactions": "Recent transactions"
      }
    },
    "add-contact-form": {
      "contact": {
        "added": "Contact added successfully",
        "adding": "Adding contact...",
        "description": "Add a new contact to your address book",
        "first-name-label": "First Name",
        "last-name-label": "Last Name",
        "title": "Add Contact",
        "wallet-address-label": "Wallet Address"
      }
    },
    "dashboard": {
      "latest-events": "Latest events",
      "my-assets": "My Assets",
      "page-title": "Portfolio",
      "portfolio-management": "Portfolio management"
    },
    "greeting": {
      "afternoon": "Good afternoon",
      "evening": "Good evening",
      "morning": "Good morning",
      "you-have": "You have"
    },
    "my-assets": {
      "bond": {
        "redeem-form": {
          "amount": {
            "amount-label": "Amount",
            "balance-description": "Available balance:",
            "description": "Input the amount you wish to redeem.",
            "title": "Enter Amount"
          },
          "button-label": "Redeem Assets",
          "description": "Redeem your bond tokens for the underlying asset.",
          "summary": {
            "asset-label": "Asset",
            "description": "Verify the details of your redemption before proceeding",
            "redeem-description": "Redemption operation details",
            "redeem-title": "Redeem",
            "title": "Review and confirm redemption",
            "value-label": "Amount"
          },
          "title": "Redeem Bond",
          "trigger-label": "Redeem"
        },
        "transfer-form": {
          "button-label": "Transfer",
          "description": "Transfer your bond tokens to another address",
          "summary": {
            "asset-label": "Asset",
            "description": "Verify the details of your transfer before proceeding",
            "recipient-label": "Recipient",
            "title": "Review and confirm transfer",
            "transfer-description": "Transfer operation details",
            "transfer-title": "Transfer",
            "value-label": "Amount"
          },
          "title": "Transfer bond",
          "trigger-label": "Transfer"
        }
      },
      "cryptocurrency": {
        "transfer-form": {
          "amount": {
            "amount-label": "Amount",
            "balance-description": "Available balance:",
            "description": "Enter the amount of tokens you want to transfer",
            "title": "Amount"
          },
          "recipients": {
            "address-label": "Recipient Address",
            "address-placeholder": "Search for a user",
            "description": "Choose who will receive the tokens",
            "manual-entry-link": "Enter address manually...",
            "search-user-link": "Search for a user instead...",
            "title": "Select Recipient"
          }
        }
      },
      "detail": {
        "forms": {
          "actions": {
            "redeem": "Redeem",
            "transfer": "Transfer"
          }
        },
        "manage": "Manage"
      },
      "portfolio-management": "Portfolio management",
      "table": {
        "actions-header": "Action",
        "balance-header": "Balance",
        "name-header": "Name",
        "status-header": "Status",
        "symbol-header": "Symbol",
        "type-header": "Type"
      },
      "title": "My Assets"
    },
    "my-contacts": {
      "add-contact-button": "Add Contact",
      "description": "Contacts management",
      "table": {
        "actions-header": "Action",
        "created-at-header": "Created At",
        "name-header": "Name",
        "status-header": "Status",
        "symbol-header": "Symbol",
        "type-header": "Type",
        "wallet-header": "Wallet"
      },
      "title": "My Contacts"
    },
    "settings": {
      "api-keys": {
        "api-key-copied": "API key copied to clipboard",
        "api-key-created-description": "Your API key has been created. Make sure to copy it now as you won't be able to see it again.",
        "api-key-save-warning": "Make sure to copy your API key now. You won't be able to see it again!",
        "cancel": "Cancel",
        "close": "Close",
        "create": "Create",
        "create-api-key": "Create API Key",
        "create-api-key-description": "Create a new API key to access the API programmatically.",
        "create-error": "Failed to create API key",
        "created-at": "Created at",
        "creating-api-key": "Creating API key...",
        "expires-at": "Expires at",
        "expiry-label": "Expiry",
        "expiry-options": {
          "1 day": "1 day",
          "1 month": "1 month",
          "1 week": "1 week",
          "1 year": "1 year",
          "No expiry": "No expiry"
        },
        "fetch-error": "Failed to fetch API keys",
        "last-used": "Last used",
        "name-label": "Name",
        "never": "Never",
        "portfolio-management": "Portfolio Management",
        "select-expiry-placeholder": "Select expiry time",
        "swagger-description": "All API requests must include your API key within the x-api-key header for authentication. This header ensures secure and authorized access to our API endpoints, allowing your applications to safely interact with our services.",
        "swagger-link-text": "Open API documentation",
        "swagger-title": "Create, view, and manage API keys to securely integrate your applications with our platform. API keys allow you to programmatically access all available features, documented clearly through our OpenAPI specification.",
        "title": "API Keys"
      },
      "profile": {
        "portfolio-management": "Portfolio Management",
        "title": "Profile"
      }
    },
    "transfer-form": {
      "amount": {
        "amount-label": "Amount",
        "balance-description": "Balance:",
        "decimals-description": "Number of decimal places for the token",
        "decimals-label": "Decimals",
        "description": "Specify the amount you want to transfer",
        "title": "Enter Amount"
      },
      "asset-types": "{type} {name} ({symbol})",
      "description": "Easily transfer an amount of {name} ({symbol}) by selecting a recipient and specifying the amount.",
      "recipients": {
        "description": "Enter a wallet address to send tokens directly.",
        "title": "Select Recipients",
        "wallet-address-label": "Wallet Address"
      },
      "select-asset": {
        "asset-description": "Select an asset from your portfolio",
        "asset-label": "Asset",
        "description": "Choose the asset you want to transfer",
        "title": "Select Asset"
      },
      "summary": {
        "address": "Address",
        "amount": "Amount",
        "description": "Verify the details of your transfer before proceeding. Ensure the recipient and amount are correct.",
        "title": "Review and confirm transfer"
      },
      "transfer": "Transfer",
      "transfer-title": "Transfer {name} ({symbol})"
    }
  },
  "private": {
    "assets": {
      "asset-statistics-title": "Statistics",
      "create": {
        "basics": {
          "description": "Provide the general information required to define your asset.",
          "title": "Asset basics"
        },
        "configuration": {
          "bonds": {
            "description": "Set parameters specific to your bond.",
            "title": "Bond configuration"
          },
          "cryptocurrencies": {
            "description": "Set parameters specific to your cryptocurrency.",
            "title": "Cryptocurrency configuration"
          },
          "equities": {
            "description": "Set parameters specific to your equity.",
            "title": "Equity configuration"
          },
          "funds": {
            "description": "Set parameters specific to your fund.",
            "title": "Fund configuration"
          },
          "stablecoins": {
            "description": "Set parameters specific to your stable coin.",
            "title": "Stable coin configuration"
          },
          "tokenizeddeposits": {
            "description": "Set parameters specific to your tokenized deposit.",
            "title": "Tokenized deposit configuration"
          }
        },
        "form": {
          "description": {
            "bonds": "Debt instruments issued as tokenized securities.",
            "cryptocurrencies": "Decentralized digital assets used as a medium of exchange or store of value.",
            "equities": "Assets representing ownership in a company.",
            "funds": "Investment vehicles pooled by professional managers.",
            "stablecoins": "Digital assets pegged to a stable asset like USD.",
            "tokenizeddeposits": "Digital assets that represent a deposit of a traditional asset."
          },
          "title": {
            "bonds": "Design a new bond",
            "cryptocurrencies": "Design a new cryptocurrency",
            "equities": "Design a new equity",
            "funds": "Design a new fund",
            "stablecoins": "Design a new stable coin",
            "tokenizeddeposits": "Design a new tokenized deposit"
          },
          "trigger-label": {
            "bonds": "Issue a new bond",
            "cryptocurrencies": "Issue a new cryptocurrency",
            "equities": "Issue a new equity",
            "funds": "Issue a new fund",
            "stablecoins": "Issue a new stablecoin",
            "tokenizeddeposits": "Issue a new tokenized deposit"
          }
        },
        "parameters": {
          "bonds": {
            "cap-description": "Maximum amount of tokens that can be issued",
            "cap-label": "Maximum supply",
            "face-value-description": "Nominal value of a single bond unit",
            "face-value-label": "Face value",
            "isin-placeholder": "US000000AA00",
            "maturity-date-label": "Maturity date",
            "name-placeholder": "Company XYZ Bond 2023",
            "symbol-placeholder": "XYZ23",
            "underlying-asset-description": "Address of the asset that backs this bond",
            "underlying-asset-label": "Underlying asset"
          },
          "common": {
            "collateral-proof-validity-label": "Collateral proof validity",
            "decimals-label": "Decimals",
            "isin-label": "ISIN",
            "name-label": "Name",
            "seconds-unit-label": "seconds",
            "symbol-label": "Symbol",
            "value-in-base-currency-label": "Value in {baseCurrency}"
          },
          "cryptocurrencies": {
            "initial-supply-description": "Initial amount of tokens to be minted",
            "initial-supply-label": "Initial supply",
            "name-placeholder": "Bitcoin",
            "symbol-placeholder": "BTC"
          },
          "equities": {
            "equity-category-label": "Equity category",
            "equity-class-label": "Equity class",
            "isin-placeholder": "US1234567890",
            "name-placeholder": "Global Equity",
            "symbol-placeholder": "GLEQ"
          },
          "funds": {
            "basis-points": "bps",
            "fund-category-label": "Fund category",
            "fund-class-label": "Fund class",
            "isin-placeholder": "US1234567890",
            "management-fee-description": "Annual management fee in basis points (100 bps = 1%)",
            "management-fee-label": "Management fee",
            "name-placeholder": "Global Growth Fund",
            "symbol-placeholder": "GGF"
          },
          "stablecoins": {
            "isin-placeholder": "DEFI4EVER2024",
            "name-placeholder": "TotallyNotTether",
            "symbol-placeholder": "SAFU"
          },
          "tokenizeddeposits": {
            "isin-placeholder": "EU1234567890",
            "name-placeholder": "Tokenized Euro",
            "symbol-placeholder": "TEUR"
          }
        },
        "summary": {
          "asset-basics-description": "General information about your asset.",
          "asset-basics-title": "Basic information",
          "configuration-description": "Specific parameters for your asset.",
          "configuration-title": "Configuration",
          "description": "This is the final step before creating your asset. Please review all the details you have entered.",
          "title": "Summary"
        }
      },
      "detail": {
        "forms": {
          "actions": {
            "burn": "Burn",
            "grant-role": "Add asset admin",
            "block-user": "Block user",
            "mature": "Mature",
            "mint": "Mint",
            "pause": "Pause contract",
            "top-up": "Top up",
            "unpause": "Unpause contract",
            "update-collateral": "Update collateral",
            "view-events": "View events",
            "withdraw": "Withdraw"
          },
          "available-balance": "Balance available to burn: {maxLimit}",
          "manage": "Manage",
          "max-mint-amount": "Collateral available to mint: {limit}"
        }
      },
      "details": {
        "asset-management": "Asset management",
        "forms": {
<<<<<<< HEAD
          "form": {
            "description": {
              "burn": "Permanently remove bond tokens from circulation to reduce supply.",
              "grant-role": "Assign administrative permissions to a new user.",
              "block": "Prevent this user from performing any transactions or interactions.",
              "mature": "Mature your bond and receive the underlying asset",
              "mint": "Issue new tokens to increase the bond's circulating supply.",
              "freeze": "Temporarily restrict a user's access to their funds.",
              "pause": "Temporarily halt all transactions and interactions for this bond.",
              "unpause": "Resume transactions and interactions for this bond.",
              "top-up": "Add more underlying asset to your bond",
              "update-collateral": "Adjust the collateral backing the stablecoin to reflect current requirements.",
              "withdraw": "Withdraw underlying asset from your bond"
=======
          "burn": {
            "amount": {
              "amount-label": "Amount",
              "description": "Input the amount you wish to burn.",
              "title": "Enter Amount"
>>>>>>> e3716393
            },
            "title": {
              "burn": "Burn",
              "grant-role": "Grant Role",
              "block": "Block user",
              "mature": "Mature Bond",
              "mint": "Mint",
              "freeze": "Restrict User Funds",
              "pause": "Pause Bond Transactions",
              "unpause": "Resume Bond Transactions",
              "top-up": "Top up underlying asset",
              "update-collateral": "Update collateral",
              "withdraw": "Withdraw underlying asset"
            },

            "trigger-label": {
              "burn": "Burn",
              "grant-role": "Grant Role",
              "block": "Block user",
              "mature": "Mature",
              "mint": "Mint",
              "freeze": "Freeze",
              "pause": "Pause",
              "unpause": "Unpause",
              "top-up": "Top up",
              "update-collateral": "Update collateral",
              "withdraw": "Withdraw"
            }
          },
          "account": {
            "search-user-placeholder": "Enter an address, name or email",
            "enter-wallet-address-placeholder": "Enter a wallet address",
            "enter-user-address-manually": "Enter address manually...",
            "search-user-instead": "Search for a user instead...",
            "title": {
              "mint": "Select recipient",
              "burn": "Select user",
              "grant-role": "Select user",
              "freeze": "Select user",
              "block": "Select user",
              "withdraw": "Select user"
            },
            "description": {
              "mint": "Enter a wallet address to send tokens directly, or search for a user by their name, email or wallet address.",
              "burn": "Enter a wallet address from which the tokens will be burned, or search for a user by their name, email or wallet address.",
              "grant-role": "Enter a wallet address to grant roles to, or search for a user by their name, email or wallet address.",
              "freeze": "Enter a wallet address from which the tokens will be frozen, or search for a user by their name, email or wallet address.",
              "block": "Enter a wallet address to block, or search for a user by their name, email or wallet address.",
              "withdraw": "Enter a wallet address to withdraw tokens to, or search for a user by their name, email or wallet address."
            }
          },
          "amount": {
            "title": "Enter amount",
            "wallet-balance": "Wallet balance",
            "description": {
              "mint": "Input the amount you wish to mint. Ensure the amount stays within the collateral limits.",
              "freeze": "Input the amount you wish to freeze. Ensure the amount stays within the total balance of the selected wallet.",
              "burn": "Input the amount you wish to burn. Ensure you have the necessary permissions and sufficient balance in the selected wallet.",
              "update-collateral": "Input the amount you wish to update the collateral to. Ensure the amount is bigger or equal to the current supply.",
              "withdraw": "Input the amount you wish to withdraw.",
              "top-up": "Input the amount you wish to top up the underlying asset to."
            },
            "available-to": {
              "mint": "Available to mint",
              "freeze": "Available to freeze",
              "burn": "Available to burn"
            }
          },
          "roles": {
            "title": "Roles",
            "description": "Roles are a way to manage permissions for users. They can be assigned to users to control their access to the asset.",
            "roles-label": "Roles",
            "role-label": "Role",
            "role-description": "Role description",
            "role-actions": "Role actions"
          },
          "summary": {
            "amount-label": "Amount",
            "asset-label": "Asset",
            "account-label": {
              "default": "User",
              "recipient": "Recipient"
            },
            "current-state-label": "Current state",
            "target-state-label": "Target state",
            "paused-label": "Paused",
            "active-label": "Active",
            "title": {
              "mint": "Review and confirm mint",
              "burn": "Review and confirm burn",
              "grant-role": "Review and confirm role grant",
              "freeze": "Review and confirm freeze",
              "block": "Review and confirm block",
              "mature": "Review and confirm maturity",
              "top-up": "Review and confirm top-up",
              "update-collateral": "Review and confirm update collateral",
              "withdraw": "Review and confirm withdrawal",
              "pause": "Review and confirm pause",
              "unpause": "Review and confirm unpause"
            },
            "description": {
              "mint": "Verify the details of your mint before proceeding.",
              "burn": "Verify the details of your burn before proceeding.",
              "grant-role": "Verify the details of your role grant before proceeding.",
              "freeze": "Verify the details of your freeze before proceeding.",
              "block": "Verify the details of your block before proceeding.",
              "mature": "Verify the details of your maturity before proceeding.",
              "top-up": "Verify the details of your top-up before proceeding.",
              "update-collateral": "Verify the details of your update collateral before proceeding.",
              "withdraw": "Verify the details of your withdrawal before proceeding.",
              "pause": "Verify the details of your pause before proceeding.",
              "unpause": "Verify the details of your unpause before proceeding."
            }
          }
        },
        "holders": {
          "actions-header": "Actions",
          "fields": {
            "balance-header": "Balance",
            "wallet-header": "Wallet"
          },
          "frozen-header": "Frozen",
          "holder-type-header": "Type",
          "last-activity-header": "Last activity",
          "status-header": "Status"
        },
        "page-description": "Explore comprehensive data and metrics for {name}.",
        "page-title": "{name} Details",
        "permissions": {
          "edit-form": {
            "button-label": "Edit Permissions",
            "description": "Update the permissions and access levels assigned for {name}.",
            "roles": {
              "description": "Choose the roles to assign to this user. At least one role must be selected.",
              "title": "Select User Roles"
            },
            "summary": {
              "current-roles-label": "Current roles",
              "description": "Verify the details before proceeding. This action will change the roles for the user.",
              "new-roles-label": "New roles",
              "operation-description": "Updating roles operation details",
              "title": "Review and confirm new roles",
              "update-title": "Update Roles",
              "user-label": "User"
            },
            "trigger-label": "Edit Roles"
          },
          "revoke-all-form": {
            "button-label": "Revoke Access",
            "description": "Completely revoke this user's access and permissions.",
            "summary": {
              "description": "Verify the details before proceeding. This action will revoke all permissions for the user.",
              "operation-description": "Revoking all permissions operation details",
              "revoke-title": "Revoke All",
              "roles-to-revoke-label": "Roles to revoke",
              "title": "Review and confirm",
              "user-label": "User"
            },
            "title": "Remove All User Access",
            "trigger-label": "Revoke All"
          },
          "table-title": "Permissions"
        },
        "related": {
          "available-balance": "Balance available to burn: {maxLimit}",
          "bonds": {
            "decrease-supply": {
              "description": "A bond manager can reduce the total supply through bond redemption at maturity or early repurchase programs.",
              "title": "Redeem Bonds"
            },
            "increase-supply": {
              "description": "A bond manager can issue new bonds through primary issuance or tap issuance with defined face value and maturity.",
              "title": "Issue Bonds"
            }
          },
          "cryptocurrencies": {
            "increase-supply": {
              "description": "A token manager can mint new tokens according to the tokenomics plan and emission schedule.",
              "title": "Mint Tokens"
            }
          },
          "equities": {
            "decrease-supply": {
              "description": "An equity manager can reduce the total supply of shares through a buyback program or capital reduction.",
              "title": "Reduce Share Supply"
            },
            "increase-supply": {
              "description": "An equity manager can issue new shares through various mechanisms like rights issues, private placements, or stock splits.",
              "title": "Issue New Shares"
            }
          },
          "funds": {
            "decrease-supply": {
              "description": "A bond manager can reduce the total supply through bond redemption at maturity or early repurchase programs.",
              "title": "Redeem Bonds"
            },
            "increase-supply": {
              "description": "A bond manager can issue new bonds through primary issuance or tap issuance with defined face value and maturity.",
              "title": "Issue Bonds"
            }
          },
          "max-mint-amount": "Collateral available to mint: {limit}",
          "stablecoins": {
            "decrease-supply": {
              "description": "A supply manager can burn existing stablecoins, provided sufficient collateral is available.",
              "title": "Decrease the supply"
            },
            "increase-supply": {
              "description": "A supply manager can mint new stablecoins, provided sufficient collateral is available.",
              "title": "Increase the supply"
            },
            "update-collateral": {
              "description": "A supply manager needs to refresh and verify the collateral backing the stablecoin. This ensures the asset remains fully collateralized at all times.",
              "title": "Update collateral"
            }
          },
          "title": "Related Actions",
          "tokenizeddeposits": {
            "decrease-supply": {
              "description": "A supply manager can burn existing tokenized deposits, provided sufficient collateral is available.",
              "title": "Reduce Tokenized Deposit Supply"
            },
            "increase-supply": {
              "description": "A supply manager can mint new tokenized deposits, provided sufficient collateral is available.",
              "title": "Increase Tokenized Deposit Supply"
            },
            "update-collateral": {
              "description": "A supply manager needs to refresh and verify the collateral backing the stablecoin. This ensures the asset remains fully collateralized at all times.",
              "title": "Update collateral"
            }
          }
        },
        "tabs": {
          "details": "Details",
          "events": "Events",
          "holders": "Holders",
          "permissions": "Permissions",
          "underlying-assets": "Underlying Assets"
        }
      },
      "fields": {
        "actions-header": "Actions",
        "active": "Active",
        "address-header": "Address",
        "assets-under-management-header": "AuM",
        "balance-header": "Balance",
        "category-header": "Category",
        "class-header": "Class",
        "collateral-proof-expiration": "Collateral proof expiration",
        "collateral-proof-expiration-info": "From this point the collateral proof is invalid",
        "collateral-proof-validity": "Collateral proof validity",
        "collateral-proof-validity-info": "How long the collateral proof is valid for",
        "committed-collateral-header": "Comitted collateral",
        "committed-collateral-ratio": "Committed collateral ratio",
        "committed-collateral-ratio-info": "The ratio of the collateral committed to the total supply of the token",
        "contract-address": "Address",
        "creator": "Creator",
        "decimals": "Decimals",
        "deployed-on": "Deployed on",
        "edit-roles-form": {
          "trigger-label": "Edit permissions"
        },
        "equity": {
          "categories": {
            "blend-equity": "Blend Equity",
            "common-equity": "Common Equity",
            "communication-services": "Communication Services",
            "consumer-discretionary": "Consumer Discretionary",
            "consumer-staples": "Consumer Staples",
            "convertible-preferred-stock": "Convertable Preferred Stock",
            "cumulative-preferred-stock": "Cumulative Preferred Stock",
            "distressed-equity": "Distressed Equity",
            "domestic-equity": "Domestic Equity",
            "dual-class-shares": "Dual-Class Shares",
            "emerging-market-equity": "Emerging Market Equity",
            "energy": "Energy",
            "esop-shares": "Employee Stock Ownership Plan (ESOP) Shares",
            "financials": "Financials",
            "frontier-market-equity": "Frontier Market Equity",
            "global-equity": "Global Equity",
            "growth-capital": "Growth Capital",
            "growth-equity": "Growth Equity",
            "healthcare": "Healthcare",
            "income-equity": "Income Equity",
            "industrials": "Industrials",
            "international-equity": "International Equity",
            "large-cap-equity": "Large-Cap Equity",
            "leveraged-buyouts": "Leveraged Buyouts (LBOs)",
            "materials": "Materials",
            "mezzanine-financing": "Mezzanine Financing",
            "micro-cap-equity": "Micro-Cap Equity",
            "mid-cap-equity": "Mid-Cap Equity",
            "non-cumulative-preferred-stock": "Non-Cumulative Preferred Stock",
            "non-voting-common-stock": "Non-Voting Common Stock",
            "real-estate": "Real Estate",
            "redeemable-preferred-stock": "Redeemable Preferred Stock",
            "restricted-stock": "Restricted Stock",
            "small-cap-equity": "Small-Cap Equity",
            "technology": "Technology",
            "tracking-stocks": "Tracking Stocks",
            "utilities": "Utilities",
            "value-equity": "Value Equity",
            "venture-capital": "Venture Capital",
            "voting-common-stock": "Voting Common Stock"
          },
          "classes": {
            "common-equity": "Common Equity",
            "geographic-equity": "Geographic Equity",
            "investment-stage-private-equity": "Investment Stage (Private Equity)",
            "investment-style-equity": "Investment Style Equity",
            "market-capitalization-equity": "Market Capitalization Equity",
            "preferred-equity": "Preferred Equity",
            "sector-industry-equity": "Sector/Industry Equity",
            "special-classes-equity": "Special Classes of Equity"
          }
        },
        "face-value": "Face value",
        "frozen-header": "Frozen",
        "funds": {
          "categories": {
            "activist": "Activist",
            "commodity-trading": "Commodity Trading",
            "convertible-arbitrage": "Convertable Arbitrage",
            "credit": "Credit",
            "currency-fx": "Currency FX",
            "distressed-debt": "Distressed Debt",
            "emerging-markets": "Emerging Markets",
            "equity-hedge": "Equity Hedge",
            "event-driven": "Event-Driven",
            "fixed-income-arbitrage": "Fixed Income Arbitrage",
            "fund-of-funds": "Fund of Funds",
            "global-macro": "Global Macro",
            "high-frequency-trading": "High-Frequency Trading (HFT)",
            "managed-futures-cta": "Managed Futures / CTA",
            "market-neutral": "Market Neutral",
            "merger-arbitrage": "Merger Arbitrage",
            "multi-strategy": "Multi-Strategy",
            "private-equity": "Private Equity (PE)",
            "venture-capital": "Venture Capital (VC)"
          },
          "classes": {
            "absolute-return": "Absolute Return",
            "core-blend": "Core / Blend",
            "diversified": "Diversified",
            "early-stage": "Early Stage",
            "factor-based": "Factor-Based",
            "growth-focused": "Growth-Focused",
            "income-focused": "Income-Focused",
            "large-cap": "Large-Cap",
            "long-equity": "Long Equity (Long Only)",
            "long-short-equity": "Long/Short Equity",
            "market-neutral": "Market Neutral",
            "mid-cap": "Mid-Cap",
            "momentum-oriented": "Momentum-Oriented",
            "opportunistic": "Opportunistic",
            "pre-series-b": "Pre-Series B",
            "quantitative-algorithmic": "Quantitative / Algorithmic",
            "regional": "Regional",
            "sector-specific": "Sector-Specific",
            "seed-pre-seed": "Seed / Pre-Seed",
            "series-b-late-stage": "Series B / Late Stage",
            "short-equity": "Short Equity",
            "small-cap": "Small-Cap",
            "tactical-asset-allocation": "Tactical Asset Allocation",
            "value-focused": "Value-Focused"
          }
        },
        "isin": "ISIN",
        "issuing": "Issuing",
        "last-activity-header": "Last activity",
        "management-fee-header": "Management fee",
        "matured": "Matured",
        "maturity-date": "Maturity date",
        "maturity-status": "Maturity status",
        "name": "Name",
        "name-header": "Name",
        "not-available": "N/A",
        "ownership-concentration": "Ownership concentration",
        "ownership-concentration-info": "Percentage owned by the top 5 holders",
        "price": "Price",
        "price-header": "Price",
        "proven-collateral": "Proven collateral",
        "proven-collateral-info": "The amount of collateral that has been proven to be held by the token",
        "redeemed": "Redeemed",
        "redeemed-info": "Total amount of assets redeemed",
        "redemption-readiness": "Redemption readiness",
        "required-collateral-threshold": "Required collateral threshold",
        "required-collateral-threshold-info": "The amount of collateral that must be proven",
        "revoke-all-form": {
          "trigger-label": "Revoke all"
        },
        "roles-header": "Roles",
        "status-header": "Status",
        "symbol": "Symbol",
        "symbol-header": "Symbol",
        "total-burned": "Total burned",
        "total-burned-info": "Amount of tokens permanently removed from circulation",
        "total-holders": "# of holders",
        "total-holders-info": "Amount of addresses currently holding the assets",
        "total-issued": "Total issued",
        "total-issued-info": "Total amount of assets issued",
        "total-supply": "Total supply",
        "total-supply-header": "Total supply",
        "total-supply-info": "The total supply of the asset",
        "underlying-asset": "Underlying asset",
        "underlying-asset-balance": "Underlying asset balance",
        "wallet-header": "Wallet",
        "yield-type": "Yield type"
      },
      "table": {
        "asset-management": "Asset Management",
        "page-title": {
          "bond": "Bonds",
          "cryptocurrency": "Cryptocurrencies",
          "equity": "Equities",
          "fund": "Funds",
          "stablecoin": "Stablecoins",
          "tokenizeddeposit": "Tokenized Deposits"
        },
        "related": {
          "bond": {
            "issue-new": {
              "description": "Create and launch a new bond with defined maturity, coupon rates, and face value. Streamline bond issuance with automated interest payments and redemption schedules.",
              "title": "Issue new bond"
            },
            "mechanics": {
              "button": "Learn more",
              "description": "Learn how to manage bond parameters, interest distributions, maturity dates, and redemption processes for fixed-income securities.",
              "title": "Bond mechanics"
            },
            "usecases": {
              "button": "Explore",
              "description": "Explore applications in fixed-income markets, from corporate debt to structured products. Maximize efficiency in interest payments, maturity management, and regulatory compliance.",
              "title": "Bond usecases"
            }
          },
          "cryptocurrency": {
            "issue-new": {
              "description": "Create and launch a new cryptocurrency token with customizable parameters and security features. Streamline token deployment with configurable supply mechanisms and transfer controls.",
              "title": "Issue new cryptocurrency"
            },
            "mechanics": {
              "button": "Learn more",
              "description": "Learn how to manage token economics, supply controls, transfer restrictions, and security features for your cryptocurrency.",
              "title": "Token mechanics"
            },
            "usecases": {
              "button": "Explore",
              "description": "Explore applications in digital payments, rewards systems, and tokenized services. Maximize utility through programmable transactions and institutional-grade security features.",
              "title": "Cryptocurrency usecases"
            }
          },
          "equity": {
            "issue-new": {
              "description": "Create and launch a new equity token with defined share classes and ownership rights. Streamline equity issuance to support shareholder distribution and corporate governance.",
              "title": "Issue new equity tokens"
            },
            "mechanics": {
              "button": "Learn more",
              "description": "Learn how to manage shareholder rights, voting mechanisms, dividend distributions, and equity ownership structures.",
              "title": "Equity mechanics"
            },
            "usecases": {
              "button": "Explore",
              "description": "Explore applications in corporate equity management, from share issuance to stakeholder governance. Maximize efficiency in equity administration, voting rights, and dividend distribution.",
              "title": "Equity usecases"
            }
          },
          "fund": {
            "issue-new": {
              "description": "Create and launch a new fund with defined parameters and asset backing. Streamline fund deployment to support new investment opportunities and market segments.",
              "title": "Issue a new fund"
            },
            "mechanics": {
              "button": "Learn more",
              "description": "Learn how to adjust key fund parameters, asset allocation methods, and management fee structures.",
              "title": "Fund mechanics"
            },
            "usecases": {
              "button": "Explore",
              "description": "Explore the practical applications and integrations of digital funds. Maximize utility across investment management, asset tokenization, and institutional finance ecosystems.",
              "title": "Usecases"
            }
          },
          "stablecoin": {
            "issue-new": {
              "description": "Create and launch a new stablecoin with defined parameters and collateral backing. Streamline token deployment to support new projects and market segments.",
              "title": "Issue a new stablecoin"
            },
            "mechanics": {
              "button": "Learn more",
              "description": "Learn how to adjust key stablecoin parameters, collateralization methods, and stability mechanisms.",
              "title": "Stablecoin mechanics"
            },
            "usecases": {
              "button": "Explore",
              "description": "Explore the practical applications and integrations of stablecoins. Maximize utility across payments, savings, lending, and decentralized finance ecosystems.",
              "title": "Usecases"
            }
          },
          "title": "Related actions",
          "tokenizeddeposit": {
            "issue-new": {
              "description": "Create and launch a new tokenized deposit with defined parameters. Streamline token deployment to support new projects and market segments.",
              "title": "Issue a new tokenized deposit"
            },
            "mechanics": {
              "button": "Learn more",
              "description": "Learn how to adjust key tokenized deposit parameters.",
              "title": "Tokenized deposit mechanics"
            },
            "usecases": {
              "button": "Explore",
              "description": "Explore the practical applications and integrations of tokenized deposits.",
              "title": "Usecases"
            }
          }
        },
        "topinfo-description": {
          "bond": "Digital bonds represent traditional fixed-income securities securely on blockchain, backed by real-world collateral. They combine blockchain transparency with predictable returns, redemption at maturity, and automated yield distribution. This Bond asset ensures secure issuance, precise maturity management, comprehensive compliance capabilities, and investor-friendly redemption processes tailored specifically for financial institutions.",
          "cryptocurrency": "CryptoCurrency assets are customizable digital instruments offering controlled minting, robust security, and full regulatory compliance, ideal for institutional use. They streamline financial operations through programmable transactions, enhanced transparency, and integrated meta-transactions for improved usability. Key features include role-based access management, secure issuance, and easy integration into institutional payment processes.",
          "equity": "Equity assets digitize traditional equity securities, combining advanced blockchain capabilities with robust governance and compliance tools. Designed for institutional investors, they offer secure equity issuance, shareholder voting rights, detailed access controls, and regulatory compliance mechanisms. This asset simplifies equity management, enhances transparency, and ensures secure investor participation.",
          "fund": "Fund assets digitize investment fund shares, offering automated management fee collection, investor governance, and comprehensive regulatory compliance. Ideal for financial institutions, they streamline administrative processes, ensure transparent fee management, and enable secure investor voting. The contract provides strong security, customizable fund attributes, and enhanced operational efficiency.",
          "stablecoin": "Stablecoins are digital currencies designed to maintain a stable value by being backed by real-world assets or reserves. They offer the advantages of digital assets — such as speed, transparency, and programmability — while avoiding price volatility typically associated with cryptocurrencies. This StableCoin contract ensures every token issued is fully collateralized, providing institutions with secure, auditable, and reliable digital money management. Key features include collateral-backed issuance, comprehensive role-based controls, robust pause mechanisms, and regulatory compliance capabilities.",
          "tokenizeddeposit": "Tokenized Deposits digitally represent traditional banking deposits, providing financial institutions with enhanced security, real-time transparency, and rigorous compliance capabilities. Key features include customizable allowlists, custodial oversight, robust role-based management, and integrated meta-transactions, simplifying institutional deposit administration."
        },
        "topinfo-title": {
          "bond": "A digital fixed-income security asset",
          "cryptocurrency": "A customizable and secure digital asset",
          "equity": "Institutional-grade digital equity management",
          "fund": "Digital asset for institutional fund management",
          "stablecoin": "A secure and collateralized digital currency",
          "tokenizeddeposit": "Secure and compliant digital deposit management"
        }
      }
    },
    "auth": {
      "account": "Account",
      "add-account": "Add Account",
      "already-have-account": "Already have an account?",
      "avatar": "Avatar",
      "avatar-description": "Click on the avatar to upload a custom one from your files.",
      "avatar-instructions": "An avatar is optional but strongly recommended.",
      "change-password": "Change Password",
      "change-password-description": "Enter your current password and a new password.",
      "change-password-instructions": "Please use 8 characters at minimum.",
      "change-password-success": "Your password has been changed.",
      "current-password": "Current Password",
      "current-password-placeholder": "Enter your current password",
      "current-session": "Current Session",
      "delete-account": "Delete Account",
      "delete-account-description": "Permanently remove your account and all of its contents. This WILL remove your access to your private key and you WILL lose access to your assets! This action is not reversible, so please continue with caution.",
      "delete-account-email": "Please check your email to verify the deletion of your account.",
      "delete-account-instructions": "Please confirm the deletion of your account. This action is not reversible, so please continue with caution.",
      "delete-account-not-fresh": "You must be recently logged in to delete your account.",
      "delete-account-success": "Your account has been deleted.",
      "disabled-credentials-description": "Choose a provider to login to your account",
      "dont-have-account": "Don't have an account?",
      "email": "Email",
      "email-description": "Enter the email address you want to use to log in.",
      "email-instructions": "Please use a valid email address.",
      "email-placeholder": "m@example.com",
      "email-verification": "Please check your email for the verification link.",
      "email-verify-change": "Please check your email to verify the change.",
      "failed-to-validate": "Failed to validate",
      "forgot-password": "Forgot Password",
      "forgot-password-action": "Send reset link",
      "forgot-password-description": "Enter your email to reset your password",
      "forgot-password-email": "Check your email for the password reset link.",
      "forgot-password-link": "Forgot your password?",
      "link": "Link",
      "magic-link": "Magic Link",
      "magic-link-action": "Send magic link",
      "magic-link-description": "Enter your email to receive a magic link",
      "magic-link-email": "Check your email for the magic link",
      "name": "Name",
      "name-description": "Please enter your full name, or a display name.",
      "name-instructions": "Please use 32 characters at maximum.",
      "name-placeholder": "John Doe",
      "new-password": "New Password",
      "new-password-placeholder": "Enter your new password",
      "passkey": "Passkey",
      "password": "Password",
      "password-description": "Enter your current password.",
      "password-instructions": "Please use 8 characters at minimum.",
      "password-placeholder": "Enter your password",
      "pincode-form": {
        "name-label": "Pincode Name",
        "pincode-label": "Pincode",
        "setting-up": "Setting up...",
        "submit": "Setup Pincode"
      },
      "provider-link-success": "Provider linked successfully.",
      "provider-unlink-success": "Provider unlinked successfully.",
      "providers": "Providers",
      "providers-description": "Connect your account with a third-party service.",
      "providers-loading-error": "Could not load account info",
      "remember-me": "Remember me",
      "reset-password": "Reset Password",
      "reset-password-action": "Save new password",
      "reset-password-description": "Enter your new password below",
      "reset-password-invalid-token": "Invalid reset password link",
      "reset-password-success": "Password reset successfully",
      "revoke": "Revoke",
      "save": "Save",
      "sessions": "Sessions",
      "sessions-description": "Manage your active sessions and revoke access.",
      "set-password": "Set Password",
      "set-password-description": "Check your email to set your password.",
      "set-password-email-sent": "Check your email to set your password.",
      "settings": "Settings",
      "sign-in": "Sign In",
      "sign-in-action": "Login",
      "sign-in-description": "Enter your email below to login to your account",
      "sign-in-username-description": "Enter your username below to login to your account",
      "sign-in-with": "Sign in with",
      "sign-out": "Sign Out",
      "sign-up": "Sign Up",
      "sign-up-action": "Create an account",
      "sign-up-description": "Enter your information to create an account",
      "sign-up-email": "Check your email for the verification link.",
      "unlink": "Unlink",
      "username": "Username",
      "username-description": "Enter the username you want to use to log in.",
      "username-instructions": "Please use 32 characters at maximum.",
      "username-placeholder": "John Doe",
      "username-sign-in-placeholder": "Username or email",
      "wallet-security": {
        "pincode-instruction": "Enter a 6-digit pincode to secure your wallet.",
        "pincode-set": "Pincode set successfully",
        "setup-pincode": "Setup Pincode"
      }
    },
    "users": {
      "banned_reason": "Banned for {reason}",
      "columns": {
        "email": "Email",
        "kyc_status": "KYC Status",
        "last_activity": "Last activity",
        "name": "Name",
        "role": "Role",
        "status": "Status",
        "wallet": "Wallet"
      },
      "detail": {
        "charts": {
          "transaction-history-last-month": {
            "description": "Showing transactions over the last month",
            "title": "Transactions volume / day"
          },
          "transaction-history-last-year": {
            "description": "Showing transactions over the last year",
            "title": "Transactions volume / month"
          }
        },
        "edit_user": "Edit user",
        "platform-management": "Platform management",
        "tabs": {
          "details": "Details",
          "holdings": "Holdings",
          "latest-events": "Latest events",
          "permissions": "Permissions"
        },
        "values": {
          "asset_supply": "Asset supply",
          "created_at": "Created at",
          "email": "Email",
          "last_activity": "Last activity",
          "last_login": "Last login",
          "name": "Name",
          "status": "Status",
          "transactions": "Transactions",
          "verified_at": "Verified at",
          "wallet": "Wallet"
        }
      },
      "holdings": {
        "table": {
          "balance-header": "Balance",
          "holder-type-header": "Holder tye",
          "last-activity-header": "Last activity",
          "name-header": "Name",
          "status-header": "Status",
          "symbol-header": "Symbol",
          "type-header": "Type"
        },
        "title": "Holdings"
      },
      "latest-events": {
        "view-all": "View more events"
      },
      "platform-management": "Platform management",
      "roles": {
        "admin": "Admin",
        "issuer": "Issuer",
        "user": "User"
      },
      "status": {
        "active": "Active",
        "banned": "Banned",
        "never": "Never",
        "not_verified": "Not verified",
        "verified": "Verified"
      },
      "title": "Users"
    }
  },
  "regular": "User",
  "supply-manager": "Supply Manager",
  "theme": {
    "dark": "Dark",
    "light": "Light",
    "switch-to-mode": "Switch to {mode} mode",
    "system": "System",
    "toggle-label": "Toggle theme"
  },
  "transactions": {
    "sending": "Sending",
    "success": "Success",
    "validation-errors": "Validation error"
  }
}<|MERGE_RESOLUTION|>--- conflicted
+++ resolved
@@ -757,7 +757,6 @@
       "details": {
         "asset-management": "Asset management",
         "forms": {
-<<<<<<< HEAD
           "form": {
             "description": {
               "burn": "Permanently remove bond tokens from circulation to reduce supply.",
@@ -771,13 +770,6 @@
               "top-up": "Add more underlying asset to your bond",
               "update-collateral": "Adjust the collateral backing the stablecoin to reflect current requirements.",
               "withdraw": "Withdraw underlying asset from your bond"
-=======
-          "burn": {
-            "amount": {
-              "amount-label": "Amount",
-              "description": "Input the amount you wish to burn.",
-              "title": "Enter Amount"
->>>>>>> e3716393
             },
             "title": {
               "burn": "Burn",
