--- conflicted
+++ resolved
@@ -836,17 +836,12 @@
     "navigation": {
       "admin": "Issuer portal",
       "asset-management": "Asset management",
-      "dvp-swap": "DvP Swap",
       "platform": "Platform management",
       "portfolio": "My portfolio",
       "title": "Private",
-<<<<<<< HEAD
       "trade-management": "Trade management",
       "dvp-swap": "DvP Swap",
       "actions": "Actions"
-=======
-      "trade-management": "Trade management"
->>>>>>> 46e47bdb
     },
     "user-dropdown": {
       "documentation": "Documentation",
