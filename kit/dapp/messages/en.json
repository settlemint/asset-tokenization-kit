{
  "active": "Active",
  "admin": {
    "activity": {
      "asset-management": "Asset Management",
      "page-description": "View all activity in your organization",
      "page-title": "Activity",
      "tabs": {
        "all-events": "All Events",
        "recent-transactions": "Recent Transactions"
      },
      "view-all": "View All"
    },
    "bonds": {
      "yield": {
        "contract-address": "Contract address",
        "creator": "Creator",
        "end-date": "End date",
        "interval": "Payment interval",
        "no-yield": {
          "description": "This bond does not have a yield schedule configured yet. Set up a yield schedule to enable automated interest payments to bondholders.",
          "title": "No yield schedule found"
        },
        "period-table": {
          "claimed-total": "Claimed total",
          "end-date": "End date",
          "no-yield-periods": "No yield periods found",
          "period-id": "Period id",
          "progress": "Progress",
          "rate": "Rate",
          "start-date": "Start date"
        },
        "periods": "Total periods",
        "rate": "Interest rate",
        "set-schedule": {
          "button-label": "Set yield schedule",
          "description": "Set the yield schedule for this bond. This will automatically distribute interest payments to bondholders at the specified intervals.",
          "end-time": {
            "label": "End Time"
          },
          "interval": {
            "description": "The interval at which interest payments are made to bondholders.",
            "label": "Interval",
            "options": {
              "annually": "Annually",
              "daily": "Daily",
              "monthly": "Monthly",
              "quarterly": "Quarterly",
              "seconds": "seconds",
              "semi-annually": "Semi-annually",
              "weekly": "Weekly"
            }
          },
          "rate": {
            "description": "The interest rate to be paid to bondholders, expressed as a percentage.",
            "label": "Rate"
          },
          "start-time": {
            "label": "Start Time"
          },
          "summary": {
            "contract-address": "Contract address",
            "end-time": "End time",
            "interval": "Interval",
            "rate": "Rate",
            "start-time": "Start time",
            "title": "Yield schedule summary"
          },
          "title": "Set yield schedule",
          "trigger-label": "Set yield schedule"
        },
        "start-date": "Start date",
        "total-unclaimed-yield": "Total unclaimed yield",
        "total-yield-distributed": "Total yield distributed",
        "type": "Yield type",
        "type-fixed": "Fixed rate",
        "underlying-asset-balance": "Underlying asset balance",
        "yearly": "Annual",
        "yield-coverage": "Yield coverage",
        "yield-per-period": "Yield per period"
      }
    },
    "charts": {
      "asset-type-formatter": {
        "bonds": "Bonds",
        "cryptocurrencies": "Cryptocurrencies",
        "equities": "Equities",
        "funds": "Funds",
        "stablecoins": "Stablecoins",
        "deposit": "Deposits"
      }
    },
    "dashboard": {
      "charts": {
        "asset-activity": {
          "burn": "Burn",
          "description": "The amount of actions taken on the different asset classes",
          "mint": "Mint",
          "title": "Asset activity",
          "transfer": "Transfer"
        },
        "asset-types": {
          "bonds": "Bonds",
          "cryptocurrencies": "Cryptocurrencies",
          "equities": "Equities",
          "funds": "Funds",
          "stablecoins": "Stablecoins",
          "deposit": "Deposits"
        },
        "assets-supply": {
          "description": "The distribution of tokens per asset class",
          "title": "Assets supply"
        },
        "transaction-history": {
          "description": "Number of transactions per day in the last week",
          "title": "Transaction history"
        },
        "users-history": {
          "description": "Number of users registered in the last week",
          "label": "Users",
          "title": "Registered users"
        }
      },
      "page": {
        "asset-management": "Asset management",
        "description": "Welcome to the dashboard",
        "latest-events-heading": "Latest events",
        "stats-heading": "Stats",
        "title": "Dashboard"
      },
      "table": {
        "latest-events": {
          "view-all": "View all"
        }
      },
      "widgets": {
        "assets": {
          "label": "Assets",
          "subtext": "{bonds} bonds | {cryptocurrencies} cryptocurrencies | {equities} equities | {funds} funds | {stableCoins} stablecoins | {deposits} deposits"
        },
        "price": {
          "label": "Value",
          "subtext": "Total value across all assets"
        },
        "transactions": {
          "label": "Transactions",
          "subtext": "{count} transactions processed in the last {days} days"
        },
        "users": {
          "label": "Users",
          "subtext": "{count} users in the last {days} days"
        }
      }
    },
    "platform": {
      "settings": {
        "base-currency-label": "Base Currency",
        "base-currency-updated": "Base currency updated successfully",
        "currencies": {
          "aed": "UAE Dirham (AED)",
          "chf": "Swiss Franc (CHF)",
          "eur": "Euro (EUR)",
          "gbp": "British Pound (GBP)",
          "jpy": "Japanese Yen (JPY)",
          "sar": "Saudi Riyal (SAR)",
          "sgd": "Singapore Dollar (SGD)",
          "usd": "US Dollar (USD)"
        },
        "platform-management": "Platform management",
        "save": "Save",
        "save-changes": "Save changes",
        "saving": "Saving...",
        "select-base-currency": "Select base currency"
      }
    },
    "sidebar": {
      "asset-designer": "Asset Designer",
      "asset-management": {
        "asset-activity": "Asset activity",
        "bonds": "Bonds",
        "cryptocurrencies": "Cryptocurrencies",
        "dashboard": "Dashboard",
        "equities": "Equities",
        "funds": "Funds",
        "group-title": "Asset management",
        "stablecoins": "Stablecoins",
        "tokenized-deposits": "Deposits",
        "view-all": "View all"
      },
      "asset-types": {
        "bond": "Bond",
        "cryptocurrency": "Cryptocurrency",
        "equity": "Equity",
        "fund": "Fund",
        "stablecoin": "Stablecoin",
        "tokenized-deposit": "Deposits"
      },
      "platform-management": {
        "group-title": "Platform management",
        "settings": "Settings",
        "user-management": "User management"
      },
      "portfolio-management": {
        "api": "API",
        "dashboard": "Dashboard",
        "group-title": "My portfolio",
        "my-activity": "My activity",
        "my-assets": "My assets",
        "my-contacts": "My contacts",
        "profile": "Profile",
        "settings": "Settings"
      }
    }
  },
  "admin-user": "Admin",
  "asset-events": {
    "ApprovalEvent": "Approval",
    "AssetCreatedEvent": "Create",
    "BondMaturedEvent": "Matured",
    "BondRedeemedEvent": "Redeemed",
    "BurnEvent": "Burn",
    "CollateralUpdatedEvent": "Collateral updated",
    "ManagementFeeCollectedEvent": "Management fee collected",
    "MintEvent": "Mint",
    "PausedEvent": "Paused",
    "PerformanceFeeCollectedEvent": "Performance fee collected",
    "RoleAdminChangedEvent": "Role admin changed",
    "RoleGrantedEvent": "Role granted",
    "RoleRevokedEvent": "Role revoked",
    "TokenWithdrawnEvent": "Withdraw",
    "TokensFrozenEvent": "Freeze",
    "TransferEvent": "Transfer",
    "UnderlyingAssetTopUpEvent": "Top up",
    "UnderlyingAssetWithdrawnEvent": "Withdraw",
    "UnpausedEvent": "Unpause",
    "UserAllowedEvent": "Allow",
    "UserBlockedEvent": "Block",
    "UserDisallowedEvent": "Disallow",
    "UserUnblockedEvent": "Unblock"
  },
  "asset-info": {
    "admin": "Admin",
    "creator-owner": "Creator / Owner",
    "regular": "Regular",
    "supply-manager": "Supply Manager"
  },
  "asset-status": {
    "active": "Active",
    "blocked": "Blocked",
    "paused": "Paused"
  },
  "asset-type": {
    "bonds": "Bond",
    "bonds-plural": "Bonds",
    "cryptocurrencies": "Cryptocurrency",
    "cryptocurrencies-plural": "Cryptocurrencies",
    "equities": "Equity",
    "equities-plural": "Equities",
    "funds": "Fund",
    "funds-plural": "Funds",
    "stablecoins": "Stablecoin",
    "stablecoins-plural": "Stablecoins",
    "deposits": "Deposit",
    "deposits-plural": "Deposits",
    "unknown": "Unknown"
  },
  "blocked": "Blocked",
  "components": {
    "active-pill": {
      "active": "Active",
      "paused": "Paused"
    },
    "address-avatar": {
      "avatar": "Avatar"
    },
    "area-chart": {
      "info-icon-label": "Info"
    },
    "asset-events-table": {
      "asset": "Asset",
      "detail-sheet": {
        "asset": "Asset",
        "asset-type": "Asset type",
        "date": "Date",
        "details-button": "Details",
        "details-for-event": "Details for {event} event",
        "sender": "Sender",
        "transaction-hash": "Transaction Hash"
      },
      "details": {
        "account": "Account",
        "amount": "Amount",
        "bond-amount": "Bond Amount",
        "burned": "Burned",
        "details-header": "Details",
        "from": "From",
        "holder": "Holder",
        "new-admin-role": "New Admin Role",
        "new-amount": "New Amount",
        "new-mint": "New Mint",
        "old-amount": "Old Amount",
        "previous-admin-role": "Previous Admin Role",
        "role": "Role",
        "to": "To",
        "token": "Token",
        "underlying-amount": "Underlying Amount",
        "user": "User",
        "value": "Value"
      },
      "event": "Event",
      "events": "Events",
      "sender": "Sender",
      "timestamp": "Timestamp"
    },
    "asset-status-pill": {
      "blocked": "Blocked"
    },
    "asset-type-icon": {
      "bond-initials": "BN",
      "cryptocurrency-initials": "CC",
      "equity-initials": "EQ",
      "fund-initials": "FN",
      "not-available-initials": "NA",
      "stablecoin-initials": "SC",
      "tokenized-deposit-initials": "TD"
    },
    "charts": {
      "assets": {
        "asset-distribution": "Asset distribution",
        "asset-distribution-description": "Portfolio allocation by asset type",
        "bond": "Bond",
        "bond-issuance": "Bond issuance",
        "bond-issued": "Issued",
        "bond-mature-readiness": "Mature Readiness",
        "bond-mature-readiness-description": "Progress towards maturity readiness",
        "bond-mature-readiness-status": "Mature Ready",
        "bond-matured": "Matured",
        "bond-pending": "Pending",
        "bond-redeemable": "Redeemable",
        "bond-redeemed": "Bond redemption",
        "bond-redemption-assets": "Redemption assets",
        "bond-status": "Status",
        "bond-status-description": "Current status of the bond",
        "bond-status-progress": "Bond status",
        "bond-total-underlying-asset-balance": "Total underlying asset balance",
        "collateral-ratio": {
          "description": "Amount of collateral free vs used",
          "label": "Collateral Ratio",
          "no-data": "No collateral data available"
        },
        "cryptocurrency": "Cryptocurrency",
        "equity": "Equity",
        "error-loading-data": "Error loading data",
        "free-collateral-ratio": {
          "label": "Free"
        },
        "fund": "Fund",
        "last-updated": "Last updated",
        "loading": "Loading...",
        "stablecoin": "Stablecoin",
        "deposit": "Deposit",
        "total-collateral": {
          "label": "Total Collateral"
        },
        "total-supply": {
          "description": "Showing the total supply of the token",
          "label": "Total supply",
          "no-data": "No data available in this window",
          "title": "Total supply"
        },
        "total-supply-changed": {
          "burned-label": "Total burned",
          "description": "Showing the supply change of the token",
          "minted-label": "Total minted",
          "no-data": "No data available in this window",
          "title": "Supply changes"
        },
        "total-transfers": {
          "description": "Showing the total transfers of the token",
          "label": "Total transfers",
          "no-data": "No data available in this window",
          "title": "Total transfers"
        },
        "total-volume": {
          "description": "Showing the total volume of the token",
          "label": "Total volume",
          "no-data": "No data available in this window",
          "title": "Total volume"
        },
        "units-over-time": {
          "description": "Showing the units in circulation over time",
          "label": "Units",
          "no-data": "No data available in this window",
          "title": "Units over time"
        },
        "used-collateral-ratio": {
          "label": "Committed"
        },
        "wallet-distribution": "Wallet distribution",
        "wallet-distribution-description": "Amount of holders vs the amounts they hold",
        "wallet-distribution-no-data": "No wallet data available",
        "yield-coverage": {
          "description": "Percentage of yield covered by underlying assets",
          "error": "Error loading yield coverage data",
          "no-data": "No data available in this window",
          "title": "Yield coverage"
        },
        "yield-distribution": {
          "claimed-label": "Claimed",
          "description": "Showing yield distribution over time",
          "error": "Error loading yield distribution data",
          "no-data": "No yield distribution data available",
          "title": "Yield distribution",
          "total-yield-label": "Total yield"
        }
      }
    },
    "data-table": {
      "clear-filters": "Clear filters",
      "details": "Details",
      "export": "Export",
      "failed-export": "Failed to export data",
      "go-to-first-page": "Go to first page",
      "go-to-last-page": "Go to last page",
      "go-to-next-page": "Go to next page",
      "go-to-previous-page": "Go to previous page",
      "hide": "Hide",
      "no-results": "No results",
      "no-results-found": "No results found.",
      "open-menu": "Open menu",
      "page-info": "Page {current} of {total}",
      "reset": "Reset",
      "rows-per-page": "Rows per page",
      "search": "Search...",
      "selected": "selected",
      "selected-rows-info": "{selected} of {total} row(s) selected.",
      "sort-ascending": "Sort Ascending",
      "sort-descending": "Sort Descending",
      "toggle-columns": "Toggle columns",
      "view": "View"
    },
    "detail-grid": {
      "info-icon-label": "Additional information"
    },
    "form": {
      "assets": {
        "default-placeholder": "Select an option",
        "loading": "Loading...",
        "no-asset-found": "No asset found.",
        "recent-assets": "Recently selected",
        "search-placeholder": "Search for an asset..."
      },
      "button": {
        "next": "Next",
        "previous": "Previous",
        "processing": "Processing...",
        "send-transaction": "Send transaction",
        "sending-transaction": "Sending transaction..."
      },
      "input": {
        "letters-only": "Please enter letters only",
        "max-value": "Value cannot be higher than {max}",
        "min-value": "Value cannot be lower than {min}",
        "valid-email": "Please enter a valid email address",
        "valid-number": "Please enter a valid number"
      },
      "pincode-dialog": {
        "cancel": "Cancel",
        "confirm": "Yes, confirm",
        "description": "To sign the transaction, please enter your pincode for verification and authorization.",
        "title": "Enter your pincode to confirm"
      },
      "progress": {
        "completed-step": "Completed step",
        "current-step": "Current step",
        "step-of-total": "Step {current} of {total}",
        "upcoming-step": "Upcoming step"
      },
      "select": {
        "default-placeholder": "Select an option"
      },
      "users": {
        "default-placeholder": "Select an option",
        "loading": "Loading...",
        "no-user-found": "No user found.",
        "recent-users": "Recently selected",
        "search-placeholder": "Search for a user..."
      }
    },
    "logo": {
      "alt-text": "SettleMint"
    },
    "search": {
      "assets-section": "Assets",
      "no-results": "No results found",
      "placeholder": "Search for assets or users...",
      "recent-assets": "Recent assets",
      "recent-users": "Recent users",
      "users-section": "Users"
    },
    "transaction-details": {
      "blob-gas-price-label": "Blob gas price",
      "blob-gas-used-label": "Blob gas used",
      "block-hash-label": "Block hash",
      "block-number-label": "Block number",
      "contract-label": "Contract",
      "created-at-label": "Created at",
      "description": "View the details of a transaction",
      "effective-gas-price-label": "Effective gas price",
      "from-label": "From",
      "function-label": "Function",
      "gas-used-label": "Gas used",
      "receipt-title": "Receipt",
      "revert-reason-label": "Revert reason",
      "status-label": "Status",
      "title": "Transactions",
      "transaction-hash-label": "Transaction hash",
      "transaction-index-label": "Transaction index",
      "transaction-title": "Transaction",
      "trigger-label": "Details",
      "type-label": "Type"
    },
    "transaction-hash": {
      "view-on-explorer": "View on the explorer"
    },
    "transactions-history": {
      "chart-label": "Transaction",
      "description": "Showing transactions over the last period",
      "title": "Transactions"
    },
    "transactions-table": {
      "columns": {
        "actions": "Actions",
        "contract": "Contract",
        "created-at": "Timestamp",
        "from": "From",
        "function": "Function",
        "status": "Status",
        "transaction-hash": "Transaction Hash"
      }
    }
  },
  "creator-owner": "Creator / Owner",
  "error": {
    "array": "Please provide a list of items",
    "array-contains": "Please select at least one item from the list",
    "array-max-contains": "Please select no more than {maxContains} items",
    "array-max-items": "Please select no more than {maxItems} items",
    "array-min-contains": "Please select at least {minContains} items",
    "array-min-items": "Please select at least {minItems} items",
    "array-unique-items": "Please ensure all selected items are unique",
    "async-iterator": "Invalid data format",
    "bigint": "Please enter a whole number",
    "bigint-exclusive-maximum": "Please enter a number smaller than {exclusiveMaximum}",
    "bigint-exclusive-minimum": "Please enter a number larger than {exclusiveMinimum}",
    "bigint-maximum": "Please enter a number no larger than {maximum}",
    "bigint-minimum": "Please enter a number no smaller than {minimum}",
    "bigint-multiple-of": "Please enter a number that is divisible by {multipleOf}",
    "boolean": "Please select Yes or No",
    "date": "Please select a valid date",
    "date-exclusive-maximum-timestamp": "Please select a date before {exclusiveMaximumTimestamp}",
    "date-exclusive-minimum-timestamp": "Please select a date after {exclusiveMinimumTimestamp}",
    "date-maximum-timestamp": "Please select a date on or before {maximumTimestamp}",
    "date-minimum-timestamp": "Please select a date on or after {minimumTimestamp}",
    "date-multiple-of-timestamp": "Please select a valid date",
    "error-id": "Error ID",
    "function": "Invalid format",
    "go-home": "Go home",
    "integer": "Please enter a whole number (no decimals)",
    "integer-exclusive-maximum": "Please enter a whole number less than {exclusiveMaximum}",
    "integer-exclusive-minimum": "Please enter a whole number greater than {exclusiveMinimum}",
    "integer-maximum": "Please enter a whole number no greater than {maximum}",
    "integer-minimum": "Please enter a whole number no less than {minimum}",
    "integer-multiple-of": "Please enter a whole number divisible by {multipleOf}",
    "intersect": "Please ensure all information is valid",
    "intersect-unevaluated-properties": "Unexpected information provided",
    "iterator": "Invalid data format",
    "kind": "Invalid format",
    "literal": "Please enter exactly {const}",
    "never": "This field cannot be filled",
    "not": "This value is not accepted",
    "null": "This field should be empty",
    "number": "Please enter a valid number",
    "number-exclusive-maximum": "Please enter a number less than {exclusiveMaximum}",
    "number-exclusive-minimum": "Please enter a number greater than {exclusiveMinimum}",
    "number-maximum": "Please enter a number no greater than {maximum}",
    "number-minimum": "Please enter a number no less than {minimum}",
    "number-multiple-of": "Please enter a number divisible by {multipleOf}",
    "object": "Please provide all required information",
    "object-additional-properties": "Unknown field provided",
    "object-max-properties": "Too many fields provided (maximum is {maxProperties})",
    "object-min-properties": "Please fill out at least {minProperties} fields",
    "object-required-property": "This field is required",
    "promise": "Invalid data format",
    "regexp": "Please enter text in the correct format",
    "sending": "Sending",
    "string": "Please enter text",
    "string-format": "Please enter text in the correct {format} format",
    "string-format-unknown": "Unknown format '{format}'",
    "string-max-length": "Please enter no more than {maxLength} characters",
    "string-min-length": "Please enter at least {minLength} characters",
    "string-pattern": "Please follow the required pattern",
    "success": "Success",
    "symbol": "Invalid format",
    "title": "Something went wrong!",
    "try-again": "Try again",
    "tuple": "Please provide all required items in the correct order",
    "tuple-length": "Please provide exactly {maxItems} items",
    "uint8array": "Invalid file format",
    "uint8array-max-byte-length": "File is too large",
    "uint8array-min-byte-length": "File is too small",
    "undefined": "This field should be empty",
    "union": "Please enter a valid value",
    "unknown": "Invalid value entered",
    "validation-errors": "Validation error",
    "void": "This field should be empty"
  },
  "error-pages": {
    "forbidden": {
      "title": "Forbidden",
      "description": "You are not authorized to access this page.",
      "go-back": "Go back",
      "go-home": "Go home"
    },
    "not-found": {
      "title": "Page not found",
      "description": "The page you are looking for doesn't exist or has been moved.",
      "go-back": "Go back",
      "go-home": "Go home"
    }
  },
  "homepage": {
    "asset-tokenization": "asset tokenization",
    "bonds-funds-equities": "bonds, funds, equities",
    "cryptocurrencies": "cryptocurrencies",
    "documentation": "Documentation",
    "features": {
      "api": {
        "description": "Integrate effortlessly into existing systems with extensive, well-documented APIs.",
        "title": "Complete API Coverage"
      },
      "asset-lifecycle": {
        "description": "Manage the complete asset lifecycle seamlessly—from issuance and management to settlement and beyond.",
        "title": "Full Asset Lifecycle"
      },
      "compliance": {
        "description": "Navigate regulatory frameworks effortlessly, including full compliance with MiCA requirements.",
        "title": "Comprehensive Compliance"
      },
      "customizable": {
        "description": "Tailor every aspect of the platform to perfectly match your institution's unique needs and workflows.",
        "title": "100% Customizable"
      },
      "description": "The SettleMint Asset Tokenization Kit is a full-stack solution designed to accelerate the development of digital asset platforms.",
      "insights": {
        "description": "Access powerful analytics and reporting tools to make informed, data-driven decisions.",
        "title": "Deep Insights"
      },
      "interface": {
        "description": "Enjoy a simple, streamlined, and user-friendly interface designed for both technical and non-technical users.",
        "title": "Intuitive Interface"
      },
      "purpose-built": {
        "description": "Engineered specifically for financial institutions, addressing industry-specific challenges with precision and reliability.",
        "title": "Purpose-Built"
      },
      "time-to-market": {
        "description": "Accelerate your deployment and achieve rapid market entry faster than any other solution.",
        "title": "Shortest Time to Market"
      },
      "title": "Complete Feature Set"
    },
    "footer": {
      "company-description": "Transforming how the world creates, manages, and trades tokenized assets on blockchain.",
      "legal": {
        "cookie-policy": "Cookie Policy",
        "copyright": "© {year} SettleMint. Functional Source License, Version 1.1, MIT Future License.",
        "privacy-policy": "Privacy Policy",
        "terms-of-service": "Terms of Service"
      },
      "sections": {
        "company": {
          "about": "About",
          "blog": "Blog",
          "contact": "Contact",
          "title": "COMPANY"
        },
        "config": {
          "title": "SETTINGS"
        },
        "platform": {
          "console": "Console",
          "mcp": "Model Context Provider",
          "sdk-cli": "SDK & CLI",
          "title": "PLATFORM"
        },
        "resources": {
          "documentation": "Documentation",
          "partners": "Partners",
          "title": "RESOURCES",
          "usecases": "Usecases"
        }
      }
    },
    "hero-description": "This kit is pre-configured to leverage your SettleMint application and provide an easy way to get started with your own asset tokenization solution.",
    "hero-subtitle-regular": "Unlock the power of",
    "issuer-portal": "Issuer portal",
    "portfolio": "Portfolio",
    "stablecoins": "stablecoins",
    "tokenized-deposits": "deposits"
  },
  "language": {
    "changing": "Changing...",
    "language": "Language"
  },
  "layout": {
    "header": {
      "app-description": "Asset Tokenization",
      "app-name": "SettleMint",
      "home": "Home"
    },
    "navigation": {
      "admin": "Issuer portal",
      "asset-management": "Asset management",
      "platform": "Platform management",
      "portfolio": "My portfolio",
      "title": "Private"
    },
    "user-dropdown": {
      "documentation": "Documentation",
      "logout": "Log out",
      "pending-transactions": "Pending Transactions"
    }
  },
<<<<<<< HEAD
=======
  "not-found": {
    "description": "The page you are looking for doesn't exist or has been moved.",
    "go-back": "Go back",
    "go-home": "Go home",
    "title": "Page not found"
  },
>>>>>>> 0d377cf7
  "paused": "Paused",
  "portfolio": {
    "activity": {
      "page-description": "Your activity on chain",
      "page-title": "Activity",
      "portfolio-management": "Portfolio management",
      "tabs": {
        "all-events": "All events",
        "recent-transactions": "Recent transactions"
      }
    },
    "add-contact-form": {
      "contact": {
        "added": "Contact added successfully",
        "adding": "Adding contact...",
        "description": "Add a new contact to your address book",
        "first-name-label": "First Name",
        "last-name-label": "Last Name",
        "title": "Add Contact",
        "wallet-address-label": "Wallet Address"
      }
    },
    "assets-count-assets": "assets",
    "dashboard": {
      "latest-events": "Latest events",
      "my-assets": "My Assets",
      "page-title": "Portfolio",
      "portfolio-management": "Portfolio management"
    },
    "greeting": {
      "afternoon": "Good afternoon",
      "evening": "Good evening",
      "morning": "Good morning",
      "you-have": "You have"
    },
    "my-assets": {
      "bond": {
        "redeem-form": {
          "amount": {
            "amount-label": "Amount",
            "balance-description": "Available balance:",
            "description": "Input the amount you wish to redeem.",
            "title": "Enter Amount"
          },
          "button-label": "Redeem Assets",
          "description": "Redeem your bond tokens for the underlying asset.",
          "summary": {
            "asset-label": "Asset",
            "description": "Verify the details of your redemption before proceeding",
            "redeem-description": "Redemption operation details",
            "redeem-title": "Redeem",
            "title": "Review and confirm redemption",
            "value-label": "Amount"
          },
          "title": "Redeem Bond",
          "trigger-label": "Redeem"
        },
        "transfer-form": {
          "button-label": "Transfer",
          "description": "Transfer your bond tokens to another address",
          "summary": {
            "asset-label": "Asset",
            "description": "Verify the details of your transfer before proceeding",
            "recipient-label": "Recipient",
            "title": "Review and confirm transfer",
            "transfer-description": "Transfer operation details",
            "transfer-title": "Transfer",
            "value-label": "Amount"
          },
          "title": "Transfer bond",
          "trigger-label": "Transfer"
        }
      },
      "cryptocurrency": {
        "transfer-form": {
          "amount": {
            "amount-label": "Amount",
            "balance-description": "Available balance:",
            "description": "Enter the amount of tokens you want to transfer",
            "title": "Amount"
          },
          "recipients": {
            "address-label": "Recipient Address",
            "address-placeholder": "Search for a user",
            "description": "Choose who will receive the tokens",
            "manual-entry-link": "Enter address manually...",
            "search-user-link": "Search for a user instead...",
            "title": "Select Recipient"
          }
        }
      },
      "detail": {
        "forms": {
          "actions": {
            "redeem": "Redeem",
            "transfer": "Transfer"
          }
        },
        "manage": "Manage"
      },
      "portfolio-management": "Portfolio management",
      "table": {
        "actions-header": "Action",
        "balance-header": "Balance",
        "name-header": "Name",
        "status-header": "Status",
        "symbol-header": "Symbol",
        "type-header": "Type"
      },
      "title": "My Assets"
    },
    "my-contacts": {
      "add-contact-button": "Add Contact",
      "description": "Contacts management",
      "table": {
        "actions-header": "Action",
        "created-at-header": "Created At",
        "name-header": "Name",
        "status-header": "Status",
        "symbol-header": "Symbol",
        "type-header": "Type",
        "wallet-header": "Wallet"
      },
      "title": "My Contacts"
    },
    "settings": {
      "api-keys": {
        "api-docs": "API Documentation",
        "api-key-copied": "API key copied to clipboard",
        "api-key-created-description": "Your API key has been created. Make sure to copy it now as you won't be able to see it again.",
        "api-key-save-warning": "Make sure to copy your API key now. You won't be able to see it again!",
        "api-keys": "API Keys",
        "cancel": "Cancel",
        "close": "Close",
        "columns": {
          "expiresAt": "Expires at",
          "lastRequest": "Last request",
          "name": "Name",
          "rateLimit": "Rate limit"
        },
        "create": "Create",
        "create-api-key": "Create API Key",
        "create-api-key-description": "Create a new API key to access the API programmatically.",
        "create-error": "Failed to create API key",
        "created-at": "Created at",
        "creating-api-key": "Creating API key...",
        "disabled": "Disabled",
        "expired": "Expired",
        "expires-at": "Expires at",
        "expiry-label": "Expiry",
        "expiry-options": {
          "1 day": "1 day",
          "1 month": "1 month",
          "1 week": "1 week",
          "1 year": "1 year",
          "No expiry": "No expiry"
        },
        "fetch-error": "Failed to fetch API keys",
        "last-used": "Last used",
        "name-label": "Name",
        "never": "Never",
        "portfolio-management": "Portfolio Management",
        "select-expiry-placeholder": "Select expiry time",
        "swagger-description": "All API requests must include your API key within the x-api-key header for authentication. This header ensures secure and authorized access to our API endpoints, allowing your applications to safely interact with our services.",
        "swagger-link-text": "Open API documentation",
        "swagger-title": "Create, view, and manage API keys to securely integrate your applications with our platform. API keys allow you to programmatically access all available features, documented clearly through our OpenAPI specification.",
        "title": "API"
      },
      "profile": {
        "portfolio-management": "Portfolio Management",
        "title": "Profile"
      }
    },
    "transfer-form": {
      "amount": {
        "amount-label": "Amount",
        "balance-description": "Balance:",
        "decimals-description": "Number of decimal places for the token",
        "decimals-label": "Decimals",
        "description": "Specify the amount you want to transfer",
        "title": "Enter Amount"
      },
      "asset-types": "{type} {name} ({symbol})",
      "description": "Easily transfer an amount of {name} ({symbol}) by selecting a recipient and specifying the amount.",
      "recipients": {
        "address-placeholder": "Search for a user",
        "description": "Enter a wallet address to send tokens directly.",
        "manual-entry-link": "Enter address manually...",
        "search-user-link": "Search for a user instead...",
        "title": "Select Recipients",
        "wallet-address-label": "Wallet Address"
      },
      "select-asset": {
        "asset-description": "Select an asset from your portfolio",
        "asset-label": "Asset",
        "description": "Choose the asset you want to transfer",
        "title": "Select Asset"
      },
      "summary": {
        "address": "Address",
        "amount": "Amount",
        "description": "Verify the details of your transfer before proceeding. Ensure the recipient and amount are correct.",
        "title": "Review and confirm transfer"
      },
      "transfer": "Transfer",
      "transfer-title": "Transfer {name} ({symbol})"
    }
  },
  "private": {
    "assets": {
      "asset-statistics-title": "Statistics",
      "create": {
        "basics": {
          "description": "Provide the general information required to define your asset.",
          "title": "Asset basics"
        },
        "configuration": {
          "bonds": {
            "description": "Set parameters specific to your bond.",
            "title": "Bond configuration"
          },
          "cryptocurrencies": {
            "description": "Set parameters specific to your cryptocurrency.",
            "title": "Cryptocurrency configuration"
          },
          "equities": {
            "description": "Set parameters specific to your equity.",
            "title": "Equity configuration"
          },
          "funds": {
            "description": "Set parameters specific to your fund.",
            "title": "Fund configuration"
          },
          "stablecoins": {
            "description": "Set parameters specific to your stable coin.",
            "title": "Stable coin configuration"
          },
          "deposits": {
            "description": "Set parameters specific to your deposit.",
            "title": "Deposit configuration"
          }
        },
        "form": {
          "description": {
            "bonds": "Debt instruments issued as tokenized securities.",
            "cryptocurrencies": "Decentralized digital assets used as a medium of exchange or store of value.",
            "equities": "Assets representing ownership in a company.",
            "funds": "Investment vehicles pooled by professional managers.",
            "stablecoins": "Digital assets pegged to a stable asset like USD.",
            "deposits": "Digital assets that represent a deposit of a traditional asset."
          },
          "title": {
            "bonds": "Design a new bond",
            "cryptocurrencies": "Design a new cryptocurrency",
            "equities": "Design a new equity",
            "funds": "Design a new fund",
            "stablecoins": "Design a new stable coin",
            "deposits": "Design a new deposit"
          },
          "trigger-label": {
            "bonds": "Issue a new bond",
            "cryptocurrencies": "Issue a new cryptocurrency",
            "equities": "Issue a new equity",
            "funds": "Issue a new fund",
            "stablecoins": "Issue a new stablecoin",
            "deposits": "Issue a new deposit"
          }
        },
        "parameters": {
          "bonds": {
            "cap-description": "Maximum amount of tokens that can be issued",
            "cap-label": "Maximum supply",
            "face-value-description": "Nominal value of a single bond unit",
            "face-value-label": "Face value",
            "isin-placeholder": "US000000AA00",
            "maturity-date-label": "Maturity date",
            "name-placeholder": "Company XYZ Bond 2023",
            "symbol-placeholder": "XYZ23",
            "underlying-asset-description": "Address of the asset that backs this bond",
            "underlying-asset-label": "Underlying asset"
          },
          "common": {
            "collateral-proof-validity-label": "Collateral proof validity",
            "decimals-label": "Decimals",
            "isin-label": "ISIN",
            "name-label": "Name",
            "seconds-unit-label": "seconds",
            "symbol-label": "Symbol",
            "time-units": {
              "plural": {
                "days": "days",
                "hours": "hours",
                "months": "months",
                "seconds": "seconds",
                "weeks": "weeks"
              },
              "singular": {
                "days": "day",
                "hours": "hour",
                "months": "month",
                "seconds": "second",
                "weeks": "week"
              }
            },
            "price-label": "Price"
          },
          "cryptocurrencies": {
            "initial-supply-description": "Initial amount of tokens to be minted",
            "initial-supply-label": "Initial supply",
            "name-placeholder": "Bitcoin",
            "symbol-placeholder": "BTC"
          },
          "equities": {
            "equity-category-label": "Equity category",
            "equity-class-label": "Equity class",
            "isin-placeholder": "US1234567890",
            "name-placeholder": "Global Equity",
            "symbol-placeholder": "GLEQ"
          },
          "funds": {
            "basis-points": "bps",
            "fund-category-label": "Fund category",
            "fund-class-label": "Fund class",
            "isin-placeholder": "US1234567890",
            "management-fee-description": "Annual management fee in basis points (100 bps = 1%)",
            "management-fee-label": "Management fee",
            "name-placeholder": "Global Growth Fund",
            "symbol-placeholder": "GGF"
          },
          "stablecoins": {
            "isin-placeholder": "DEFI4EVER2024",
            "name-placeholder": "TotallyNotTether",
            "symbol-placeholder": "SAFU"
          },
          "deposits": {
            "isin-placeholder": "EU1234567890",
            "name-placeholder": "Deposited Euro",
            "symbol-placeholder": "EURD"
          }
        },
        "summary": {
          "asset-basics-description": "General information about your asset.",
          "asset-basics-title": "Basic information",
          "configuration-description": "Specific parameters for your asset.",
          "configuration-title": "Configuration",
          "description": "This is the final step before creating your asset. Please review all the details you have entered.",
          "title": "Summary"
        }
      },
      "detail": {
        "forms": {
          "actions": {
            "allow-user": "Allow user",
            "block-user": "Block user",
            "burn": "Burn",
            "disallow-user": "Disallow user",
            "grant-role": "Add asset admin",
            "mature": "Mature",
            "mint": "Mint",
            "pause": "Pause contract",
            "top-up": "Top up",
            "unblock-user": "Unblock user",
            "unpause": "Unpause contract",
            "update-collateral": "Update collateral",
            "view-events": "View events",
            "withdraw": "Withdraw"
          },
          "available-balance": "Balance available to burn: {maxLimit}",
          "manage": "Manage",
          "max-mint-amount": "Collateral available to mint: {limit}"
        }
      },
      "details": {
        "asset-management": "Asset management",
        "forms": {
          "account": {
            "description": {
              "allow": "Enter a wallet address to allow, or search for a user by their name, email or wallet address.",
              "block": "Enter a wallet address to block, or search for a user by their name, email or wallet address.",
              "burn": "Enter a wallet address from which the tokens will be burned, or search for a user by their name, email or wallet address.",
              "disallow": "Enter a wallet address to disallow, or search for a user by their name, email or wallet address.",
              "freeze": "Enter a wallet address from which the tokens will be frozen, or search for a user by their name, email or wallet address.",
              "grant-role": "Enter a wallet address to grant roles to, or search for a user by their name, email or wallet address.",
              "mint": "Enter a wallet address to send tokens directly, or search for a user by their name, email or wallet address.",
              "unblock": "Enter a wallet address to unblock, or search for a user by their name, email or wallet address.",
              "withdraw": "Enter a wallet address to withdraw tokens to, or search for a user by their name, email or wallet address."
            },
            "enter-user-address-manually": "Enter address manually...",
            "enter-wallet-address-placeholder": "Enter a wallet address",
            "search-user-instead": "Search for a user instead...",
            "search-user-placeholder": "Enter an address, name or email",
            "title": {
              "default": "Select user",
              "mint": "Select recipient"
            }
          },
          "amount": {
            "available-to": {
              "burn": "Available to burn",
              "freeze": "Available to freeze",
              "mint": "Available to mint"
            },
            "description": {
              "burn": "Input the amount you wish to burn. Ensure you have the necessary permissions and sufficient balance in the selected wallet.",
              "freeze": "Input the amount you wish to freeze. Ensure the amount stays within the total balance of the selected wallet.",
              "mint": "Input the amount you wish to mint. Ensure the amount stays within the collateral limits.",
              "top-up": "Input the amount you wish to top up the underlying asset to.",
              "update-collateral": "Input the amount you wish to update the collateral to. Ensure the amount is bigger or equal to the current supply.",
              "withdraw": "Input the amount you wish to withdraw."
            },
            "label": "Amount",
            "max-limit": {
              "burn": "Balance available to burn: {limit}",
              "freeze": "Balance available to freeze: {limit}",
              "mint": "Collateral available to mint: {limit}"
            },
            "title": "Enter amount",
            "wallet-balance": "Wallet balance"
          },
          "target": {
            "title": "Select top-up target",
            "description": "Choose which asset you want to top up",
            "placeholder": "Select target",
            "options": {
              "bond": "Bond",
              "fund": "Fund",
              "yield": "Yield"
            }
          },
          "form": {
            "description": {
              "allow": "Allow this user to perform transactions and interactions.",
              "block": "Prevent this user from performing any transactions or interactions.",
              "burn": "Permanently remove tokens from circulation to reduce supply.",
              "disallow": "Prevent this user from performing any transactions or interactions.",
              "freeze": "Temporarily restrict a user's access to their funds.",
              "grant-role": "Assign administrative permissions to a new user.",
              "mature": "Mature your bond and receive the underlying asset",
              "mint": "Issue new tokens to increase the asset's circulating supply.",
              "pause": "Temporarily halt all transactions and interactions for this asset.",
              "top-up": "Add more underlying asset to your bond",
              "unblock": "Allow this user to perform transactions and interactions again.",
              "unpause": "Resume transactions and interactions for this asset.",
              "update-collateral": "Adjust the collateral backing the stablecoin to reflect current requirements.",
              "withdraw": "Withdraw underlying asset from your bond"
            },
            "title": {
              "allow": "Allow user",
              "block": "Block user",
              "burn": "Burn assets",
              "disallow": "Disallow user",
              "freeze": "Restrict user assets",
              "grant-role": "Grant role",
              "mature": "Mature bond",
              "mint": "Mint assets",
              "pause": "Pause contract",
              "top-up": "Top up underlying asset",
              "unblock": "Unblock user",
              "unpause": "Resume contract",
              "update-collateral": "Update collateral",
              "withdraw": "Withdraw underlying asset"
            },
            "trigger-label": {
              "allow": "Allow",
              "block": "Block user",
              "burn": "Burn",
              "disallow": "Disallow",
              "freeze": "Freeze",
              "grant-role": "Grant role",
              "mature": "Mature",
              "mint": "Mint",
              "pause": "Pause",
              "top-up": "Top up",
              "unblock": "Unblock user",
              "unpause": "Unpause",
              "update-collateral": "Update collateral",
              "withdraw": "Withdraw"
            }
          },
          "roles": {
            "description": "Choose the roles to grant to the user. At least one role must be selected.",
            "title": "Select roles"
          },
          "summary": {
            "target-label": "Target",
            "yield-schedule-label": "Yield schedule",
            "account-label": {
              "default": "User",
              "recipient": "Recipient"
            },
            "active-label": "Active",
            "amount-label": "Amount",
            "asset-label": "Asset",
            "current-state-label": "Current state",
            "description": {
              "allow": "Verify the details of your allow before proceeding.",
              "block": "Verify the details of your block before proceeding.",
              "burn": "Verify the details of your burn before proceeding.",
              "disallow": "Verify the details of your disallow before proceeding.",
              "freeze": "Verify the details of your freeze before proceeding.",
              "grant-role": "Verify the details of your role grant before proceeding.",
              "mature": "Verify the details of your maturity before proceeding.",
              "mint": "Verify the details of your mint before proceeding.",
              "pause": "Verify the details of your pause before proceeding.",
              "top-up": "Verify the details of your top-up before proceeding.",
              "unblock": "Verify the details of your unblock before proceeding.",
              "unpause": "Verify the details of your unpause before proceeding.",
              "update-collateral": "Verify the details of your update collateral before proceeding.",
              "withdraw": "Verify the details of your withdrawal before proceeding."
            },
            "paused-label": "Paused",
            "roles-label": "Roles",
            "target-state-label": "Target state",
            "title": {
              "allow": "Review and confirm allow",
              "block": "Review and confirm block",
              "burn": "Review and confirm burn",
              "disallow": "Review and confirm disallow",
              "freeze": "Review and confirm freeze",
              "grant-role": "Review and confirm role grant",
              "mature": "Review and confirm maturity",
              "mint": "Review and confirm mint",
              "pause": "Review and confirm pause",
              "top-up": "Review and confirm top-up",
              "unblock": "Review and confirm unblock",
              "unpause": "Review and confirm unpause",
              "update-collateral": "Review and confirm update collateral",
              "withdraw": "Review and confirm withdrawal"
            }
          }
        },
        "holders": {
          "actions-header": "Actions",
          "fields": {
            "balance-header": "Balance",
            "wallet-header": "Wallet"
          },
          "frozen-header": "Frozen",
          "holder-type-header": "Type",
          "last-activity-header": "Last activity",
          "status-header": "Status",
          "price-header": "Value"
        },
        "page-description": "Explore comprehensive data and metrics for {name}.",
        "page-title": "{name} Details",
        "permissions": {
          "edit-form": {
            "button-label": "Edit Permissions",
            "description": "Update the permissions and access levels assigned for {name}.",
            "roles": {
              "description": "Choose the roles to assign to this user. At least one role must be selected.",
              "title": "Select User Roles"
            },
            "summary": {
              "current-roles-label": "Current roles",
              "description": "Verify the details before proceeding. This action will change the roles for the user.",
              "new-roles-label": "New roles",
              "operation-description": "Updating roles operation details",
              "title": "Review and confirm new roles",
              "update-title": "Update Roles",
              "user-label": "User"
            },
            "trigger-label": "Edit Roles"
          },
          "revoke-all-form": {
            "button-label": "Revoke Access",
            "description": "Completely revoke this user's access and permissions.",
            "summary": {
              "description": "Verify the details before proceeding. This action will revoke all permissions for the user.",
              "operation-description": "Revoking all permissions operation details",
              "revoke-title": "Revoke All",
              "roles-to-revoke-label": "Roles to revoke",
              "title": "Review and confirm",
              "user-label": "User"
            },
            "title": "Remove All User Access",
            "trigger-label": "Revoke All"
          },
          "table-title": "Permissions"
        },
        "related": {
          "decrease-supply": {
            "description": {
              "bonds": "A bond manager can reduce the total supply through bond redemption at maturity or early repurchase programs.",
              "equities": "An equity manager can reduce the total supply of shares through a buyback program or capital reduction.",
              "funds": "A fund manager can reduce the total supply through fund redemption at maturity or early repurchase programs.",
              "stablecoins": "A supply manager can burn existing stablecoins, provided sufficient collateral is available.",
              "deposits": "A supply manager can burn existing deposits, provided sufficient collateral is available."
            },
            "title": {
              "bonds": "Redeem bonds",
              "equities": "Reduce share supply",
              "funds": "Redeem bonds",
              "stablecoins": "Decrease the supply",
              "deposits": "Reduce deposit supply"
            }
          },
          "increase-supply": {
            "description": {
              "bonds": "A bond manager can issue new bonds through primary issuance or tap issuance with defined face value and maturity.",
              "cryptocurrencies": "A token manager can mint new tokens according to the tokenomics plan and emission schedule.",
              "equities": "An equity manager can issue new shares through various mechanisms like rights issues, private placements, or stock splits.",
              "funds": "A fund manager can issue new funds through primary issuance or tap issuance with defined face value and maturity.",
              "stablecoins": "A supply manager can mint new stablecoins, provided sufficient collateral is available.",
              "deposits": "A supply manager can mint new deposits, provided sufficient collateral is available."
            },
            "title": {
              "bonds": "Issue bonds",
              "cryptocurrencies": "Mint tokens",
              "equities": "Issue new shares",
              "funds": "Issue bonds",
              "stablecoins": "Increase the supply",
              "deposits": "Increase the supply"
            }
          },
          "title": "Related Actions",
          "update-collateral": {
            "description": {
              "stablecoins": "A supply manager needs to refresh and verify the collateral backing the stablecoin. This ensures the asset remains fully collateralized at all times.",
              "deposits": "A supply manager needs to refresh and verify the collateral backing the deposit. This ensures the asset remains fully collateralized at all times."
            },
            "title": "Update collateral"
          }
        },
        "tabs": {
          "allowlist": "Allow list",
          "blocklist": "Block list",
          "details": "Details",
          "events": "Events",
          "holders": "Holders",
          "permissions": "Permissions",
          "underlying-assets": "Underlying assets",
          "yield": "Yield"
        }
      },
      "fields": {
        "actions-header": "Actions",
        "active": "Active",
        "address-header": "Address",
        "allowed-since-header": "Allowed since",
        "assets-under-management-header": "AuM",
        "balance": "Balance",
        "balance-header": "Balance",
        "blocked-since-header": "Blocked since",
        "category-header": "Category",
        "class-header": "Class",
        "collateral-proof-expiration": "Collateral proof expiration",
        "collateral-proof-expiration-info": "From this point the collateral proof is invalid",
        "collateral-proof-validity": "Collateral proof validity",
        "collateral-proof-validity-info": "How long the collateral proof is valid for",
        "committed-collateral-header": "Comitted collateral",
        "committed-collateral-ratio": "Committed collateral ratio",
        "committed-collateral-ratio-info": "The ratio of the collateral committed to the total supply of the token",
        "contract-address": "Address",
        "creator": "Creator",
        "decimals": "Decimals",
        "deployed-on": "Deployed on",
        "edit-roles-form": {
          "trigger-label": "Edit permissions"
        },
        "equity": {
          "categories": {
            "blend-equity": "Blend Equity",
            "common-equity": "Common Equity",
            "communication-services": "Communication Services",
            "consumer-discretionary": "Consumer Discretionary",
            "consumer-staples": "Consumer Staples",
            "convertible-preferred-stock": "Convertable Preferred Stock",
            "cumulative-preferred-stock": "Cumulative Preferred Stock",
            "distressed-equity": "Distressed Equity",
            "domestic-equity": "Domestic Equity",
            "dual-class-shares": "Dual-Class Shares",
            "emerging-market-equity": "Emerging Market Equity",
            "energy": "Energy",
            "esop-shares": "Employee Stock Ownership Plan (ESOP) Shares",
            "financials": "Financials",
            "frontier-market-equity": "Frontier Market Equity",
            "global-equity": "Global Equity",
            "growth-capital": "Growth Capital",
            "growth-equity": "Growth Equity",
            "healthcare": "Healthcare",
            "income-equity": "Income Equity",
            "industrials": "Industrials",
            "international-equity": "International Equity",
            "large-cap-equity": "Large-Cap Equity",
            "leveraged-buyouts": "Leveraged Buyouts (LBOs)",
            "materials": "Materials",
            "mezzanine-financing": "Mezzanine Financing",
            "micro-cap-equity": "Micro-Cap Equity",
            "mid-cap-equity": "Mid-Cap Equity",
            "non-cumulative-preferred-stock": "Non-Cumulative Preferred Stock",
            "non-voting-common-stock": "Non-Voting Common Stock",
            "real-estate": "Real Estate",
            "redeemable-preferred-stock": "Redeemable Preferred Stock",
            "restricted-stock": "Restricted Stock",
            "small-cap-equity": "Small-Cap Equity",
            "technology": "Technology",
            "tracking-stocks": "Tracking Stocks",
            "utilities": "Utilities",
            "value-equity": "Value Equity",
            "venture-capital": "Venture Capital",
            "voting-common-stock": "Voting Common Stock"
          },
          "classes": {
            "common-equity": "Common Equity",
            "geographic-equity": "Geographic Equity",
            "investment-stage-private-equity": "Investment Stage (Private Equity)",
            "investment-style-equity": "Investment Style Equity",
            "market-capitalization-equity": "Market Capitalization Equity",
            "preferred-equity": "Preferred Equity",
            "sector-industry-equity": "Sector/Industry Equity",
            "special-classes-equity": "Special Classes of Equity"
          }
        },
        "face-value": "Face value",
        "frozen-header": "Frozen",
        "funds": {
          "categories": {
            "activist": "Activist",
            "commodity-trading": "Commodity Trading",
            "convertible-arbitrage": "Convertable Arbitrage",
            "credit": "Credit",
            "currency-fx": "Currency FX",
            "distressed-debt": "Distressed Debt",
            "emerging-markets": "Emerging Markets",
            "equity-hedge": "Equity Hedge",
            "event-driven": "Event-Driven",
            "fixed-income-arbitrage": "Fixed Income Arbitrage",
            "fund-of-funds": "Fund of Funds",
            "global-macro": "Global Macro",
            "high-frequency-trading": "High-Frequency Trading (HFT)",
            "managed-futures-cta": "Managed Futures / CTA",
            "market-neutral": "Market Neutral",
            "merger-arbitrage": "Merger Arbitrage",
            "multi-strategy": "Multi-Strategy",
            "private-equity": "Private Equity (PE)",
            "venture-capital": "Venture Capital (VC)"
          },
          "classes": {
            "absolute-return": "Absolute Return",
            "core-blend": "Core / Blend",
            "diversified": "Diversified",
            "early-stage": "Early Stage",
            "factor-based": "Factor-Based",
            "growth-focused": "Growth-Focused",
            "income-focused": "Income-Focused",
            "large-cap": "Large-Cap",
            "long-equity": "Long Equity (Long Only)",
            "long-short-equity": "Long/Short Equity",
            "market-neutral": "Market Neutral",
            "mid-cap": "Mid-Cap",
            "momentum-oriented": "Momentum-Oriented",
            "opportunistic": "Opportunistic",
            "pre-series-b": "Pre-Series B",
            "quantitative-algorithmic": "Quantitative / Algorithmic",
            "regional": "Regional",
            "sector-specific": "Sector-Specific",
            "seed-pre-seed": "Seed / Pre-Seed",
            "series-b-late-stage": "Series B / Late Stage",
            "short-equity": "Short Equity",
            "small-cap": "Small-Cap",
            "tactical-asset-allocation": "Tactical Asset Allocation",
            "value-focused": "Value-Focused"
          }
        },
        "isin": "ISIN",
        "issuing": "Issuing",
        "last-activity-header": "Last activity",
        "management-fee-header": "Management fee",
        "matured": "Matured",
        "maturity-date": "Maturity date",
        "maturity-status": "Maturity status",
        "name": "Name",
        "name-header": "Name",
        "not-available": "N/A",
        "ownership-concentration": "Ownership concentration",
        "ownership-concentration-info": "Percentage owned by the top 5 holders",
        "price": "Price",
        "price-header": "Price",
        "total-value": "Total value",
        "proven-collateral": "Proven collateral",
        "proven-collateral-info": "The amount of collateral that has been proven to be held by the token",
        "redeemed": "Redeemed",
        "redeemed-info": "Total amount of assets redeemed",
        "redemption-readiness": "Redemption readiness",
        "required-collateral-threshold": "Required collateral threshold",
        "required-collateral-threshold-info": "The amount of collateral that must be proven",
        "revoke-all-form": {
          "trigger-label": "Revoke all"
        },
        "roles-header": "Roles",
        "status-header": "Status",
        "symbol": "Symbol",
        "symbol-header": "Symbol",
        "total-burned": "Total burned",
        "total-burned-info": "Amount of tokens permanently removed from circulation",
        "total-holders": "# of holders",
        "total-holders-info": "Amount of addresses currently holding the assets",
        "total-issued": "Total issued",
        "total-issued-info": "Total amount of assets issued",
        "total-supply": "Total supply",
        "total-supply-header": "Total supply",
        "total-supply-info": "The total supply of the asset",
        "underlying-asset": "Underlying asset",
        "underlying-asset-balance": "Underlying asset balance",
        "wallet-header": "Wallet",
        "yield-type": "Yield type"
      },
      "table": {
        "asset-management": "Asset Management",
        "page-title": {
          "bond": "Bonds",
          "cryptocurrency": "Cryptocurrencies",
          "equity": "Equities",
          "fund": "Funds",
          "stablecoin": "Stablecoins",
          "deposit": "Deposits"
        },
        "related": {
          "bond": {
            "issue-new": {
              "description": "Create and launch a new bond with defined maturity, coupon rates, and face value. Streamline bond issuance with automated interest payments and redemption schedules.",
              "title": "Issue new bond"
            },
            "mechanics": {
              "button": "Learn more",
              "description": "Learn how to manage bond parameters, interest distributions, maturity dates, and redemption processes for fixed-income securities.",
              "title": "Bond mechanics"
            },
            "usecases": {
              "button": "Explore",
              "description": "Explore applications in fixed-income markets, from corporate debt to structured products. Maximize efficiency in interest payments, maturity management, and regulatory compliance.",
              "title": "Bond usecases"
            }
          },
          "cryptocurrency": {
            "issue-new": {
              "description": "Create and launch a new cryptocurrency token with customizable parameters and security features. Streamline token deployment with configurable supply mechanisms and transfer controls.",
              "title": "Issue new cryptocurrency"
            },
            "mechanics": {
              "button": "Learn more",
              "description": "Learn how to manage token economics, supply controls, transfer restrictions, and security features for your cryptocurrency.",
              "title": "Token mechanics"
            },
            "usecases": {
              "button": "Explore",
              "description": "Explore applications in digital payments, rewards systems, and tokenized services. Maximize utility through programmable transactions and institutional-grade security features.",
              "title": "Cryptocurrency usecases"
            }
          },
          "equity": {
            "issue-new": {
              "description": "Create and launch a new equity token with defined share classes and ownership rights. Streamline equity issuance to support shareholder distribution and corporate governance.",
              "title": "Issue new equity tokens"
            },
            "mechanics": {
              "button": "Learn more",
              "description": "Learn how to manage shareholder rights, voting mechanisms, dividend distributions, and equity ownership structures.",
              "title": "Equity mechanics"
            },
            "usecases": {
              "button": "Explore",
              "description": "Explore applications in corporate equity management, from share issuance to stakeholder governance. Maximize efficiency in equity administration, voting rights, and dividend distribution.",
              "title": "Equity usecases"
            }
          },
          "fund": {
            "issue-new": {
              "description": "Create and launch a new fund with defined parameters and asset backing. Streamline fund deployment to support new investment opportunities and market segments.",
              "title": "Issue a new fund"
            },
            "mechanics": {
              "button": "Learn more",
              "description": "Learn how to adjust key fund parameters, asset allocation methods, and management fee structures.",
              "title": "Fund mechanics"
            },
            "usecases": {
              "button": "Explore",
              "description": "Explore the practical applications and integrations of digital funds. Maximize utility across investment management, asset tokenization, and institutional finance ecosystems.",
              "title": "Usecases"
            }
          },
          "stablecoin": {
            "issue-new": {
              "description": "Create and launch a new stablecoin with defined parameters and collateral backing. Streamline token deployment to support new projects and market segments.",
              "title": "Issue a new stablecoin"
            },
            "mechanics": {
              "button": "Learn more",
              "description": "Learn how to adjust key stablecoin parameters, collateralization methods, and stability mechanisms.",
              "title": "Stablecoin mechanics"
            },
            "usecases": {
              "button": "Explore",
              "description": "Explore the practical applications and integrations of stablecoins. Maximize utility across payments, savings, lending, and decentralized finance ecosystems.",
              "title": "Usecases"
            }
          },
          "title": "Related actions",
          "deposit": {
            "issue-new": {
              "description": "Create and launch a new deposit with defined parameters. Streamline token deployment to support new projects and market segments.",
              "title": "Issue a new deposit"
            },
            "mechanics": {
              "button": "Learn more",
              "description": "Learn how to adjust key deposit parameters.",
              "title": "Deposit mechanics"
            },
            "usecases": {
              "button": "Explore",
              "description": "Explore the practical applications and integrations of deposits.",
              "title": "Usecases"
            }
          }
        },
        "topinfo-description": {
          "bond": "Digital bonds represent traditional fixed-income securities securely on blockchain, backed by real-world collateral. They combine blockchain transparency with predictable returns, redemption at maturity, and automated yield distribution. This Bond asset ensures secure issuance, precise maturity management, comprehensive compliance capabilities, and investor-friendly redemption processes tailored specifically for financial institutions.",
          "cryptocurrency": "CryptoCurrency assets are customizable digital instruments offering controlled minting, robust security, and full regulatory compliance, ideal for institutional use. They streamline financial operations through programmable transactions, enhanced transparency, and integrated meta-transactions for improved usability. Key features include role-based access management, secure issuance, and easy integration into institutional payment processes.",
          "equity": "Equity assets digitize traditional equity securities, combining advanced blockchain capabilities with robust governance and compliance tools. Designed for institutional investors, they offer secure equity issuance, shareholder voting rights, detailed access controls, and regulatory compliance mechanisms. This asset simplifies equity management, enhances transparency, and ensures secure investor participation.",
          "fund": "Fund assets digitize investment fund shares, offering automated management fee collection, investor governance, and comprehensive regulatory compliance. Ideal for financial institutions, they streamline administrative processes, ensure transparent fee management, and enable secure investor voting. The contract provides strong security, customizable fund attributes, and enhanced operational efficiency.",
          "stablecoin": "Stablecoins are digital currencies designed to maintain a stable value by being backed by real-world assets or reserves. They offer the advantages of digital assets — such as speed, transparency, and programmability — while avoiding price volatility typically associated with cryptocurrencies. This StableCoin contract ensures every token issued is fully collateralized, providing institutions with secure, auditable, and reliable digital money management. Key features include collateral-backed issuance, comprehensive role-based controls, robust pause mechanisms, and regulatory compliance capabilities.",
          "deposit": "Deposits digitally represent traditional banking deposits, providing financial institutions with enhanced security, real-time transparency, and rigorous compliance capabilities. Key features include customizable allowlists, custodial oversight, robust role-based management, and integrated meta-transactions, simplifying institutional deposit administration."
        },
        "topinfo-title": {
          "bond": "A digital fixed-income security asset",
          "cryptocurrency": "A customizable and secure digital asset",
          "equity": "Institutional-grade digital equity management",
          "fund": "Digital asset for institutional fund management",
          "stablecoin": "A secure and collateralized digital currency",
          "deposit": "Secure and compliant digital deposit management"
        }
      }
    },
    "auth": {
      "account": "Account",
      "accounts": "Accounts",
      "accounts-description": "Manage your currently signed in accounts.",
      "accounts-instructions": "Sign in to an additional account.",
      "add-account": "Add Account",
      "add-passkey": "Add passkey",
      "already-have-account": "Already have an account?",
      "avatar": "Avatar",
      "avatar-description": "Click on the avatar to upload a custom one from your files.",
      "avatar-instructions": "An avatar is optional but strongly recommended.",
      "change-password": "Change Password",
      "change-password-description": "Enter your current password and a new password.",
      "change-password-instructions": "Please use 8 characters at minimum.",
      "change-password-success": "Your password has been changed.",
      "current-password": "Current Password",
      "current-password-placeholder": "Enter your current password",
      "current-session": "Current Session",
      "delete": "Delete",
      "delete-account": "Delete Account",
      "delete-account-description": "Permanently remove your account and all of its contents. This WILL remove your access to your private key and you WILL lose access to your assets! This action is not reversible, so please continue with caution.",
      "delete-account-email": "Please check your email to verify the deletion of your account.",
      "delete-account-instructions": "Please confirm the deletion of your account. This action is not reversible, so please continue with caution.",
      "delete-account-not-fresh": "You must be recently logged in to delete your account.",
      "delete-account-success": "Your account has been deleted.",
      "disabled-credentials-description": "Choose a provider to login to your account",
      "dont-have-account": "Don't have an account?",
      "email": "Email",
      "email-description": "Enter the email address you want to use to log in.",
      "email-instructions": "Please use a valid email address.",
      "email-placeholder": "m@example.com",
      "email-verification": "Please check your email for the verification link.",
      "email-verify-change": "Please check your email to verify the change.",
      "failed-to-validate": "Failed to validate",
      "forgot-password": "Forgot Password",
      "forgot-password-action": "Send reset link",
      "forgot-password-description": "Enter your email to reset your password",
      "forgot-password-email": "Check your email for the password reset link.",
      "forgot-password-link": "Forgot your password?",
      "link": "Link",
      "magic-link": "Magic Link",
      "magic-link-action": "Send magic link",
      "magic-link-description": "Enter your email to receive a magic link",
      "magic-link-email": "Check your email for the magic link",
      "name": "Name",
      "name-description": "Please enter your full name, or a display name.",
      "name-instructions": "Please use 32 characters at maximum.",
      "name-placeholder": "John Doe",
      "new-password": "New Password",
      "new-password-placeholder": "Enter your new password",
      "passkey": "Passkey",
      "passkeys": "Passkeys",
      "passkeys-description": "Manage your passkeys for secure access.",
      "passkeys-instructions": "Securely access your account without a password.",
      "password": "Password",
      "password-description": "Enter your current password.",
      "password-instructions": "Please use 8 characters at minimum.",
      "password-placeholder": "Enter your password",
      "pincode-form": {
        "name-label": "Pincode Name",
        "pincode-label": "Pincode",
        "setting-up": "Setting up...",
        "submit": "Setup Pincode"
      },
      "provider-link-success": "Provider linked successfully.",
      "provider-unlink-success": "Provider unlinked successfully.",
      "providers": "Providers",
      "providers-description": "Connect your account with a third-party service.",
      "providers-loading-error": "Could not load account info",
      "remember-me": "Remember me",
      "resend-verification-email": "Resend verification email",
      "reset-password": "Reset Password",
      "reset-password-action": "Save new password",
      "reset-password-description": "Enter your new password below",
      "reset-password-invalid-token": "Invalid reset password link",
      "reset-password-success": "Password reset successfully",
      "revoke": "Revoke",
      "save": "Save",
      "security": "Security",
      "sessions": "Sessions",
      "sessions-description": "Manage your active sessions and revoke access.",
      "set-password": "Set Password",
      "set-password-description": "Check your email to set your password.",
      "set-password-email-sent": "Check your email to set your password.",
      "settings": "Settings",
      "sign-in": "Sign In",
      "sign-in-action": "Login",
      "sign-in-description": "Enter your email below to login to your account",
      "sign-in-username-description": "Enter your username below to login to your account",
      "sign-in-with": "Sign in with",
      "sign-out": "Sign Out",
      "sign-up": "Sign Up",
      "sign-up-action": "Create an account",
      "sign-up-description": "Enter your information to create an account",
      "sign-up-email": "Check your email for the verification link.",
      "switch-account": "Switch Account",
      "unlink": "Unlink",
      "username": "Username",
      "username-description": "Enter the username you want to use to log in.",
      "username-instructions": "Please use 32 characters at maximum.",
      "username-placeholder": "John Doe",
      "username-sign-in-placeholder": "Username or email",
      "verify-your-email": "Verify Your Email",
      "verify-your-email-description": "Please verify your email address. Check your inbox for the verification email. If you haven't received the email, click the button below to resend.",
      "wallet-security": {
        "pincode-instruction": "Enter a 6-digit pincode to secure your wallet.",
        "pincode-set": "Pincode set successfully",
        "setup-pincode": "Setup Pincode"
      }
    },
    "users": {
      "actions": {
        "change-role": {
          "buttons": {
            "cancel": "Cancel",
            "change": "Change role",
            "loading": "Updating..."
          },
          "description": "Select a new role for {userName}. This will change their permissions in the system.",
          "error": "Failed to update role: {error}",
          "select-role": "Select role",
          "success": "User role updated successfully",
          "title": "Change user role"
        },
        "update-kyc-status": {
          "buttons": {
            "cancel": "Cancel",
            "loading": "Updating...",
            "set": "Verify",
            "remove": "Remove verification"
          },
          "success": "KYC status updated successfully",
          "error": "Failed to update KYC status: {error}",
          "set-kyc-status": {
            "title": "Verify KYC",
            "description": "Are you sure you want to verify KYC for ${userName}?"
          },
          "remove-kyc-status": {
            "title": "Remove KYC status",
            "description": "Are you sure you want to remove KYC verification for ${userName}?"
          }
        }
      },
      "banned_reason": "Banned for {reason}",
      "columns": {
        "email": "Email",
        "kyc_status": "KYC Status",
        "last_activity": "Last activity",
        "name": "Name",
        "role": "Role",
        "status": "Status",
        "wallet": "Wallet"
      },
      "detail": {
        "charts": {
          "transaction-history-last-month": {
            "description": "Showing transactions over the last month",
            "title": "Transactions volume / day"
          },
          "transaction-history-last-year": {
            "description": "Showing transactions over the last year",
            "title": "Transactions volume / month"
          }
        },
        "edit_user": "Edit user",
        "platform-management": "Platform management",
        "tabs": {
          "details": "Details",
          "holdings": "Holdings",
          "latest-events": "Latest events",
          "permissions": "Permissions"
        },
        "values": {
          "asset_supply": "Asset supply",
          "created_at": "Created at",
          "email": "Email",
          "last_activity": "Last activity",
          "last_login": "Last login",
          "name": "Name",
          "status": "Status",
          "transactions": "Transactions",
          "verified_at": "Verified at",
          "wallet": "Wallet"
        }
      },
      "holdings": {
        "table": {
          "balance-header": "Balance",
          "holder-type-header": "Holder tye",
          "last-activity-header": "Last activity",
          "name-header": "Name",
          "status-header": "Status",
          "symbol-header": "Symbol",
          "type-header": "Type"
        },
        "title": "Holdings"
      },
      "latest-events": {
        "view-all": "View more events"
      },
      "platform-management": "Platform management",
      "roles": {
        "admin": "Admin",
        "issuer": "Issuer",
        "user": "User"
      },
      "status": {
        "active": "Active",
        "banned": "Banned",
        "never": "Never",
        "not_verified": "Not verified",
        "verified": "Verified"
      },
      "title": "Users"
    }
  },
  "regular": "User",
  "supply-manager": "Supply Manager",
  "theme": {
    "dark": "Dark",
    "light": "Light",
    "switch-to-mode": "Switch to {mode} mode",
    "system": "System",
    "toggle-label": "Toggle theme"
  },
  "transactions": {
    "sending": "Sending",
    "success": "Success",
    "validation-errors": "Validation error"
  }
}<|MERGE_RESOLUTION|>--- conflicted
+++ resolved
@@ -732,15 +732,6 @@
       "pending-transactions": "Pending Transactions"
     }
   },
-<<<<<<< HEAD
-=======
-  "not-found": {
-    "description": "The page you are looking for doesn't exist or has been moved.",
-    "go-back": "Go back",
-    "go-home": "Go home",
-    "title": "Page not found"
-  },
->>>>>>> 0d377cf7
   "paused": "Paused",
   "portfolio": {
     "activity": {
