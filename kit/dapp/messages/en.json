--- conflicted
+++ resolved
@@ -1929,11 +1929,8 @@
           "permissions": "Permissions",
           "underlying-assets": "Underlying assets",
           "yield": "Yield",
-<<<<<<< HEAD
-          "mica": "MiCA compliance"
-=======
+          "mica": "MiCA compliance",
           "actions": "Actions"
->>>>>>> 3bf7d2bb
         }
       },
       "fields": {
