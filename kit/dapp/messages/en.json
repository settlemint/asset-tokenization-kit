--- conflicted
+++ resolved
@@ -200,22 +200,13 @@
       },
       "manage": {
         "actions": {
-<<<<<<< HEAD
-=======
-          "burn": "Burn",
-          "grant-role": "Grant role",
->>>>>>> b7c04f7c
           "mint": "Mint",
           "burn": "Burn",
           "pause": "Pause",
           "unpause": "Unpause",
-<<<<<<< HEAD
           "grant-role": "Grant role",
           "top-up": "Top up underlying asset",
           "withdraw": "Withdraw underlying asset"
-=======
-          "top-up": "Top up underlying asset"
->>>>>>> b7c04f7c
         },
         "manage": "Manage"
       },
@@ -386,7 +377,6 @@
             }
           }
         }
-<<<<<<< HEAD
       },
       "withdraw-form": {
         "trigger-label": "Withdraw",
@@ -422,21 +412,6 @@
             }
           }
         }
-      },
-      "charts": {
-        "asset-statistics-title": "Asset statistics"
-=======
-      }
-    },
-    "charts": {
-      "asset-statistics-title": "Asset statistics",
-      "asset-type-formatter": {
-        "bonds": "Bonds",
-        "cryptocurrencies": "Cryptocurrencies",
-        "equities": "Equities",
-        "funds": "Funds",
-        "stablecoins": "Stablecoins"
->>>>>>> b7c04f7c
       }
     },
     "cryptocurrencies": {
