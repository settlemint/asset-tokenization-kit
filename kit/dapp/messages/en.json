--- conflicted
+++ resolved
@@ -929,13 +929,8 @@
       "platform": "Platform management",
       "portfolio": "My portfolio",
       "title": "Private",
-<<<<<<< HEAD
       "trade-management": "Trade management",
-      "xvp-settlement": "XvP",
-      "actions": "Actions"
-=======
-      "trade-management": "Trade management"
->>>>>>> f3a0925a
+      "xvp-settlement": "XvP"
     },
     "user-dropdown": {
       "documentation": "Documentation",
