--- conflicted
+++ resolved
@@ -989,8 +989,7 @@
             "equities": "Issue a new equity",
             "funds": "Issue a new fund",
             "stablecoins": "Issue a new stablecoin",
-<<<<<<< HEAD
-            "tokenizeddeposits": "Issue a new tokenized deposit"
+            "deposits": "Issue a new deposit"
           },
           "steps": {
             "token-admins": {
@@ -1007,9 +1006,6 @@
                 "issuer": "Issuer"
               }
             }
-=======
-            "deposits": "Issue a new deposit"
->>>>>>> c84eb354
           }
         },
         "parameters": {
