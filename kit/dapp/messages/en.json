--- conflicted
+++ resolved
@@ -326,30 +326,6 @@
         "title": "Create Cryptocurrency",
         "trigger-label": "Create Cryptocurrency"
       },
-<<<<<<< HEAD
-      "table": {
-        "page-title": "Stable Coins",
-        "page-description": "View and manage your stable coins.",
-        "address-header": "Address",
-        "name-header": "Name",
-        "symbol-header": "Symbol",
-        "total-supply-header": "Total Supply",
-        "committed-collateral-header": "Committed collateral",
-        "status-header": "Status",
-        "private-header": "Private",
-        "actions-header": "Actions",
-        "paused-status": "Paused",
-        "active-status": "Active",
-        "private-status": "Private",
-        "public-status": "Public"
-      }
-    },
-    "dashboard": {
-      "widgets": {
-        "assets": {
-          "label": "Assets supply",
-          "subtext": "{stableCoins} Stablecoins | {bonds} Bonds | {cryptocurrencies} Cryptocurrencies | {equities} Equities | {funds} Funds"
-=======
       "details": {
         "contract-address": "Contract address",
         "creator": "Creator",
@@ -377,7 +353,6 @@
           "search-placeholder": "Search for a user",
           "search-toggle": "Search for a user instead...",
           "title": "Select New Admin"
->>>>>>> 8947e32f
         },
         "button-label": "Assign Roles",
         "description": "Assign administrative permissions to a new user.",
@@ -494,6 +469,20 @@
       }
     },
     "dashboard": {
+      "widgets": {
+        "assets": {
+          "label": "Assets supply",
+          "subtext": "{stableCoins} Stablecoins | {bonds} Bonds | {cryptocurrencies} Cryptocurrencies | {equities} Equities | {funds} Funds"
+        },
+        "users": {
+          "label": "Users",
+          "subtext": "{count} in last {days} days"
+        },
+        "transactions": {
+          "label": "Transactions",
+          "subtext": "{count} in last {days} days"
+        }
+      },
       "charts": {
         "asset-activity": {
           "asset-types": {
