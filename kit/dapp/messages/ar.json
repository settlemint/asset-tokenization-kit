--- conflicted
+++ resolved
@@ -730,12 +730,8 @@
       "title": "خاص",
       "trade-management": "إدارة التجارة",
       "dvp-swap": "مبادلة DvP",
-<<<<<<< HEAD
-      "actions": "الإجراءات"
-=======
       "actions": "الإجراءات",
       "xvp-settlement": "XvP"
->>>>>>> 94b6eb8f
     },
     "user-dropdown": {
       "documentation": "التوثيق",
@@ -2853,86 +2849,5 @@
       "name": "ميكا",
       "description": "تعد الأسواق في الأصول المشفرة (ميكا) الإطار التنظيمي الشامل للاتحاد الأوروبي المصمم لتنظيم العملات المشفرة، والعملات المستقرة، والأصول الرقمية الأخرى، مما يوفر اليقين القانوني لمصدري الأصول المشفرة ومقدمي الخدمات."
     }
-  },
-  "asset-designer": {
-    "type-selection": {
-      "title": "اختر نوع الأصل",
-      "description": "اختر نوع الأصل الرقمي الذي تريد إنشاؤه",
-      "key-features": "الميزات الرئيسية:",
-      "features": {
-        "bond": {
-          "fixed-interest": "مدفوعات فائدة ثابتة",
-          "maturity-management": "إدارة تاريخ الاستحقاق",
-          "transferable-ownership": "ملكية قابلة للنقل",
-          "principal-repayment": "سداد رأس المال"
-        },
-        "cryptocurrency": {
-          "secure-transactions": "معاملات آمنة",
-          "decentralized-ownership": "ملكية لامركزية",
-          "global-payments": "مدفوعات عالمية",
-          "programmable-money": "نقود قابلة للبرمجة"
-        },
-        "equity": {
-          "voting-rights": "حقوق التصويت",
-          "dividend-distribution": "توزيع الأرباح",
-          "fractional-ownership": "ملكية جزئية",
-          "liquidity": "سيولة"
-        },
-        "fund": {
-          "portfolio-diversification": "تنويع المحفظة",
-          "performance-tracking": "تتبع الأداء",
-          "redemption-rights": "حقوق الاسترداد",
-          "lower-investment": "خفض حواجز الاستثمار"
-        },
-        "stablecoin": {
-          "price-stability": "استقرار الأسعار",
-          "collateral-backing": "دعم الضمان",
-          "transparent-reserves": "احتياطيات شفافة",
-          "fast-settlements": "تسويات سريعة"
-        },
-        "deposit": {
-          "interest-earning": "كسب الفائدة",
-          "redeemable": "قابل للاسترداد",
-          "term-options": "خيارات المدة",
-          "institutional-backing": "دعم مؤسسي"
-        }
-      }
-    }
-  },
-  "actions": {
-    "page": {
-      "actions": "الإجراءات"
-    },
-    "tabs": {
-      "pending": "قيد الانتظار",
-      "upcoming": "قريبًا",
-      "completed": "مكتمل"
-    },
-    "all-tasks-complete": "تم إكمال جميع المهام!",
-    "all-tasks-complete-description": "ليس لديك أي إجراءات معلقة.",
-    "subject": "الموضوع",
-    "action-type-header": "نوع الإجراء",
-    "description-header": "الوصف",
-    "active-on-header": "نشط في",
-    "sender-header": "المرسل",
-    "completed-on-header": "اكتمل في",
-    "action-type": {
-      "bond-mature": "سند ناضج"
-    },
-    "pending-description": {
-      "bond-mature": "تحتاج إلى إرسال المعاملة لنضوج السند."
-    },
-    "upcoming-description": {
-      "bond-mature": "ستحتاج إلى إرسال المعاملة لتنضيج السند."
-    },
-    "completed-description": {
-      "bond-mature": "تم نضيج السند بنجاح."
-    }
-  },
-  "regulations": {
-    "mica": {
-      "name": "ميكا",
-      "description": "تعد الأسواق في الأصول المشفرة (ميكا) الإطار التنظيمي الشامل للاتحاد الأوروبي المصمم لتنظيم العملات المشفرة، والعملات المستقرة، والأصول الرقمية الأخرى، مما يوفر اليقين القانوني لمصدري الأصول المشفرة ومقدمي الخدمات."
-    }
   }
 }