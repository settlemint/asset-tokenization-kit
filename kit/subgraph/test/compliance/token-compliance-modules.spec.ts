--- conflicted
+++ resolved
@@ -97,13 +97,8 @@
         const expressionNodes = Array.isArray(
           identityVerificationModule.parameters.expression
         )
-<<<<<<< HEAD
-          ? identityVerificationModule.expression.sort(
+          ? identityVerificationModule.parameters.expression.sort(
               (a, b) => a.index - b.index
-=======
-          ? identityVerificationModule.parameters.expression.sort(
-              (a: any, b: any) => a.index - b.index
->>>>>>> 9bd4a07e
             )
           : [];
 
