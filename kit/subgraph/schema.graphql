# --------------------------------------------------
# SMART Indexer Schema
# --------------------------------------------------

# ==================================================
# CORE ENTITIES
# ==================================================

type Account @entity(immutable: false) {
  id: Bytes!
  isContract: Boolean!
  identity: Identity
  country: Int
  balances: [TokenBalance!]! @derivedFrom(field: "account")
}

type Event @entity(immutable: true) {
  id: Bytes!
  eventName: String!
  txIndex: BigInt!
  blockNumber: BigInt!
  blockTimestamp: BigInt!
  transactionHash: Bytes!
  emitter: Account!
  sender: Account!
  involved: [Account!]!
  values: [EventValue!]! @derivedFrom(field: "entry")
}

type EventValue @entity(immutable: true) {
  id: Bytes!
  name: String!
  value: String!
  entry: Event!
}

# ==================================================
# ACCESS CONTROL & SYSTEM
# ==================================================

type AccessControl @entity(immutable: false) {
  id: Bytes!
  admin: [Account!]!
  registrar: [Account!]!
  claimManager: [Account!]!
  identityIssuer: [Account!]!
  tokenIdentityIssuer: [Account!]!
  tokenIdentityIssuerAdmin: [Account!]!
  deployer: [Account!]!
  storageModifier: [Account!]!
  manageRegistries: [Account!]!
  tokenGovernance: [Account!]!
  supplyManagement: [Account!]!
  custodian: [Account!]!
  emergency: [Account!]!
  implementationManager: [Account!]!
  bypassListManager: [Account!]!
}

type System @entity(immutable: false) {
  id: Bytes!
  deployedInTransaction: Bytes!
  accessControl: AccessControl!
  account: Account
  compliance: Compliance
  identityRegistryStorage: IdentityRegistryStorage
  identityFactory: IdentityFactory
  identityRegistry: IdentityRegistry
  trustedIssuersRegistry: TrustedIssuersRegistry
  topicSchemeRegistry: TopicSchemeRegistry
  tokenFactories: [TokenFactory!]! @derivedFrom(field: "system")
}

type SystemAddon @entity(immutable: false) {
  id: Bytes!
  deployedInTransaction: Bytes!
  accessControl: AccessControl!
  name: String!
  typeId: Bytes!
  system: System
  account: Account!
}

type VaultFactory @entity(immutable: false) {
  id: Bytes!
  deployedInTransaction: Bytes!
  accessControl: AccessControl!
  systemAddon: SystemAddon!
  system: System!
  account: Account!
  vaults: [Vault!]! @derivedFrom(field: "factory")
}

type Vault @entity(immutable: false) {
  id: Bytes!
  createdAt: BigInt!
  createdBy: Account!
  factory: VaultFactory!
  account: Account!
  accessControl: AccessControl!
  required: BigInt!
  signers: [Account!]!
  transactions: [VaultTransaction!]! @derivedFrom(field: "vault")
  balance: BigDecimal!
  balanceExact: BigInt!
  deployedInTransaction: Bytes!
}

type VaultTransaction @entity(immutable: false) {
  id: Bytes!
  vault: Vault!
  txIndex: BigInt!
  to: Account!
  value: BigDecimal!
  valueExact: BigInt!
  data: Bytes!
  comment: String!
  executed: Boolean!
  confirmationsRequired: BigInt!
  confirmationsCount: BigInt!
  confirmations: [VaultTransactionConfirmation!]!
    @derivedFrom(field: "transaction")
  submittedBy: Account!
  submittedAt: BigInt!
  executedAt: BigInt
  executedBy: Account
  # Type-specific fields
  erc20Transfer: VaultERC20Transfer
  contractCall: VaultContractCall
  deployedInTransaction: Bytes!
}

type VaultTransactionConfirmation @entity(immutable: false) {
  id: Bytes!
  transaction: VaultTransaction!
  signer: Account!
  confirmed: Boolean!
  confirmedAt: BigInt
  revokedAt: BigInt
  deployedInTransaction: Bytes!
}

type VaultERC20Transfer @entity(immutable: false) {
  id: Bytes!
  token: Account!
  amount: BigDecimal!
  amountExact: BigInt!
}

type VaultContractCall @entity(immutable: false) {
  id: Bytes!
  target: Account!
  calldata: Bytes!
  returnData: Bytes
}

type Compliance @entity(immutable: false) {
  id: Bytes!
  account: Account!
}

# ==================================================
# IDENTITY MANAGEMENT
# ==================================================

type IdentityRegistryStorage @entity(immutable: false) {
  id: Bytes!
  accessControl: AccessControl!
  account: Account!
  deployedInTransaction: Bytes!
}

type IdentityFactory @entity(immutable: false) {
  id: Bytes!
  accessControl: AccessControl!
  account: Account!
  deployedInTransaction: Bytes!
}

type IdentityRegistry @entity(immutable: false) {
  id: Bytes!
  accessControl: AccessControl!
  account: Account!
  identities: [Identity!]! @derivedFrom(field: "registry")
  trustedIssuersRegistry: TrustedIssuersRegistry
  topicSchemeRegistry: TopicSchemeRegistry
  identityRegistryStorage: IdentityRegistryStorage
  deployedInTransaction: Bytes!
}

type TrustedIssuersRegistry @entity(immutable: false) {
  id: Bytes!
  accessControl: AccessControl!
  account: Account!
  deployedInTransaction: Bytes!
}

type TopicSchemeRegistry @entity(immutable: false) {
  id: Bytes!
  accessControl: AccessControl!
  account: Account!
  schemes: [TopicScheme!]! @derivedFrom(field: "registry")
  deployedInTransaction: Bytes!
}

type TopicScheme @entity(immutable: false) {
  id: Bytes!
  registry: TopicSchemeRegistry!
  name: String!
  signature: String!
  enabled: Boolean!
  deployedInTransaction: Bytes!
}

type Identity @entity(immutable: false) {
  id: Bytes!
  registry: IdentityRegistry
  claims: [IdentityClaim!]! @derivedFrom(field: "identity")
  account: Account
  token: Token
  deployedInTransaction: Bytes!
}

type IdentityClaim @entity(immutable: false) {
  id: Bytes!
  identity: Identity!
  name: String!
  issuer: Identity!
  uri: String
  revoked: Boolean!
  values: [IdentityClaimValue!]! @derivedFrom(field: "claim")
  deployedInTransaction: Bytes!
}

type IdentityClaimValue @entity(immutable: false) {
  id: Bytes!
  claim: IdentityClaim!
  key: String!
  value: String!
}


# ==================================================
# Compliance
# ==================================================

type ComplianceModule @entity(immutable: false) {
  id: Bytes!
  accessControl: AccessControl!
  name: String!
  typeId: Bytes!
  account: Account!
  deployedInTransaction: Bytes!
  addressList: AddressListComplianceModule
  countryList: CountryListComplianceModule
}

type AddressListComplianceModule @entity(immutable: false) {
  id: Bytes!
  addresses: [Bytes!]!
}

type CountryListComplianceModule @entity(immutable: false) {
  id: Bytes!
  countries: [Int!]!
}

# ==================================================
# TOKEN MANAGEMENT
# ==================================================

type TokenFactory @entity(immutable: false) {
  id: Bytes!
  accessControl: AccessControl!
  name: String!
  typeId: Bytes!
  system: System
  account: Account!
  tokens: [Token!]! @derivedFrom(field: "tokenFactory")
}

type Token @entity(immutable: false) {
  id: Bytes!
  createdAt: BigInt!
  createdBy: Account!
  account: Account!
  accessControl: AccessControl
  identity: Identity
  balances: [TokenBalance!]! @derivedFrom(field: "token")
  type: String!
  tokenFactory: TokenFactory
  name: String!
  symbol: String!
  decimals: Int!
  totalSupply: BigDecimal!
  totalSupplyExact: BigInt!
  # Extensions
  pausable: TokenPausable
  collateral: TokenCollateral
  capped: TokenCapped
  yield_: TokenYield
  redeemable: TokenRedeemable
  # Type specific
  bond: TokenBond
  fund: TokenFund
  # Price
  basePriceClaim: IdentityClaim
  deployedInTransaction: Bytes!
}

type TokenBalance @entity(immutable: false) {
  id: Bytes!
  lastUpdatedAt: BigInt!
  token: Token!
  account: Account!
  value: BigDecimal!
  valueExact: BigInt!
  isFrozen: Boolean!
  frozen: BigDecimal!
  frozenExact: BigInt!
  available: BigDecimal!
  availableExact: BigInt!
}

# ==================================================
# TOKEN EXTENSIONS
# ==================================================

type TokenPausable @entity(immutable: false) {
  id: Bytes!
  paused: Boolean!
}

type TokenCollateral @entity(immutable: false) {
  id: Bytes!
  identityClaim: IdentityClaim
}

type TokenCapped @entity(immutable: false) {
  id: Bytes!
  cap: BigDecimal!
  capExact: BigInt!
}

type TokenYield @entity(immutable: false) {
  id: Bytes!
  schedule: TokenFixedYieldSchedule!
}

type TokenRedeemable @entity(immutable: false) {
  id: Bytes!
  redeemedAmount: BigDecimal!
  redeemedAmountExact: BigInt!
}

# ==================================================
# TOKEN TYPES
# ==================================================

type TokenBond @entity(immutable: false) {
  id: Bytes!
  faceValue: BigDecimal!
  faceValueExact: BigInt!
  maturityDate: BigInt!
  isMatured: Boolean!
  underlyingAsset: Token!
}

type TokenFund @entity(immutable: false) {
  id: Bytes!
  managementFeeBps: Int!
}

# ==================================================
# XVP SETTLEMENT
# ==================================================

type XvPSettlement @entity(immutable: false) {
  id: Bytes!
  cutoffDate: BigInt!
  autoExecute: Boolean!
  executed: Boolean!
  cancelled: Boolean!
  createdAt: BigInt!
  flows: [XvPSettlementFlow!]! @derivedFrom(field: "xvpSettlement")
  approvals: [XvPSettlementApproval!]! @derivedFrom(field: "xvpSettlement")
  participants: [Account!]!
  deployedInTransaction: Bytes!
}

type XvPSettlementFlow @entity(immutable: false) {
  id: Bytes!
  xvpSettlement: XvPSettlement!
  asset: Token!
  from: Account!
  to: Account!
  amount: BigDecimal!
  amountExact: BigInt!
}

type XvPSettlementApproval @entity(immutable: false) {
  id: Bytes!
  xvpSettlement: XvPSettlement!
  account: Account!
  approved: Boolean!
  timestamp: BigInt
}

# ==================================================
# YIELD SCHEDULES
# ==================================================

type TokenFixedYieldSchedule @entity(immutable: false) {
  id: Bytes!
  createdAt: BigInt!
  createdBy: Account!
  account: Account!
  token: Token!
  startDate: BigInt!
  endDate: BigInt!
  rate: BigInt!
  interval: BigInt!
  totalClaimed: BigDecimal!
  totalClaimedExact: BigInt!
  totalUnclaimedYield: BigDecimal!
  totalUnclaimedYieldExact: BigInt!
  totalYield: BigDecimal!
  totalYieldExact: BigInt!
  underlyingAsset: Token!
  currentPeriod: TokenFixedYieldSchedulePeriod
  nextPeriod: TokenFixedYieldSchedulePeriod
  periods: [TokenFixedYieldSchedulePeriod!]! @derivedFrom(field: "schedule")
  deployedInTransaction: Bytes!
}

type TokenFixedYieldSchedulePeriod @entity(immutable: false) {
  id: Bytes!
  schedule: TokenFixedYieldSchedule!
  startDate: BigInt!
  endDate: BigInt!
  totalClaimed: BigDecimal!
  totalClaimedExact: BigInt!
  totalUnclaimedYield: BigDecimal!
  totalUnclaimedYieldExact: BigInt!
  totalYield: BigDecimal!
  totalYieldExact: BigInt!
  deployedInTransaction: Bytes!
}

# ==================================================
# SYSTEM STATISTICS
# ==================================================

type SystemStatsData @entity(timeseries: true) {
  id: Int8!
  timestamp: Timestamp!

  system: System!

  # Value of all tokens in the system in base FIAT currency
  totalValueInBaseCurrency: BigDecimal!
}

type SystemStats
  @aggregation(intervals: ["hour", "day"], source: "SystemStatsData") {
  id: Int8!
  timestamp: Timestamp!

  system: System!

  # Value of all tokens in the system in base FIAT currency
  totalValueInBaseCurrency: BigDecimal!
    @aggregate(fn: "last", arg: "totalValueInBaseCurrency")
}

# ==================================================
# ACCOUNT STATISTICS
# ==================================================

type AccountStatsData @entity(timeseries: true) {
  id: Int8!
  timestamp: Timestamp!

  account: Account!

  # Value of all tokens for the account in base FIAT currency
  totalValueInBaseCurrency: BigDecimal!

  # Balance metrics
  balancesCount: Int!
}

type AccountStats
  @aggregation(intervals: ["hour", "day"], source: "AccountStatsData") {
  id: Int8!
  timestamp: Timestamp!

  account: Account!

  # Value metrics (in base FIAT currency)
  totalValueInBaseCurrency: BigDecimal!
    @aggregate(fn: "last", arg: "totalValueInBaseCurrency")

  # Balance metrics
  balancesCount: Int! @aggregate(fn: "last", arg: "balancesCount")
}

# ==================================================
# EVENT STATISTICS
# ==================================================

type EventStatsData @entity(timeseries: true) {
  id: Int8!
  timestamp: Timestamp!

  account: Account!
  eventName: String!
}

type EventStats
  @aggregation(intervals: ["hour", "day"], source: "EventStatsData") {
  id: Int8!
  timestamp: Timestamp!

  account: Account!
  eventName: String!

  eventsCount: Int! @aggregate(fn: "count", cumulative: true)
}

# ==================================================
# TOKEN STATISTICS
# ==================================================

# Total count of tokens by type
type TokenTypeStatsData @entity(timeseries: true) {
  id: Int8!
  timestamp: Timestamp!

  type: String!

  count: Int!
  # Percentage of total supply (eg bonds take 8% of the total supply accross all types)
  percentageOfTotalSupply: BigDecimal!
}

type TokenTypeStats
  @aggregation(intervals: ["hour", "day"], source: "TokenTypeStatsData") {
  id: Int8!
  timestamp: Timestamp!

  type: String!

  count: Int! @aggregate(fn: "last", arg: "count")
  # Percentage of total supply (eg bonds take 8% of the total supply accross all types)
  percentageOfTotalSupply: BigDecimal!
    @aggregate(fn: "last", arg: "percentageOfTotalSupply")
}

type TokenStatsData @entity(timeseries: true) {
  id: Int8!
  timestamp: Timestamp!

  token: Token!
  type: String!

  # Balance metrics
  balancesCount: Int!

  # Supply metrics
  totalSupply: BigDecimal!
  totalSupplyExact: BigInt!
  minted: BigDecimal!
  mintedExact: BigInt!
  burned: BigDecimal!
  burnedExact: BigInt!
  transfered: BigDecimal!
  transferedExact: BigInt!
}

type TokenStats
  @aggregation(intervals: ["hour", "day"], source: "TokenStatsData") {
  id: Int8!
  timestamp: Timestamp!

  token: Token!
  type: String!

  # Balance metrics
  balancesCount: Int! @aggregate(fn: "last", arg: "balancesCount")

  # Supply metrics
  totalSupply: BigDecimal! @aggregate(fn: "last", arg: "totalSupply")
  totalSupplyExact: BigInt! @aggregate(fn: "last", arg: "totalSupplyExact")
  totalMinted: BigDecimal! @aggregate(fn: "sum", arg: "minted")
  totalMintedExact: BigInt! @aggregate(fn: "sum", arg: "mintedExact")
  totalBurned: BigDecimal! @aggregate(fn: "sum", arg: "burned")
  totalBurnedExact: BigInt! @aggregate(fn: "sum", arg: "burnedExact")
  totalTransfered: BigDecimal! @aggregate(fn: "sum", arg: "transfered")
  totalTransferedExact: BigInt! @aggregate(fn: "sum", arg: "transferedExact")
}

# Collateral statistics for tokens
type TokenCollateralStatsData @entity(timeseries: true) {
  id: Int8!
  timestamp: Timestamp!

  token: Token!

  collateral: BigDecimal!
  collateralExact: BigInt!
  collateralAvailable: BigDecimal!
  collateralAvailableExact: BigInt!
  collateralUsed: BigDecimal!
  collateralUsedExact: BigInt!
}

type TokenCollateralStats
  @aggregation(intervals: ["hour", "day"], source: "TokenCollateralStatsData") {
  id: Int8!
  timestamp: Timestamp!

  token: Token!

  collateral: BigDecimal! @aggregate(fn: "last", arg: "collateral")
  collateralExact: BigInt! @aggregate(fn: "last", arg: "collateralExact")
  collateralAvailable: BigDecimal!
    @aggregate(fn: "last", arg: "collateralAvailable")
  collateralAvailableExact: BigInt!
    @aggregate(fn: "last", arg: "collateralAvailableExact")
  collateralUsed: BigDecimal! @aggregate(fn: "last", arg: "collateralUsed")
  collateralUsedExact: BigInt!
    @aggregate(fn: "last", arg: "collateralUsedExact")
}

# Bond statistics for tokens
type TokenBondStatsData @entity(timeseries: true) {
  id: Int8!
  timestamp: Timestamp!

  token: Token!

  underlyingAssetBalanceAvailable: BigDecimal!
  underlyingAssetBalanceAvailableExact: BigInt!
  underlyingAssetBalanceRequired: BigDecimal!
  underlyingAssetBalanceRequiredExact: BigInt!
}

type TokenBondStats
  @aggregation(intervals: ["hour", "day"], source: "TokenBondStatsData") {
  id: Int8!
  timestamp: Timestamp!

  token: Token!

  underlyingAssetBalanceAvailable: BigDecimal!
    @aggregate(fn: "last", arg: "underlyingAssetBalanceAvailable")
  underlyingAssetBalanceAvailableExact: BigInt!
    @aggregate(fn: "last", arg: "underlyingAssetBalanceAvailableExact")
  underlyingAssetBalanceRequired: BigDecimal!
    @aggregate(fn: "last", arg: "underlyingAssetBalanceRequired")
  underlyingAssetBalanceRequiredExact: BigInt!
    @aggregate(fn: "last", arg: "underlyingAssetBalanceRequiredExact")
  coveredPercentage: BigDecimal!
    @aggregate(
      fn: "last"
      arg: "(underlyingAssetBalanceAvailable / underlyingAssetBalanceRequired) * 100"
    )
}

# Token distribution statistics by concentration segments
type TokenDistributionStatsData @entity(timeseries: true) {
  id: Int8!
  timestamp: Timestamp!

  token: Token!

  # Percentage owned by top 5 holders
  percentageOwnedByTop5Holders: BigDecimal!

  # Concentration segments
  # 0-2%
  balancesCountSegment1: Int!
  totalValueSegment1: BigDecimal!
  totalValueSegment1Exact: BigInt!

  # 2-10%
  balancesCountSegment2: Int!
  totalValueSegment2: BigDecimal!
  totalValueSegment2Exact: BigInt!

  # 10-20%
  balancesCountSegment3: Int!
  totalValueSegment3: BigDecimal!
  totalValueSegment3Exact: BigInt!

  # 20-40%
  balancesCountSegment4: Int!
  totalValueSegment4: BigDecimal!
  totalValueSegment4Exact: BigInt!

  # 40-100%
  balancesCountSegment5: Int!
  totalValueSegment5: BigDecimal!
  totalValueSegment5Exact: BigInt!
}

type TokenDistributionStats
  @aggregation(
    intervals: ["hour", "day"]
    source: "TokenDistributionStatsData"
  ) {
  id: Int8!
  timestamp: Timestamp!

  token: Token!

  # Percentage owned by top 5 holders
  percentageOwnedByTop5Holders: BigDecimal!
    @aggregate(fn: "last", arg: "percentageOwnedByTop5Holders")

  # Concentration segments
  # 0-2%
  balancesCountSegment1: Int!
    @aggregate(fn: "last", arg: "balancesCountSegment1")
  totalValueSegment1: BigDecimal!
    @aggregate(fn: "last", arg: "totalValueSegment1")
  totalValueSegment1Exact: BigInt!
    @aggregate(fn: "last", arg: "totalValueSegment1Exact")

  # 2-10%
  balancesCountSegment2: Int!
    @aggregate(fn: "last", arg: "balancesCountSegment2")
  totalValueSegment2: BigDecimal!
    @aggregate(fn: "last", arg: "totalValueSegment2")
  totalValueSegment2Exact: BigInt!
    @aggregate(fn: "last", arg: "totalValueSegment2Exact")

  # 10-20%
  balancesCountSegment3: Int!
    @aggregate(fn: "last", arg: "balancesCountSegment3")
  totalValueSegment3: BigDecimal!
    @aggregate(fn: "last", arg: "totalValueSegment3")
  totalValueSegment3Exact: BigInt!
    @aggregate(fn: "last", arg: "totalValueSegment3Exact")

  # 20-40%
  balancesCountSegment4: Int!
    @aggregate(fn: "last", arg: "balancesCountSegment4")
  totalValueSegment4: BigDecimal!
    @aggregate(fn: "last", arg: "totalValueSegment4")
  totalValueSegment4Exact: BigInt!
    @aggregate(fn: "last", arg: "totalValueSegment4Exact")

  # 40-100%
<<<<<<< HEAD
  balancesCountSegment5: Int! @aggregate(fn: "last", arg: "balancesCountSegment5")
  totalValueSegment5: BigDecimal! @aggregate(fn: "last", arg: "totalValueSegment5")
  totalValueSegment5Exact: BigInt! @aggregate(fn: "last", arg: "totalValueSegment5Exact")
}
type RoleAdminChanged @entity(immutable: true) {
  id: Bytes!
  role: Bytes! # bytes32
  previousAdminRole: Bytes! # bytes32
  newAdminRole: Bytes! # bytes32
  blockNumber: BigInt!
  blockTimestamp: BigInt!
  transactionHash: Bytes!
}

type RoleGranted @entity(immutable: true) {
  id: Bytes!
  role: Bytes! # bytes32
  account: Bytes! # address
  sender: Bytes! # address
  blockNumber: BigInt!
  blockTimestamp: BigInt!
  transactionHash: Bytes!
}

type RoleRevoked @entity(immutable: true) {
  id: Bytes!
  role: Bytes! # bytes32
  account: Bytes! # address
  sender: Bytes! # address
  blockNumber: BigInt!
  blockTimestamp: BigInt!
  transactionHash: Bytes!
}
type AbstractCountryComplianceModuleRoleAdminChanged @entity(immutable: true) {
  id: Bytes!
  role: Bytes! # bytes32
  previousAdminRole: Bytes! # bytes32
  newAdminRole: Bytes! # bytes32
  blockNumber: BigInt!
  blockTimestamp: BigInt!
  transactionHash: Bytes!
}

type AbstractCountryComplianceModuleRoleGranted @entity(immutable: true) {
  id: Bytes!
  role: Bytes! # bytes32
  account: Bytes! # address
  sender: Bytes! # address
  blockNumber: BigInt!
  blockTimestamp: BigInt!
  transactionHash: Bytes!
}

type AbstractCountryComplianceModuleRoleRevoked @entity(immutable: true) {
  id: Bytes!
  role: Bytes! # bytes32
  account: Bytes! # address
  sender: Bytes! # address
  blockNumber: BigInt!
  blockTimestamp: BigInt!
  transactionHash: Bytes!
=======
  balancesCountSegment5: Int!
    @aggregate(fn: "last", arg: "balancesCountSegment5")
  totalValueSegment5: BigDecimal!
    @aggregate(fn: "last", arg: "totalValueSegment5")
  totalValueSegment5Exact: BigInt!
    @aggregate(fn: "last", arg: "totalValueSegment5Exact")
>>>>>>> 3f6c98b6
}<|MERGE_RESOLUTION|>--- conflicted
+++ resolved
@@ -753,10 +753,12 @@
     @aggregate(fn: "last", arg: "totalValueSegment4Exact")
 
   # 40-100%
-<<<<<<< HEAD
-  balancesCountSegment5: Int! @aggregate(fn: "last", arg: "balancesCountSegment5")
-  totalValueSegment5: BigDecimal! @aggregate(fn: "last", arg: "totalValueSegment5")
-  totalValueSegment5Exact: BigInt! @aggregate(fn: "last", arg: "totalValueSegment5Exact")
+  balancesCountSegment5: Int!
+    @aggregate(fn: "last", arg: "balancesCountSegment5")
+  totalValueSegment5: BigDecimal!
+    @aggregate(fn: "last", arg: "totalValueSegment5")
+  totalValueSegment5Exact: BigInt!
+    @aggregate(fn: "last", arg: "totalValueSegment5Exact")
 }
 type RoleAdminChanged @entity(immutable: true) {
   id: Bytes!
@@ -815,12 +817,4 @@
   blockNumber: BigInt!
   blockTimestamp: BigInt!
   transactionHash: Bytes!
-=======
-  balancesCountSegment5: Int!
-    @aggregate(fn: "last", arg: "balancesCountSegment5")
-  totalValueSegment5: BigDecimal!
-    @aggregate(fn: "last", arg: "totalValueSegment5")
-  totalValueSegment5Exact: BigInt!
-    @aggregate(fn: "last", arg: "totalValueSegment5Exact")
->>>>>>> 3f6c98b6
 }