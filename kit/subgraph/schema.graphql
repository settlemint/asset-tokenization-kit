# --------------------------------------------------
# Grouping Contracts by Contract Type
# --------------------------------------------------

interface Asset {
  id: Bytes!
  type: String!
  asAccount: Account!
  holders: [AssetBalance!]! @derivedFrom(field: "asset")
  name: String!
  symbol: String!
  decimals: Int!
  totalSupply: BigDecimal!
  totalSupplyExact: BigInt!
  lastActivity: BigInt!
  creator: Account!
  totalMinted: BigDecimal!
  totalMintedExact: BigInt!
  totalBurned: BigDecimal!
  totalBurnedExact: BigInt!
  totalTransferred: BigDecimal!
  totalTransferredExact: BigInt!
  totalHolders: BigInt!
  # Access Control
  admins: [Account!]!
  supplyManagers: [Account!]!
  userManagers: [Account!]!
  blocklist: [BlockedUser!]! @derivedFrom(field: "asset")
  allowlist: [AllowedUser!]! @derivedFrom(field: "asset")
  deployedOn: BigInt!
  # Concentration
  concentration: BigDecimal!
}

type Factory @entity(immutable: false) {
  id: Bytes!
  type: String!
  asAccount: Account!
}

# --------------------------------------------------
# Assets
# --------------------------------------------------

type Bond implements Asset @entity(immutable: false) {
  id: Bytes!
  type: String!
  asAccount: Account!
  holders: [AssetBalance!]! @derivedFrom(field: "asset")
  name: String!
  symbol: String!
  decimals: Int!
  totalSupply: BigDecimal!
  totalSupplyExact: BigInt!
  lastActivity: BigInt!
  creator: Account!
  totalMinted: BigDecimal!
  totalMintedExact: BigInt!
  totalBurned: BigDecimal!
  totalBurnedExact: BigInt!
  totalTransferred: BigDecimal!
  totalTransferredExact: BigInt!
  totalHolders: BigInt!
  deployedOn: BigInt!
  # Access Control
  admins: [Account!]!
  supplyManagers: [Account!]!
  userManagers: [Account!]!
  blocklist: [BlockedUser!]! @derivedFrom(field: "asset")
  allowlist: [AllowedUser!]! @derivedFrom(field: "asset")
  # Concentration
  concentration: BigDecimal!
  # Bond-Specific Fields
  cap: BigDecimal!
  capExact: BigInt!
  maturityDate: BigInt!
  isMatured: Boolean!
  paused: Boolean!
  faceValue: BigInt!
  underlyingAsset: Asset!
  underlyingAssetDecimals: Int! # Storing decimals directly to avoid having to always query the underlying asset
  redeemedAmount: BigDecimal!
  redeemedAmountExact: BigInt!
  underlyingBalance: BigDecimal!
  underlyingBalanceExact: BigInt!
  yieldSchedule: FixedYield
  totalUnderlyingNeeded: BigDecimal!
  totalUnderlyingNeededExact: BigInt!
  hasSufficientUnderlying: Boolean!
}

type Equity implements Asset @entity(immutable: false) {
  id: Bytes!
  type: String!
  asAccount: Account!
  holders: [AssetBalance!]! @derivedFrom(field: "asset")
  name: String!
  symbol: String!
  decimals: Int!
  totalSupply: BigDecimal!
  totalSupplyExact: BigInt!
  lastActivity: BigInt!
  creator: Account!
  totalMinted: BigDecimal!
  totalMintedExact: BigInt!
  totalBurned: BigDecimal!
  totalBurnedExact: BigInt!
  totalTransferred: BigDecimal!
  totalTransferredExact: BigInt!
  totalHolders: BigInt!
  deployedOn: BigInt!
  # Access Control
  admins: [Account!]!
  supplyManagers: [Account!]!
  userManagers: [Account!]!
  blocklist: [BlockedUser!]! @derivedFrom(field: "asset")
  allowlist: [AllowedUser!]! @derivedFrom(field: "asset")
  # Concentration
  concentration: BigDecimal!
  # Equity-Specific Fields
  equityClass: String!
  equityCategory: String!
  paused: Boolean!
}

type Fund implements Asset @entity(immutable: false) {
  id: Bytes!
  type: String!
  asAccount: Account!
  holders: [AssetBalance!]! @derivedFrom(field: "asset")
  name: String!
  symbol: String!
  decimals: Int!
  totalSupply: BigDecimal!
  totalSupplyExact: BigInt!
  lastActivity: BigInt!
  creator: Account!
  totalMinted: BigDecimal!
  totalMintedExact: BigInt!
  totalBurned: BigDecimal!
  totalBurnedExact: BigInt!
  totalTransferred: BigDecimal!
  totalTransferredExact: BigInt!
  totalHolders: BigInt!
  deployedOn: BigInt!
  # Access Control
  admins: [Account!]!
  supplyManagers: [Account!]!
  userManagers: [Account!]!
  blocklist: [BlockedUser!]! @derivedFrom(field: "asset")
  allowlist: [AllowedUser!]! @derivedFrom(field: "asset")
  # Concentration
  concentration: BigDecimal!
  # Fund-Specific Fields
  fundClass: String!
  fundCategory: String!
  paused: Boolean!
  managementFeeBps: Int!
  lastFeeCollection: BigInt!
}

type StableCoin implements Asset @entity(immutable: false) {
  id: Bytes!
  type: String!
  asAccount: Account!
  holders: [AssetBalance!]! @derivedFrom(field: "asset")
  name: String!
  symbol: String!
  decimals: Int!
  totalSupply: BigDecimal!
  totalSupplyExact: BigInt!
  lastActivity: BigInt!
  creator: Account!
  totalMinted: BigDecimal!
  totalMintedExact: BigInt!
  totalBurned: BigDecimal!
  totalBurnedExact: BigInt!
  totalTransferred: BigDecimal!
  totalTransferredExact: BigInt!
  totalHolders: BigInt!
  deployedOn: BigInt!
  # Access Control
  admins: [Account!]!
  supplyManagers: [Account!]!
  userManagers: [Account!]!
  auditors: [Account!]!
  blocklist: [BlockedUser!]! @derivedFrom(field: "asset")
  allowlist: [AllowedUser!]! @derivedFrom(field: "asset")
  # Concentration
  concentration: BigDecimal!
  # StableCoin-Specific Fields
  collateral: BigDecimal!
  collateralExact: BigInt!
  collateralRatio: BigDecimal!
  freeCollateral: BigDecimal!
  freeCollateralExact: BigInt!
  liveness: BigInt!
  lastCollateralUpdate: BigInt!
  paused: Boolean!
}

type CryptoCurrency implements Asset @entity(immutable: false) {
  id: Bytes!
  type: String!
  asAccount: Account!
  holders: [AssetBalance!]! @derivedFrom(field: "asset")
  name: String!
  symbol: String!
  decimals: Int!
  totalSupply: BigDecimal!
  totalSupplyExact: BigInt!
  lastActivity: BigInt!
  creator: Account!
  totalMinted: BigDecimal!
  totalMintedExact: BigInt!
  totalBurned: BigDecimal!
  totalBurnedExact: BigInt!
  totalTransferred: BigDecimal!
  totalTransferredExact: BigInt!
  totalHolders: BigInt!
  deployedOn: BigInt!
  # Access Control
  admins: [Account!]!
  supplyManagers: [Account!]!
  userManagers: [Account!]!
  blocklist: [BlockedUser!]! @derivedFrom(field: "asset")
  allowlist: [AllowedUser!]! @derivedFrom(field: "asset")
  # Concentration
  concentration: BigDecimal!
  # CryptoCurrency-Specific Fields
}

type Deposit implements Asset @entity(immutable: false) {
  id: Bytes!
  type: String!
  asAccount: Account!
  holders: [AssetBalance!]! @derivedFrom(field: "asset")
  name: String!
  symbol: String!
  decimals: Int!
  totalSupply: BigDecimal!
  totalSupplyExact: BigInt!
  lastActivity: BigInt!
  creator: Account!
  totalMinted: BigDecimal!
  totalMintedExact: BigInt!
  totalTransferred: BigDecimal!
  totalTransferredExact: BigInt!
  totalBurned: BigDecimal!
  totalBurnedExact: BigInt!
  totalHolders: BigInt!
  deployedOn: BigInt!
  # Access Control
  admins: [Account!]!
  supplyManagers: [Account!]!
  userManagers: [Account!]!
  auditors: [Account!]!
  blocklist: [BlockedUser!]! @derivedFrom(field: "asset")
  allowlist: [AllowedUser!]! @derivedFrom(field: "asset")
  # Concentration
  concentration: BigDecimal!
  # Deposit-Specific Fields
  paused: Boolean!
  # Collateral Fields
  collateral: BigDecimal!
  collateralExact: BigInt!
  collateralRatio: BigDecimal!
  freeCollateral: BigDecimal!
  freeCollateralExact: BigInt!
  liveness: BigInt!
  lastCollateralUpdate: BigInt!
}

# --------------------------------------------------
# Accounts
# --------------------------------------------------

type Account @entity(immutable: false) {
  id: Bytes!
  isContract: Boolean!
  asAsset: Asset
  balancesCount: BigInt!
  totalBalanceExact: BigInt!
  totalBalance: BigDecimal!
  pausedBalancesCount: Int!
  pausedBalanceExact: BigInt!
  pausedBalance: BigDecimal!
  balances: [AssetBalance!]! @derivedFrom(field: "account")
  nativeBalance: BigDecimal!
  nativeBalanceExact: BigInt!
  lastActivity: BigInt!
}

type AssetBalance @entity(immutable: false) {
  id: Bytes!
  asset: Asset!
  account: Account!
  value: BigDecimal!
  valueExact: BigInt!
  approved: BigDecimal!
  approvedExact: BigInt!
  blocked: Boolean!
  frozen: BigDecimal!
  frozenExact: BigInt!
  lastActivity: BigInt!
}

# --------------------------------------------------
# Yields
# --------------------------------------------------

type FixedYield @entity(immutable: false) {
  id: Bytes!
  token: Asset!
  underlyingAsset: Asset! # The underlying asset used for yield payments
  underlyingAssetDecimals: Int! # Storing decimals directly to avoid having to always query the underlying asset
  startDate: BigInt!
  endDate: BigInt!
  rate: BigInt!
  interval: BigInt!
  periods: [YieldPeriod!]! @derivedFrom(field: "schedule")
  totalClaimed: BigDecimal!
  totalClaimedExact: BigInt!
  underlyingBalance: BigDecimal!
  underlyingBalanceExact: BigInt!
  yieldForNextPeriod: BigDecimal!
  yieldForNextPeriodExact: BigInt!
}

type YieldPeriod @entity(immutable: false) {
  id: Bytes!
  schedule: FixedYield!
  periodId: BigInt!
  startDate: BigInt!
  endDate: BigInt!
  totalClaimed: BigDecimal!
  totalClaimedExact: BigInt!
  totalYield: BigDecimal!
  totalYieldExact: BigInt!
}

# --------------------------------------------------
# Asset Statistics
# --------------------------------------------------

type AssetStatsData @entity(timeseries: true) {
  id: Int8!
  timestamp: Timestamp!
  ## Filters
  asset: Asset!
  assetType: String!
  assetCategory: String!
  assetClass: String!
  ## Transfers
  transfers: Int!
  volume: BigDecimal!
  volumeExact: BigInt!
  ## Supply
  supply: BigDecimal!
  supplyExact: BigInt!
  minted: BigDecimal!
  mintedExact: BigInt!
  burned: BigDecimal!
  burnedExact: BigInt!
  ## Frozen
  locked: BigDecimal!
  lockedExact: BigInt!
  frozen: BigDecimal!
  frozenExact: BigInt!
  unfrozen: BigDecimal!
  unfrozenExact: BigInt!
  ## Collateral
  collateral: BigDecimal!
  collateralExact: BigInt!
  collateralRatio: BigDecimal!
  freeCollateral: BigDecimal!
  freeCollateralExact: BigInt!
}

type AssetStats
  @aggregation(intervals: ["hour", "day"], source: "AssetStatsData") {
  id: Int8!
  timestamp: Timestamp!
  ## Filters
  asset: Asset!
  assetType: String!
  assetCategory: String!
  assetClass: String!
  ## Amounts
  count: Int8! @aggregate(fn: "count", cumulative: true)
  ## Transfers
  totalTransfers: Int! @aggregate(fn: "sum", arg: "transfers")
  totalVolume: BigDecimal! @aggregate(fn: "sum", arg: "volume")
  totalVolumeExact: BigInt! @aggregate(fn: "sum", arg: "volumeExact")
  ## Supply
  totalSupply: BigDecimal! @aggregate(fn: "last", arg: "supply")
  totalSupplyExact: BigInt! @aggregate(fn: "last", arg: "supplyExact")
  totalMinted: BigDecimal! @aggregate(fn: "sum", arg: "minted")
  totalMintedExact: BigInt! @aggregate(fn: "sum", arg: "mintedExact")
  totalBurned: BigDecimal! @aggregate(fn: "sum", arg: "burned")
  totalBurnedExact: BigInt! @aggregate(fn: "sum", arg: "burnedExact")
  ## Frozen
  totalLocked: BigDecimal! @aggregate(fn: "last", arg: "locked")
  totalLockedExact: BigInt! @aggregate(fn: "last", arg: "lockedExact")
  totalFrozen: BigDecimal! @aggregate(fn: "sum", arg: "frozen")
  totalFrozenExact: BigInt! @aggregate(fn: "sum", arg: "frozenExact")
  totalUnfrozen: BigDecimal! @aggregate(fn: "sum", arg: "unfrozen")
  totalUnfrozenExact: BigInt! @aggregate(fn: "sum", arg: "unfrozenExact")
  ## Collateral
  totalCollateral: BigDecimal! @aggregate(fn: "last", arg: "collateral")
  totalCollateralExact: BigInt! @aggregate(fn: "last", arg: "collateralExact")
}

# --------------------------------------------------
# Asset Activity
# --------------------------------------------------

type AssetActivityData @entity(immutable: false) {
  id: String!
  assetType: String! @unique

  ## Activity
  transferEventCount: BigInt!
  mintEventCount: BigInt!
  burnEventCount: BigInt!
  frozenEventCount: BigInt!
  unfrozenEventCount: BigInt!
  clawbackEventCount: BigInt!

  ## Supply
  totalSupply: BigDecimal!
  totalSupplyExact: BigInt!
}

# --------------------------------------------------
# Asset count
# --------------------------------------------------

type AssetCount @entity(immutable: false) {
  id: String!
  assetType: String! @unique
  count: Int!
  countPaused: Int!
}

# --------------------------------------------------
# Portfolio Statistics
# --------------------------------------------------

type PortfolioStatsData @entity(timeseries: true) {
  id: Int8!
  timestamp: Timestamp!
  ## Filters
  account: Account!
  assetType: String!
  asset: Asset!
  ## Balances
  balance: BigDecimal!
  balanceExact: BigInt!
  ## Frozen
  locked: BigDecimal!
  lockedExact: BigInt!
}

type PortfolioStats
  @aggregation(intervals: ["hour", "day"], source: "PortfolioStatsData") {
  id: Int8!
  timestamp: Timestamp!
  ## Filters
  account: Account!
  asset: Asset!
  assetType: String!
  ## Balances
  totalBalance: BigDecimal! @aggregate(fn: "last", arg: "balance")
  totalBalanceExact: BigInt! @aggregate(fn: "last", arg: "balanceExact")
  ## Frozen
  totalLocked: BigDecimal! @aggregate(fn: "last", arg: "locked")
  totalLockedExact: BigInt! @aggregate(fn: "last", arg: "lockedExact")
}

# --------------------------------------------------
# Blocked and Allowed Users
# --------------------------------------------------

type BlockedUser @entity(immutable: false) {
  id: Bytes!
  asset: Asset!
  user: Account!
  blockedAt: BigInt!
}

type AllowedUser @entity(immutable: false) {
  id: Bytes!
  asset: Asset!
  user: Account!
  allowedAt: BigInt!
}

# --------------------------------------------------
# Airdrop Contracts
# --------------------------------------------------

type AirdropFactory @entity(immutable: false) {
  id: Bytes! # Contract address
  airdrops: [Airdrop!]! @derivedFrom(field: "factory")
  totalAirdropsDeployed: Int!
}

interface Airdrop {
  id: Bytes! # Contract address
  factory: AirdropFactory!
  token: Bytes! # Changed from Asset! to Bytes!
  merkleRoot: Bytes!
  owner: Account!
  deployedOn: BigInt!
  deploymentTx: Bytes!
  totalClaimed: BigDecimal!
  totalClaimedExact: BigInt!
  totalRecipients: Int! # Count of unique addresses that have claimed
  totalClaims: Int! # Count of claim events
  isWithdrawn: Boolean!
  trustedForwarder: Account!
}

type StandardAirdrop implements Airdrop @entity(immutable: false) {
  id: Bytes! # Contract address
  factory: AirdropFactory!
  token: Bytes! # Matches interface
  merkleRoot: Bytes!
  owner: Account!
  deployedOn: BigInt!
  deploymentTx: Bytes!
  totalClaimed: BigDecimal!
  totalClaimedExact: BigInt!
  totalRecipients: Int!
  totalClaims: Int!
  isWithdrawn: Boolean!
  trustedForwarder: Account!
  # Standard specific
  startTime: BigInt!
  endTime: BigInt!
}

type VestingAirdrop implements Airdrop @entity(immutable: false) {
  id: Bytes! # Contract address
  factory: AirdropFactory!
  token: Bytes! # Matches interface
  merkleRoot: Bytes!
  owner: Account!
  deployedOn: BigInt!
  deploymentTx: Bytes!
  totalClaimed: BigDecimal!
  totalClaimedExact: BigInt!
  totalRecipients: Int!
  totalClaims: Int!
  isWithdrawn: Boolean!
  trustedForwarder: Account!
  # Vesting specific
  claimPeriodEnd: BigInt!
  strategy: VestingStrategy!
}

type PushAirdrop implements Airdrop @entity(immutable: false) {
  id: Bytes! # Contract address
  factory: AirdropFactory!
  token: Bytes! # Matches interface
  merkleRoot: Bytes!
  owner: Account!
  deployedOn: BigInt!
  deploymentTx: Bytes!
  totalClaimed: BigDecimal!
  totalClaimedExact: BigInt!
  totalRecipients: Int!
  totalClaims: Int!
  isWithdrawn: Boolean!
  trustedForwarder: Account!
  # PushAirdrop specific
  distributionCap: BigInt!
  totalDistributed: BigInt!
}

interface VestingStrategy {
  id: Bytes! # Strategy contract address
  type: String! # e.g., "Linear", "Custom"
  airdrop: VestingAirdrop! # The airdrop using this strategy
  owner: Account!
}

type LinearVestingStrategy implements VestingStrategy
  @entity(immutable: false) {
  id: Bytes! # Strategy contract address
  type: String! # = "Linear"
  airdrop: VestingAirdrop! @derivedFrom(field: "strategy") # Derived from VestingAirdrop linking
  airdropRef: Bytes! # Direct reference to airdrop address
  owner: Account!
  # Linear specific
  vestingDuration: BigInt!
  cliffDuration: BigInt!
  vestingData: [UserVestingData!]! @derivedFrom(field: "strategy")
}

# Represents a potential recipient listed in the Merkle tree
# Primarily created/updated upon claim events
type AirdropRecipient @entity(immutable: false) {
  id: String! # airdropId-recipientAddress
  airdrop: Airdrop!
  recipient: Account!
  firstClaimedTimestamp: BigInt # Timestamp of the first claim event for this recipient
  lastClaimedTimestamp: BigInt # Timestamp of the most recent claim event
  totalClaimedByRecipient: BigDecimal! # Sum of all claims by this recipient for this airdrop
  totalClaimedByRecipientExact: BigInt!
  claimIndices: [AirdropClaimIndex!]! @derivedFrom(field: "recipient") # Track individual claimed indices
}

# Represents a specific index claimed by a recipient
type AirdropClaimIndex @entity(immutable: true) {
  id: String! # airdropId-index
  index: BigInt!
  airdrop: Airdrop!
  recipient: AirdropRecipient! # Who claimed this index
  amount: BigDecimal! # Amount associated with this index (from claim event)
  amountExact: BigInt!
  timestamp: BigInt!
}

# Specific vesting data per user for a LinearVestingStrategy
type UserVestingData @entity(immutable: false) {
  id: String! # strategyId-userAddress
  strategy: LinearVestingStrategy!
  user: Account!
  totalAmountAggregated: BigDecimal! # Total allocated amount across all indices for this user
  totalAmountAggregatedExact: BigInt!
  claimedAmountTrackedByStrategy: BigDecimal! # Internal tracking by strategy via recordClaim
  claimedAmountTrackedByStrategyExact: BigInt!
  vestingStart: BigInt!
  initialized: Boolean!
  lastUpdated: BigInt!
}

# --------------------------------------------------
# Airdrop Analytics and Statistics
# --------------------------------------------------

# Time-series data for airdrop activity
type AirdropStatsData @entity(timeseries: true) {
  id: Int8!
  timestamp: Timestamp!
  # Filters
  airdrop: Airdrop!
  airdropType: String! # "Standard", "Vesting", or "Push"
  # Activity
  claims: Int!
  claimVolume: BigDecimal!
  claimVolumeExact: BigInt!
  uniqueClaimants: Int! # New claimants in this period
  # For PushAirdrop
  distributions: Int!
  distributionVolume: BigDecimal!
  distributionVolumeExact: BigInt!
}

# Aggregation entities for time-based analysis
type AirdropStats
  @aggregation(intervals: ["hour", "day"], source: "AirdropStatsData") {
  id: Int8!
  timestamp: Timestamp!
  # Filters
  airdrop: Airdrop!
  airdropType: String!
  # Metrics
  count: Int8! @aggregate(fn: "count", cumulative: true)
  # Claims
  totalClaims: Int! @aggregate(fn: "sum", arg: "claims")
  totalClaimVolume: BigDecimal! @aggregate(fn: "sum", arg: "claimVolume")
  totalClaimVolumeExact: BigInt! @aggregate(fn: "sum", arg: "claimVolumeExact")
  totalUniqueClaimants: Int! @aggregate(fn: "sum", arg: "uniqueClaimants")
  # Distributions (for PushAirdrop)
  totalDistributions: Int! @aggregate(fn: "sum", arg: "distributions")
  totalDistributionVolume: BigDecimal!
    @aggregate(fn: "sum", arg: "distributionVolume")
  totalDistributionVolumeExact: BigInt!
    @aggregate(fn: "sum", arg: "distributionVolumeExact")
}

# Special statistics for vesting airdrops
type VestingStatsData @entity(timeseries: true) {
  id: Int8!
  timestamp: Timestamp!
  # Filters
  airdrop: VestingAirdrop!
  # Vesting metrics
  vestedAmount: BigDecimal!
  vestedAmountExact: BigInt!
  unlockedAmount: BigDecimal! # Amount that has vested and can be claimed
  unlockedAmountExact: BigInt!
  claimedVestedAmount: BigDecimal! # Portion of vested amount that has been claimed
  claimedVestedAmountExact: BigInt!
  activeVestingStreams: Int! # Number of active vesting schedules
  completedVestingStreams: Int! # Number of completed vesting schedules
}

# Aggregation entity for vesting statistics
type VestingStats
  @aggregation(intervals: ["hour", "day"], source: "VestingStatsData") {
  id: Int8!
  timestamp: Timestamp!
  # Filters
  airdrop: VestingAirdrop!
  # Metrics
  count: Int8! @aggregate(fn: "count", cumulative: true)
  # Vesting progress
  totalVestedAmount: BigDecimal! @aggregate(fn: "last", arg: "vestedAmount")
  totalVestedAmountExact: BigInt!
    @aggregate(fn: "last", arg: "vestedAmountExact")
  totalUnlockedAmount: BigDecimal! @aggregate(fn: "last", arg: "unlockedAmount")
  totalUnlockedAmountExact: BigInt!
    @aggregate(fn: "last", arg: "unlockedAmountExact")
  totalClaimedVestedAmount: BigDecimal!
    @aggregate(fn: "sum", arg: "claimedVestedAmount")
  totalClaimedVestedAmountExact: BigInt!
    @aggregate(fn: "sum", arg: "claimedVestedAmountExact")
  activeVestingStreams: Int! @aggregate(fn: "last", arg: "activeVestingStreams")
  completedVestingStreams: Int!
    @aggregate(fn: "last", arg: "completedVestingStreams")
}

# Daily and weekly summary of airdrop performance
type AirdropPerformanceSummary @entity(immutable: false) {
  id: String! # airdropId-timeframe (e.g., "0x123-daily", "0x123-weekly")
  airdrop: Airdrop!
  timeframe: String! # "daily", "weekly"
  startTime: BigInt!
  endTime: BigInt!
  newClaimants: Int!
  totalClaims: Int!
  claimVolume: BigDecimal!
  claimVolumeExact: BigInt!
  claimRatePercentage: BigDecimal! # Percentage of eligible recipients who claimed
  # Distribution metrics for PushAirdrop
  newDistributions: Int!
  distributionVolume: BigDecimal!
  distributionVolumeExact: BigInt!
  # Time metrics
  avgClaimResponseTime: BigInt! # Average time between eligibility and claim
  peakClaimHour: Int! # Hour of day with most claims (0-23)
  lastUpdated: BigInt!
}

# --------------------------------------------------
# XvPSettlement-Specific Types
# --------------------------------------------------

type XvPSettlement @entity(immutable: false) {
  id: Bytes!
  cutoffDate: BigInt!
  autoExecute: Boolean!
  claimed: Boolean!
  cancelled: Boolean!
  flows: [XvPSettlementFlow!]! @derivedFrom(field: "xvpSettlement")
  approvals: [XvPSettlementApproval!]! @derivedFrom(field: "xvpSettlement")
}

type XvPSettlementFlow @entity(immutable: false) {
  id: Bytes!
  xvpSettlement: XvPSettlement!
  asset: Asset!
  from: Account!
  to: Account!
  amount: BigInt!
}

type XvPSettlementApproval @entity(immutable: false) {
  id: Bytes!
  xvpSettlement: XvPSettlement!
  account: Account!
  approved: Boolean!
  timestamp: BigInt
}

# --------------------------------------------------
# Events
# --------------------------------------------------

<<<<<<< HEAD
type XvPSettlementCreatedEvent @entity(immutable: true) {
  id: Bytes!
  eventName: String!
  timestamp: BigInt!
  emitter: Bytes!
  sender: Account!
}

type XvPSettlementApprovedEvent @entity(immutable: true) {
  id: Bytes!
  eventName: String!
  timestamp: BigInt!
  emitter: Bytes!
  sender: Account!
}

type XvPSettlementApprovalRevokedEvent @entity(immutable: true) {
=======
type ActivityLogEntry @entity(immutable: true) {
>>>>>>> a3e30cce
  id: Bytes!
  # Identifying the event
  eventName: String!
<<<<<<< HEAD
  timestamp: BigInt!
  emitter: Bytes!
  sender: Account!
}

type XvPSettlementExecutedEvent @entity(immutable: true) {
  id: Bytes!
  eventName: String!
  timestamp: BigInt!
  emitter: Bytes!
  sender: Account!
=======
  # Default event fields
  txIndex: BigInt!
  blockNumber: BigInt!
  blockTimestamp: BigInt!
  transactionHash: Bytes!
  # List of accounts involved in the event
  emitter: Account!
  sender: Account!
  involved: [Account!]!
  # List of values involved in the event
  values: [ActivityLogEntryValue!]! @derivedFrom(field: "entry")
>>>>>>> a3e30cce
}

type ActivityLogEntryValue @entity(immutable: true) {
  id: Bytes!
<<<<<<< HEAD
  eventName: String!
  timestamp: BigInt!
  emitter: Bytes!
  sender: Account!
=======
  name: String!
  value: String!
  entry: ActivityLogEntry!
>>>>>>> a3e30cce
}<|MERGE_RESOLUTION|>--- conflicted
+++ resolved
@@ -781,43 +781,10 @@
 # Events
 # --------------------------------------------------
 
-<<<<<<< HEAD
-type XvPSettlementCreatedEvent @entity(immutable: true) {
-  id: Bytes!
-  eventName: String!
-  timestamp: BigInt!
-  emitter: Bytes!
-  sender: Account!
-}
-
-type XvPSettlementApprovedEvent @entity(immutable: true) {
-  id: Bytes!
-  eventName: String!
-  timestamp: BigInt!
-  emitter: Bytes!
-  sender: Account!
-}
-
-type XvPSettlementApprovalRevokedEvent @entity(immutable: true) {
-=======
 type ActivityLogEntry @entity(immutable: true) {
->>>>>>> a3e30cce
   id: Bytes!
   # Identifying the event
   eventName: String!
-<<<<<<< HEAD
-  timestamp: BigInt!
-  emitter: Bytes!
-  sender: Account!
-}
-
-type XvPSettlementExecutedEvent @entity(immutable: true) {
-  id: Bytes!
-  eventName: String!
-  timestamp: BigInt!
-  emitter: Bytes!
-  sender: Account!
-=======
   # Default event fields
   txIndex: BigInt!
   blockNumber: BigInt!
@@ -829,19 +796,11 @@
   involved: [Account!]!
   # List of values involved in the event
   values: [ActivityLogEntryValue!]! @derivedFrom(field: "entry")
->>>>>>> a3e30cce
 }
 
 type ActivityLogEntryValue @entity(immutable: true) {
   id: Bytes!
-<<<<<<< HEAD
-  eventName: String!
-  timestamp: BigInt!
-  emitter: Bytes!
-  sender: Account!
-=======
   name: String!
   value: String!
   entry: ActivityLogEntry!
->>>>>>> a3e30cce
 }