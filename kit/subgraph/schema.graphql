# --------------------------------------------------
# SMART Indexer Schema
# --------------------------------------------------

# ==================================================
# CORE ENTITIES
# ==================================================

type Account @entity(immutable: false) {
  id: Bytes!
  isContract: Boolean!
  identity: Identity
  country: Int
  balances: [TokenBalance!]! @derivedFrom(field: "account")
}

type Event @entity(immutable: true) {
  id: Bytes!
  eventName: String!
  txIndex: BigInt!
  blockNumber: BigInt!
  blockTimestamp: BigInt!
  transactionHash: Bytes!
  emitter: Account!
  sender: Account!
  involved: [Account!]!
  values: [EventValue!]! @derivedFrom(field: "entry")
}

type EventValue @entity(immutable: true) {
  id: Bytes!
  name: String!
  value: String!
  entry: Event!
}

# ==================================================
# ACCESS CONTROL & SYSTEM
# ==================================================

type AccessControl @entity(immutable: false) {
  id: Bytes!
  admin: [Account!]!
  registrar: [Account!]!
  claimManager: [Account!]!
  identityIssuer: [Account!]!
  identityIssuerAdmin: [Account!]!
  tokenIdentityIssuer: [Account!]!
  tokenIdentityIssuerAdmin: [Account!]!
  deployer: [Account!]!
  storageModifier: [Account!]!
  manageRegistries: [Account!]!
  tokenGovernance: [Account!]!
  supplyManagement: [Account!]!
  custodian: [Account!]!
  emergency: [Account!]!
  implementationManager: [Account!]!
  bypassListManager: [Account!]!
  bypassListManagerAdmin: [Account!]!
}

type System @entity(immutable: false) {
  id: Bytes!
  deployedInTransaction: Bytes!
  accessControl: AccessControl!
  account: Account
  compliance: Compliance
  identityRegistryStorage: IdentityRegistryStorage
  identityFactory: IdentityFactory
  identityRegistry: IdentityRegistry
  trustedIssuersRegistry: TrustedIssuersRegistry
  topicSchemeRegistry: TopicSchemeRegistry
  tokenFactoryRegistry: TokenFactoryRegistry
  complianceModuleRegistry: ComplianceModuleRegistry
  systemAddonRegistry: SystemAddonRegistry
}

type SystemAddon @entity(immutable: false) {
  id: Bytes!
  deployedInTransaction: Bytes!
  accessControl: AccessControl!
  name: String!
  typeId: Bytes!
  system: System
  account: Account!
}

type VaultFactory @entity(immutable: false) {
  id: Bytes!
  deployedInTransaction: Bytes!
  accessControl: AccessControl!
  systemAddon: SystemAddon!
  system: System!
  account: Account!
  vaults: [Vault!]! @derivedFrom(field: "factory")
}

type Vault @entity(immutable: false) {
  id: Bytes!
  createdAt: BigInt!
  createdBy: Account!
  factory: VaultFactory!
  account: Account!
  accessControl: AccessControl!
  required: BigInt!
  signers: [Account!]!
  transactions: [VaultTransaction!]! @derivedFrom(field: "vault")
  balance: BigDecimal!
  balanceExact: BigInt!
  deployedInTransaction: Bytes!
}

type VaultTransaction @entity(immutable: false) {
  id: Bytes!
  vault: Vault!
  txIndex: BigInt!
  to: Account!
  value: BigDecimal!
  valueExact: BigInt!
  data: Bytes!
  comment: String!
  executed: Boolean!
  confirmationsRequired: BigInt!
  confirmationsCount: BigInt!
  confirmations: [VaultTransactionConfirmation!]!
    @derivedFrom(field: "transaction")
  submittedBy: Account!
  submittedAt: BigInt!
  executedAt: BigInt
  executedBy: Account
  # Type-specific fields
  erc20Transfer: VaultERC20Transfer
  contractCall: VaultContractCall
  deployedInTransaction: Bytes!
}

type VaultTransactionConfirmation @entity(immutable: false) {
  id: Bytes!
  transaction: VaultTransaction!
  signer: Account!
  confirmed: Boolean!
  confirmedAt: BigInt
  revokedAt: BigInt
  deployedInTransaction: Bytes!
}

type VaultERC20Transfer @entity(immutable: false) {
  id: Bytes!
  token: Account!
  amount: BigDecimal!
  amountExact: BigInt!
}

type VaultContractCall @entity(immutable: false) {
  id: Bytes!
  target: Account!
  calldata: Bytes!
  returnData: Bytes
}

type Compliance @entity(immutable: false) {
  id: Bytes!
  account: Account!
}

# ==================================================
# IDENTITY MANAGEMENT
# ==================================================

type IdentityRegistryStorage @entity(immutable: false) {
  id: Bytes!
  accessControl: AccessControl!
  account: Account!
  deployedInTransaction: Bytes!
}

type IdentityFactory @entity(immutable: false) {
  id: Bytes!
  accessControl: AccessControl!
  account: Account!
  deployedInTransaction: Bytes!
}

type IdentityRegistry @entity(immutable: false) {
  id: Bytes!
  accessControl: AccessControl!
  account: Account!
  identities: [Identity!]! @derivedFrom(field: "registry")
  trustedIssuersRegistry: TrustedIssuersRegistry
  topicSchemeRegistry: TopicSchemeRegistry
  identityRegistryStorage: IdentityRegistryStorage
  deployedInTransaction: Bytes!
}

type TrustedIssuersRegistry @entity(immutable: false) {
  id: Bytes!
  accessControl: AccessControl!
  account: Account!
  deployedInTransaction: Bytes!
}

type TopicSchemeRegistry @entity(immutable: false) {
  id: Bytes!
  accessControl: AccessControl!
  account: Account!
  schemes: [TopicScheme!]! @derivedFrom(field: "registry")
  deployedInTransaction: Bytes!
}

type TopicScheme @entity(immutable: false) {
  id: Bytes!
  registry: TopicSchemeRegistry!
  name: String!
  topicId: BigInt!
  signature: String!
  enabled: Boolean!
  deployedInTransaction: Bytes!
}

type Identity @entity(immutable: false) {
  id: Bytes!
  registry: IdentityRegistry
  claims: [IdentityClaim!]! @derivedFrom(field: "identity")
  account: Account
  token: Token
  deployedInTransaction: Bytes!
}

type IdentityClaim @entity(immutable: false) {
  id: Bytes!
  identity: Identity!
  name: String!
  issuer: Identity!
  uri: String
  revoked: Boolean!
  values: [IdentityClaimValue!]! @derivedFrom(field: "claim")
  deployedInTransaction: Bytes!
}

type IdentityClaimValue @entity(immutable: false) {
  id: Bytes!
  claim: IdentityClaim!
  key: String!
  value: String!
}

# ==================================================
# Compliance
# ==================================================

type ComplianceModuleRegistry @entity(immutable: false) {
  id: Bytes!
  accessControl: AccessControl!
  account: Account!
  deployedInTransaction: Bytes!
  complianceModules: [ComplianceModule!]!
    @derivedFrom(field: "complianceModuleRegistry")
}

type ComplianceModule @entity(immutable: false) {
  id: Bytes!
  accessControl: AccessControl!
  name: String!
  typeId: Bytes!
  account: Account!
  deployedInTransaction: Bytes!
  complianceModuleRegistry: ComplianceModuleRegistry
  tokens: [TokenComplianceModule!]! @derivedFrom(field: "complianceModule")
  addresses: [Bytes!]
  countries: [Int!]
}

# ==================================================
# TOKEN MANAGEMENT
# ==================================================

type TokenFactoryRegistry @entity(immutable: false) {
  id: Bytes!
  accessControl: AccessControl!
  account: Account!
  deployedInTransaction: Bytes!
  tokenFactories: [TokenFactory!]! @derivedFrom(field: "tokenFactoryRegistry")
}

type TokenFactory @entity(immutable: false) {
  id: Bytes!
  accessControl: AccessControl!
  name: String!
  typeId: Bytes!
  tokenFactoryRegistry: TokenFactoryRegistry
  account: Account!
  tokens: [Token!]! @derivedFrom(field: "tokenFactory")
}

type Token @entity(immutable: false) {
  id: Bytes!
  createdAt: BigInt!
  createdBy: Account!
  deployedInTransaction: Bytes!
  account: Account!
  accessControl: AccessControl
  identity: Identity
  balances: [TokenBalance!]! @derivedFrom(field: "token")
  type: String!
  tokenFactory: TokenFactory
  name: String!
  symbol: String!
  decimals: Int!
  totalSupply: BigDecimal!
  totalSupplyExact: BigInt!
  # Extensions
  pausable: TokenPausable
  collateral: TokenCollateral
  capped: TokenCapped
  yield_: TokenYield
  redeemable: TokenRedeemable
  # Type specific
  bond: TokenBond
  fund: TokenFund
  # Claims
  basePriceClaim: IdentityClaim
<<<<<<< HEAD
=======
  deployedInTransaction: Bytes!
  # The identity verification claim topics that are required for accounts to own tokens of this type
  requiredClaimTopics: [TopicScheme!]!
>>>>>>> b16fbb21
  # Compliance
  tokenComplianceModules: [TokenComplianceModule!]! @derivedFrom(field: "token")
}

type TokenBalance @entity(immutable: false) {
  id: Bytes!
  lastUpdatedAt: BigInt!
  token: Token!
  account: Account!
  value: BigDecimal!
  valueExact: BigInt!
  isFrozen: Boolean!
  frozen: BigDecimal!
  frozenExact: BigInt!
  available: BigDecimal!
  availableExact: BigInt!
}

type TokenComplianceModule @entity(immutable: false) {
  id: Bytes!
  token: Token!
  complianceModule: ComplianceModule!
  encodedParams: Bytes!
  addresses: [Bytes!]
  countries: [Int!]
}

# ==================================================
# TOKEN EXTENSIONS
# ==================================================

type TokenPausable @entity(immutable: false) {
  id: Bytes!
  paused: Boolean!
}

type TokenCollateral @entity(immutable: false) {
  id: Bytes!
  identityClaim: IdentityClaim
}

type TokenCapped @entity(immutable: false) {
  id: Bytes!
  cap: BigDecimal!
  capExact: BigInt!
}

type TokenYield @entity(immutable: false) {
  id: Bytes!
  schedule: TokenFixedYieldSchedule!
}

type TokenRedeemable @entity(immutable: false) {
  id: Bytes!
  redeemedAmount: BigDecimal!
  redeemedAmountExact: BigInt!
}

# ==================================================
# TOKEN TYPES
# ==================================================

type TokenBond @entity(immutable: false) {
  id: Bytes!
  faceValue: BigDecimal!
  faceValueExact: BigInt!
  maturityDate: BigInt!
  isMatured: Boolean!
  underlyingAsset: Token!
}

type TokenFund @entity(immutable: false) {
  id: Bytes!
  managementFeeBps: Int!
}

# ==================================================
# System Addons
# ==================================================

type SystemAddonRegistry @entity(immutable: false) {
  id: Bytes!
  accessControl: AccessControl!
  account: Account!
  deployedInTransaction: Bytes!
}

# ==================================================
# XVP SETTLEMENT
# ==================================================

type XvPSettlement @entity(immutable: false) {
  id: Bytes!
  name: String!
  cutoffDate: BigInt!
  autoExecute: Boolean!
  executed: Boolean!
  cancelled: Boolean!
  createdAt: BigInt!
  flows: [XvPSettlementFlow!]! @derivedFrom(field: "xvpSettlement")
  approvals: [XvPSettlementApproval!]! @derivedFrom(field: "xvpSettlement")
  participants: [Account!]!
  deployedInTransaction: Bytes!
}

type XvPSettlementFlow @entity(immutable: false) {
  id: Bytes!
  xvpSettlement: XvPSettlement!
  asset: Token!
  from: Account!
  to: Account!
  amount: BigDecimal!
  amountExact: BigInt!
}

type XvPSettlementApproval @entity(immutable: false) {
  id: Bytes!
  xvpSettlement: XvPSettlement!
  account: Account!
  approved: Boolean!
  timestamp: BigInt
}

# ==================================================
# AIRDROP
# ==================================================

type AirdropFactory @entity(immutable: false) {
  id: Bytes!
  systemAddon: SystemAddon!
  airdrops: [Airdrop!]! @derivedFrom(field: "factory")
  deployedInTransaction: Bytes!
}

type Airdrop @entity(immutable: false) {
  id: Bytes!
  factory: AirdropFactory!
  name: String!
  token: Token!
  merkleRoot: Bytes!
  typeId: Bytes!
  amountTransferred: BigDecimal!
  amountTransferredExact: BigInt!
  recipients: [AirdropRecipient!]! @derivedFrom(field: "airdrop")
  allocations: [AirdropAllocation!]! @derivedFrom(field: "airdrop")
  # Type specific
  vestingAirdrop: VestingAirdrop
  pushAirdrop: PushAirdrop
  timeBoundAirdrop: TimeBoundAirdrop
  deployedInTransaction: Bytes!
}

type AirdropRecipient @entity(immutable: false) {
  id: Bytes!
  airdrop: Airdrop!
  account: Account!
  allocations: [AirdropAllocation!]! @derivedFrom(field: "recipient")
  amountTransferred: BigDecimal!
  amountTransferredExact: BigInt!
}

type AirdropAllocation @entity(immutable: false) {
  id: Bytes!
  airdrop: Airdrop!
  recipient: AirdropRecipient!
  index: BigInt!
  amountTransferred: BigDecimal!
  amountTransferredExact: BigInt!
  initialized: Boolean!
}

# ==================================================
# AIRDROP TYPES
# ==================================================

type PushAirdrop @entity(immutable: false) {
  id: Bytes!
  distributionCap: BigDecimal
  distributionCapExact: BigInt
}

type VestingAirdrop @entity(immutable: false) {
  id: Bytes!
  initializationDeadline: BigInt!
  strategyId: Bytes!
  # Strategy specific
  linearVestingStrategy: LinearVestingStrategy
}

type TimeBoundAirdrop @entity(immutable: false) {
  id: Bytes!
  startTime: BigInt!
  endTime: BigInt!
}

# ==================================================
# VESTING STRATEGIES
# ==================================================
type LinearVestingStrategy @entity(immutable: false) {
  id: Bytes!
  vestingDuration: BigInt!
  cliffDuration: BigInt!
}

# ==================================================
# YIELD SCHEDULES
# ==================================================

type TokenFixedYieldSchedule @entity(immutable: false) {
  id: Bytes!
  createdAt: BigInt!
  createdBy: Account!
  account: Account!
  token: Token!
  startDate: BigInt!
  endDate: BigInt!
  rate: BigInt!
  interval: BigInt!
  totalClaimed: BigDecimal!
  totalClaimedExact: BigInt!
  totalUnclaimedYield: BigDecimal!
  totalUnclaimedYieldExact: BigInt!
  totalYield: BigDecimal!
  totalYieldExact: BigInt!
  underlyingAsset: Token!
  currentPeriod: TokenFixedYieldSchedulePeriod
  nextPeriod: TokenFixedYieldSchedulePeriod
  periods: [TokenFixedYieldSchedulePeriod!]! @derivedFrom(field: "schedule")
  deployedInTransaction: Bytes!
}

type TokenFixedYieldSchedulePeriod @entity(immutable: false) {
  id: Bytes!
  schedule: TokenFixedYieldSchedule!
  startDate: BigInt!
  endDate: BigInt!
  totalClaimed: BigDecimal!
  totalClaimedExact: BigInt!
  totalUnclaimedYield: BigDecimal!
  totalUnclaimedYieldExact: BigInt!
  totalYield: BigDecimal!
  totalYieldExact: BigInt!
  deployedInTransaction: Bytes!
}

# ==================================================
# SYSTEM STATISTICS
# ==================================================

type SystemStatsData @entity(timeseries: true) {
  id: Int8!
  timestamp: Timestamp!

  system: System!

  # Value of all tokens in the system in base FIAT currency
  totalValueInBaseCurrency: BigDecimal!
}

type SystemStats
  @aggregation(intervals: ["hour", "day"], source: "SystemStatsData") {
  id: Int8!
  timestamp: Timestamp!

  system: System!

  # Value of all tokens in the system in base FIAT currency
  totalValueInBaseCurrency: BigDecimal!
    @aggregate(fn: "last", arg: "totalValueInBaseCurrency")
}

# ==================================================
# ACCOUNT STATISTICS
# ==================================================

type AccountStatsData @entity(timeseries: true) {
  id: Int8!
  timestamp: Timestamp!

  account: Account!

  # Value of all tokens for the account in base FIAT currency
  totalValueInBaseCurrency: BigDecimal!

  # Balance metrics
  balancesCount: Int!
}

type AccountStats
  @aggregation(intervals: ["hour", "day"], source: "AccountStatsData") {
  id: Int8!
  timestamp: Timestamp!

  account: Account!

  # Value metrics (in base FIAT currency)
  totalValueInBaseCurrency: BigDecimal!
    @aggregate(fn: "last", arg: "totalValueInBaseCurrency")

  # Balance metrics
  balancesCount: Int! @aggregate(fn: "last", arg: "balancesCount")
}

# ==================================================
# EVENT STATISTICS
# ==================================================

type EventStatsData @entity(timeseries: true) {
  id: Int8!
  timestamp: Timestamp!

  account: Account!
  eventName: String!
}

type EventStats
  @aggregation(intervals: ["hour", "day"], source: "EventStatsData") {
  id: Int8!
  timestamp: Timestamp!

  account: Account!
  eventName: String!

  eventsCount: Int! @aggregate(fn: "count", cumulative: true)
}

# ==================================================
# TOKEN STATISTICS
# ==================================================

# Total count of tokens by type
type TokenTypeStatsData @entity(timeseries: true) {
  id: Int8!
  timestamp: Timestamp!

  type: String!

  count: Int!
  # Percentage of total supply (eg bonds take 8% of the total supply accross all types)
  percentageOfTotalSupply: BigDecimal!
}

type TokenTypeStats
  @aggregation(intervals: ["hour", "day"], source: "TokenTypeStatsData") {
  id: Int8!
  timestamp: Timestamp!

  type: String!

  count: Int! @aggregate(fn: "last", arg: "count")
  # Percentage of total supply (eg bonds take 8% of the total supply accross all types)
  percentageOfTotalSupply: BigDecimal!
    @aggregate(fn: "last", arg: "percentageOfTotalSupply")
}

type TokenStatsData @entity(timeseries: true) {
  id: Int8!
  timestamp: Timestamp!

  token: Token!
  type: String!

  # Balance metrics
  balancesCount: Int!

  # Supply metrics
  totalSupply: BigDecimal!
  totalSupplyExact: BigInt!
  minted: BigDecimal!
  mintedExact: BigInt!
  burned: BigDecimal!
  burnedExact: BigInt!
  transfered: BigDecimal!
  transferedExact: BigInt!
}

type TokenStats
  @aggregation(intervals: ["hour", "day"], source: "TokenStatsData") {
  id: Int8!
  timestamp: Timestamp!

  token: Token!
  type: String!

  # Balance metrics
  balancesCount: Int! @aggregate(fn: "last", arg: "balancesCount")

  # Supply metrics
  totalSupply: BigDecimal! @aggregate(fn: "last", arg: "totalSupply")
  totalSupplyExact: BigInt! @aggregate(fn: "last", arg: "totalSupplyExact")
  totalMinted: BigDecimal! @aggregate(fn: "sum", arg: "minted")
  totalMintedExact: BigInt! @aggregate(fn: "sum", arg: "mintedExact")
  totalBurned: BigDecimal! @aggregate(fn: "sum", arg: "burned")
  totalBurnedExact: BigInt! @aggregate(fn: "sum", arg: "burnedExact")
  totalTransfered: BigDecimal! @aggregate(fn: "sum", arg: "transfered")
  totalTransferedExact: BigInt! @aggregate(fn: "sum", arg: "transferedExact")
}

# Collateral statistics for tokens
type TokenCollateralStatsData @entity(timeseries: true) {
  id: Int8!
  timestamp: Timestamp!

  token: Token!

  collateral: BigDecimal!
  collateralExact: BigInt!
  collateralAvailable: BigDecimal!
  collateralAvailableExact: BigInt!
  collateralUsed: BigDecimal!
  collateralUsedExact: BigInt!
}

type TokenCollateralStats
  @aggregation(intervals: ["hour", "day"], source: "TokenCollateralStatsData") {
  id: Int8!
  timestamp: Timestamp!

  token: Token!

  collateral: BigDecimal! @aggregate(fn: "last", arg: "collateral")
  collateralExact: BigInt! @aggregate(fn: "last", arg: "collateralExact")
  collateralAvailable: BigDecimal!
    @aggregate(fn: "last", arg: "collateralAvailable")
  collateralAvailableExact: BigInt!
    @aggregate(fn: "last", arg: "collateralAvailableExact")
  collateralUsed: BigDecimal! @aggregate(fn: "last", arg: "collateralUsed")
  collateralUsedExact: BigInt!
    @aggregate(fn: "last", arg: "collateralUsedExact")
}

# Bond statistics for tokens
type TokenBondStatsData @entity(timeseries: true) {
  id: Int8!
  timestamp: Timestamp!

  token: Token!

  underlyingAssetBalanceAvailable: BigDecimal!
  underlyingAssetBalanceAvailableExact: BigInt!
  underlyingAssetBalanceRequired: BigDecimal!
  underlyingAssetBalanceRequiredExact: BigInt!
}

type TokenBondStats
  @aggregation(intervals: ["hour", "day"], source: "TokenBondStatsData") {
  id: Int8!
  timestamp: Timestamp!

  token: Token!

  underlyingAssetBalanceAvailable: BigDecimal!
    @aggregate(fn: "last", arg: "underlyingAssetBalanceAvailable")
  underlyingAssetBalanceAvailableExact: BigInt!
    @aggregate(fn: "last", arg: "underlyingAssetBalanceAvailableExact")
  underlyingAssetBalanceRequired: BigDecimal!
    @aggregate(fn: "last", arg: "underlyingAssetBalanceRequired")
  underlyingAssetBalanceRequiredExact: BigInt!
    @aggregate(fn: "last", arg: "underlyingAssetBalanceRequiredExact")
  coveredPercentage: BigDecimal!
    @aggregate(
      fn: "last"
      arg: "(underlyingAssetBalanceAvailable / underlyingAssetBalanceRequired) * 100"
    )
}

# Token distribution statistics by concentration segments
type TokenDistributionStatsData @entity(timeseries: true) {
  id: Int8!
  timestamp: Timestamp!

  token: Token!

  # Percentage owned by top 5 holders
  percentageOwnedByTop5Holders: BigDecimal!

  # Concentration segments
  # 0-2%
  balancesCountSegment1: Int!
  totalValueSegment1: BigDecimal!
  totalValueSegment1Exact: BigInt!

  # 2-10%
  balancesCountSegment2: Int!
  totalValueSegment2: BigDecimal!
  totalValueSegment2Exact: BigInt!

  # 10-20%
  balancesCountSegment3: Int!
  totalValueSegment3: BigDecimal!
  totalValueSegment3Exact: BigInt!

  # 20-40%
  balancesCountSegment4: Int!
  totalValueSegment4: BigDecimal!
  totalValueSegment4Exact: BigInt!

  # 40-100%
  balancesCountSegment5: Int!
  totalValueSegment5: BigDecimal!
  totalValueSegment5Exact: BigInt!
}

type TokenDistributionStats
  @aggregation(
    intervals: ["hour", "day"]
    source: "TokenDistributionStatsData"
  ) {
  id: Int8!
  timestamp: Timestamp!

  token: Token!

  # Percentage owned by top 5 holders
  percentageOwnedByTop5Holders: BigDecimal!
    @aggregate(fn: "last", arg: "percentageOwnedByTop5Holders")

  # Concentration segments
  # 0-2%
  balancesCountSegment1: Int!
    @aggregate(fn: "last", arg: "balancesCountSegment1")
  totalValueSegment1: BigDecimal!
    @aggregate(fn: "last", arg: "totalValueSegment1")
  totalValueSegment1Exact: BigInt!
    @aggregate(fn: "last", arg: "totalValueSegment1Exact")

  # 2-10%
  balancesCountSegment2: Int!
    @aggregate(fn: "last", arg: "balancesCountSegment2")
  totalValueSegment2: BigDecimal!
    @aggregate(fn: "last", arg: "totalValueSegment2")
  totalValueSegment2Exact: BigInt!
    @aggregate(fn: "last", arg: "totalValueSegment2Exact")

  # 10-20%
  balancesCountSegment3: Int!
    @aggregate(fn: "last", arg: "balancesCountSegment3")
  totalValueSegment3: BigDecimal!
    @aggregate(fn: "last", arg: "totalValueSegment3")
  totalValueSegment3Exact: BigInt!
    @aggregate(fn: "last", arg: "totalValueSegment3Exact")

  # 20-40%
  balancesCountSegment4: Int!
    @aggregate(fn: "last", arg: "balancesCountSegment4")
  totalValueSegment4: BigDecimal!
    @aggregate(fn: "last", arg: "totalValueSegment4")
  totalValueSegment4Exact: BigInt!
    @aggregate(fn: "last", arg: "totalValueSegment4Exact")

  # 40-100%
  balancesCountSegment5: Int!
    @aggregate(fn: "last", arg: "balancesCountSegment5")
  totalValueSegment5: BigDecimal!
    @aggregate(fn: "last", arg: "totalValueSegment5")
  totalValueSegment5Exact: BigInt!
    @aggregate(fn: "last", arg: "totalValueSegment5Exact")
}<|MERGE_RESOLUTION|>--- conflicted
+++ resolved
@@ -319,12 +319,8 @@
   fund: TokenFund
   # Claims
   basePriceClaim: IdentityClaim
-<<<<<<< HEAD
-=======
-  deployedInTransaction: Bytes!
   # The identity verification claim topics that are required for accounts to own tokens of this type
   requiredClaimTopics: [TopicScheme!]!
->>>>>>> b16fbb21
   # Compliance
   tokenComplianceModules: [TokenComplianceModule!]! @derivedFrom(field: "token")
 }
