# --------------------------------------------------
# SMART Indexer
# --------------------------------------------------

type Account @entity(immutable: false) {
  id: Bytes!
  isContract: Boolean!
  identity: Identity
}

type Identity @entity(immutable: false) {
  id: Bytes!
  account: Account
  wallet: Account
}

<<<<<<< HEAD
type Event @entity(immutable: true) {
=======
# --------------------------------------------------
# Portfolio Statistics
# --------------------------------------------------

type PortfolioStatsData @entity(timeseries: true) {
  id: Int8!
  timestamp: Timestamp!
  ## Filters
  account: Account!
  assetType: String!
  asset: Asset!
  ## Balances
  balance: BigDecimal!
  balanceExact: BigInt!
  ## Frozen
  locked: BigDecimal!
  lockedExact: BigInt!
}

type PortfolioStats
  @aggregation(intervals: ["hour", "day"], source: "PortfolioStatsData") {
  id: Int8!
  timestamp: Timestamp!
  ## Filters
  account: Account!
  asset: Asset!
  assetType: String!
  ## Balances
  totalBalance: BigDecimal! @aggregate(fn: "last", arg: "balance")
  totalBalanceExact: BigInt! @aggregate(fn: "last", arg: "balanceExact")
  ## Frozen
  totalLocked: BigDecimal! @aggregate(fn: "last", arg: "locked")
  totalLockedExact: BigInt! @aggregate(fn: "last", arg: "lockedExact")
}

# --------------------------------------------------
# Blocked and Allowed Users
# --------------------------------------------------

type BlockedUser @entity(immutable: false) {
  id: Bytes!
  asset: Asset!
  user: Account!
  blockedAt: BigInt!
}

type AllowedUser @entity(immutable: false) {
  id: Bytes!
  asset: Asset!
  user: Account!
  allowedAt: BigInt!
}

# --------------------------------------------------
# Airdrop Contracts
# --------------------------------------------------

type AirdropFactory @entity(immutable: false) {
  id: Bytes! # Contract address
  airdrops: [Airdrop!]! @derivedFrom(field: "factory")
  totalAirdropsDeployed: Int!
}

interface Airdrop {
  id: Bytes! # Contract address
  factory: AirdropFactory!
  token: Bytes! # Changed from Asset! to Bytes!
  merkleRoot: Bytes!
  owner: Account!
  deployedOn: BigInt!
  deploymentTx: Bytes!
  totalClaimed: BigDecimal!
  totalClaimedExact: BigInt!
  totalRecipients: Int! # Count of unique addresses that have claimed
  totalClaims: Int! # Count of claim events
  isWithdrawn: Boolean!
  trustedForwarder: Account!
}

type StandardAirdrop implements Airdrop @entity(immutable: false) {
  id: Bytes! # Contract address
  factory: AirdropFactory!
  token: Bytes! # Matches interface
  merkleRoot: Bytes!
  owner: Account!
  deployedOn: BigInt!
  deploymentTx: Bytes!
  totalClaimed: BigDecimal!
  totalClaimedExact: BigInt!
  totalRecipients: Int!
  totalClaims: Int!
  isWithdrawn: Boolean!
  trustedForwarder: Account!
  # Standard specific
  startTime: BigInt!
  endTime: BigInt!
}

type VestingAirdrop implements Airdrop @entity(immutable: false) {
  id: Bytes! # Contract address
  factory: AirdropFactory!
  token: Bytes! # Matches interface
  merkleRoot: Bytes!
  owner: Account!
  deployedOn: BigInt!
  deploymentTx: Bytes!
  totalClaimed: BigDecimal!
  totalClaimedExact: BigInt!
  totalRecipients: Int!
  totalClaims: Int!
  isWithdrawn: Boolean!
  trustedForwarder: Account!
  # Vesting specific
  claimPeriodEnd: BigInt!
  strategy: VestingStrategy!
}

type PushAirdrop implements Airdrop @entity(immutable: false) {
  id: Bytes! # Contract address
  factory: AirdropFactory!
  token: Bytes! # Matches interface
  merkleRoot: Bytes!
  owner: Account!
  deployedOn: BigInt!
  deploymentTx: Bytes!
  totalClaimed: BigDecimal!
  totalClaimedExact: BigInt!
  totalRecipients: Int!
  totalClaims: Int!
  isWithdrawn: Boolean!
  trustedForwarder: Account!
  # PushAirdrop specific
  distributionCap: BigInt!
  totalDistributed: BigInt!
}

interface VestingStrategy {
  id: Bytes! # Strategy contract address
  type: String! # e.g., "Linear", "Custom"
  airdrop: VestingAirdrop! # The airdrop using this strategy
  owner: Account!
}

type LinearVestingStrategy implements VestingStrategy
  @entity(immutable: false) {
  id: Bytes! # Strategy contract address
  type: String! # = "Linear"
  airdrop: VestingAirdrop! @derivedFrom(field: "strategy") # Derived from VestingAirdrop linking
  airdropRef: Bytes! # Direct reference to airdrop address
  owner: Account!
  # Linear specific
  vestingDuration: BigInt!
  cliffDuration: BigInt!
  vestingData: [UserVestingData!]! @derivedFrom(field: "strategy")
}

# Represents a potential recipient listed in the Merkle tree
# Primarily created/updated upon claim events
type AirdropRecipient @entity(immutable: false) {
  id: String! # airdropId-recipientAddress
  airdrop: Airdrop!
  recipient: Account!
  firstClaimedTimestamp: BigInt # Timestamp of the first claim event for this recipient
  lastClaimedTimestamp: BigInt # Timestamp of the most recent claim event
  totalClaimedByRecipient: BigDecimal! # Sum of all claims by this recipient for this airdrop
  totalClaimedByRecipientExact: BigInt!
  claimIndices: [AirdropClaimIndex!]! @derivedFrom(field: "recipient") # Track individual claimed indices
}

# Represents a specific index claimed by a recipient
type AirdropClaimIndex @entity(immutable: true) {
  id: String! # airdropId-index
  index: BigInt!
  airdrop: Airdrop!
  recipient: AirdropRecipient! # Who claimed this index
  amount: BigDecimal! # Amount associated with this index (from claim event)
  amountExact: BigInt!
  timestamp: BigInt!
}

# Specific vesting data per user for a LinearVestingStrategy
type UserVestingData @entity(immutable: false) {
  id: String! # strategyId-userAddress
  strategy: LinearVestingStrategy!
  user: Account!
  totalAmountAggregated: BigDecimal! # Total allocated amount across all indices for this user
  totalAmountAggregatedExact: BigInt!
  claimedAmountTrackedByStrategy: BigDecimal! # Internal tracking by strategy via recordClaim
  claimedAmountTrackedByStrategyExact: BigInt!
  vestingStart: BigInt!
  initialized: Boolean!
  lastUpdated: BigInt!
}

# --------------------------------------------------
# Airdrop Analytics and Statistics
# --------------------------------------------------

# Time-series data for airdrop activity
type AirdropStatsData @entity(timeseries: true) {
  id: Int8!
  timestamp: Timestamp!
  # Filters
  airdrop: Airdrop!
  airdropType: String! # "Standard", "Vesting", or "Push"
  # Activity
  claims: Int!
  claimVolume: BigDecimal!
  claimVolumeExact: BigInt!
  uniqueClaimants: Int! # New claimants in this period
  # For PushAirdrop
  distributions: Int!
  distributionVolume: BigDecimal!
  distributionVolumeExact: BigInt!
}

# Aggregation entities for time-based analysis
type AirdropStats
  @aggregation(intervals: ["hour", "day"], source: "AirdropStatsData") {
  id: Int8!
  timestamp: Timestamp!
  # Filters
  airdrop: Airdrop!
  airdropType: String!
  # Metrics
  count: Int8! @aggregate(fn: "count", cumulative: true)
  # Claims
  totalClaims: Int! @aggregate(fn: "sum", arg: "claims")
  totalClaimVolume: BigDecimal! @aggregate(fn: "sum", arg: "claimVolume")
  totalClaimVolumeExact: BigInt! @aggregate(fn: "sum", arg: "claimVolumeExact")
  totalUniqueClaimants: Int! @aggregate(fn: "sum", arg: "uniqueClaimants")
  # Distributions (for PushAirdrop)
  totalDistributions: Int! @aggregate(fn: "sum", arg: "distributions")
  totalDistributionVolume: BigDecimal!
    @aggregate(fn: "sum", arg: "distributionVolume")
  totalDistributionVolumeExact: BigInt!
    @aggregate(fn: "sum", arg: "distributionVolumeExact")
}

# Special statistics for vesting airdrops
type VestingStatsData @entity(timeseries: true) {
  id: Int8!
  timestamp: Timestamp!
  # Filters
  airdrop: VestingAirdrop!
  # Vesting metrics
  vestedAmount: BigDecimal!
  vestedAmountExact: BigInt!
  unlockedAmount: BigDecimal! # Amount that has vested and can be claimed
  unlockedAmountExact: BigInt!
  claimedVestedAmount: BigDecimal! # Portion of vested amount that has been claimed
  claimedVestedAmountExact: BigInt!
  activeVestingStreams: Int! # Number of active vesting schedules
  completedVestingStreams: Int! # Number of completed vesting schedules
}

# Aggregation entity for vesting statistics
type VestingStats
  @aggregation(intervals: ["hour", "day"], source: "VestingStatsData") {
  id: Int8!
  timestamp: Timestamp!
  # Filters
  airdrop: VestingAirdrop!
  # Metrics
  count: Int8! @aggregate(fn: "count", cumulative: true)
  # Vesting progress
  totalVestedAmount: BigDecimal! @aggregate(fn: "last", arg: "vestedAmount")
  totalVestedAmountExact: BigInt!
    @aggregate(fn: "last", arg: "vestedAmountExact")
  totalUnlockedAmount: BigDecimal! @aggregate(fn: "last", arg: "unlockedAmount")
  totalUnlockedAmountExact: BigInt!
    @aggregate(fn: "last", arg: "unlockedAmountExact")
  totalClaimedVestedAmount: BigDecimal!
    @aggregate(fn: "sum", arg: "claimedVestedAmount")
  totalClaimedVestedAmountExact: BigInt!
    @aggregate(fn: "sum", arg: "claimedVestedAmountExact")
  activeVestingStreams: Int! @aggregate(fn: "last", arg: "activeVestingStreams")
  completedVestingStreams: Int!
    @aggregate(fn: "last", arg: "completedVestingStreams")
}

# Daily and weekly summary of airdrop performance
type AirdropPerformanceSummary @entity(immutable: false) {
  id: String! # airdropId-timeframe (e.g., "0x123-daily", "0x123-weekly")
  airdrop: Airdrop!
  timeframe: String! # "daily", "weekly"
  startTime: BigInt!
  endTime: BigInt!
  newClaimants: Int!
  totalClaims: Int!
  claimVolume: BigDecimal!
  claimVolumeExact: BigInt!
  claimRatePercentage: BigDecimal! # Percentage of eligible recipients who claimed
  # Distribution metrics for PushAirdrop
  newDistributions: Int!
  distributionVolume: BigDecimal!
  distributionVolumeExact: BigInt!
  # Time metrics
  avgClaimResponseTime: BigInt! # Average time between eligibility and claim
  peakClaimHour: Int! # Hour of day with most claims (0-23)
  lastUpdated: BigInt!
}

# --------------------------------------------------
# XvPSettlement-Specific Types
# --------------------------------------------------

type XvPSettlement @entity(immutable: false) {
  id: Bytes!
  cutoffDate: BigInt!
  autoExecute: Boolean!
  executed: Boolean!
  cancelled: Boolean!
  createdAt: BigInt!
  flows: [XvPSettlementFlow!]! @derivedFrom(field: "xvpSettlement")
  approvals: [XvPSettlementApproval!]! @derivedFrom(field: "xvpSettlement")
  participants: [Account!]!
}

type XvPSettlementFlow @entity(immutable: false) {
  id: Bytes!
  xvpSettlement: XvPSettlement!
  asset: Asset!
  from: Account!
  to: Account!
  amount: BigDecimal!
  amountExact: BigInt!
}

type XvPSettlementApproval @entity(immutable: false) {
  id: Bytes!
  xvpSettlement: XvPSettlement!
  account: Account!
  approved: Boolean!
  timestamp: BigInt
}

# --------------------------------------------------
# Events
# --------------------------------------------------

type ActivityLogEntry @entity(immutable: true) {
>>>>>>> 041f3ebc
  id: Bytes!
  # Identifying the event
  eventName: String!
  # Default event fields
  txIndex: BigInt!
  blockNumber: BigInt!
  blockTimestamp: BigInt!
  transactionHash: Bytes!
  # List of accounts involved in the event
  emitter: Account!
  sender: Account!
  involved: [Account!]!
  # List of values involved in the event
  values: [Internal_EventValue!]! @derivedFrom(field: "entry")
}

type Internal_EventValue @entity(immutable: true) {
  id: Bytes!
  name: String!
  value: String!
  entry: Event!
}

<<<<<<< HEAD
type Internal_AccessControl @entity(immutable: false) {
  id: Bytes!
  admin: [Account!]!
  burner: [Account!]!
  complianceAdmin: [Account!]!
  deploymentOwner: [Account!]!
  freezer: [Account!]!
  forcedTransfer: [Account!]!
  minter: [Account!]!
  pauser: [Account!]!
  recovery: [Account!]!
  signer: [Account!]!
  storageModifier: [Account!]!
  verificationAdmin: [Account!]!
}
=======
# --------------------------------------------------
# Actions
# --------------------------------------------------

type Action @entity(immutable: false) {
  id: Bytes!
  name: String!
  type: String!
  createdAt: BigInt!
  activeAt: BigInt!
  expiresAt: BigInt
  executedAt: BigInt
  executed: Boolean!
  executedBy: Account
  target: Account!
  executors: ActionExecutor! @derivedFrom(field: "actions")
  requiredRole: String
}

type ActionExecutor @entity(immutable: false) {
  id: Bytes!
  executors: [Account!]!
  actions: [Action!]!
}

# --------------------------------------------------
# Vault Contract
# --------------------------------------------------
>>>>>>> 041f3ebc

type System @entity(immutable: false) {
  id: Bytes!
  accessControl: Internal_AccessControl!
  compliance: System_Compliance
  identityRegistryStorage: System_IdentityRegistryStorage
  identityFactory: System_IdentityFactory
  identityRegistry: System_IdentityRegistry
  trustedIssuersRegistry: System_TrustedIssuersRegistry
  tokenRegistries: [System_TokenRegistry!]!
    @derivedFrom(field: "deploymentRegistry")
}

type System_Compliance @entity(immutable: false) {
  id: Bytes!
  accessControl: Internal_AccessControl!
  account: Account
}

type System_IdentityRegistryStorage @entity(immutable: false) {
  id: Bytes!
  accessControl: Internal_AccessControl!
  account: Account
}

type System_IdentityFactory @entity(immutable: false) {
  id: Bytes!
  account: Account
}

type System_IdentityRegistry @entity(immutable: false) {
  id: Bytes!
  accessControl: Internal_AccessControl!
  account: Account
}

type System_TrustedIssuersRegistry @entity(immutable: false) {
  id: Bytes!
  accessControl: Internal_AccessControl!
  account: Account
}

type System_TokenRegistry @entity(immutable: false) {
  id: Bytes!
  accessControl: Internal_AccessControl!
  typeName: String!
  deploymentRegistry: System!
  account: Account
}<|MERGE_RESOLUTION|>--- conflicted
+++ resolved
@@ -14,9 +14,144 @@
   wallet: Account
 }
 
-<<<<<<< HEAD
-type Event @entity(immutable: true) {
-=======
+# --------------------------------------------------
+# Yields
+# --------------------------------------------------
+
+type FixedYield @entity(immutable: false) {
+  id: Bytes!
+  token: Asset!
+  underlyingAsset: Asset! # The underlying asset used for yield payments
+  underlyingAssetDecimals: Int! # Storing decimals directly to avoid having to always query the underlying asset
+  startDate: BigInt!
+  endDate: BigInt!
+  rate: BigInt!
+  interval: BigInt!
+  periods: [YieldPeriod!]! @derivedFrom(field: "schedule")
+  totalClaimed: BigDecimal!
+  totalClaimedExact: BigInt!
+  underlyingBalance: BigDecimal!
+  underlyingBalanceExact: BigInt!
+  yieldForNextPeriod: BigDecimal!
+  yieldForNextPeriodExact: BigInt!
+}
+
+type YieldPeriod @entity(immutable: false) {
+  id: Bytes!
+  schedule: FixedYield!
+  periodId: BigInt!
+  startDate: BigInt!
+  endDate: BigInt!
+  totalClaimed: BigDecimal!
+  totalClaimedExact: BigInt!
+  totalYield: BigDecimal!
+  totalYieldExact: BigInt!
+}
+
+# --------------------------------------------------
+# Asset Statistics
+# --------------------------------------------------
+
+type AssetStatsData @entity(timeseries: true) {
+  id: Int8!
+  timestamp: Timestamp!
+  ## Filters
+  asset: Asset!
+  assetType: String!
+  assetCategory: String!
+  assetClass: String!
+  ## Transfers
+  transfers: Int!
+  volume: BigDecimal!
+  volumeExact: BigInt!
+  ## Supply
+  supply: BigDecimal!
+  supplyExact: BigInt!
+  minted: BigDecimal!
+  mintedExact: BigInt!
+  burned: BigDecimal!
+  burnedExact: BigInt!
+  ## Frozen
+  locked: BigDecimal!
+  lockedExact: BigInt!
+  frozen: BigDecimal!
+  frozenExact: BigInt!
+  unfrozen: BigDecimal!
+  unfrozenExact: BigInt!
+  ## Collateral
+  collateral: BigDecimal!
+  collateralExact: BigInt!
+  collateralRatio: BigDecimal!
+  freeCollateral: BigDecimal!
+  freeCollateralExact: BigInt!
+}
+
+type AssetStats
+  @aggregation(intervals: ["hour", "day"], source: "AssetStatsData") {
+  id: Int8!
+  timestamp: Timestamp!
+  ## Filters
+  asset: Asset!
+  assetType: String!
+  assetCategory: String!
+  assetClass: String!
+  ## Amounts
+  count: Int8! @aggregate(fn: "count", cumulative: true)
+  ## Transfers
+  totalTransfers: Int! @aggregate(fn: "sum", arg: "transfers")
+  totalVolume: BigDecimal! @aggregate(fn: "sum", arg: "volume")
+  totalVolumeExact: BigInt! @aggregate(fn: "sum", arg: "volumeExact")
+  ## Supply
+  totalSupply: BigDecimal! @aggregate(fn: "last", arg: "supply")
+  totalSupplyExact: BigInt! @aggregate(fn: "last", arg: "supplyExact")
+  totalMinted: BigDecimal! @aggregate(fn: "sum", arg: "minted")
+  totalMintedExact: BigInt! @aggregate(fn: "sum", arg: "mintedExact")
+  totalBurned: BigDecimal! @aggregate(fn: "sum", arg: "burned")
+  totalBurnedExact: BigInt! @aggregate(fn: "sum", arg: "burnedExact")
+  ## Frozen
+  totalLocked: BigDecimal! @aggregate(fn: "last", arg: "locked")
+  totalLockedExact: BigInt! @aggregate(fn: "last", arg: "lockedExact")
+  totalFrozen: BigDecimal! @aggregate(fn: "sum", arg: "frozen")
+  totalFrozenExact: BigInt! @aggregate(fn: "sum", arg: "frozenExact")
+  totalUnfrozen: BigDecimal! @aggregate(fn: "sum", arg: "unfrozen")
+  totalUnfrozenExact: BigInt! @aggregate(fn: "sum", arg: "unfrozenExact")
+  ## Collateral
+  totalCollateral: BigDecimal! @aggregate(fn: "last", arg: "collateral")
+  totalCollateralExact: BigInt! @aggregate(fn: "last", arg: "collateralExact")
+}
+
+# --------------------------------------------------
+# Asset Activity
+# --------------------------------------------------
+
+type AssetActivityData @entity(immutable: false) {
+  id: String!
+  assetType: String! @unique
+
+  ## Activity
+  transferEventCount: BigInt!
+  mintEventCount: BigInt!
+  burnEventCount: BigInt!
+  frozenEventCount: BigInt!
+  unfrozenEventCount: BigInt!
+  clawbackEventCount: BigInt!
+
+  ## Supply
+  totalSupply: BigDecimal!
+  totalSupplyExact: BigInt!
+}
+
+# --------------------------------------------------
+# Asset count
+# --------------------------------------------------
+
+type AssetCount @entity(immutable: false) {
+  id: String!
+  assetType: String! @unique
+  count: Int!
+  countPaused: Int!
+}
+
 # --------------------------------------------------
 # Portfolio Statistics
 # --------------------------------------------------
@@ -359,7 +494,6 @@
 # --------------------------------------------------
 
 type ActivityLogEntry @entity(immutable: true) {
->>>>>>> 041f3ebc
   id: Bytes!
   # Identifying the event
   eventName: String!
@@ -383,8 +517,36 @@
   entry: Event!
 }
 
-<<<<<<< HEAD
-type Internal_AccessControl @entity(immutable: false) {
+# --------------------------------------------------
+# Actions
+# --------------------------------------------------
+
+type Action @entity(immutable: false) {
+  id: Bytes!
+  name: String!
+  type: String!
+  createdAt: BigInt!
+  activeAt: BigInt!
+  expiresAt: BigInt
+  executedAt: BigInt
+  executed: Boolean!
+  executedBy: Account
+  target: Account!
+  executors: ActionExecutor! @derivedFrom(field: "actions")
+  requiredRole: String
+}
+
+type ActionExecutor @entity(immutable: false) {
+  id: Bytes!
+  executors: [Account!]!
+  actions: [Action!]!
+}
+
+# --------------------------------------------------
+# Vault Contract
+# --------------------------------------------------
+
+type Vault @entity(immutable: false) {
   id: Bytes!
   admin: [Account!]!
   burner: [Account!]!
@@ -399,36 +561,6 @@
   storageModifier: [Account!]!
   verificationAdmin: [Account!]!
 }
-=======
-# --------------------------------------------------
-# Actions
-# --------------------------------------------------
-
-type Action @entity(immutable: false) {
-  id: Bytes!
-  name: String!
-  type: String!
-  createdAt: BigInt!
-  activeAt: BigInt!
-  expiresAt: BigInt
-  executedAt: BigInt
-  executed: Boolean!
-  executedBy: Account
-  target: Account!
-  executors: ActionExecutor! @derivedFrom(field: "actions")
-  requiredRole: String
-}
-
-type ActionExecutor @entity(immutable: false) {
-  id: Bytes!
-  executors: [Account!]!
-  actions: [Action!]!
-}
-
-# --------------------------------------------------
-# Vault Contract
-# --------------------------------------------------
->>>>>>> 041f3ebc
 
 type System @entity(immutable: false) {
   id: Bytes!
