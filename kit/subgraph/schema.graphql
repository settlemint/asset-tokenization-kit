# --------------------------------------------------
# SMART Indexer Schema
# --------------------------------------------------

# ==================================================
# CORE ENTITIES
# ==================================================

type Account @entity(immutable: false) {
  id: Bytes!
  isContract: Boolean!
  identity: Identity
  country: Int
  balances: [TokenBalance!]! @derivedFrom(field: "account")
}

type Event @entity(immutable: true) {
  id: Bytes!
  eventName: String!
  txIndex: BigInt!
  blockNumber: BigInt!
  blockTimestamp: BigInt!
  transactionHash: Bytes!
  emitter: Account!
  sender: Account!
  involved: [Account!]!
  values: [EventValue!]! @derivedFrom(field: "entry")
}

type EventValue @entity(immutable: true) {
  id: Bytes!
  name: String!
  value: String!
  entry: Event!
}

# ==================================================
# ACCESS CONTROL & SYSTEM
# ==================================================

type AccessControl @entity(immutable: false) {
  id: Bytes!
  admin: [Account!]!
  registrar: [Account!]!
  claimManager: [Account!]!
  identityIssuer: [Account!]!
  tokenIdentityIssuer: [Account!]!
  tokenIdentityIssuerAdmin: [Account!]!
  deployer: [Account!]!
  storageModifier: [Account!]!
  manageRegistries: [Account!]!
  tokenGovernance: [Account!]!
  supplyManagement: [Account!]!
  custodian: [Account!]!
  emergency: [Account!]!
  implementationManager: [Account!]!
  bypassListManager: [Account!]!
}

type System @entity(immutable: false) {
  id: Bytes!
  accessControl: AccessControl!
  account: Account
  compliance: Compliance
  identityRegistryStorage: IdentityRegistryStorage
  identityFactory: IdentityFactory
  identityRegistry: IdentityRegistry
  trustedIssuersRegistry: TrustedIssuersRegistry
  topicSchemeRegistry: TopicSchemeRegistry
  tokenFactories: [TokenFactory!]! @derivedFrom(field: "system")
}

type SystemAddon @entity(immutable: false) {
  id: Bytes!
  accessControl: AccessControl!
  type: String!
  system: System
  account: Account!
}

type Compliance @entity(immutable: false) {
  id: Bytes!
  account: Account!
}

# ==================================================
# IDENTITY MANAGEMENT
# ==================================================

type IdentityRegistryStorage @entity(immutable: false) {
  id: Bytes!
  accessControl: AccessControl!
  account: Account!
}

type IdentityFactory @entity(immutable: false) {
  id: Bytes!
  accessControl: AccessControl!
  account: Account!
}

type IdentityRegistry @entity(immutable: false) {
  id: Bytes!
  accessControl: AccessControl!
  account: Account!
  identities: [Identity!]! @derivedFrom(field: "registry")
  trustedIssuersRegistry: TrustedIssuersRegistry
  topicSchemeRegistry: TopicSchemeRegistry
  identityRegistryStorage: IdentityRegistryStorage
}

type TrustedIssuersRegistry @entity(immutable: false) {
  id: Bytes!
  accessControl: AccessControl!
  account: Account!
}

type TopicSchemeRegistry @entity(immutable: false) {
  id: Bytes!
  accessControl: AccessControl!
  account: Account!
  schemes: [TopicScheme!]! @derivedFrom(field: "registry")
}

type TopicScheme @entity(immutable: false) {
  id: Bytes!
  registry: TopicSchemeRegistry!
  name: String!
  signature: String!
  enabled: Boolean!
}

type Identity @entity(immutable: false) {
  id: Bytes!
  registry: IdentityRegistry
  claims: [IdentityClaim!]! @derivedFrom(field: "identity")
  account: Account
  token: Token
}

type IdentityClaim @entity(immutable: false) {
  id: Bytes!
  identity: Identity!
  name: String!
  issuer: Identity!
  uri: String
  revoked: Boolean!
  values: [IdentityClaimValue!]! @derivedFrom(field: "claim")
}

type IdentityClaimValue @entity(immutable: false) {
  id: Bytes!
  claim: IdentityClaim!
  key: String!
  value: String!
}

# ==================================================
# TOKEN MANAGEMENT
# ==================================================

type TokenFactory @entity(immutable: false) {
  id: Bytes!
  accessControl: AccessControl!
  name: String!
  typeId: Bytes!
  system: System
  account: Account!
  tokens: [Token!]! @derivedFrom(field: "tokenFactory")
}

type Token @entity(immutable: false) {
  id: Bytes!
  createdAt: BigInt!
  createdBy: Account!
  account: Account!
  accessControl: AccessControl
  identity: Identity
  balances: [TokenBalance!]! @derivedFrom(field: "token")
  type: String!
  tokenFactory: TokenFactory
  name: String!
  symbol: String!
  decimals: Int!
  totalSupply: BigDecimal!
  totalSupplyExact: BigInt!
  # Extensions
  pausable: TokenPausable
  collateral: TokenCollateral
  capped: TokenCapped
  yield_: TokenYield
  redeemable: TokenRedeemable
  # Type specific
  bond: TokenBond
  fund: TokenFund
  # Price
  basePriceClaim: IdentityClaim
}

type TokenBalance @entity(immutable: false) {
  id: Bytes!
  createdAt: BigInt!
  lastUpdatedAt: BigInt!
  token: Token!
  account: Account!
  value: BigDecimal!
  valueExact: BigInt!
  isFrozen: Boolean!
  frozen: BigDecimal!
  frozenExact: BigInt!
  available: BigDecimal!
  availableExact: BigInt!
}

# ==================================================
# TOKEN EXTENSIONS
# ==================================================

type TokenPausable @entity(immutable: false) {
  id: Bytes!
  paused: Boolean!
}

type TokenCollateral @entity(immutable: false) {
  id: Bytes!
  identityClaim: IdentityClaim
}

type TokenCapped @entity(immutable: false) {
  id: Bytes!
  cap: BigDecimal!
  capExact: BigInt!
}

type TokenYield @entity(immutable: false) {
  id: Bytes!
  schedule: TokenFixedYieldSchedule!
}

type TokenRedeemable @entity(immutable: false) {
  id: Bytes!
  redeemedAmount: BigDecimal!
  redeemedAmountExact: BigInt!
}

# ==================================================
# TOKEN TYPES
# ==================================================

type TokenBond @entity(immutable: false) {
  id: Bytes!
  faceValue: BigDecimal!
  faceValueExact: BigInt!
  maturityDate: BigInt!
  isMatured: Boolean!
  underlyingAsset: Token!
}

type TokenFund @entity(immutable: false) {
  id: Bytes!
  managementFeeBps: Int!
}

# ==================================================
# YIELD SCHEDULES
# ==================================================

type TokenFixedYieldSchedule @entity(immutable: false) {
  id: Bytes!
  createdAt: BigInt!
  createdBy: Account!
  account: Account!
  token: Token!
  startDate: BigInt!
  endDate: BigInt!
  rate: BigInt!
  interval: BigInt!
  totalClaimed: BigDecimal!
  totalClaimedExact: BigInt!
  totalUnclaimedYield: BigDecimal!
  totalUnclaimedYieldExact: BigInt!
  totalYield: BigDecimal!
  totalYieldExact: BigInt!
  underlyingAsset: Token!
  currentPeriod: TokenFixedYieldSchedulePeriod
  nextPeriod: TokenFixedYieldSchedulePeriod
  periods: [TokenFixedYieldSchedulePeriod!]! @derivedFrom(field: "schedule")
}

type TokenFixedYieldSchedulePeriod @entity(immutable: false) {
  id: Bytes!
  schedule: TokenFixedYieldSchedule!
  startDate: BigInt!
  endDate: BigInt!
  totalClaimed: BigDecimal!
  totalClaimedExact: BigInt!
  totalUnclaimedYield: BigDecimal!
  totalUnclaimedYieldExact: BigInt!
  totalYield: BigDecimal!
  totalYieldExact: BigInt!
}

# ==================================================
# SYSTEM STATISTICS
# ==================================================

type SystemStatsData @entity(timeseries: true) {
  id: Int8!
  timestamp: Timestamp!

  system: System!

  # Value of all tokens in the system in base FIAT currency
  totalValueInBaseCurrency: BigDecimal!
}

type SystemStats @aggregation(intervals: ["hour", "day"], source: "SystemStatsData") {
  id: Int8!
  timestamp: Timestamp!

  system: System!

  # Value of all tokens in the system in base FIAT currency
  totalValueInBaseCurrency: BigDecimal! @aggregate(fn: "last", arg: "totalValueInBaseCurrency")
}

# ==================================================
# ACCOUNT STATISTICS
# ==================================================

type AccountStatsData @entity(timeseries: true) {
  id: Int8!
  timestamp: Timestamp!

  account: Account!

  # Value of all tokens for the account in base FIAT currency
  totalValueInBaseCurrency: BigDecimal!

  # Balance metrics
  balancesCount: Int!
}

<<<<<<< HEAD
type AccountStats @aggregation(intervals: ["hour", "day"], source: "AccountStatsData") {
  id: Int8!
  timestamp: Timestamp!

=======
type SystemAddon @entity(immutable: false) {
  id: Bytes!
  accessControl: AccessControl!
  name: String!
  typeId: Bytes!
  system: System
>>>>>>> 7c910625
  account: Account!

  # Value metrics (in base FIAT currency)
  totalValueInBaseCurrency: BigDecimal! @aggregate(fn: "last", arg: "totalValueInBaseCurrency")

  # Balance metrics
  balancesCount: Int! @aggregate(fn: "last", arg: "balancesCount")
}

# ==================================================
# EVENT STATISTICS
# ==================================================

type EventStatsData @entity(timeseries: true) {
  id: Int8!
  timestamp: Timestamp!

  account: Account!
  eventName: String!
}

type EventStats @aggregation(intervals: ["hour", "day"], source: "EventStatsData") {
  id: Int8!
  timestamp: Timestamp!

  account: Account!
  eventName: String!

  eventsCount: Int! @aggregate(fn: "count", cumulative: true)
}

# ==================================================
# TOKEN STATISTICS
# ==================================================

# Total count of tokens by type
type TokenTypeStatsData @entity(timeseries: true) {
  id: Int8!
  timestamp: Timestamp!

  type: String!

  count: Int!
  # Percentage of total supply (eg bonds take 8% of the total supply accross all types)
  percentageOfTotalSupply: BigDecimal!
}

type TokenTypeStats @aggregation(intervals: ["hour", "day"], source: "TokenTypeStatsData") {
 id: Int8!
  timestamp: Timestamp!

  type: String!

  count: Int! @aggregate(fn: "last", arg: "count")
  # Percentage of total supply (eg bonds take 8% of the total supply accross all types)
  percentageOfTotalSupply: BigDecimal! @aggregate(fn: "last", arg: "percentageOfTotalSupply")
}

type TokenStatsData @entity(timeseries: true) {
  id: Int8!
  timestamp: Timestamp!

  token: Token!
  type: String!

  # Balance metrics
  balancesCount: Int!

  # Supply metrics
  totalSupply: BigDecimal!
  totalSupplyExact: BigInt!
  minted: BigDecimal!
  mintedExact: BigInt!
  burned: BigDecimal!
  burnedExact: BigInt!
  transfered: BigDecimal!
  transferedExact: BigInt!
}

type TokenStats @aggregation(intervals: ["hour", "day"], source: "TokenStatsData") {
  id: Int8!
  timestamp: Timestamp!

  token: Token!
  type: String!

  # Balance metrics
  balancesCount: Int! @aggregate(fn: "last", arg: "balancesCount")

  # Supply metrics
  totalSupply: BigDecimal! @aggregate(fn: "last", arg: "totalSupply")
  totalSupplyExact: BigInt! @aggregate(fn: "last", arg: "totalSupplyExact")
  totalMinted: BigDecimal! @aggregate(fn: "sum", arg: "minted")
  totalMintedExact: BigInt! @aggregate(fn: "sum", arg: "mintedExact")
  totalBurned: BigDecimal! @aggregate(fn: "sum", arg: "burned")
  totalBurnedExact: BigInt! @aggregate(fn: "sum", arg: "burnedExact")
  totalTransfered: BigDecimal! @aggregate(fn: "sum", arg: "transfered")
  totalTransferedExact: BigInt! @aggregate(fn: "sum", arg: "transferedExact")
}

# Collateral statistics for tokens
type TokenCollateralStatsData @entity(timeseries: true) {
  id: Int8!
  timestamp: Timestamp!

  token: Token!

  collateral: BigDecimal!
  collateralExact: BigInt!
  collateralAvailable: BigDecimal!
  collateralAvailableExact: BigInt!
  collateralUsed: BigDecimal!
  collateralUsedExact: BigInt!
}

type TokenCollateralStats @aggregation(intervals: ["hour", "day"], source: "TokenCollateralStatsData") {
  id: Int8!
  timestamp: Timestamp!

  token: Token!

  collateral: BigDecimal! @aggregate(fn: "last", arg: "collateral")
  collateralExact: BigInt! @aggregate(fn: "last", arg: "collateralExact")
  collateralAvailable: BigDecimal! @aggregate(fn: "last", arg: "collateralAvailable")
  collateralAvailableExact: BigInt! @aggregate(fn: "last", arg: "collateralAvailableExact")
  collateralUsed: BigDecimal! @aggregate(fn: "last", arg: "collateralUsed")
  collateralUsedExact: BigInt! @aggregate(fn: "last", arg: "collateralUsedExact")
}

# Bond statistics for tokens
type TokenBondStatsData @entity(timeseries: true) {
  id: Int8!
  timestamp: Timestamp!

  token: Token!

  underlyingAssetBalanceAvailable: BigDecimal!
  underlyingAssetBalanceAvailableExact: BigInt!
  underlyingAssetBalanceRequired: BigDecimal!
  underlyingAssetBalanceRequiredExact: BigInt!
}

type TokenBondStats @aggregation(intervals: ["hour", "day"], source: "TokenBondStatsData") {
  id: Int8!
  timestamp: Timestamp!

  token: Token!

  underlyingAssetBalanceAvailable: BigDecimal! @aggregate(fn: "last", arg: "underlyingAssetBalanceAvailable")
  underlyingAssetBalanceAvailableExact: BigInt! @aggregate(fn: "last", arg: "underlyingAssetBalanceAvailableExact")
  underlyingAssetBalanceRequired: BigDecimal! @aggregate(fn: "last", arg: "underlyingAssetBalanceRequired")
  underlyingAssetBalanceRequiredExact: BigInt! @aggregate(fn: "last", arg: "underlyingAssetBalanceRequiredExact")
  coveredPercentage: BigDecimal! @aggregate(fn: "last", arg: "(underlyingAssetBalanceAvailable / underlyingAssetBalanceRequired) * 100")
}

# Token distribution statistics by concentration segments
type TokenDistributionStatsData @entity(timeseries: true) {
  id: Int8!
  timestamp: Timestamp!

  token: Token!

  # Percentage owned by top 5 holders
  percentageOwnedByTop5Holders: BigDecimal!

  # Concentration segments
  # 0-2%
  balancesCountSegment1: Int!
  totalValueSegment1: BigDecimal!
  totalValueSegment1Exact: BigInt!

  # 2-10%
  balancesCountSegment2: Int!
  totalValueSegment2: BigDecimal!
  totalValueSegment2Exact: BigInt!

  # 10-20%
  balancesCountSegment3: Int!
  totalValueSegment3: BigDecimal!
  totalValueSegment3Exact: BigInt!

  # 20-40%
  balancesCountSegment4: Int!
  totalValueSegment4: BigDecimal!
  totalValueSegment4Exact: BigInt!

  # 40-100%
  balancesCountSegment5: Int!
  totalValueSegment5: BigDecimal!
  totalValueSegment5Exact: BigInt!
}

type TokenDistributionStats @aggregation(intervals: ["hour", "day"], source: "TokenDistributionStatsData") {
  id: Int8!
  timestamp: Timestamp!

  token: Token!

  # Percentage owned by top 5 holders
  percentageOwnedByTop5Holders: BigDecimal! @aggregate(fn: "last", arg: "percentageOwnedByTop5Holders")

  # Concentration segments
  # 0-2%
  balancesCountSegment1: Int! @aggregate(fn: "last", arg: "balancesCountSegment1")
  totalValueSegment1: BigDecimal! @aggregate(fn: "last", arg: "totalValueSegment1")
  totalValueSegment1Exact: BigInt! @aggregate(fn: "last", arg: "totalValueSegment1Exact")

  # 2-10%
  balancesCountSegment2: Int! @aggregate(fn: "last", arg: "balancesCountSegment2")
  totalValueSegment2: BigDecimal! @aggregate(fn: "last", arg: "totalValueSegment2")
  totalValueSegment2Exact: BigInt! @aggregate(fn: "last", arg: "totalValueSegment2Exact")

  # 10-20%
  balancesCountSegment3: Int! @aggregate(fn: "last", arg: "balancesCountSegment3")
  totalValueSegment3: BigDecimal! @aggregate(fn: "last", arg: "totalValueSegment3")
  totalValueSegment3Exact: BigInt! @aggregate(fn: "last", arg: "totalValueSegment3Exact")

  # 20-40%
  balancesCountSegment4: Int! @aggregate(fn: "last", arg: "balancesCountSegment4")
  totalValueSegment4: BigDecimal! @aggregate(fn: "last", arg: "totalValueSegment4")
  totalValueSegment4Exact: BigInt! @aggregate(fn: "last", arg: "totalValueSegment4Exact")

  # 40-100%
  balancesCountSegment5: Int! @aggregate(fn: "last", arg: "balancesCountSegment5")
  totalValueSegment5: BigDecimal! @aggregate(fn: "last", arg: "totalValueSegment5")
  totalValueSegment5Exact: BigInt! @aggregate(fn: "last", arg: "totalValueSegment5Exact")
}<|MERGE_RESOLUTION|>--- conflicted
+++ resolved
@@ -73,7 +73,8 @@
 type SystemAddon @entity(immutable: false) {
   id: Bytes!
   accessControl: AccessControl!
-  type: String!
+  name: String!
+  typeId: Bytes!
   system: System
   account: Account!
 }
@@ -341,19 +342,10 @@
   balancesCount: Int!
 }
 
-<<<<<<< HEAD
 type AccountStats @aggregation(intervals: ["hour", "day"], source: "AccountStatsData") {
   id: Int8!
   timestamp: Timestamp!
 
-=======
-type SystemAddon @entity(immutable: false) {
-  id: Bytes!
-  accessControl: AccessControl!
-  name: String!
-  typeId: Bytes!
-  system: System
->>>>>>> 7c910625
   account: Account!
 
   # Value metrics (in base FIAT currency)
