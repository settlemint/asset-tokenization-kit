# --------------------------------------------------
# Grouping Contracts by Contract Type
# --------------------------------------------------

interface Asset {
  id: Bytes!
  type: String!
  asAccount: Account!
  name: String!
  symbol: String!
  decimals: Int!
  totalSupply: BigDecimal!
  totalSupplyExact: BigInt!
  # Access Control
  admins: [Account!]!
  supplyManagers: [Account!]!
  userManagers: [Account!]!
}

type Factory @entity {
  id: Bytes!
  type: String!
  asAccount: Account!
}

# --------------------------------------------------
# Assets
# --------------------------------------------------

type Bond implements Asset @entity {
  id: Bytes!
  type: String!
  asAccount: Account!
  name: String!
  symbol: String!
  decimals: Int!
  totalSupply: BigDecimal!
  totalSupplyExact: BigInt!
  # Access Control
  admins: [Account!]!
  supplyManagers: [Account!]!
  userManagers: [Account!]!
  # Bond-Specific Fields
  cap: BigDecimal!
  capExact: BigInt!
  maturityDate: BigInt!
  isMatured: Boolean!
  paused: Boolean!
  faceValue: BigInt!
  isin: String!
  underlyingAsset: Bytes!
  redeemedAmount: BigInt!
  underlyingBalance: BigInt!
  yieldSchedule: FixedYield
}

type Equity implements Asset @entity {
  id: Bytes!
  type: String!
  asAccount: Account!
  name: String!
  symbol: String!
  decimals: Int!
  totalSupply: BigDecimal!
  totalSupplyExact: BigInt!
  # Access Control
  admins: [Account!]!
  supplyManagers: [Account!]!
  userManagers: [Account!]!
  # Equity-Specific Fields
  isin: String!
  equityClass: String!
  equityCategory: String!
  paused: Boolean!
}

type Fund implements Asset @entity {
  id: Bytes!
  type: String!
  asAccount: Account!
  name: String!
  symbol: String!
  decimals: Int!
  totalSupply: BigDecimal!
  totalSupplyExact: BigInt!
  # Access Control
  admins: [Account!]!
  supplyManagers: [Account!]!
  userManagers: [Account!]!
  # Fund-Specific Fields
  isin: String!
  fundClass: String!
  fundCategory: String!
  paused: Boolean!
  managementFeeBps: Int!
  lastFeeCollection: BigInt!
}

type StableCoin implements Asset @entity {
  id: Bytes!
  type: String!
  asAccount: Account!
  name: String!
  symbol: String!
  decimals: Int!
  totalSupply: BigDecimal!
  totalSupplyExact: BigInt!
  # Access Control
  admins: [Account!]!
  supplyManagers: [Account!]!
  userManagers: [Account!]!
  # StableCoin-Specific Fields
  isin: String
  collateral: BigDecimal!
  collateralExact: BigInt!
  paused: Boolean!
}

type CryptoCurrency implements Asset @entity {
  id: Bytes!
  type: String!
  asAccount: Account!
  name: String!
  symbol: String!
  decimals: Int!
  totalSupply: BigDecimal!
  totalSupplyExact: BigInt!
  # Access Control
  admins: [Account!]!
  supplyManagers: [Account!]!
  userManagers: [Account!]!
  # CryptoCurrency-Specific Fields
}

# --------------------------------------------------
# Accounts
# --------------------------------------------------

type Account @entity {
  id: Bytes!
  isContract: Boolean!
  asAsset: Asset
  balances: [AssetBalance!]! @derivedFrom(field: "account")
  nativeBalance: BigDecimal!
  nativeBalanceExact: BigInt!
}

type AssetBalance @entity {
  id: Bytes!
  asset: Asset!
  account: Account!
  value: BigDecimal!
  valueExact: BigInt!
  approved: BigDecimal!
  approvedExact: BigInt!
}

# --------------------------------------------------
# Yields
# --------------------------------------------------

type FixedYield @entity {
  id: Bytes!
  token: Asset!
  underlyingAsset: Asset!
  startDate: BigInt!
  endDate: BigInt!
  rate: BigInt!
  interval: BigInt!
  totalClaimed: BigDecimal!
  totalClaimedExact: BigInt!
  unclaimedYield: BigDecimal!
  unclaimedYieldExact: BigInt!
  underlyingBalance: BigDecimal!
  underlyingBalanceExact: BigInt!
  periods: [YieldPeriod!]! @derivedFrom(field: "schedule")
}

type YieldPeriod @entity {
  id: Bytes!
  schedule: FixedYield!
  periodId: BigInt!
  startDate: BigInt!
  endDate: BigInt!
  rate: BigInt!
  totalClaimed: BigDecimal!
  totalClaimedExact: BigInt!
}

# --------------------------------------------------
# Grouping Events by Contract Type
# --------------------------------------------------

interface AssetEvent {
  id: Bytes! # Unique identifier for the event
  eventName: String! # Name of the event
  timestamp: BigInt! # Timestamp of the event
  sender: Account! # The account that triggered the event
  emitter: Asset! # The contract that emitted the event
}

interface FactoryEvent {
  id: Bytes! # Unique identifier for the event
  eventName: String! # Name of the event
  timestamp: BigInt! # Timestamp of the event
  sender: Account! # The account that triggered the event
  emitter: Factory! # The contract that emitted the event
  asset: Asset! # The asset that was created
}

# --------------------------------------------------
# Common Events for All Tokens (StableCoin, Fund, Equity, CryptoCurrency, Bond)
# --------------------------------------------------

"""
Entity for ERC20 Transfer events.
Emitted on every token transfer (excluding minting and burning).
"""
type TransferEvent implements AssetEvent @entity(immutable: true) {
  id: Bytes!
  eventName: String!
  timestamp: BigInt!
  emitter: Asset!
  sender: Account!
  from: Account! # Sender address
  to: Account! # Recipient address
  value: BigDecimal! # Amount transferred
  valueExact: BigInt! # Amount transferred in exact precision
}

"""
Entity for ERC20 Mint events.
Emitted on every token mint (transfer from zero address).
"""
type MintEvent implements AssetEvent @entity(immutable: true) {
  id: Bytes!
  eventName: String!
  timestamp: BigInt!
  emitter: Asset!
  sender: Account!
  to: Account! # Recipient address
  value: BigDecimal! # Amount transferred
  valueExact: BigInt! # Amount transferred in exact precision
}

"""
Entity for ERC20 Burn events.
Emitted on every token burn (transfer to zero address).
"""
type BurnEvent implements AssetEvent @entity(immutable: true) {
  id: Bytes!
  eventName: String!
  timestamp: BigInt!
  emitter: Asset!
  sender: Account!
  from: Account!
  value: BigDecimal! # Amount transferred
  valueExact: BigInt! # Amount transferred in exact precision
}

"""
Entity for ERC20 Approval events.
Emitted when an approval is set for a spender.
"""
type ApprovalEvent implements AssetEvent @entity(immutable: true) {
  id: Bytes!
  eventName: String!
  timestamp: BigInt!
  emitter: Asset!
  sender: Account!
  owner: Account! # Token owner
  spender: Account! # Approved spender
  value: BigDecimal! # Approved amount
  valueExact: BigInt! # Approved amount in exact precision
}

"""
Entity for pause events.
Emitted when a token is paused.
"""
type PausedEvent implements AssetEvent @entity(immutable: true) {
  id: Bytes!
  eventName: String!
  timestamp: BigInt!
  emitter: Asset!
  sender: Account!
}

"""
Entity for unpause events.
Emitted when a token is unpaused.
"""
type UnpausedEvent implements AssetEvent @entity(immutable: true) {
  id: Bytes!
  eventName: String!
  timestamp: BigInt!
  emitter: Asset!
  sender: Account!
}

"""
Entity for tokens frozen events.
Emitted when tokens are frozen (a custodian operation).
"""
type TokensFrozenEvent implements AssetEvent @entity(immutable: true) {
  id: Bytes!
  eventName: String!
  timestamp: BigInt!
  emitter: Asset!
  sender: Account!
  user: Account! # The user whose tokens were frozen
  amount: BigDecimal! # The amount frozen
  amountExact: BigInt! # The amount frozen in exact precision
}

"""
Entity for tokens unfrozen events.
Emitted when tokens are unfrozen (a custodian operation).
"""
type TokensUnfrozenEvent implements AssetEvent @entity(immutable: true) {
  id: Bytes!
  eventName: String!
  timestamp: BigInt!
  emitter: Asset!
  sender: Account!
  user: Account! # The user whose tokens were unfrozen
  amount: BigDecimal! # The amount unfrozen
  amountExact: BigInt! # The amount unfrozen in exact precision
}

"""
Entity for role granted events.
Emitted when a role is granted.
"""
type RoleGrantedEvent implements AssetEvent @entity(immutable: true) {
  id: Bytes!
  eventName: String!
  timestamp: BigInt!
  emitter: Asset!
  sender: Account!
  role: Bytes! # Role identifier (e.g. SUPPLY_MANAGEMENT_ROLE)
  account: Account! # The account that received the role
}

"""
Entity for role revoked events.
Emitted when a role is revoked.
"""
type RoleRevokedEvent implements AssetEvent @entity(immutable: true) {
  id: Bytes!
  eventName: String!
  timestamp: BigInt!
  emitter: Asset!
  sender: Account!
  role: Bytes!
  account: Account! # The account that lost the role
}

"""
Entity for role admin changed events.
Emitted when a role's admin role is changed.
"""
type RoleAdminChangedEvent implements AssetEvent @entity(immutable: true) {
  id: Bytes!
  eventName: String!
  timestamp: BigInt!
  emitter: Asset!
  sender: Account!
  role: Bytes! # The role being modified
  previousAdminRole: Bytes! # The old admin role
  newAdminRole: Bytes! # The new admin role
}

"""
Entity for blocklist events.
Emitted when a user is blocked from token operations.
"""
type UserBlockedEvent implements AssetEvent @entity(immutable: true) {
  id: Bytes!
  eventName: String!
  timestamp: BigInt!
  emitter: Asset!
  sender: Account!
  user: Account! # The blocked user's address
}

"""
Entity for blocklist events.
Emitted when a user is unblocked from token operations.
"""
type UserUnblockedEvent implements AssetEvent @entity(immutable: true) {
  id: Bytes!
  eventName: String!
  timestamp: BigInt!
  emitter: Asset!
  sender: Account!
  user: Account! # The unblocked user's address
}

# --------------------------------------------------
# StableCoin-Specific Custom Event
# --------------------------------------------------

type StableCoinCreatedEvent implements FactoryEvent @entity {
  id: Bytes!
  eventName: String!
  timestamp: BigInt!
  emitter: Factory!
  sender: Account!
  asset: Asset!
}

"""
Entity for collateral update events in StableCoin.
Emitted when the collateral is updated via updateCollateral.
"""
type CollateralUpdatedEvent implements AssetEvent @entity(immutable: true) {
  id: Bytes!
  eventName: String!
  timestamp: BigInt!
  emitter: Asset!
  sender: Account!
  oldAmount: BigDecimal! # Previous collateral amount
  oldAmountExact: BigInt! # Previous collateral amount in exact precision
  newAmount: BigDecimal! # New collateral amount
  newAmountExact: BigInt! # New collateral amount in exact precision
}

# --------------------------------------------------
# Fund-Specific Custom Events
# --------------------------------------------------

type FundCreatedEvent implements FactoryEvent @entity {
  id: Bytes!
  eventName: String!
  timestamp: BigInt!
  emitter: Factory!
  sender: Account!
  asset: Asset!
}

"""
Entity for management fee collection events in Fund.
Emitted when the management fee is collected.
"""
type ManagementFeeCollectedEvent implements AssetEvent
  @entity(immutable: true)
{
  id: Bytes!
  eventName: String!
  timestamp: BigInt!
  emitter: Asset!
  sender: Account!
  amount: BigDecimal! # Fee amount collected
  amountExact: BigInt! # Fee amount collected in exact precision
}

"""
Entity for performance fee collection events in Fund.
Emitted when the performance fee is collected.
"""
type PerformanceFeeCollectedEvent implements AssetEvent
  @entity(immutable: true)
{
  id: Bytes!
  eventName: String!
  timestamp: BigInt!
  emitter: Asset!
  sender: Account!
  amount: BigDecimal! # Fee amount collected
  amountExact: BigInt! # Fee amount collected in exact precision
}

"""
Entity for token withdrawal events in Fund.
Emitted when tokens are withdrawn from the fund.
"""
type TokenWithdrawnEvent implements AssetEvent @entity(immutable: true) {
  id: Bytes!
  eventName: String!
  timestamp: BigInt!
  emitter: Asset!
  sender: Account!
  token: Asset!
  to: Account! # Recipient address
  amount: BigDecimal! # Amount withdrawn
  amountExact: BigInt! # Amount withdrawn in exact precision
}

# --------------------------------------------------
# CryptoCurrency-Specific Custom Events
# --------------------------------------------------

type CryptoCurrencyCreatedEvent implements FactoryEvent @entity {
  id: Bytes!
  eventName: String!
  timestamp: BigInt!
  emitter: Factory!
  sender: Account!
  asset: Asset!
}

# --------------------------------------------------
# Equity-Specific Custom Events
# --------------------------------------------------

type EquityCreatedEvent implements FactoryEvent @entity {
  id: Bytes!
  eventName: String!
  timestamp: BigInt!
  emitter: Factory!
  sender: Account!
  asset: Asset!
}

# --------------------------------------------------
# Bond-Specific Custom Events
# --------------------------------------------------

type BondCreatedEvent implements FactoryEvent @entity {
  id: Bytes!
  eventName: String!
  timestamp: BigInt!
  emitter: Factory!
  sender: Account!
  asset: Asset!
}

"""
Entity for bond maturity events.
Emitted when the bond reaches maturity and is closed.
"""
type BondMaturedEvent implements AssetEvent @entity(immutable: true) {
  id: Bytes!
  eventName: String!
  timestamp: BigInt!
  emitter: Asset!
  sender: Account!
}

"""
Entity for bond redemption events.
Emitted when a bond is redeemed for underlying assets.
"""
type BondRedeemedEvent implements AssetEvent @entity(immutable: true) {
  id: Bytes!
  eventName: String!
  timestamp: BigInt!
  emitter: Asset!
  sender: Account!
  holder: Account! # The address redeeming the bond
  bondAmount: BigDecimal! # The number of bonds redeemed
  bondAmountExact: BigInt! # The number of bonds redeemed in exact precision
  underlyingAmount: BigDecimal! # The amount of underlying assets received
  underlyingAmountExact: BigInt! # The amount of underlying assets received in exact precision
}

# --------------------------------------------------
# Bond/Yield-Specific Custom Events
# --------------------------------------------------

"""
Entity for underlying asset top-up events.
Emitted when underlying assets are added (topped up) to the Bond contract.
"""
type UnderlyingAssetTopUpEvent @entity(immutable: true) {
  id: Bytes!
  eventName: String!
  timestamp: BigInt!
  emitter: Factory!
  sender: Account!
  from: Account! # The address providing the top-up
  amount: BigDecimal! # The amount of underlying assets added
  amountExact: BigInt! # The amount of underlying assets added in exact precision
}

"""
Entity for underlying asset withdrawal events.
Emitted when underlying assets are withdrawn from the Bond contract.
"""
type UnderlyingAssetWithdrawnEvent @entity(immutable: true) {
  id: Bytes!
  eventName: String!
  timestamp: BigInt!
  emitter: Asset!
  sender: Account!
  to: Account! # The recipient address for the withdrawn assets
  amount: BigDecimal! # The amount withdrawn
  amountExact: BigInt! # The amount withdrawn in exact precision
}

# --------------------------------------------------
# FixedYield-Specific Custom Event
# --------------------------------------------------

type FixedYieldCreatedEvent @entity {
  id: Bytes!
  eventName: String!
  timestamp: BigInt!
  emitter: Factory!
  sender: Account!
  fixedYield: FixedYield!
}

"""
Entity for yield claimed events in FixedYield.
Emitted when yield is claimed.
"""
type YieldClaimedEvent @entity(immutable: true) {
  id: Bytes!
  eventName: String!
  timestamp: BigInt!
<<<<<<< HEAD
  currentPeriodId: BigInt!
  totalClaimed: BigInt!
  unclaimedYield: BigInt!
  underlyingBalance: BigInt!
}

# Asset Activity Time Series
type AssetActivityData @entity(timeseries: true) {
  id: Int8!
  timestamp: Timestamp!
  asset: Asset!
  mintedAmount: BigDecimal!
  mintedAmountExact: BigInt!
  burnedAmount: BigDecimal!
  burnedAmountExact: BigInt!
  transferredAmount: BigDecimal!
  transferredAmountExact: BigInt!
  assetType: String! # "Bond", "Equity", "StableCoin", "CryptoCurrency"
}

# Asset Activity Aggregations
type AssetActivityStats @aggregation(intervals: ["hour", "day"], source: "AssetActivityData") {
  id: Int8!
  timestamp: Timestamp!
  asset: Asset! # dimension
  assetType: String! # dimension
  totalMinted: BigDecimal! @aggregate(fn: "sum", arg: "mintedAmount")
  totalMintedExact: BigInt! @aggregate(fn: "sum", arg: "mintedAmountExact")
  totalBurned: BigDecimal! @aggregate(fn: "sum", arg: "burnedAmount")
  totalBurnedExact: BigInt! @aggregate(fn: "sum", arg: "burnedAmountExact")
  totalTransferred: BigDecimal! @aggregate(fn: "sum", arg: "transferredAmount")
  totalTransferredExact: BigInt! @aggregate(fn: "sum", arg: "transferredAmountExact")
=======
  emitter: Asset!
  sender: Account!
  holder: Account! # The address claiming the yield
  totalAmount: BigDecimal! # The total yield claimed
  totalAmountExact: BigInt! # The total yield claimed in exact precision
  fromPeriod: BigInt! # The first period being claimed
  toPeriod: BigInt! # The last period being claimed
  periodAmounts: [BigInt!]! # Array of yield amounts claimed for each period
  unclaimedYield: BigDecimal! # Total unclaimed yield remaining after this claim
  unclaimedYieldExact: BigInt! # Total unclaimed yield remaining after this claim in exact precision
}

# --------------------------------------------------
# Asset Statistics
# --------------------------------------------------

type AssetStatsData @entity(timeseries: true) {
  id: Int8!
  timestamp: Timestamp!
  ## Filters
  asset: Asset!
  assetType: String!
  assetCategory: String!
  assetClass: String!
  ## Transfers
  transfers: Int!
  volume: BigDecimal!
  volumeExact: BigInt!
  ## Supply
  supply: BigDecimal!
  supplyExact: BigInt!
  minted: BigDecimal!
  mintedExact: BigInt!
  burned: BigDecimal!
  burnedExact: BigInt!
  ## Frozen
  locked: BigDecimal!
  lockedExact: BigInt!
  frozen: BigDecimal!
  frozenExact: BigInt!
  unfrozen: BigDecimal!
  unfrozenExact: BigInt!
  ## Collateral
  collateral: BigDecimal!
  collateralExact: BigInt!
}

type AssetStats
  @aggregation(intervals: ["hour", "day"], source: "AssetStatsData")
{
  id: Int8!
  timestamp: Timestamp!
  ## Filters
  asset: Asset!
  assetType: String!
  assetCategory: String!
  assetClass: String!
  ## Amounts
  count: Int8! @aggregate(fn: "count", cumulative: true)
  ## Transfers
  totalTransfers: Int! @aggregate(fn: "sum", arg: "transfers")
  totalVolume: BigDecimal! @aggregate(fn: "sum", arg: "volume")
  totalVolumeExact: BigInt! @aggregate(fn: "sum", arg: "volumeExact")
  ## Supply
  totalSupply: BigDecimal! @aggregate(fn: "last", arg: "supply")
  totalSupplyExact: BigInt! @aggregate(fn: "last", arg: "supplyExact")
  totalMinted: BigDecimal! @aggregate(fn: "sum", arg: "minted")
  totalMintedExact: BigInt! @aggregate(fn: "sum", arg: "mintedExact")
  totalBurned: BigDecimal! @aggregate(fn: "sum", arg: "burned")
  totalBurnedExact: BigInt! @aggregate(fn: "sum", arg: "burnedExact")
  ## Frozen
  totalLocked: BigDecimal! @aggregate(fn: "last", arg: "locked")
  totalLockedExact: BigInt! @aggregate(fn: "last", arg: "lockedExact")
  totalFrozen: BigDecimal! @aggregate(fn: "sum", arg: "frozen")
  totalFrozenExact: BigInt! @aggregate(fn: "sum", arg: "frozenExact")
  totalUnfrozen: BigDecimal! @aggregate(fn: "sum", arg: "unfrozen")
  totalUnfrozenExact: BigInt! @aggregate(fn: "sum", arg: "unfrozenExact")
  ## Collateral
  totalCollateral: BigDecimal! @aggregate(fn: "last", arg: "collateral")
  totalCollateralExact: BigInt! @aggregate(fn: "last", arg: "collateralExact")
}

# --------------------------------------------------
# Portfolio Statistics
# --------------------------------------------------

type PortfolioStatsData @entity(timeseries: true) {
  id: Int8!
  timestamp: Timestamp!
  ## Filters
  account: Account!
  assetType: String!
  asset: Asset!
  ## Balances
  balance: BigDecimal!
  balanceExact: BigInt!
  ## Frozen
  locked: BigDecimal!
  lockedExact: BigInt!
}

type PortfolioStats
  @aggregation(intervals: ["hour", "day"], source: "PortfolioStatsData")
{
  id: Int8!
  timestamp: Timestamp!
  ## Filters
  account: Account!
  asset: Asset!
  assetType: String!
  ## Balances
  totalBalance: BigDecimal! @aggregate(fn: "last", arg: "balance")
  totalBalanceExact: BigInt! @aggregate(fn: "last", arg: "balanceExact")
  ## Frozen
  totalLocked: BigDecimal! @aggregate(fn: "last", arg: "locked")
  totalLockedExact: BigInt! @aggregate(fn: "last", arg: "lockedExact")
>>>>>>> f43c5b9a
}<|MERGE_RESOLUTION|>--- conflicted
+++ resolved
@@ -610,40 +610,6 @@
   id: Bytes!
   eventName: String!
   timestamp: BigInt!
-<<<<<<< HEAD
-  currentPeriodId: BigInt!
-  totalClaimed: BigInt!
-  unclaimedYield: BigInt!
-  underlyingBalance: BigInt!
-}
-
-# Asset Activity Time Series
-type AssetActivityData @entity(timeseries: true) {
-  id: Int8!
-  timestamp: Timestamp!
-  asset: Asset!
-  mintedAmount: BigDecimal!
-  mintedAmountExact: BigInt!
-  burnedAmount: BigDecimal!
-  burnedAmountExact: BigInt!
-  transferredAmount: BigDecimal!
-  transferredAmountExact: BigInt!
-  assetType: String! # "Bond", "Equity", "StableCoin", "CryptoCurrency"
-}
-
-# Asset Activity Aggregations
-type AssetActivityStats @aggregation(intervals: ["hour", "day"], source: "AssetActivityData") {
-  id: Int8!
-  timestamp: Timestamp!
-  asset: Asset! # dimension
-  assetType: String! # dimension
-  totalMinted: BigDecimal! @aggregate(fn: "sum", arg: "mintedAmount")
-  totalMintedExact: BigInt! @aggregate(fn: "sum", arg: "mintedAmountExact")
-  totalBurned: BigDecimal! @aggregate(fn: "sum", arg: "burnedAmount")
-  totalBurnedExact: BigInt! @aggregate(fn: "sum", arg: "burnedAmountExact")
-  totalTransferred: BigDecimal! @aggregate(fn: "sum", arg: "transferredAmount")
-  totalTransferredExact: BigInt! @aggregate(fn: "sum", arg: "transferredAmountExact")
-=======
   emitter: Asset!
   sender: Account!
   holder: Account! # The address claiming the yield
@@ -760,5 +726,32 @@
   ## Frozen
   totalLocked: BigDecimal! @aggregate(fn: "last", arg: "locked")
   totalLockedExact: BigInt! @aggregate(fn: "last", arg: "lockedExact")
->>>>>>> f43c5b9a
+}
+
+# Asset Activity Time Series
+type AssetActivityData @entity(timeseries: true) {
+  id: Int8!
+  timestamp: Timestamp!
+  asset: Asset!
+  mintedAmount: BigDecimal!
+  mintedAmountExact: BigInt!
+  burnedAmount: BigDecimal!
+  burnedAmountExact: BigInt!
+  transferredAmount: BigDecimal!
+  transferredAmountExact: BigInt!
+  assetType: String! # "Bond", "Equity", "StableCoin", "CryptoCurrency"
+}
+
+# Asset Activity Aggregations
+type AssetActivityStats @aggregation(intervals: ["hour", "day"], source: "AssetActivityData") {
+  id: Int8!
+  timestamp: Timestamp!
+  asset: Asset! # dimension
+  assetType: String! # dimension
+  totalMinted: BigDecimal! @aggregate(fn: "sum", arg: "mintedAmount")
+  totalMintedExact: BigInt! @aggregate(fn: "sum", arg: "mintedAmountExact")
+  totalBurned: BigDecimal! @aggregate(fn: "sum", arg: "burnedAmount")
+  totalBurnedExact: BigInt! @aggregate(fn: "sum", arg: "burnedAmountExact")
+  totalTransferred: BigDecimal! @aggregate(fn: "sum", arg: "transferredAmount")
+  totalTransferredExact: BigInt! @aggregate(fn: "sum", arg: "transferredAmountExact")
 }