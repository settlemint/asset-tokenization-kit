--- conflicted
+++ resolved
@@ -7,13 +7,8 @@
     "build": "settlemint scs subgraph build",
     "codegen:interfaceid": "bun run tools/interfaceid.ts",
     "codegen:gql-tada": "gql-tada generate-schema http://localhost:${THE_GRAPH_PORT_LOCAL_QUERY:-8000}/subgraphs/name/smart-protocol && gql-tada turbo && gql-tada generate-output",
-<<<<<<< HEAD
-    "format": "prettier -l --write .",
+    "format": "prettier --experimental-cli --write .",
     "compile": "mkdir -p .generated && (test -f .generated/subgraph-env || echo 'SUBGRAPH=kit:' > .generated/subgraph-env) && bunx graph build --ipfs=https://ipfs.console.settlemint.com | tee /dev/tty | grep -o 'Qm[a-zA-Z0-9]*' | tail -1 | tee .generated/subgraph-hash.txt | xargs -I {} echo 'SUBGRAPH=kit:{}' > .generated/subgraph-env",
-=======
-    "format": "prettier --experimental-cli --write .",
-    "compile": "mkdir -p .generated && bunx graph build --ipfs=https://ipfs.console.settlemint.com | tee /dev/tty | grep -o 'Qm[a-zA-Z0-9]*' | tail -1 | tee .generated/subgraph-hash.txt | xargs -I {} echo 'SUBGRAPH=kit:{}' > .generated/subgraph-env",
->>>>>>> a0b186e4
     "publish": "bun run tools/graph-deploy.ts --local",
     "publish:remote": "bun run tools/graph-deploy.ts --remote",
     "publish:anvil": "bun run tools/graph-deploy.ts --local --port 8120:8100",
