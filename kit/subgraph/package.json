{
  "name": "subgraph",
  "version": "1.0.0",
  "license": "FSL-1.1-MIT",
  "author": {
    "name": "SettleMint",
    "email": "support@settlemint.com",
    "url": "https://settlemint.com"
  },
  "scripts": {
    "codegen": "settlemint scs subgraph codegen",
    "codegen:interfaceid": "bun run tools/interfaceid.ts",
    "codegen:gql-tada": "gql-tada generate-schema http://localhost:8000/subgraphs/name/smart-protocol && gql-tada turbo && gql-tada generate-output",
    "format": "prettier --write .",
    "build": "bunx graph build --ipfs=https://ipfs.console.settlemint.com | tee /dev/tty | grep -o 'Qm[a-zA-Z0-9]*' | tail -1 > subgraph-output.txt",
    "postbuild": "yq eval '.services.graph-node.environment.SUBGRAPH = \"kit:'$(cat subgraph-output.txt | tr -d '\\n')'\"' -i ../../docker-compose.yml",
    "publish": "bun run tools/graph-deploy.ts --local",
    "publish:remote": "bun run tools/graph-deploy.ts --remote",
<<<<<<< HEAD
    "test": "bun test --preload ./test/scripts/setup.ts | exit 0",
    "test:local": "bun codegen:interfaceid && bun run publish && bun run codegen:gql-tada && bun run test"
=======
    "xtest": "bun test --preload ./test/scripts/setup.ts || exit 0",
    "xtest:local": "bun run publish && bun run codegen:gql-tada && bun run test"
>>>>>>> 7860adbf
  },
  "dependencies": {
    "@graphprotocol/graph-cli": "0.97.1",
    "@graphprotocol/graph-ts": "0.38.1"
  },
  "devDependencies": {
    "@settlemint/sdk-thegraph": "2.3.14",
    "contracts": "workspace:*",
    "matchstick-as": "0.6.0",
    "yaml": "2.8.0"
  },
  "peerDependencies": {}
}<|MERGE_RESOLUTION|>--- conflicted
+++ resolved
@@ -16,13 +16,8 @@
     "postbuild": "yq eval '.services.graph-node.environment.SUBGRAPH = \"kit:'$(cat subgraph-output.txt | tr -d '\\n')'\"' -i ../../docker-compose.yml",
     "publish": "bun run tools/graph-deploy.ts --local",
     "publish:remote": "bun run tools/graph-deploy.ts --remote",
-<<<<<<< HEAD
-    "test": "bun test --preload ./test/scripts/setup.ts | exit 0",
-    "test:local": "bun codegen:interfaceid && bun run publish && bun run codegen:gql-tada && bun run test"
-=======
     "xtest": "bun test --preload ./test/scripts/setup.ts || exit 0",
-    "xtest:local": "bun run publish && bun run codegen:gql-tada && bun run test"
->>>>>>> 7860adbf
+    "xtest:local": "bun codegen:interfaceid && bun run publish && bun run codegen:gql-tada && bun run test"
   },
   "dependencies": {
     "@graphprotocol/graph-cli": "0.97.1",
