--- conflicted
+++ resolved
@@ -12,14 +12,8 @@
     "codegen:interfaceid": "bun run tools/interfaceid.ts",
     "format": "prettier --write .",
     "build": "settlemint scs subgraph build",
-<<<<<<< HEAD
-    "deploy:local": "bash tools/graph-deploy.sh --local",
-    "deploy:remote": "bash tools/graph-deploy.sh --remote",
-    "subgraph:deploy": "settlemint scs subgraph deploy"
-=======
     "publish": "bun run tools/graph-deploy.ts --local",
     "publish:remote": "bun run tools/graph-deploy.ts --remote"
->>>>>>> d2e001a5
   },
   "dependencies": {
     "@graphprotocol/graph-cli": "0.97.1",
