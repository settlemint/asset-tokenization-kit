--- conflicted
+++ resolved
@@ -72,58 +72,28 @@
         - name: IERC165
           file: ../contracts/.generated/artifacts/@openzeppelin/contracts/utils/introspection/IERC165.sol/IERC165.json
       eventHandlers:
-<<<<<<< HEAD
         - event: Bootstrapped(indexed address,indexed address,indexed
             address,address,address,address,address,address,address,address,address)
-=======
-        - event:
-            Bootstrapped(indexed address,indexed address,indexed
-            address,address,address,address,address,address)
->>>>>>> 1c07b2f1
           handler: handleBootstrapped
-        - event:
-            ComplianceImplementationUpdated(indexed address,indexed address)
+        - event: ComplianceImplementationUpdated(indexed address,indexed address)
           handler: handleComplianceImplementationUpdated
-        - event:
-            IdentityFactoryImplementationUpdated(indexed address,indexed
-            address)
+        - event: IdentityFactoryImplementationUpdated(indexed address,indexed address)
           handler: handleIdentityFactoryImplementationUpdated
         - event: IdentityImplementationUpdated(indexed address,indexed address)
           handler: handleIdentityImplementationUpdated
-        - event:
-            IdentityRegistryImplementationUpdated(indexed address,indexed
-            address)
+        - event: IdentityRegistryImplementationUpdated(indexed address,indexed address)
           handler: handleIdentityRegistryImplementationUpdated
-        - event:
-            IdentityRegistryStorageImplementationUpdated(indexed address,indexed
+        - event: IdentityRegistryStorageImplementationUpdated(indexed address,indexed
             address)
           handler: handleIdentityRegistryStorageImplementationUpdated
-        - event:
-            TokenAccessManagerImplementationUpdated(indexed address,indexed
-            address)
+        - event: TokenAccessManagerImplementationUpdated(indexed address,indexed address)
           handler: handleTokenAccessManagerImplementationUpdated
-<<<<<<< HEAD
         - event: TokenIdentityImplementationUpdated(indexed address,indexed address)
-=======
-        - event:
-            TokenFactoryCreated(indexed
-            address,string,bytes32,address,address,uint256)
-          handler: handleTokenFactoryCreated
-        - event:
-            SystemAddonCreated(indexed
-            address,string,bytes32,address,address,bytes,uint256)
-          handler: handleSystemAddonCreated
-        - event:
-            TokenIdentityImplementationUpdated(indexed address,indexed address)
->>>>>>> 1c07b2f1
           handler: handleTokenIdentityImplementationUpdated
-        - event:
-            TrustedIssuersRegistryImplementationUpdated(indexed address,indexed
+        - event: TrustedIssuersRegistryImplementationUpdated(indexed address,indexed
             address)
           handler: handleTrustedIssuersRegistryImplementationUpdated
-        - event:
-            TopicSchemeRegistryImplementationUpdated(indexed address,indexed
-            address)
+        - event: TopicSchemeRegistryImplementationUpdated(indexed address,indexed address)
           handler: handleTopicSchemeRegistryImplementationUpdated
         - event: TokenFactoryRegistryImplementationUpdated(indexed address,indexed
             address)
