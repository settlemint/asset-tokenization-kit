specVersion: 1.2.0
indexerHints:
  prune: auto
schema:
  file: ./schema.graphql
dataSources:
  - kind: ethereum
    name: SystemFactory
    network: settlemint
    source:
      address: "0x5e771e1417100000000000000000000000020088"
      abi: SystemFactory
      startBlock: 0
    mapping:
      kind: ethereum/events
      apiVersion: 0.0.9
      language: wasm/assemblyscript
      entities:
        - Address
        - Event
      abis:
        - name: SystemFactory
          file: ../contracts/artifacts/contracts/system/ISMARTSystemFactory.sol/ISMARTSystemFactory.json
        - name: System
          file: ../contracts/artifacts/contracts/system/ISMARTSystem.sol/ISMARTSystem.json
      eventHandlers:
        - event: SMARTSystemCreated(indexed address,indexed address)
          handler: handleSMARTSystemCreated
      file: ./src/system-factory/system-factory.ts
templates:
  - kind: ethereum
    name: AccessControl
    network: settlemint
    source:
      abi: AccessControl
    mapping:
      kind: ethereum/events
      apiVersion: 0.0.9
      language: wasm/assemblyscript
      entities:
        - Address
        - Event
      abis:
        - name: AccessControl
          file: ../contracts/artifacts/@openzeppelin/contracts/access/AccessControl.sol/AccessControl.json
      eventHandlers:
<<<<<<< HEAD
        - event: Bootstrapped(indexed address,indexed address,indexed
            address,address,address)
          handler: handleBootstrapped
        - event: ComplianceImplementationUpdated(indexed address)
          handler: handleComplianceImplementationUpdated
        - event: EtherWithdrawn(indexed address,uint256)
          handler: handleEtherWithdrawn
        - event: IdentityFactoryImplementationUpdated(indexed address)
          handler: handleIdentityFactoryImplementationUpdated
        - event: IdentityImplementationUpdated(indexed address)
          handler: handleIdentityImplementationUpdated
        - event: IdentityRegistryImplementationUpdated(indexed address)
          handler: handleIdentityRegistryImplementationUpdated
        - event: IdentityRegistryStorageImplementationUpdated(indexed address)
          handler: handleIdentityRegistryStorageImplementationUpdated
=======
>>>>>>> 85dfae74
        - event: RoleAdminChanged(indexed bytes32,indexed bytes32,indexed bytes32)
          handler: handleRoleAdminChanged
        - event: RoleGranted(indexed bytes32,indexed address,indexed address)
          handler: handleRoleGranted
        - event: RoleRevoked(indexed bytes32,indexed address,indexed address)
          handler: handleRoleRevoked
      file: ./src/access-control/access-control.ts
  - kind: ethereum
    name: System
    network: settlemint
    source:
      abi: System
    mapping:
      kind: ethereum/events
      apiVersion: 0.0.9
      language: wasm/assemblyscript
      entities:
        - Address
        - Event
      abis:
        - name: System
          file: ../contracts/artifacts/contracts/system/ISMARTSystem.sol/ISMARTSystem.json
      eventHandlers:
        - event: Bootstrapped(indexed address,indexed address,indexed
            address,address,address,address,address)
          handler: handleBootstrapped
        - event: ComplianceImplementationUpdated(indexed address,indexed address)
          handler: handleComplianceImplementationUpdated
        - event: IdentityFactoryImplementationUpdated(indexed address,indexed address)
          handler: handleIdentityFactoryImplementationUpdated
        - event: IdentityImplementationUpdated(indexed address,indexed address)
          handler: handleIdentityImplementationUpdated
        - event: IdentityRegistryImplementationUpdated(indexed address,indexed address)
          handler: handleIdentityRegistryImplementationUpdated
        - event: IdentityRegistryStorageImplementationUpdated(indexed address,indexed
            address)
          handler: handleIdentityRegistryStorageImplementationUpdated
        - event: TokenAccessManagerImplementationUpdated(indexed address,indexed address)
          handler: handleTokenAccessManagerImplementationUpdated
        - event: TokenFactoryCreated(indexed address,string,address,address,uint256)
          handler: handleTokenFactoryCreated
        - event: TokenIdentityImplementationUpdated(indexed address,indexed address)
          handler: handleTokenIdentityImplementationUpdated
        - event: TrustedIssuersRegistryImplementationUpdated(indexed address,indexed
            address)
          handler: handleTrustedIssuersRegistryImplementationUpdated
        - event: TopicSchemeRegistryImplementationUpdated(indexed address,indexed address)
          handler: handleTopicSchemeRegistryImplementationUpdated
      file: ./src/system/system.ts
  - kind: ethereum
    name: TokenFactory
    network: settlemint
    source:
      abi: TokenFactory
    mapping:
      kind: ethereum/events
      apiVersion: 0.0.9
      language: wasm/assemblyscript
      entities:
        - Address
        - Event
      abis:
        - name: TokenFactory
          file: ../contracts/artifacts/contracts/system/token-factory/ISMARTTokenFactory.sol/ISMARTTokenFactory.json
        - name: Token
          file: ../contracts/artifacts/contracts/interface/ISMART.sol/ISMART.json
      eventHandlers:
<<<<<<< HEAD
        - event: IdentityCreated(indexed address,indexed address,indexed address)
          handler: handleIdentityCreated
        - event: Initialized(uint64)
          handler: handleInitialized
        - event: RoleAdminChanged(indexed bytes32,indexed bytes32,indexed bytes32)
          handler: handleRoleAdminChanged
        - event: RoleGranted(indexed bytes32,indexed address,indexed address)
          handler: handleRoleGranted
        - event: RoleRevoked(indexed bytes32,indexed address,indexed address)
          handler: handleRoleRevoked
        - event: TokenIdentityCreated(indexed address,indexed address,indexed address)
          handler: handleTokenIdentityCreated
      file: ./src/event-handlers/identity-factory.ts
=======
        - event: TokenAssetCreated(indexed address,indexed address,indexed
            address,address)
          handler: handleTokenAssetCreated
        - event: TokenImplementationUpdated(indexed address,indexed address,indexed
            address)
          handler: handleTokenImplementationUpdated
      file: ./src/token-factory/token-factory.ts
>>>>>>> 85dfae74
  - kind: ethereum
    name: Token
    network: settlemint
    source:
      abi: Token
    mapping:
      kind: ethereum/events
      apiVersion: 0.0.9
      language: wasm/assemblyscript
      entities:
        - Address
        - Event
      abis:
        - name: Token
          file: ../contracts/artifacts/contracts/interface/ISMART.sol/ISMART.json
      eventHandlers:
<<<<<<< HEAD
        - event: CountryUpdated(indexed address,indexed address,indexed uint16)
          handler: handleCountryUpdated
        - event: IdentityRegistered(indexed address,indexed address,indexed address)
          handler: handleIdentityRegistered
        - event: IdentityRemoved(indexed address,indexed address,indexed address)
          handler: handleIdentityRemoved
        - event: IdentityStorageSet(indexed address,indexed address)
          handler: handleIdentityStorageSet
        - event: IdentityUpdated(indexed address,indexed address,indexed address)
          handler: handleIdentityUpdated
        - event: Initialized(uint64)
          handler: handleInitialized
        - event: RoleAdminChanged(indexed bytes32,indexed bytes32,indexed bytes32)
          handler: handleRoleAdminChanged
        - event: RoleGranted(indexed bytes32,indexed address,indexed address)
          handler: handleRoleGranted
        - event: RoleRevoked(indexed bytes32,indexed address,indexed address)
          handler: handleRoleRevoked
        - event: TrustedIssuersRegistrySet(indexed address,indexed address)
          handler: handleTrustedIssuersRegistrySet
      file: ./src/event-handlers/identity-registry.ts
=======
        - event: Approval(indexed address,indexed address,uint256)
          handler: handleApproval
        - event: ComplianceAdded(indexed address,indexed address)
          handler: handleComplianceAdded
        - event: ComplianceModuleAdded(indexed address,indexed address,bytes)
          handler: handleComplianceModuleAdded
        - event: ComplianceModuleRemoved(indexed address,indexed address)
          handler: handleComplianceModuleRemoved
        - event: IdentityRegistryAdded(indexed address,indexed address)
          handler: handleIdentityRegistryAdded
        - event: MintCompleted(indexed address,indexed address,uint256)
          handler: handleMintCompleted
        - event: ModuleParametersUpdated(indexed address,indexed address,bytes)
          handler: handleModuleParametersUpdated
        - event: RequiredClaimTopicsUpdated(indexed address,uint256[])
          handler: handleRequiredClaimTopicsUpdated
        - event: TransferCompleted(indexed address,indexed address,indexed
            address,uint256)
          handler: handleTransferCompleted
        - event: UpdatedTokenInformation(indexed address,uint8,indexed address)
          handler: handleUpdatedTokenInformation
      file: ./src/token/token.ts
>>>>>>> 85dfae74
  - kind: ethereum
    name: Pausable
    network: settlemint
    source:
      abi: Pausable
    mapping:
      kind: ethereum/events
      apiVersion: 0.0.9
      language: wasm/assemblyscript
      entities:
        - Address
        - Event
      abis:
        - name: Pausable
          file: ../contracts/artifacts/contracts/extensions/pausable/ISMARTPausable.sol/ISMARTPausable.json
      eventHandlers:
<<<<<<< HEAD
        - event: CountryModified(indexed address,uint16)
          handler: handleCountryModified
        - event: IdentityModified(indexed address,indexed address)
          handler: handleIdentityModified
        - event: IdentityRegistryBound(indexed address)
          handler: handleIdentityRegistryBound
        - event: IdentityRegistryUnbound(indexed address)
          handler: handleIdentityRegistryUnbound
        - event: IdentityStored(indexed address,indexed address)
          handler: handleIdentityStored
        - event: IdentityUnstored(indexed address,indexed address)
          handler: handleIdentityUnstored
        - event: Initialized(uint64)
          handler: handleInitialized
        - event: RoleAdminChanged(indexed bytes32,indexed bytes32,indexed bytes32)
          handler: handleRoleAdminChanged
        - event: RoleGranted(indexed bytes32,indexed address,indexed address)
          handler: handleRoleGranted
        - event: RoleRevoked(indexed bytes32,indexed address,indexed address)
          handler: handleRoleRevoked
      file: ./src/event-handlers/identity-registry-storage.ts
=======
        - event: Paused(indexed address)
          handler: handlePaused
        - event: Unpaused(indexed address)
          handler: handleUnpaused
      file: ./src/pausable/pausable.ts
>>>>>>> 85dfae74
  - kind: ethereum
    name: Burnable
    network: settlemint
    source:
      abi: Burnable
    mapping:
      kind: ethereum/events
      apiVersion: 0.0.9
      language: wasm/assemblyscript
      entities:
        - Address
        - Event
      abis:
        - name: Burnable
          file: ../contracts/artifacts/contracts/extensions/burnable/ISMARTBurnable.sol/ISMARTBurnable.json
      eventHandlers:
<<<<<<< HEAD
        - event: ClaimTopicsUpdated(indexed address,indexed address,uint256[])
          handler: handleClaimTopicsUpdated
        - event: Initialized(uint64)
          handler: handleInitialized
        - event: RoleAdminChanged(indexed bytes32,indexed bytes32,indexed bytes32)
          handler: handleRoleAdminChanged
        - event: RoleGranted(indexed bytes32,indexed address,indexed address)
          handler: handleRoleGranted
        - event: RoleRevoked(indexed bytes32,indexed address,indexed address)
          handler: handleRoleRevoked
        - event: TrustedIssuerAdded(indexed address,indexed address,uint256[])
          handler: handleTrustedIssuerAdded
        - event: TrustedIssuerRemoved(indexed address,indexed address)
          handler: handleTrustedIssuerRemoved
      file: ./src/event-handlers/trusted-issuers-registry.ts
=======
        - event: BurnCompleted(indexed address,indexed address,uint256)
          handler: handleBurnCompleted
      file: ./src/burnable/burnable.ts
>>>>>>> 85dfae74
  - kind: ethereum
    name: Identity
    network: settlemint
    source:
      abi: Identity
    mapping:
      kind: ethereum/events
      apiVersion: 0.0.9
      language: wasm/assemblyscript
      entities:
        - Address
        - Event
      abis:
        - name: Identity
          file: ../contracts/artifacts/@onchainid/contracts/interface/IIdentity.sol/IIdentity.json
      eventHandlers:
        - event: Approved(indexed uint256,bool)
          handler: handleApproved
        - event: ClaimAdded(indexed bytes32,indexed uint256,uint256,indexed
            address,bytes,bytes,string)
          handler: handleClaimAdded
        - event: ClaimChanged(indexed bytes32,indexed uint256,uint256,indexed
            address,bytes,bytes,string)
          handler: handleClaimChanged
        - event: ClaimRemoved(indexed bytes32,indexed uint256,uint256,indexed
            address,bytes,bytes,string)
          handler: handleClaimRemoved
        - event: Executed(indexed uint256,indexed address,indexed uint256,bytes)
          handler: handleExecuted
        - event: ExecutionFailed(indexed uint256,indexed address,indexed uint256,bytes)
          handler: handleExecutionFailed
        - event: ExecutionRequested(indexed uint256,indexed address,indexed uint256,bytes)
          handler: handleExecutionRequested
        - event: KeyAdded(indexed bytes32,indexed uint256,indexed uint256)
          handler: handleKeyAdded
        - event: KeyRemoved(indexed bytes32,indexed uint256,indexed uint256)
          handler: handleKeyRemoved
      file: ./src/identity/identity.ts
  - kind: ethereum
    name: IdentityFactory
    network: settlemint
    source:
      abi: IdentityFactory
    mapping:
      kind: ethereum/events
      apiVersion: 0.0.9
      language: wasm/assemblyscript
      entities:
        - Address
        - Event
      abis:
        - name: IdentityFactory
          file: ../contracts/artifacts/contracts/system/identity-factory/ISMARTIdentityFactory.sol/ISMARTIdentityFactory.json
        - name: Token
          file: ../contracts/artifacts/contracts/interface/ISMART.sol/ISMART.json
      eventHandlers:
<<<<<<< HEAD
        - event: Approved(indexed uint256,bool)
          handler: handleApproved
        - event: ClaimAdded(indexed bytes32,indexed uint256,uint256,indexed
            address,bytes,bytes,string)
          handler: handleClaimAdded
        - event: ClaimChanged(indexed bytes32,indexed uint256,uint256,indexed
            address,bytes,bytes,string)
          handler: handleClaimChanged
        - event: ClaimRemoved(indexed bytes32,indexed uint256,uint256,indexed
            address,bytes,bytes,string)
          handler: handleClaimRemoved
        - event: Executed(indexed uint256,indexed address,indexed uint256,bytes)
          handler: handleExecuted
        - event: ExecutionFailed(indexed uint256,indexed address,indexed uint256,bytes)
          handler: handleExecutionFailed
        - event: ExecutionRequested(indexed uint256,indexed address,indexed uint256,bytes)
          handler: handleExecutionRequested
        - event: Initialized(uint64)
          handler: handleInitialized
        - event: KeyAdded(indexed bytes32,indexed uint256,indexed uint256)
          handler: handleKeyAdded
        - event: KeyRemoved(indexed bytes32,indexed uint256,indexed uint256)
          handler: handleKeyRemoved
      file: ./src/event-handlers/token-identity.ts
=======
        - event: IdentityCreated(indexed address,indexed address,indexed address)
          handler: handleIdentityCreated
        - event: TokenIdentityCreated(indexed address,indexed address,indexed address)
          handler: handleTokenIdentityCreated
      file: ./src/identity-factory/identity-factory.ts
  - kind: ethereum
    name: TopicSchemeRegistry
    network: settlemint
    source:
      abi: TopicSchemeRegistry
    mapping:
      kind: ethereum/events
      apiVersion: 0.0.9
      language: wasm/assemblyscript
      entities:
        - Address
        - Event
      abis:
        - name: TopicSchemeRegistry
          file: ../contracts/artifacts/contracts/system/topic-scheme-registry/ISMARTTopicSchemeRegistry.sol/ISMARTTopicSchemeRegistry.json
      eventHandlers:
        - event: TopicSchemeRegistered(indexed address,indexed uint256,string,string)
          handler: handleTopicSchemeRegistered
        - event: TopicSchemeRemoved(indexed address,indexed uint256,string)
          handler: handleTopicSchemeRemoved
        - event: TopicSchemeUpdated(indexed address,indexed uint256,string,string,string)
          handler: handleTopicSchemeUpdated
        - event: TopicSchemesBatchRegistered(indexed address,uint256[],string[],string[])
          handler: handleTopicSchemesBatchRegistered
      file: ./src/topic-scheme-registry/topic-scheme-registry.ts
  - kind: ethereum
    name: IdentityRegistry
    network: settlemint
    source:
      abi: IdentityRegistry
    mapping:
      kind: ethereum/events
      apiVersion: 0.0.9
      language: wasm/assemblyscript
      entities:
        - Address
        - Event
      abis:
        - name: IdentityRegistry
          file: ../contracts/artifacts/contracts/interface/ISMARTIdentityRegistry.sol/ISMARTIdentityRegistry.json
      eventHandlers:
        - event: CountryUpdated(indexed address,indexed address,indexed uint16)
          handler: handleCountryUpdated
        - event: IdentityRegistered(indexed address,indexed address,indexed
            address,uint16)
          handler: handleIdentityRegistered
        - event: IdentityRemoved(indexed address,indexed address,indexed address)
          handler: handleIdentityRemoved
        - event: IdentityStorageSet(indexed address,indexed address)
          handler: handleIdentityStorageSet
        - event: IdentityUpdated(indexed address,indexed address,indexed address)
          handler: handleIdentityUpdated
        - event: TopicSchemeRegistrySet(indexed address,indexed address)
          handler: handleTopicSchemeRegistrySet
        - event: TrustedIssuersRegistrySet(indexed address,indexed address)
          handler: handleTrustedIssuersRegistrySet
      file: ./src/identity-registry/identity-registry.ts
  - kind: ethereum
    name: Custodian
    network: settlemint
    source:
      abi: Custodian
    mapping:
      kind: ethereum/events
      apiVersion: 0.0.9
      language: wasm/assemblyscript
      entities:
        - Address
        - Event
      abis:
        - name: Custodian
          file: ../contracts/artifacts/contracts/extensions/custodian/ISMARTCustodian.sol/ISMARTCustodian.json
      eventHandlers:
        - event: AddressFrozen(indexed address,indexed address,indexed bool)
          handler: handleAddressFrozen
        - event: RecoverySuccess(indexed address,indexed address,indexed address,address)
          handler: handleRecoverySuccess
        - event: TokensFrozen(indexed address,indexed address,uint256)
          handler: handleTokensFrozen
        - event: TokensUnfrozen(indexed address,indexed address,uint256)
          handler: handleTokensUnfrozen
      file: ./src/custodian/custodian.ts
>>>>>>> 85dfae74
<|MERGE_RESOLUTION|>--- conflicted
+++ resolved
@@ -44,24 +44,6 @@
         - name: AccessControl
           file: ../contracts/artifacts/@openzeppelin/contracts/access/AccessControl.sol/AccessControl.json
       eventHandlers:
-<<<<<<< HEAD
-        - event: Bootstrapped(indexed address,indexed address,indexed
-            address,address,address)
-          handler: handleBootstrapped
-        - event: ComplianceImplementationUpdated(indexed address)
-          handler: handleComplianceImplementationUpdated
-        - event: EtherWithdrawn(indexed address,uint256)
-          handler: handleEtherWithdrawn
-        - event: IdentityFactoryImplementationUpdated(indexed address)
-          handler: handleIdentityFactoryImplementationUpdated
-        - event: IdentityImplementationUpdated(indexed address)
-          handler: handleIdentityImplementationUpdated
-        - event: IdentityRegistryImplementationUpdated(indexed address)
-          handler: handleIdentityRegistryImplementationUpdated
-        - event: IdentityRegistryStorageImplementationUpdated(indexed address)
-          handler: handleIdentityRegistryStorageImplementationUpdated
-=======
->>>>>>> 85dfae74
         - event: RoleAdminChanged(indexed bytes32,indexed bytes32,indexed bytes32)
           handler: handleRoleAdminChanged
         - event: RoleGranted(indexed bytes32,indexed address,indexed address)
@@ -129,21 +111,6 @@
         - name: Token
           file: ../contracts/artifacts/contracts/interface/ISMART.sol/ISMART.json
       eventHandlers:
-<<<<<<< HEAD
-        - event: IdentityCreated(indexed address,indexed address,indexed address)
-          handler: handleIdentityCreated
-        - event: Initialized(uint64)
-          handler: handleInitialized
-        - event: RoleAdminChanged(indexed bytes32,indexed bytes32,indexed bytes32)
-          handler: handleRoleAdminChanged
-        - event: RoleGranted(indexed bytes32,indexed address,indexed address)
-          handler: handleRoleGranted
-        - event: RoleRevoked(indexed bytes32,indexed address,indexed address)
-          handler: handleRoleRevoked
-        - event: TokenIdentityCreated(indexed address,indexed address,indexed address)
-          handler: handleTokenIdentityCreated
-      file: ./src/event-handlers/identity-factory.ts
-=======
         - event: TokenAssetCreated(indexed address,indexed address,indexed
             address,address)
           handler: handleTokenAssetCreated
@@ -151,7 +118,6 @@
             address)
           handler: handleTokenImplementationUpdated
       file: ./src/token-factory/token-factory.ts
->>>>>>> 85dfae74
   - kind: ethereum
     name: Token
     network: settlemint
@@ -168,29 +134,6 @@
         - name: Token
           file: ../contracts/artifacts/contracts/interface/ISMART.sol/ISMART.json
       eventHandlers:
-<<<<<<< HEAD
-        - event: CountryUpdated(indexed address,indexed address,indexed uint16)
-          handler: handleCountryUpdated
-        - event: IdentityRegistered(indexed address,indexed address,indexed address)
-          handler: handleIdentityRegistered
-        - event: IdentityRemoved(indexed address,indexed address,indexed address)
-          handler: handleIdentityRemoved
-        - event: IdentityStorageSet(indexed address,indexed address)
-          handler: handleIdentityStorageSet
-        - event: IdentityUpdated(indexed address,indexed address,indexed address)
-          handler: handleIdentityUpdated
-        - event: Initialized(uint64)
-          handler: handleInitialized
-        - event: RoleAdminChanged(indexed bytes32,indexed bytes32,indexed bytes32)
-          handler: handleRoleAdminChanged
-        - event: RoleGranted(indexed bytes32,indexed address,indexed address)
-          handler: handleRoleGranted
-        - event: RoleRevoked(indexed bytes32,indexed address,indexed address)
-          handler: handleRoleRevoked
-        - event: TrustedIssuersRegistrySet(indexed address,indexed address)
-          handler: handleTrustedIssuersRegistrySet
-      file: ./src/event-handlers/identity-registry.ts
-=======
         - event: Approval(indexed address,indexed address,uint256)
           handler: handleApproval
         - event: ComplianceAdded(indexed address,indexed address)
@@ -213,7 +156,6 @@
         - event: UpdatedTokenInformation(indexed address,uint8,indexed address)
           handler: handleUpdatedTokenInformation
       file: ./src/token/token.ts
->>>>>>> 85dfae74
   - kind: ethereum
     name: Pausable
     network: settlemint
@@ -230,35 +172,11 @@
         - name: Pausable
           file: ../contracts/artifacts/contracts/extensions/pausable/ISMARTPausable.sol/ISMARTPausable.json
       eventHandlers:
-<<<<<<< HEAD
-        - event: CountryModified(indexed address,uint16)
-          handler: handleCountryModified
-        - event: IdentityModified(indexed address,indexed address)
-          handler: handleIdentityModified
-        - event: IdentityRegistryBound(indexed address)
-          handler: handleIdentityRegistryBound
-        - event: IdentityRegistryUnbound(indexed address)
-          handler: handleIdentityRegistryUnbound
-        - event: IdentityStored(indexed address,indexed address)
-          handler: handleIdentityStored
-        - event: IdentityUnstored(indexed address,indexed address)
-          handler: handleIdentityUnstored
-        - event: Initialized(uint64)
-          handler: handleInitialized
-        - event: RoleAdminChanged(indexed bytes32,indexed bytes32,indexed bytes32)
-          handler: handleRoleAdminChanged
-        - event: RoleGranted(indexed bytes32,indexed address,indexed address)
-          handler: handleRoleGranted
-        - event: RoleRevoked(indexed bytes32,indexed address,indexed address)
-          handler: handleRoleRevoked
-      file: ./src/event-handlers/identity-registry-storage.ts
-=======
         - event: Paused(indexed address)
           handler: handlePaused
         - event: Unpaused(indexed address)
           handler: handleUnpaused
       file: ./src/pausable/pausable.ts
->>>>>>> 85dfae74
   - kind: ethereum
     name: Burnable
     network: settlemint
@@ -275,27 +193,9 @@
         - name: Burnable
           file: ../contracts/artifacts/contracts/extensions/burnable/ISMARTBurnable.sol/ISMARTBurnable.json
       eventHandlers:
-<<<<<<< HEAD
-        - event: ClaimTopicsUpdated(indexed address,indexed address,uint256[])
-          handler: handleClaimTopicsUpdated
-        - event: Initialized(uint64)
-          handler: handleInitialized
-        - event: RoleAdminChanged(indexed bytes32,indexed bytes32,indexed bytes32)
-          handler: handleRoleAdminChanged
-        - event: RoleGranted(indexed bytes32,indexed address,indexed address)
-          handler: handleRoleGranted
-        - event: RoleRevoked(indexed bytes32,indexed address,indexed address)
-          handler: handleRoleRevoked
-        - event: TrustedIssuerAdded(indexed address,indexed address,uint256[])
-          handler: handleTrustedIssuerAdded
-        - event: TrustedIssuerRemoved(indexed address,indexed address)
-          handler: handleTrustedIssuerRemoved
-      file: ./src/event-handlers/trusted-issuers-registry.ts
-=======
         - event: BurnCompleted(indexed address,indexed address,uint256)
           handler: handleBurnCompleted
       file: ./src/burnable/burnable.ts
->>>>>>> 85dfae74
   - kind: ethereum
     name: Identity
     network: settlemint
@@ -352,32 +252,6 @@
         - name: Token
           file: ../contracts/artifacts/contracts/interface/ISMART.sol/ISMART.json
       eventHandlers:
-<<<<<<< HEAD
-        - event: Approved(indexed uint256,bool)
-          handler: handleApproved
-        - event: ClaimAdded(indexed bytes32,indexed uint256,uint256,indexed
-            address,bytes,bytes,string)
-          handler: handleClaimAdded
-        - event: ClaimChanged(indexed bytes32,indexed uint256,uint256,indexed
-            address,bytes,bytes,string)
-          handler: handleClaimChanged
-        - event: ClaimRemoved(indexed bytes32,indexed uint256,uint256,indexed
-            address,bytes,bytes,string)
-          handler: handleClaimRemoved
-        - event: Executed(indexed uint256,indexed address,indexed uint256,bytes)
-          handler: handleExecuted
-        - event: ExecutionFailed(indexed uint256,indexed address,indexed uint256,bytes)
-          handler: handleExecutionFailed
-        - event: ExecutionRequested(indexed uint256,indexed address,indexed uint256,bytes)
-          handler: handleExecutionRequested
-        - event: Initialized(uint64)
-          handler: handleInitialized
-        - event: KeyAdded(indexed bytes32,indexed uint256,indexed uint256)
-          handler: handleKeyAdded
-        - event: KeyRemoved(indexed bytes32,indexed uint256,indexed uint256)
-          handler: handleKeyRemoved
-      file: ./src/event-handlers/token-identity.ts
-=======
         - event: IdentityCreated(indexed address,indexed address,indexed address)
           handler: handleIdentityCreated
         - event: TokenIdentityCreated(indexed address,indexed address,indexed address)
@@ -464,5 +338,4 @@
           handler: handleTokensFrozen
         - event: TokensUnfrozen(indexed address,indexed address,uint256)
           handler: handleTokensUnfrozen
-      file: ./src/custodian/custodian.ts
->>>>>>> 85dfae74
+      file: ./src/custodian/custodian.ts