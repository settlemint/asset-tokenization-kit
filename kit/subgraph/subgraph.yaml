specVersion: 1.2.0
indexerHints:
  prune: auto
features:
  - nonFatalErrors
  - fullTextSearch
  - ipfsOnEthereumContracts
schema:
  file: ./schema.graphql
dataSources:
  - kind: ethereum/contract
    name: BondFactory
    network: settlemint
    source:
      address: "0x5e771e1417100000000000000000000000000004"
      abi: BondFactory
    mapping:
      kind: ethereum/events
      apiVersion: 0.0.9
      language: wasm/assemblyscript
      entities:
        - Factory
      abis:
        - name: BondFactory
          file: ../contracts/artifacts/contracts/BondFactory.sol/BondFactory.json
        - name: Bond
          file: ../contracts/artifacts/contracts/Bond.sol/Bond.json
      eventHandlers:
        - event: BondCreated(indexed address,indexed address)
          handler: handleBondCreated
      file: ./src/factories/bond-factory.ts
  - kind: ethereum/contract
    name: CryptoCurrencyFactory
    network: settlemint
    source:
      address: "0x5e771e1417100000000000000000000000000001"
      abi: CryptoCurrencyFactory
    mapping:
      kind: ethereum/events
      apiVersion: 0.0.9
      language: wasm/assemblyscript
      entities:
        - Factory
      abis:
        - name: CryptoCurrencyFactory
          file: ../contracts/artifacts/contracts/CryptoCurrencyFactory.sol/CryptoCurrencyFactory.json
        - name: CryptoCurrency
          file: ../contracts/artifacts/contracts/CryptoCurrency.sol/CryptoCurrency.json
      eventHandlers:
        - event: CryptoCurrencyCreated(indexed address,indexed address)
          handler: handleCryptoCurrencyCreated
      file: ./src/factories/cryptocurrency-factory.ts
  - kind: ethereum/contract
    name: EquityFactory
    network: settlemint
    source:
      address: "0x5e771e1417100000000000000000000000000003"
      abi: EquityFactory
    mapping:
      kind: ethereum/events
      apiVersion: 0.0.9
      language: wasm/assemblyscript
      entities:
        - Factory
      abis:
        - name: EquityFactory
          file: ../contracts/artifacts/contracts/EquityFactory.sol/EquityFactory.json
        - name: Equity
          file: ../contracts/artifacts/contracts/Equity.sol/Equity.json
      eventHandlers:
        - event: EquityCreated(indexed address,indexed address)
          handler: handleEquityCreated
      file: ./src/factories/equity-factory.ts
  - kind: ethereum/contract
    name: StableCoinFactory
    network: settlemint
    source:
      address: "0x5e771e1417100000000000000000000000000002"
      abi: StableCoinFactory
    mapping:
      kind: ethereum/events
      apiVersion: 0.0.9
      language: wasm/assemblyscript
      entities:
        - Factory
      abis:
        - name: StableCoinFactory
          file: ../contracts/artifacts/contracts/StableCoinFactory.sol/StableCoinFactory.json
        - name: StableCoin
          file: ../contracts/artifacts/contracts/StableCoin.sol/StableCoin.json
      eventHandlers:
        - event: StableCoinCreated(indexed address,indexed address)
          handler: handleStableCoinCreated
      file: ./src/factories/stablecoin-factory.ts
  - kind: ethereum/contract
    name: FundFactory
    network: settlemint
    source:
      address: "0x5e771e1417100000000000000000000000000005"
      abi: FundFactory
    mapping:
      kind: ethereum/events
      apiVersion: 0.0.9
      language: wasm/assemblyscript
      entities:
        - Factory
      abis:
        - name: FundFactory
          file: ../contracts/artifacts/contracts/FundFactory.sol/FundFactory.json
        - name: Fund
          file: ../contracts/artifacts/contracts/Fund.sol/Fund.json
      eventHandlers:
        - event: FundCreated(indexed address,indexed address)
          handler: handleFundCreated
      file: ./src/factories/fund-factory.ts
  - kind: ethereum/contract
    name: FixedYieldFactory
    network: settlemint
    source:
      address: "0x5e771e1417100000000000000000000000000006"
      abi: FixedYieldFactory
    mapping:
      kind: ethereum/events
      apiVersion: 0.0.9
      language: wasm/assemblyscript
      entities:
        - Factory
      abis:
        - name: FixedYieldFactory
          file: ../contracts/artifacts/contracts/FixedYieldFactory.sol/FixedYieldFactory.json
        - name: FixedYield
          file: ../contracts/artifacts/contracts/FixedYield.sol/FixedYield.json
      eventHandlers:
        - event: FixedYieldCreated(indexed address,indexed address)
          handler: handleFixedYieldCreated
      file: ./src/factories/fixedyield-factory.ts
  - kind: ethereum/contract
    name: DepositFactory
    network: settlemint
    source:
      address: "0x5e771e1417100000000000000000000000000007"
      abi: DepositFactory
    mapping:
      kind: ethereum/events
      apiVersion: 0.0.9
      language: wasm/assemblyscript
      entities:
        - Factory
      abis:
        - name: DepositFactory
          file: ../contracts/artifacts/contracts/DepositFactory.sol/DepositFactory.json
        - name: Deposit
          file: ../contracts/artifacts/contracts/Deposit.sol/Deposit.json
      eventHandlers:
        - event: DepositCreated(indexed address,indexed address)
          handler: handleDepositCreated
      file: ./src/factories/deposit-factory.ts
  - kind: ethereum/contract
    name: XvPSettlementFactory
    network: settlemint
    source:
      address: "0x5e771e1417100000000000000000000000000008"
      abi: XvPSettlementFactory
    mapping:
      kind: ethereum/events
      apiVersion: 0.0.9
      language: wasm/assemblyscript
      entities:
        - Factory
      abis:
        - name: XvPSettlementFactory
          file: ../contracts/artifacts/contracts/XvPSettlementFactory.sol/XvPSettlementFactory.json
        - name: XvPSettlement
          file: ../contracts/artifacts/contracts/XvPSettlement.sol/XvPSettlement.json
      eventHandlers:
        - event: XvPSettlementCreated(indexed address,indexed address)
          handler: handleXvPSettlementCreated
      file: ./src/factories/xvp-settlement-factory.ts
  - kind: ethereum/contract
    name: AirdropFactory
    network: settlemint
    source:
      address: "0x5e771e1417100000000000000000000000000009"
      abi: AirdropFactory
    mapping:
      kind: ethereum/events
      apiVersion: 0.0.9
      language: wasm/assemblyscript
      entities:
        - AirdropFactory
        - StandardAirdrop
        - VestingAirdrop
        - LinearVestingStrategy
        - Account
        - Asset
        - AirdropStatsData
        - AirdropStats
        - VestingStatsData
        - VestingStats
        - AirdropPerformanceSummary
      abis:
        - name: AirdropFactory
          file: ../contracts/artifacts/contracts/AirdropFactory.sol/AirdropFactory.json
        - name: StandardAirdrop
          file: ../contracts/artifacts/contracts/StandardAirdrop.sol/StandardAirdrop.json
        - name: VestingAirdrop
          file: ../contracts/artifacts/contracts/VestingAirdrop.sol/VestingAirdrop.json
        - name: LinearVestingStrategy
          file: ../contracts/artifacts/contracts/airdrop/strategies/LinearVestingStrategy.sol/LinearVestingStrategy.json
        - name: PushAirdrop
          file: ../contracts/artifacts/contracts/PushAirdrop.sol/PushAirdrop.json
      eventHandlers:
        - event: StandardAirdropDeployed(indexed address,indexed address,indexed address)
          handler: handleStandardAirdropDeployed
        - event: VestingAirdropDeployed(indexed address,indexed address,indexed
            address,address)
          handler: handleVestingAirdropDeployed
        - event: PushAirdropDeployed(indexed address,indexed address,indexed address)
          handler: handlePushAirdropDeployed
      file: ./src/factories/airdrop-factory.ts
  - kind: ethereum/contract
    name: VaultFactory
    network: settlemint
    source:
      address: "0x5e771e141710000000000000000000000000000a"
      abi: VaultFactory
      startBlock: 0
    mapping:
      kind: ethereum/events
      apiVersion: 0.0.9
      language: wasm/assemblyscript
      entities:
        - Vault
      abis:
        - name: VaultFactory
          file: ../contracts/artifacts/contracts/VaultFactory.sol/VaultFactory.json
        - name: Vault
          file: ../contracts/artifacts/contracts/Vault.sol/Vault.json
      eventHandlers:
        - event: VaultCreated(indexed address,indexed address,address[],uint256)
          handler: handleVaultCreated
      file: ./src/factories/vault-factory.ts
templates:
  - kind: ethereum/contract
    name: XvPSettlement
    network: settlemint
    source:
      abi: XvPSettlement
    mapping:
      kind: ethereum/events
      apiVersion: 0.0.9
      language: wasm/assemblyscript
      entities:
        - Account
        - XvPSettlement
        - XvPSettlementEntity
      abis:
        - name: XvPSettlement
          file: ../contracts/artifacts/contracts/XvPSettlement.sol/XvPSettlement.json
        - name: XvPSettlement
          file: ../contracts/artifacts/contracts/XvPSettlement.sol/XvPSettlement.json
      eventHandlers:
        - event: XvPSettlementApproved(indexed address)
          handler: handleXvPSettlementApproved
        - event: XvPSettlementApprovalRevoked(indexed address)
          handler: handleXvPSettlementApprovalRevoked
        - event: XvPSettlementExecuted(indexed address)
          handler: handleXvPSettlementExecuted
        - event: XvPSettlementCancelled(indexed address)
          handler: handleXvPSettlementCancelled
      file: ./src/trading/xvp-settlement.ts
  - kind: ethereum/contract
    name: FixedYield
    network: settlemint
    source:
      abi: FixedYield
    mapping:
      kind: ethereum/events
      apiVersion: 0.0.9
      language: wasm/assemblyscript
      entities:
        - YieldPeriod
        - YieldMetricsData
        - YieldMetricsStats
      abis:
        - name: FixedYield
          file: ../contracts/artifacts/contracts/FixedYield.sol/FixedYield.json
      eventHandlers:
        - event: YieldClaimed(indexed address,uint256,uint256,uint256,uint256[],uint256)
          handler: handleYieldClaimed
        - event: UnderlyingAssetTopUp(indexed address,uint256)
          handler: handleUnderlyingAssetTopUp
        - event: UnderlyingAssetWithdrawn(indexed address,uint256)
          handler: handleUnderlyingAssetWithdrawn
      file: ./src/assets/fixed-yield.ts
  - kind: ethereum/contract
    name: Bond
    network: settlemint
    source:
      abi: Bond
    mapping:
      kind: ethereum/events
      apiVersion: 0.0.9
      language: wasm/assemblyscript
      entities:
        - Asset
        - Account
        - Factory
        - Bond
        - CryptoCurrency
        - Equity
        - StableCoin
        - Fund
        - Deposit
        - AssetStats
        - AssetStatsData
        - PortfolioStats
        - PortfolioStatsData
        - BondStats
        - BondStatsData
        - TransferData
        - AccountActivityData
        - RoleActivityData
        - BondActivityData
        - TransferStats
        - AccountActivityStats
        - RoleActivityStats
        - BondActivityStats
      abis:
        - name: Bond
          file: ../contracts/artifacts/contracts/Bond.sol/Bond.json
        - name: FixedYield
          file: ../contracts/artifacts/contracts/FixedYield.sol/FixedYield.json
      eventHandlers:
        - event: Approval(indexed address,indexed address,uint256)
          handler: handleApproval
        - event: BondMatured(uint256,indexed address)
          handler: handleBondMatured
        - event: BondRedeemed(indexed address,uint256,uint256,indexed address)
          handler: handleBondRedeemed
        - event: Paused(address)
          handler: handlePaused
        - event: TokensFrozen(indexed address,uint256)
          handler: handleTokensFrozen
        - event: Transfer(indexed address,indexed address,uint256)
          handler: handleTransfer
        - event: Unpaused(address)
          handler: handleUnpaused
        - event: UserBlocked(indexed address)
          handler: handleUserBlocked
        - event: UserUnblocked(indexed address)
          handler: handleUserUnblocked
        - event: RoleGranted(indexed bytes32,indexed address,indexed address)
          handler: handleRoleGranted
        - event: RoleRevoked(indexed bytes32,indexed address,indexed address)
          handler: handleRoleRevoked
        - event: RoleAdminChanged(indexed bytes32,indexed bytes32,indexed bytes32)
          handler: handleRoleAdminChanged
        - event: UnderlyingAssetTopUp(indexed address,uint256)
          handler: handleUnderlyingAssetTopUp
        - event: UnderlyingAssetWithdrawn(indexed address,uint256)
          handler: handleUnderlyingAssetWithdrawn
        - event: Clawback(indexed address,indexed address,uint256,indexed address)
          handler: handleClawback
      file: ./src/assets/bond.ts
  - kind: ethereum/contract
    name: CryptoCurrency
    network: settlemint
    source:
      abi: CryptoCurrency
    mapping:
      kind: ethereum/events
      apiVersion: 0.0.9
      language: wasm/assemblyscript
      entities:
        - Asset
        - Account
        - Factory
        - CryptoCurrency
        - Bond
        - Equity
        - StableCoin
        - Fund
        - Deposit
        - AssetStats
        - AssetStatsData
        - PortfolioStats
        - PortfolioStatsData
        - CryptoCurrencyStats
        - CryptoCurrencyStatsData
        - TransferData
        - AccountActivityData
        - RoleActivityData
        - CryptoCurrencyActivityData
        - TransferStats
        - AccountActivityStats
        - RoleActivityStats
        - CryptoCurrencyActivityStats
      abis:
        - name: CryptoCurrency
          file: ../contracts/artifacts/contracts/CryptoCurrency.sol/CryptoCurrency.json
      eventHandlers:
        - event: Transfer(indexed address,indexed address,uint256)
          handler: handleTransfer
        - event: RoleGranted(indexed bytes32,indexed address,indexed address)
          handler: handleRoleGranted
        - event: RoleRevoked(indexed bytes32,indexed address,indexed address)
          handler: handleRoleRevoked
        - event: RoleAdminChanged(indexed bytes32,indexed bytes32,indexed bytes32)
          handler: handleRoleAdminChanged
        - event: Approval(indexed address,indexed address,uint256)
          handler: handleApproval
      file: ./src/assets/cryptocurrency.ts
  - kind: ethereum/contract
    name: Equity
    network: settlemint
    source:
      abi: Equity
    mapping:
      kind: ethereum/events
      apiVersion: 0.0.9
      language: wasm/assemblyscript
      entities:
        - Asset
        - Account
        - Factory
        - Equity
        - Bond
        - CryptoCurrency
        - StableCoin
        - Fund
        - Deposit
        - AssetStats
        - AssetStatsData
        - PortfolioStats
        - PortfolioStatsData
        - EquityStats
        - EquityStatsData
        - TransferData
        - AccountActivityData
        - RoleActivityData
        - EquityActivityData
        - TransferStats
        - AccountActivityStats
        - RoleActivityStats
        - EquityActivityStats
      abis:
        - name: Equity
          file: ../contracts/artifacts/contracts/Equity.sol/Equity.json
      eventHandlers:
        - event: Approval(indexed address,indexed address,uint256)
          handler: handleApproval
        - event: Paused(address)
          handler: handlePaused
        - event: TokensFrozen(indexed address,uint256)
          handler: handleTokensFrozen
        - event: Transfer(indexed address,indexed address,uint256)
          handler: handleTransfer
        - event: Unpaused(address)
          handler: handleUnpaused
        - event: UserBlocked(indexed address)
          handler: handleUserBlocked
        - event: UserUnblocked(indexed address)
          handler: handleUserUnblocked
        - event: RoleGranted(indexed bytes32,indexed address,indexed address)
          handler: handleRoleGranted
        - event: RoleRevoked(indexed bytes32,indexed address,indexed address)
          handler: handleRoleRevoked
        - event: RoleAdminChanged(indexed bytes32,indexed bytes32,indexed bytes32)
          handler: handleRoleAdminChanged
        - event: Clawback(indexed address,indexed address,uint256,indexed address)
          handler: handleClawback
      file: ./src/assets/equity.ts
  - kind: ethereum/contract
    name: StableCoin
    network: settlemint
    source:
      abi: StableCoin
    mapping:
      kind: ethereum/events
      apiVersion: 0.0.9
      language: wasm/assemblyscript
      entities:
        - Asset
        - Account
        - Factory
        - StableCoin
        - Bond
        - CryptoCurrency
        - Equity
        - Fund
        - Deposit
        - AssetStats
        - AssetStatsData
        - PortfolioStats
        - PortfolioStatsData
        - StableCoinStats
        - StableCoinStatsData
        - TransferData
        - AccountActivityData
        - RoleActivityData
        - StableCoinActivityData
        - TransferStats
        - AccountActivityStats
        - RoleActivityStats
        - StableCoinActivityStats
      abis:
        - name: StableCoin
          file: ../contracts/artifacts/contracts/StableCoin.sol/StableCoin.json
      eventHandlers:
        - event: Approval(indexed address,indexed address,uint256)
          handler: handleApproval
        - event: Paused(address)
          handler: handlePaused
        - event: TokensFrozen(indexed address,uint256)
          handler: handleTokensFrozen
        - event: Transfer(indexed address,indexed address,uint256)
          handler: handleTransfer
        - event: Unpaused(address)
          handler: handleUnpaused
        - event: UserBlocked(indexed address)
          handler: handleUserBlocked
        - event: UserUnblocked(indexed address)
          handler: handleUserUnblocked
        - event: RoleGranted(indexed bytes32,indexed address,indexed address)
          handler: handleRoleGranted
        - event: RoleRevoked(indexed bytes32,indexed address,indexed address)
          handler: handleRoleRevoked
        - event: RoleAdminChanged(indexed bytes32,indexed bytes32,indexed bytes32)
          handler: handleRoleAdminChanged
        - event: CollateralUpdated(uint256,uint256,uint256,indexed address)
          handler: handleCollateralUpdated
        - event: Clawback(indexed address,indexed address,uint256,indexed address)
          handler: handleClawback
      file: ./src/assets/stablecoin.ts
  - kind: ethereum/contract
    name: Fund
    network: settlemint
    source:
      abi: Fund
    mapping:
      kind: ethereum/events
      apiVersion: 0.0.9
      language: wasm/assemblyscript
      entities:
        - Asset
        - Account
        - Factory
        - Fund
        - Bond
        - CryptoCurrency
        - Equity
        - StableCoin
        - Deposit
        - AssetStats
        - AssetStatsData
        - PortfolioStats
        - PortfolioStatsData
        - FundStats
        - FundStatsData
        - TransferData
        - AccountActivityData
        - RoleActivityData
        - FundActivityData
        - TransferStats
        - AccountActivityStats
        - RoleActivityStats
        - FundActivityStats
      abis:
        - name: Fund
          file: ../contracts/artifacts/contracts/Fund.sol/Fund.json
      eventHandlers:
        - event: Approval(indexed address,indexed address,uint256)
          handler: handleApproval
        - event: Paused(address)
          handler: handlePaused
        - event: TokensFrozen(indexed address,uint256)
          handler: handleTokensFrozen
        - event: Transfer(indexed address,indexed address,uint256)
          handler: handleTransfer
        - event: Unpaused(address)
          handler: handleUnpaused
        - event: UserBlocked(indexed address)
          handler: handleUserBlocked
        - event: UserUnblocked(indexed address)
          handler: handleUserUnblocked
        - event: RoleGranted(indexed bytes32,indexed address,indexed address)
          handler: handleRoleGranted
        - event: RoleRevoked(indexed bytes32,indexed address,indexed address)
          handler: handleRoleRevoked
        - event: RoleAdminChanged(indexed bytes32,indexed bytes32,indexed bytes32)
          handler: handleRoleAdminChanged
        - event: ManagementFeeCollected(uint256,uint256)
          handler: handleManagementFeeCollected
        - event: PerformanceFeeCollected(uint256,uint256)
          handler: handlePerformanceFeeCollected
        - event: TokenWithdrawn(indexed address,indexed address,uint256,indexed address)
          handler: handleTokenWithdrawn
        - event: Clawback(indexed address,indexed address,uint256,indexed address)
          handler: handleClawback
      file: ./src/assets/fund.ts
  - kind: ethereum/contract
    name: Deposit
    network: settlemint
    source:
      abi: Deposit
    mapping:
      kind: ethereum/events
      apiVersion: 0.0.9
      language: wasm/assemblyscript
      entities:
        - Asset
        - Account
        - Factory
        - Deposit
        - AssetStats
        - AssetStatsData
        - PortfolioStats
        - PortfolioStatsData
        - DepositStats
        - DepositStatsData
        - TransferData
        - AccountActivityData
        - RoleActivityData
        - DepositActivityData
        - TransferStats
        - AccountActivityStats
        - RoleActivityStats
        - DepositActivityStats
      abis:
        - name: Deposit
          file: ../contracts/artifacts/contracts/Deposit.sol/Deposit.json
      eventHandlers:
        - event: Approval(indexed address,indexed address,uint256)
          handler: handleApproval
        - event: Paused(address)
          handler: handlePaused
        - event: TokensFrozen(indexed address,uint256)
          handler: handleTokensFrozen
        - event: Transfer(indexed address,indexed address,uint256)
          handler: handleTransfer
        - event: Unpaused(address)
          handler: handleUnpaused
        - event: UserAllowed(indexed address)
          handler: handleUserAllowed
        - event: UserDisallowed(indexed address)
          handler: handleUserDisallowed
        - event: RoleGranted(indexed bytes32,indexed address,indexed address)
          handler: handleRoleGranted
        - event: RoleRevoked(indexed bytes32,indexed address,indexed address)
          handler: handleRoleRevoked
        - event: RoleAdminChanged(indexed bytes32,indexed bytes32,indexed bytes32)
          handler: handleRoleAdminChanged
        - event: TokenWithdrawn(indexed address,indexed address,uint256,indexed address)
          handler: handleTokenWithdrawn
        - event: CollateralUpdated(uint256,uint256,uint256,indexed address)
          handler: handleCollateralUpdated
        - event: Clawback(indexed address,indexed address,uint256,indexed address)
          handler: handleClawback
      file: ./src/assets/deposit.ts
  - kind: ethereum/contract
    name: StandardAirdropTemplate
    network: settlemint
    source:
      abi: StandardAirdrop
    mapping:
      kind: ethereum/events
      apiVersion: 0.0.9
      language: wasm/assemblyscript
      entities:
        - StandardAirdrop
        - AirdropClaim
        - AirdropRecipient
        - AirdropClaimIndex
        - Account
        - Asset
        - AirdropStatsData
        - AirdropStats
        - AirdropPerformanceSummary
      abis:
        - name: StandardAirdrop
          file: ../contracts/artifacts/contracts/StandardAirdrop.sol/StandardAirdrop.json
      eventHandlers:
        - event: Claimed(indexed address,uint256,uint256)
          handler: handleClaimed
        - event: BatchClaimed(indexed address,uint256,uint256[],uint256[])
          handler: handleBatchClaimed
        - event: TokensWithdrawn(indexed address,uint256)
          handler: handleTokensWithdrawn
        - event: OwnershipTransferred(indexed address,indexed address)
          handler: handleOwnershipTransferred
      file: ./src/distribution/standard-airdrop.ts
  - kind: ethereum/contract
    name: VestingAirdropTemplate
    network: settlemint
    source:
      abi: VestingAirdrop
    mapping:
      kind: ethereum/events
      apiVersion: 0.0.9
      language: wasm/assemblyscript
      entities:
        - VestingAirdrop
        - LinearVestingStrategy
        - AirdropClaim
        - AirdropRecipient
        - AirdropClaimIndex
        - UserVestingData
        - Account
        - Asset
        - AirdropStatsData
        - AirdropStats
        - VestingStatsData
        - VestingStats
        - AirdropPerformanceSummary
      abis:
        - name: VestingAirdrop
          file: ../contracts/artifacts/contracts/VestingAirdrop.sol/VestingAirdrop.json
        - name: LinearVestingStrategy
          file: ../contracts/artifacts/contracts/airdrop/strategies/LinearVestingStrategy.sol/LinearVestingStrategy.json
      eventHandlers:
<<<<<<< HEAD
        - event: Claimed(indexed address,uint256,uint256)
=======
        - event: ClaimInitialized(indexed address,uint256)
          handler: handleClaimInitialized
        - event: Claimed(indexed address,uint256)
>>>>>>> dd083299
          handler: handleClaimed
        - event: BatchClaimed(indexed address,uint256,uint256[],uint256[])
          handler: handleBatchClaimed
        - event: TokensWithdrawn(indexed address,uint256)
          handler: handleTokensWithdrawn
<<<<<<< HEAD
        - event: ClaimInitialized(indexed address,uint256,uint256)
          handler: handleClaimInitialized
=======
        - event: OwnershipTransferred(indexed address,indexed address)
          handler: handleOwnershipTransferred
>>>>>>> dd083299
      file: ./src/distribution/vesting-airdrop.ts
  - kind: ethereum/contract
    name: PushAirdropTemplate
    network: settlemint
    source:
      abi: PushAirdrop
    mapping:
      kind: ethereum/events
      apiVersion: 0.0.9
      language: wasm/assemblyscript
      entities:
        - PushAirdrop
        - PushDistribution
        - PushBatchDistribution
        - Account
        - AirdropStatsData
        - AirdropStats
        - AirdropPerformanceSummary
      abis:
        - name: PushAirdrop
          file: ../contracts/artifacts/contracts/PushAirdrop.sol/PushAirdrop.json
      eventHandlers:
        - event: TokensDistributed(indexed address,uint256)
          handler: handleTokensDistributed
        - event: BatchDistributed(uint256,uint256)
          handler: handleBatchDistributed
        - event: TokensWithdrawn(indexed address,uint256)
          handler: handleTokensWithdrawn
        - event: MerkleRootUpdated(indexed bytes32,indexed bytes32)
          handler: handleMerkleRootUpdated
        - event: DistributionCapUpdated(uint256,uint256)
          handler: handleDistributionCapUpdated
        - event: OwnershipTransferred(indexed address,indexed address)
          handler: handleOwnershipTransferred
      file: ./src/distribution/push-airdrop.ts
  - kind: ethereum
    name: Vault
    network: settlemint
    source:
      abi: Vault
    mapping:
      kind: ethereum/events
      apiVersion: 0.0.9
      language: wasm/assemblyscript
      entities:
        - ConfirmTransaction
        - Deposit
        - ExecuteTransaction
      abis:
        - name: Vault
          file: ../contracts/artifacts/contracts/Vault.sol/Vault.json
        - name: ERC20
          file: ../contracts/artifacts/@openzeppelin/contracts/token/ERC20/ERC20.sol/ERC20.json
      eventHandlers:
        - event: ConfirmTransaction(indexed address,indexed uint256)
          handler: handleConfirmTransaction
        - event: ExecuteTransaction(indexed address,indexed uint256)
          handler: handleExecuteTransaction
        - event: RevokeConfirmation(indexed address,indexed uint256)
          handler: handleRevokeConfirmation
        - event: SubmitContractCallTransaction(indexed address,indexed uint256,indexed
            address,uint256,bytes4,bytes,string)
          handler: handleSubmitContractCallTransaction
        - event: SubmitERC20TransferTransaction(indexed address,indexed uint256,indexed
            address,address,uint256,string)
          handler: handleSubmitERC20TransferTransaction
        - event: SubmitTransaction(indexed address,indexed uint256,indexed
            address,uint256,bytes,string)
          handler: handleSubmitTransaction
        - event: Deposit(indexed address,uint256,uint256)
          handler: handleDeposit
        - event: RequirementChanged(indexed address,uint256)
          handler: handleRequirementChanged
        - event: Paused(address)
          handler: handlePaused
        - event: Unpaused(address)
          handler: handleUnpaused
        - event: RoleGranted(indexed bytes32,indexed address,indexed address)
          handler: handleRoleGranted
        - event: RoleRevoked(indexed bytes32,indexed address,indexed address)
          handler: handleRoleRevoked
      file: ./src/custody/vault.ts<|MERGE_RESOLUTION|>--- conflicted
+++ resolved
@@ -210,12 +210,16 @@
         - name: PushAirdrop
           file: ../contracts/artifacts/contracts/PushAirdrop.sol/PushAirdrop.json
       eventHandlers:
-        - event: StandardAirdropDeployed(indexed address,indexed address,indexed address)
+        - event:
+            StandardAirdropDeployed(indexed address,indexed address,indexed
+            address)
           handler: handleStandardAirdropDeployed
-        - event: VestingAirdropDeployed(indexed address,indexed address,indexed
+        - event:
+            VestingAirdropDeployed(indexed address,indexed address,indexed
             address,address)
           handler: handleVestingAirdropDeployed
-        - event: PushAirdropDeployed(indexed address,indexed address,indexed address)
+        - event:
+            PushAirdropDeployed(indexed address,indexed address,indexed address)
           handler: handlePushAirdropDeployed
       file: ./src/factories/airdrop-factory.ts
   - kind: ethereum/contract
@@ -286,7 +290,9 @@
         - name: FixedYield
           file: ../contracts/artifacts/contracts/FixedYield.sol/FixedYield.json
       eventHandlers:
-        - event: YieldClaimed(indexed address,uint256,uint256,uint256,uint256[],uint256)
+        - event:
+            YieldClaimed(indexed
+            address,uint256,uint256,uint256,uint256[],uint256)
           handler: handleYieldClaimed
         - event: UnderlyingAssetTopUp(indexed address,uint256)
           handler: handleUnderlyingAssetTopUp
@@ -354,13 +360,15 @@
           handler: handleRoleGranted
         - event: RoleRevoked(indexed bytes32,indexed address,indexed address)
           handler: handleRoleRevoked
-        - event: RoleAdminChanged(indexed bytes32,indexed bytes32,indexed bytes32)
+        - event:
+            RoleAdminChanged(indexed bytes32,indexed bytes32,indexed bytes32)
           handler: handleRoleAdminChanged
         - event: UnderlyingAssetTopUp(indexed address,uint256)
           handler: handleUnderlyingAssetTopUp
         - event: UnderlyingAssetWithdrawn(indexed address,uint256)
           handler: handleUnderlyingAssetWithdrawn
-        - event: Clawback(indexed address,indexed address,uint256,indexed address)
+        - event:
+            Clawback(indexed address,indexed address,uint256,indexed address)
           handler: handleClawback
       file: ./src/assets/bond.ts
   - kind: ethereum/contract
@@ -406,7 +414,8 @@
           handler: handleRoleGranted
         - event: RoleRevoked(indexed bytes32,indexed address,indexed address)
           handler: handleRoleRevoked
-        - event: RoleAdminChanged(indexed bytes32,indexed bytes32,indexed bytes32)
+        - event:
+            RoleAdminChanged(indexed bytes32,indexed bytes32,indexed bytes32)
           handler: handleRoleAdminChanged
         - event: Approval(indexed address,indexed address,uint256)
           handler: handleApproval
@@ -466,9 +475,11 @@
           handler: handleRoleGranted
         - event: RoleRevoked(indexed bytes32,indexed address,indexed address)
           handler: handleRoleRevoked
-        - event: RoleAdminChanged(indexed bytes32,indexed bytes32,indexed bytes32)
+        - event:
+            RoleAdminChanged(indexed bytes32,indexed bytes32,indexed bytes32)
           handler: handleRoleAdminChanged
-        - event: Clawback(indexed address,indexed address,uint256,indexed address)
+        - event:
+            Clawback(indexed address,indexed address,uint256,indexed address)
           handler: handleClawback
       file: ./src/assets/equity.ts
   - kind: ethereum/contract
@@ -526,11 +537,13 @@
           handler: handleRoleGranted
         - event: RoleRevoked(indexed bytes32,indexed address,indexed address)
           handler: handleRoleRevoked
-        - event: RoleAdminChanged(indexed bytes32,indexed bytes32,indexed bytes32)
+        - event:
+            RoleAdminChanged(indexed bytes32,indexed bytes32,indexed bytes32)
           handler: handleRoleAdminChanged
         - event: CollateralUpdated(uint256,uint256,uint256,indexed address)
           handler: handleCollateralUpdated
-        - event: Clawback(indexed address,indexed address,uint256,indexed address)
+        - event:
+            Clawback(indexed address,indexed address,uint256,indexed address)
           handler: handleClawback
       file: ./src/assets/stablecoin.ts
   - kind: ethereum/contract
@@ -588,15 +601,19 @@
           handler: handleRoleGranted
         - event: RoleRevoked(indexed bytes32,indexed address,indexed address)
           handler: handleRoleRevoked
-        - event: RoleAdminChanged(indexed bytes32,indexed bytes32,indexed bytes32)
+        - event:
+            RoleAdminChanged(indexed bytes32,indexed bytes32,indexed bytes32)
           handler: handleRoleAdminChanged
         - event: ManagementFeeCollected(uint256,uint256)
           handler: handleManagementFeeCollected
         - event: PerformanceFeeCollected(uint256,uint256)
           handler: handlePerformanceFeeCollected
-        - event: TokenWithdrawn(indexed address,indexed address,uint256,indexed address)
+        - event:
+            TokenWithdrawn(indexed address,indexed address,uint256,indexed
+            address)
           handler: handleTokenWithdrawn
-        - event: Clawback(indexed address,indexed address,uint256,indexed address)
+        - event:
+            Clawback(indexed address,indexed address,uint256,indexed address)
           handler: handleClawback
       file: ./src/assets/fund.ts
   - kind: ethereum/contract
@@ -649,13 +666,17 @@
           handler: handleRoleGranted
         - event: RoleRevoked(indexed bytes32,indexed address,indexed address)
           handler: handleRoleRevoked
-        - event: RoleAdminChanged(indexed bytes32,indexed bytes32,indexed bytes32)
+        - event:
+            RoleAdminChanged(indexed bytes32,indexed bytes32,indexed bytes32)
           handler: handleRoleAdminChanged
-        - event: TokenWithdrawn(indexed address,indexed address,uint256,indexed address)
+        - event:
+            TokenWithdrawn(indexed address,indexed address,uint256,indexed
+            address)
           handler: handleTokenWithdrawn
         - event: CollateralUpdated(uint256,uint256,uint256,indexed address)
           handler: handleCollateralUpdated
-        - event: Clawback(indexed address,indexed address,uint256,indexed address)
+        - event:
+            Clawback(indexed address,indexed address,uint256,indexed address)
           handler: handleClawback
       file: ./src/assets/deposit.ts
   - kind: ethereum/contract
@@ -719,25 +740,16 @@
         - name: LinearVestingStrategy
           file: ../contracts/artifacts/contracts/airdrop/strategies/LinearVestingStrategy.sol/LinearVestingStrategy.json
       eventHandlers:
-<<<<<<< HEAD
         - event: Claimed(indexed address,uint256,uint256)
-=======
-        - event: ClaimInitialized(indexed address,uint256)
-          handler: handleClaimInitialized
-        - event: Claimed(indexed address,uint256)
->>>>>>> dd083299
           handler: handleClaimed
         - event: BatchClaimed(indexed address,uint256,uint256[],uint256[])
           handler: handleBatchClaimed
         - event: TokensWithdrawn(indexed address,uint256)
           handler: handleTokensWithdrawn
-<<<<<<< HEAD
         - event: ClaimInitialized(indexed address,uint256,uint256)
           handler: handleClaimInitialized
-=======
         - event: OwnershipTransferred(indexed address,indexed address)
           handler: handleOwnershipTransferred
->>>>>>> dd083299
       file: ./src/distribution/vesting-airdrop.ts
   - kind: ethereum/contract
     name: PushAirdropTemplate
@@ -798,13 +810,16 @@
           handler: handleExecuteTransaction
         - event: RevokeConfirmation(indexed address,indexed uint256)
           handler: handleRevokeConfirmation
-        - event: SubmitContractCallTransaction(indexed address,indexed uint256,indexed
-            address,uint256,bytes4,bytes,string)
+        - event:
+            SubmitContractCallTransaction(indexed address,indexed
+            uint256,indexed address,uint256,bytes4,bytes,string)
           handler: handleSubmitContractCallTransaction
-        - event: SubmitERC20TransferTransaction(indexed address,indexed uint256,indexed
-            address,address,uint256,string)
+        - event:
+            SubmitERC20TransferTransaction(indexed address,indexed
+            uint256,indexed address,address,uint256,string)
           handler: handleSubmitERC20TransferTransaction
-        - event: SubmitTransaction(indexed address,indexed uint256,indexed
+        - event:
+            SubmitTransaction(indexed address,indexed uint256,indexed
             address,uint256,bytes,string)
           handler: handleSubmitTransaction
         - event: Deposit(indexed address,uint256,uint256)
