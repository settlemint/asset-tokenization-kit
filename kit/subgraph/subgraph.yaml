--- conflicted
+++ resolved
@@ -8,11 +8,6 @@
     name: Forwarder
     network: settlemint
     source:
-<<<<<<< HEAD
-      address: "0x5e771e1417100000000000000000000000000099"
-      abi: Forwarder
-      startBlock: 0
-=======
       address: "0x5e771e1417100000000000000000000000000004"
       abi: BondFactory
     mapping:
@@ -183,7 +178,47 @@
     source:
       address: "0x5e771e1417100000000000000000000000000009"
       abi: AirdropFactory
->>>>>>> 041f3ebc
+    mapping:
+      kind: ethereum/events
+      apiVersion: 0.0.9
+      language: wasm/assemblyscript
+      entities:
+        - AirdropFactory
+        - StandardAirdrop
+        - VestingAirdrop
+        - LinearVestingStrategy
+        - Account
+        - Asset
+        - AirdropStatsData
+        - AirdropStats
+        - VestingStatsData
+        - VestingStats
+        - AirdropPerformanceSummary
+      abis:
+        - name: AirdropFactory
+          file: ../contracts/artifacts/contracts/AirdropFactory.sol/AirdropFactory.json
+        - name: StandardAirdrop
+          file: ../contracts/artifacts/contracts/StandardAirdrop.sol/StandardAirdrop.json
+        - name: VestingAirdrop
+          file: ../contracts/artifacts/contracts/VestingAirdrop.sol/VestingAirdrop.json
+        - name: LinearVestingStrategy
+          file: ../contracts/artifacts/contracts/airdrop/strategies/LinearVestingStrategy.sol/LinearVestingStrategy.json
+      eventHandlers:
+        - event: StandardAirdropDeployed(indexed address,indexed address,indexed address)
+          handler: handleStandardAirdropDeployed
+        - event: VestingAirdropDeployed(indexed address,indexed address,indexed
+            address,address)
+          handler: handleVestingAirdropDeployed
+        - event: PushAirdropDeployed(indexed address,indexed address,indexed address)
+          handler: handlePushAirdropDeployed
+      file: ./src/factories/airdrop-factory.ts
+  - kind: ethereum/contract
+    name: VaultFactory
+    network: settlemint
+    source:
+      address: "0x5e771e141710000000000000000000000000000a"
+      abi: VaultFactory
+      startBlock: 0
     mapping:
       kind: ethereum/events
       apiVersion: 0.0.9
@@ -241,26 +276,19 @@
       file: ./src/event-handlers/deployment-registry.ts
 templates:
   - kind: ethereum/contract
-<<<<<<< HEAD
     name: IdentityRegistryStorage
-=======
-    name: XvPSettlement
-    network: settlemint
-    source:
-      abi: XvPSettlement
-    mapping:
-      kind: ethereum/events
-      apiVersion: 0.0.9
-      language: wasm/assemblyscript
-      entities:
-        - Account
-        - XvPSettlement
-        - XvPSettlementEntity
-      abis:
-        - name: XvPSettlement
-          file: ../contracts/artifacts/contracts/XvPSettlement.sol/XvPSettlement.json
-        - name: XvPSettlement
-          file: ../contracts/artifacts/contracts/XvPSettlement.sol/XvPSettlement.json
+    source:
+      abi: IdentityRegistryStorage
+    mapping:
+      kind: ethereum/events
+      apiVersion: 0.0.9
+      language: wasm/assemblyscript
+      entities:
+        - Address
+        - Event
+      abis:
+        - name: IdentityRegistryStorage
+          file: ../contracts/artifacts/smart-protocol/contracts/SMARTIdentityRegistryStorage.sol/SMARTIdentityRegistryStorage.json
       eventHandlers:
         - event: XvPSettlementApproved(indexed address)
           handler: handleXvPSettlementApproved
@@ -298,20 +326,64 @@
   - kind: ethereum/contract
     name: Bond
     network: settlemint
->>>>>>> 041f3ebc
-    source:
-      abi: IdentityRegistryStorage
-    mapping:
-      kind: ethereum/events
-      apiVersion: 0.0.9
-      language: wasm/assemblyscript
-      entities:
-        - Address
-        - Event
-      abis:
-        - name: IdentityRegistryStorage
-          file: ../contracts/artifacts/smart-protocol/contracts/SMARTIdentityRegistryStorage.sol/SMARTIdentityRegistryStorage.json
-      eventHandlers:
+    source:
+      abi: Bond
+    mapping:
+      kind: ethereum/events
+      apiVersion: 0.0.9
+      language: wasm/assemblyscript
+      entities:
+        - Asset
+        - Account
+        - Factory
+        - Bond
+        - CryptoCurrency
+        - Equity
+        - StableCoin
+        - Fund
+        - Deposit
+        - AssetStats
+        - AssetStatsData
+        - PortfolioStats
+        - PortfolioStatsData
+        - BondStats
+        - BondStatsData
+        - TransferData
+        - AccountActivityData
+        - RoleActivityData
+        - BondActivityData
+        - TransferStats
+        - AccountActivityStats
+        - RoleActivityStats
+        - BondActivityStats
+      abis:
+        - name: Bond
+          file: ../contracts/artifacts/contracts/Bond.sol/Bond.json
+        - name: FixedYield
+          file: ../contracts/artifacts/contracts/FixedYield.sol/FixedYield.json
+      eventHandlers:
+        - event: Approval(indexed address,indexed address,uint256)
+          handler: handleApproval
+        - event: BondMatured(uint256,indexed address)
+          handler: handleBondMatured
+        - event: BondRedeemed(indexed address,uint256,uint256,indexed address)
+          handler: handleBondRedeemed
+        - event: Paused(address)
+          handler: handlePaused
+        - event: TokensFrozen(indexed address,uint256)
+          handler: handleTokensFrozen
+        - event: Transfer(indexed address,indexed address,uint256)
+          handler: handleTransfer
+        - event: Unpaused(address)
+          handler: handleUnpaused
+        - event: UserBlocked(indexed address)
+          handler: handleUserBlocked
+        - event: UserUnblocked(indexed address)
+          handler: handleUserUnblocked
+        - event: RoleGranted(indexed bytes32,indexed address,indexed address)
+          handler: handleRoleGranted
+        - event: RoleRevoked(indexed bytes32,indexed address,indexed address)
+          handler: handleRoleRevoked
         - event: RoleAdminChanged(indexed bytes32,indexed bytes32,indexed bytes32)
           handler: handleRoleAdminChanged
         - event: RoleGranted(indexed bytes32,indexed address,indexed address)
