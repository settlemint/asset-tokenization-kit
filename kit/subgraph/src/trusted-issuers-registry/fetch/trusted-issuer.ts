--- conflicted
+++ resolved
@@ -11,12 +11,9 @@
     trustedIssuer.deployedInTransaction = Bytes.empty();
     trustedIssuer.registry = Address.zero();
     trustedIssuer.claimTopics = [];
-<<<<<<< HEAD
+    trustedIssuer.account = identity.account;
     trustedIssuer.addedAt = BigInt.zero();
     trustedIssuer.revokedAt = BigInt.zero();
-=======
-    trustedIssuer.account = identity.account;
->>>>>>> ef1113c6
     trustedIssuer.save();
   }
 
