import { ByteArray, crypto } from "@graphprotocol/graph-ts";

// These need to match the keys of the assetConfig object in the dapp
export class AssetType {
  static bond: string = "bond";
  static equity: string = "equity";
  static stablecoin: string = "stablecoin";
  static cryptocurrency: string = "cryptocurrency";
  static fund: string = "fund";
  static deposit: string = "deposit";
<<<<<<< HEAD
=======
  static xvp: string = "xvp";
>>>>>>> a3e30cce
}

export class FactoryType {
  static bond: string = "bond";
  static equity: string = "equity";
  static stablecoin: string = "stablecoin";
  static cryptocurrency: string = "cryptocurrency";
  static fund: string = "fund";
  static fixedyield: string = "fixedyield";
  static deposit: string = "deposit";
<<<<<<< HEAD
  static xvpSettlement: string = "xvpSettlement";
}

export class EventName {
  static AssetCreated: string = "Asset Created";
  static Transfer: string = "Transfer";
  static Mint: string = "Mint";
  static Burn: string = "Burn";
  static RoleGranted: string = "Role Granted";
  static RoleRevoked: string = "Role Revoked";
  static RoleAdminChanged: string = "Role Admin Changed";
  static Approval: string = "Approval";
  static Paused: string = "Paused";
  static Unpaused: string = "Unpaused";
  static TokensFrozen: string = "Assets Frozen";
  static TokensUnfrozen: string = "Assets Unfrozen";
  static UserBlocked: string = "User Blocked";
  static UserUnblocked: string = "User Unblocked";
  static UserAllowed: string = "User Allowed";
  static UserDisallowed: string = "User Disallowed";
  static Clawback: string = "Clawback";
  // Bond specific events
  static BondMatured: string = "Bond Matured";
  static BondRedeemed: string = "Bond Redeemed";
  // Fixed yield specific events
  static YieldClaimed: string = "Yield Claimed";
  static FixedYieldCreated: string = "Fixed Yield Created";
  // Fund specific events
  static ManagementFeeCollected: string = "Management Fee Collected";
  static PerformanceFeeCollected: string = "Performance Fee Collected";
  static TokenWithdrawn: string = "Token Withdrawn";
  // Bond and Fixed yield specific events
  static UnderlyingAssetTopUp: string = "Underlying Asset Topped Up";
  static UnderlyingAssetWithdrawn: string = "Underlying Asset Withdrawn";
  // Stablecoin specific events
  static CollateralUpdated: string = "Collateral Updated";
  static XvPSettlementCreated: string = "XvP Settlement Created";
  static XvPSettlementApproved: string = "XvP Settlement Approved";
  static XvPSettlementApprovalRevoked: string =
    "XvP Settlement Approval Revoked";
  static XvPSettlementCancelled: string = "XvP Settlement Cancelled";
  static XvPSettlementClaimed: string = "XvP Settlement Claimed";
=======
  static xvp: string = "xvp";
}

export class Role {
  static DEFAULT_ADMIN_ROLE: string =
    "0x0000000000000000000000000000000000000000000000000000000000000000";
  static SUPPLY_MANAGEMENT_ROLE: string = crypto
    .keccak256(ByteArray.fromUTF8("SUPPLY_MANAGEMENT_ROLE"))
    .toHexString();
  static USER_MANAGEMENT_ROLE: string = crypto
    .keccak256(ByteArray.fromUTF8("USER_MANAGEMENT_ROLE"))
    .toHexString();
>>>>>>> a3e30cce
}<|MERGE_RESOLUTION|>--- conflicted
+++ resolved
@@ -8,10 +8,7 @@
   static cryptocurrency: string = "cryptocurrency";
   static fund: string = "fund";
   static deposit: string = "deposit";
-<<<<<<< HEAD
-=======
   static xvp: string = "xvp";
->>>>>>> a3e30cce
 }
 
 export class FactoryType {
@@ -22,50 +19,6 @@
   static fund: string = "fund";
   static fixedyield: string = "fixedyield";
   static deposit: string = "deposit";
-<<<<<<< HEAD
-  static xvpSettlement: string = "xvpSettlement";
-}
-
-export class EventName {
-  static AssetCreated: string = "Asset Created";
-  static Transfer: string = "Transfer";
-  static Mint: string = "Mint";
-  static Burn: string = "Burn";
-  static RoleGranted: string = "Role Granted";
-  static RoleRevoked: string = "Role Revoked";
-  static RoleAdminChanged: string = "Role Admin Changed";
-  static Approval: string = "Approval";
-  static Paused: string = "Paused";
-  static Unpaused: string = "Unpaused";
-  static TokensFrozen: string = "Assets Frozen";
-  static TokensUnfrozen: string = "Assets Unfrozen";
-  static UserBlocked: string = "User Blocked";
-  static UserUnblocked: string = "User Unblocked";
-  static UserAllowed: string = "User Allowed";
-  static UserDisallowed: string = "User Disallowed";
-  static Clawback: string = "Clawback";
-  // Bond specific events
-  static BondMatured: string = "Bond Matured";
-  static BondRedeemed: string = "Bond Redeemed";
-  // Fixed yield specific events
-  static YieldClaimed: string = "Yield Claimed";
-  static FixedYieldCreated: string = "Fixed Yield Created";
-  // Fund specific events
-  static ManagementFeeCollected: string = "Management Fee Collected";
-  static PerformanceFeeCollected: string = "Performance Fee Collected";
-  static TokenWithdrawn: string = "Token Withdrawn";
-  // Bond and Fixed yield specific events
-  static UnderlyingAssetTopUp: string = "Underlying Asset Topped Up";
-  static UnderlyingAssetWithdrawn: string = "Underlying Asset Withdrawn";
-  // Stablecoin specific events
-  static CollateralUpdated: string = "Collateral Updated";
-  static XvPSettlementCreated: string = "XvP Settlement Created";
-  static XvPSettlementApproved: string = "XvP Settlement Approved";
-  static XvPSettlementApprovalRevoked: string =
-    "XvP Settlement Approval Revoked";
-  static XvPSettlementCancelled: string = "XvP Settlement Cancelled";
-  static XvPSettlementClaimed: string = "XvP Settlement Claimed";
-=======
   static xvp: string = "xvp";
 }
 
@@ -78,5 +31,4 @@
   static USER_MANAGEMENT_ROLE: string = crypto
     .keccak256(ByteArray.fromUTF8("USER_MANAGEMENT_ROLE"))
     .toHexString();
->>>>>>> a3e30cce
 }