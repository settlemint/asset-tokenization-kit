--- conflicted
+++ resolved
@@ -32,11 +32,7 @@
   fixedYieldSchedule.rate = event.params.rate;
   fixedYieldSchedule.interval = event.params.interval;
   fixedYieldSchedule.createdAt = event.block.timestamp;
-<<<<<<< HEAD
-  fixedYieldSchedule.createdBy = event.transaction.from;
-=======
   fixedYieldSchedule.createdBy = fetchAccount(event.transaction.from).id;
->>>>>>> 69dfea01
   setBigNumber(
     fixedYieldSchedule,
     "totalClaimed",
