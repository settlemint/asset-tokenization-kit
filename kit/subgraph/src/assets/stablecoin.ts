--- conflicted
+++ resolved
@@ -1,22 +1,22 @@
 import {
-  Address,
-  ByteArray,
-  Bytes,
-  crypto,
-  log,
+	crypto,
+	Address,
+	ByteArray,
+	type Bytes,
+	log,
 } from "@graphprotocol/graph-ts";
-import {
-  Approval,
-  CollateralUpdated,
-  Paused,
-  RoleAdminChanged,
-  RoleGranted,
-  RoleRevoked,
-  TokensFrozen,
-  Transfer,
-  Unpaused,
-  UserBlocked,
-  UserUnblocked,
+import type {
+	Approval,
+	CollateralUpdated,
+	Paused,
+	RoleAdminChanged,
+	RoleGranted,
+	RoleRevoked,
+	TokensFrozen,
+	Transfer,
+	Unpaused,
+	UserBlocked,
+	UserUnblocked,
 } from "../../generated/templates/StableCoin/StableCoin";
 import { fetchAccount } from "../fetch/account";
 import { fetchAssetBalance, hasBalance } from "../fetch/balance";
@@ -44,810 +44,806 @@
 import { newPortfolioStatsData } from "./stats/portfolio";
 
 export function handleTransfer(event: Transfer): void {
-  const stableCoin = fetchStableCoin(event.address);
-  const sender = fetchAccount(event.transaction.from);
-  const assetActivity = fetchAssetActivity(AssetType.stablecoin);
-
-  const assetStats = newAssetStatsData(stableCoin.id, AssetType.stablecoin);
-
-  if (event.params.from.equals(Address.zero())) {
-    const to = fetchAccount(event.params.to);
-    const mint = mintEvent(
-      eventId(event),
-      event.block.timestamp,
-      event.address,
-      sender.id,
-      to.id,
-      event.params.value,
-      stableCoin.decimals
-    );
-
-    log.info(
-      "StableCoin mint event: amount={}, to={}, sender={}, stablecoin={}",
-      [
-        mint.value.toString(),
-        mint.to.toHexString(),
-        mint.sender.toHexString(),
-        event.address.toHexString(),
-      ]
-    );
-
-    // increase total supply
-    stableCoin.totalSupplyExact = stableCoin.totalSupplyExact.plus(
-      mint.valueExact
-    );
-    stableCoin.totalSupply = toDecimals(
-      stableCoin.totalSupplyExact,
-      stableCoin.decimals
-    );
-<<<<<<< HEAD
+	const stableCoin = fetchStableCoin(event.address);
+	const sender = fetchAccount(event.transaction.from);
+	const assetActivity = fetchAssetActivity(AssetType.stablecoin);
+
+	const assetStats = newAssetStatsData(stableCoin.id, AssetType.stablecoin);
+
+	if (event.params.from.equals(Address.zero())) {
+		const to = fetchAccount(event.params.to);
+		const mint = mintEvent(
+			eventId(event),
+			event.block.timestamp,
+			event.address,
+			sender.id,
+			to.id,
+			event.params.value,
+			stableCoin.decimals,
+		);
+
+		log.info(
+			"StableCoin mint event: amount={}, to={}, sender={}, stablecoin={}",
+			[
+				mint.value.toString(),
+				mint.to.toHexString(),
+				mint.sender.toHexString(),
+				event.address.toHexString(),
+			],
+		);
+
+		// increase total supply
+		stableCoin.totalSupplyExact = stableCoin.totalSupplyExact.plus(
+			mint.valueExact,
+		);
+		stableCoin.totalSupply = toDecimals(
+			stableCoin.totalSupplyExact,
+			stableCoin.decimals,
+		);
+		<<<<<<< HEAD
     assetActivity.totalSupplyExact = assetActivity.totalSupplyExact.plus(
       mint.valueExact
-    );
-    assetActivity.totalSupply = assetActivity.totalSupply.plus(mint.value);
-=======
-    collateralCalculatedFields(stableCoin);
->>>>>>> 8947e32f
-
-    if (!hasBalance(stableCoin.id, to.id)) {
-      to.balancesCount = to.balancesCount + 1;
-      to.save();
-    }
-
-    const balance = fetchAssetBalance(
-      stableCoin.id,
-      to.id,
-      stableCoin.decimals
-    );
-    balance.valueExact = balance.valueExact.plus(mint.valueExact);
-    balance.value = toDecimals(balance.valueExact, stableCoin.decimals);
-    balance.save();
-
-    const portfolioStats = newPortfolioStatsData(
-      to.id,
-      stableCoin.id,
-      AssetType.stablecoin
-    );
-    portfolioStats.balance = balance.value;
-    portfolioStats.balanceExact = balance.valueExact;
-    portfolioStats.save();
-
-    assetStats.minted = toDecimals(event.params.value, stableCoin.decimals);
-    assetStats.mintedExact = event.params.value;
-<<<<<<< HEAD
+    )
+		assetActivity.totalSupply = assetActivity.totalSupply.plus(mint.value);
+		=======
+    collateralCalculatedFields(stableCoin)
+		>>>>>>> main
+
+		if (!hasBalance(stableCoin.id, to.id)) {
+			to.balancesCount = to.balancesCount + 1;
+			to.save();
+		}
+
+		const balance = fetchAssetBalance(
+			stableCoin.id,
+			to.id,
+			stableCoin.decimals,
+		);
+		balance.valueExact = balance.valueExact.plus(mint.valueExact);
+		balance.value = toDecimals(balance.valueExact, stableCoin.decimals);
+		balance.save();
+
+		const portfolioStats = newPortfolioStatsData(
+			to.id,
+			stableCoin.id,
+			AssetType.stablecoin,
+		);
+		portfolioStats.balance = balance.value;
+		portfolioStats.balanceExact = balance.valueExact;
+		portfolioStats.save();
+
+		assetStats.minted = toDecimals(event.params.value, stableCoin.decimals);
+		assetStats.mintedExact = event.params.value;
+		<<<<<<< HEAD
     assetStats.collateralRatio = stableCoin.totalSupply.equals(
       BigDecimal.zero()
     )
       ? BigDecimal.zero()
-      : stableCoin.collateral.div(stableCoin.totalSupply);
-=======
-    assetStats.collateralRatio = stableCoin.collateralRatio;
->>>>>>> 8947e32f
-
-    assetActivity.mintEventCount = assetActivity.mintEventCount + 1;
-    accountActivityEvent(
-      sender,
-      EventName.Mint,
-      event.block.timestamp,
-      AssetType.stablecoin,
-      stableCoin.id
-    );
-    accountActivityEvent(
-      to,
-      EventName.Mint,
-      event.block.timestamp,
-      AssetType.stablecoin,
-      stableCoin.id
-    );
-  } else if (event.params.to.equals(Address.zero())) {
-    const from = fetchAccount(event.params.from);
-    const burn = burnEvent(
-      eventId(event),
-      event.block.timestamp,
-      event.address,
-      sender.id,
-      from.id,
-      event.params.value,
-      stableCoin.decimals
-    );
-
-    log.info(
-      "StableCoin burn event: amount={}, from={}, sender={}, stablecoin={}",
-      [
-        burn.value.toString(),
-        burn.from.toHexString(),
-        burn.sender.toHexString(),
-        event.address.toHexString(),
-      ]
-    );
-
-    // decrease total supply
-    stableCoin.totalSupplyExact = stableCoin.totalSupplyExact.minus(
-      burn.valueExact
-    );
-    stableCoin.totalSupply = toDecimals(
-      stableCoin.totalSupplyExact,
-      stableCoin.decimals
-<<<<<<< HEAD
-    );
-    assetActivity.totalSupplyExact = assetActivity.totalSupplyExact.minus(
-      burn.valueExact
-    );
-    assetActivity.totalSupply = assetActivity.totalSupply.minus(burn.value);
-=======
-    );
-    collateralCalculatedFields(stableCoin);
->>>>>>> 8947e32f
-
-    const balance = fetchAssetBalance(
-      stableCoin.id,
-      from.id,
-      stableCoin.decimals
-    );
-    balance.valueExact = balance.valueExact.minus(burn.valueExact);
-    balance.value = toDecimals(balance.valueExact, stableCoin.decimals);
-    balance.save();
-
-    const portfolioStats = newPortfolioStatsData(
-      from.id,
-      stableCoin.id,
-      AssetType.stablecoin
-    );
-    portfolioStats.balance = balance.value;
-    portfolioStats.balanceExact = balance.valueExact;
-    portfolioStats.save();
-
-    assetStats.burned = toDecimals(event.params.value, stableCoin.decimals);
-    assetStats.burnedExact = event.params.value;
-<<<<<<< HEAD
+      : stableCoin.collateral.div(stableCoin.totalSupply)
+		=======
+    assetStats.collateralRatio = stableCoin.collateralRatio
+		>>>>>>> main
+
+    assetActivity.mintEventCount = assetActivity.mintEventCount + 1
+		accountActivityEvent(
+			sender,
+			EventName.Mint,
+			event.block.timestamp,
+			AssetType.stablecoin,
+			stableCoin.id,
+		);
+		accountActivityEvent(
+			to,
+			EventName.Mint,
+			event.block.timestamp,
+			AssetType.stablecoin,
+			stableCoin.id,
+		);
+	} else if (event.params.to.equals(Address.zero())) {
+		const from = fetchAccount(event.params.from);
+		const burn = burnEvent(
+			eventId(event),
+			event.block.timestamp,
+			event.address,
+			sender.id,
+			from.id,
+			event.params.value,
+			stableCoin.decimals,
+		);
+
+		log.info(
+			"StableCoin burn event: amount={}, from={}, sender={}, stablecoin={}",
+			[
+				burn.value.toString(),
+				burn.from.toHexString(),
+				burn.sender.toHexString(),
+				event.address.toHexString(),
+			],
+		);
+
+		// decrease total supply
+		stableCoin.totalSupplyExact = stableCoin.totalSupplyExact.minus(
+			burn.valueExact,
+		);
+		stableCoin.totalSupply = toDecimals(
+			stableCoin.totalSupplyExact,
+			stableCoin.decimals,
+		);
+		assetActivity.totalSupplyExact = assetActivity.totalSupplyExact.minus(
+			burn.valueExact,
+		);
+		assetActivity.totalSupply = assetActivity.totalSupply.minus(burn.value);
+		collateralCalculatedFields(stableCoin);
+
+		const balance = fetchAssetBalance(
+			stableCoin.id,
+			from.id,
+			stableCoin.decimals,
+		);
+		balance.valueExact = balance.valueExact.minus(burn.valueExact);
+		balance.value = toDecimals(balance.valueExact, stableCoin.decimals);
+		balance.save();
+
+		const portfolioStats = newPortfolioStatsData(
+			from.id,
+			stableCoin.id,
+			AssetType.stablecoin,
+		);
+		portfolioStats.balance = balance.value;
+		portfolioStats.balanceExact = balance.valueExact;
+		portfolioStats.save();
+
+		assetStats.burned = toDecimals(event.params.value, stableCoin.decimals);
+		assetStats.burnedExact = event.params.value;
+		<<<<<<< HEAD
     assetStats.collateralRatio = stableCoin.totalSupply.equals(
       BigDecimal.zero()
     )
       ? BigDecimal.zero()
-      : stableCoin.collateral.div(stableCoin.totalSupply);
-=======
-    assetStats.collateralRatio = stableCoin.collateralRatio;
->>>>>>> 8947e32f
-
-    assetActivity.burnEventCount = assetActivity.burnEventCount + 1;
-    accountActivityEvent(
-      sender,
-      EventName.Burn,
-      event.block.timestamp,
-      AssetType.stablecoin,
-      stableCoin.id
-    );
-    accountActivityEvent(
-      from,
-      EventName.Burn,
-      event.block.timestamp,
-      AssetType.stablecoin,
-      stableCoin.id
-    );
-  } else {
-    // This will only execute for regular transfers (both addresses non-zero)
-    const from = fetchAccount(event.params.from);
-    const to = fetchAccount(event.params.to);
-    const transfer = transferEvent(
-      eventId(event),
-      event.block.timestamp,
-      event.address,
-      sender.id,
-      from.id,
-      to.id,
-      event.params.value,
-      stableCoin.decimals
-    );
-
-    log.info(
-      "StableCoin transfer event: amount={}, from={}, to={}, sender={}, stablecoin={}",
-      [
-        transfer.value.toString(),
-        transfer.from.toHexString(),
-        transfer.to.toHexString(),
-        transfer.sender.toHexString(),
-        event.address.toHexString(),
-      ]
-    );
-
-    if (!hasBalance(stableCoin.id, to.id)) {
-      to.balancesCount = to.balancesCount + 1;
-      to.save();
-    }
-
-    const fromBalance = fetchAssetBalance(
-      stableCoin.id,
-      from.id,
-      stableCoin.decimals
-    );
-    fromBalance.valueExact = fromBalance.valueExact.minus(transfer.valueExact);
-    fromBalance.value = toDecimals(fromBalance.valueExact, stableCoin.decimals);
-    fromBalance.save();
-
-    const fromPortfolioStats = newPortfolioStatsData(
-      from.id,
-      stableCoin.id,
-      AssetType.stablecoin
-    );
-    fromPortfolioStats.balance = fromBalance.value;
-    fromPortfolioStats.balanceExact = fromBalance.valueExact;
-    fromPortfolioStats.save();
-
-    const toBalance = fetchAssetBalance(
-      stableCoin.id,
-      to.id,
-      stableCoin.decimals
-    );
-    toBalance.valueExact = toBalance.valueExact.plus(transfer.valueExact);
-    toBalance.value = toDecimals(toBalance.valueExact, stableCoin.decimals);
-    toBalance.save();
-
-    const toPortfolioStats = newPortfolioStatsData(
-      to.id,
-      stableCoin.id,
-      AssetType.stablecoin
-    );
-    toPortfolioStats.balance = toBalance.value;
-    toPortfolioStats.balanceExact = toBalance.valueExact;
-    toPortfolioStats.save();
-
-    assetStats.transfers = assetStats.transfers + 1;
-    assetStats.volume = transfer.value;
-    assetStats.volumeExact = transfer.valueExact;
-
-    assetActivity.transferEventCount = assetActivity.transferEventCount + 1;
-    accountActivityEvent(
-      sender,
-      EventName.Transfer,
-      event.block.timestamp,
-      AssetType.stablecoin,
-      stableCoin.id
-    );
-    accountActivityEvent(
-      from,
-      EventName.Transfer,
-      event.block.timestamp,
-      AssetType.stablecoin,
-      stableCoin.id
-    );
-    accountActivityEvent(
-      to,
-      EventName.Transfer,
-      event.block.timestamp,
-      AssetType.stablecoin,
-      stableCoin.id
-    );
-  }
-
-  stableCoin.lastActivity = event.block.timestamp;
-  stableCoin.save();
-
-  assetStats.supply = stableCoin.totalSupply;
-  assetStats.supplyExact = stableCoin.totalSupplyExact;
-  assetStats.save();
-
-  assetActivity.save();
+      : stableCoin.collateral.div(stableCoin.totalSupply)
+		=======
+    assetStats.collateralRatio = stableCoin.collateralRatio
+		>>>>>>> main
+
+    assetActivity.burnEventCount = assetActivity.burnEventCount + 1
+		accountActivityEvent(
+			sender,
+			EventName.Burn,
+			event.block.timestamp,
+			AssetType.stablecoin,
+			stableCoin.id,
+		);
+		accountActivityEvent(
+			from,
+			EventName.Burn,
+			event.block.timestamp,
+			AssetType.stablecoin,
+			stableCoin.id,
+		);
+	} else {
+		// This will only execute for regular transfers (both addresses non-zero)
+		const from = fetchAccount(event.params.from);
+		const to = fetchAccount(event.params.to);
+		const transfer = transferEvent(
+			eventId(event),
+			event.block.timestamp,
+			event.address,
+			sender.id,
+			from.id,
+			to.id,
+			event.params.value,
+			stableCoin.decimals,
+		);
+
+		log.info(
+			"StableCoin transfer event: amount={}, from={}, to={}, sender={}, stablecoin={}",
+			[
+				transfer.value.toString(),
+				transfer.from.toHexString(),
+				transfer.to.toHexString(),
+				transfer.sender.toHexString(),
+				event.address.toHexString(),
+			],
+		);
+
+		if (!hasBalance(stableCoin.id, to.id)) {
+			to.balancesCount = to.balancesCount + 1;
+			to.save();
+		}
+
+		const fromBalance = fetchAssetBalance(
+			stableCoin.id,
+			from.id,
+			stableCoin.decimals,
+		);
+		fromBalance.valueExact = fromBalance.valueExact.minus(transfer.valueExact);
+		fromBalance.value = toDecimals(fromBalance.valueExact, stableCoin.decimals);
+		fromBalance.save();
+
+		const fromPortfolioStats = newPortfolioStatsData(
+			from.id,
+			stableCoin.id,
+			AssetType.stablecoin,
+		);
+		fromPortfolioStats.balance = fromBalance.value;
+		fromPortfolioStats.balanceExact = fromBalance.valueExact;
+		fromPortfolioStats.save();
+
+		const toBalance = fetchAssetBalance(
+			stableCoin.id,
+			to.id,
+			stableCoin.decimals,
+		);
+		toBalance.valueExact = toBalance.valueExact.plus(transfer.valueExact);
+		toBalance.value = toDecimals(toBalance.valueExact, stableCoin.decimals);
+		toBalance.save();
+
+		const toPortfolioStats = newPortfolioStatsData(
+			to.id,
+			stableCoin.id,
+			AssetType.stablecoin,
+		);
+		toPortfolioStats.balance = toBalance.value;
+		toPortfolioStats.balanceExact = toBalance.valueExact;
+		toPortfolioStats.save();
+
+		assetStats.transfers = assetStats.transfers + 1;
+		assetStats.volume = transfer.value;
+		assetStats.volumeExact = transfer.valueExact;
+
+		assetActivity.transferEventCount = assetActivity.transferEventCount + 1;
+		accountActivityEvent(
+			sender,
+			EventName.Transfer,
+			event.block.timestamp,
+			AssetType.stablecoin,
+			stableCoin.id,
+		);
+		accountActivityEvent(
+			from,
+			EventName.Transfer,
+			event.block.timestamp,
+			AssetType.stablecoin,
+			stableCoin.id,
+		);
+		accountActivityEvent(
+			to,
+			EventName.Transfer,
+			event.block.timestamp,
+			AssetType.stablecoin,
+			stableCoin.id,
+		);
+	}
+
+	stableCoin.lastActivity = event.block.timestamp;
+	stableCoin.save();
+
+	assetStats.supply = stableCoin.totalSupply;
+	assetStats.supplyExact = stableCoin.totalSupplyExact;
+	assetStats.save();
+
+	assetActivity.save();
 }
 
 export function handleRoleGranted(event: RoleGranted): void {
-  const stableCoin = fetchStableCoin(event.address);
-  const account = fetchAccount(event.params.account);
-  const sender = fetchAccount(event.transaction.from);
-
-  const roleGranted = roleGrantedEvent(
-    eventId(event),
-    event.block.timestamp,
-    event.address,
-    sender.id,
-    event.params.role,
-    account.id
-  );
-
-  log.info(
-    "StableCoin role granted event: role={}, account={}, stablecoin={}",
-    [
-      roleGranted.role.toHexString(),
-      roleGranted.account.toHexString(),
-      event.address.toHexString(),
-    ]
-  );
-
-  // Handle different roles
-  if (
-    event.params.role.toHexString() ==
-    "0x0000000000000000000000000000000000000000000000000000000000000000"
-  ) {
-    // DEFAULT_ADMIN_ROLE
-    let found = false;
-    for (let i = 0; i < stableCoin.admins.length; i++) {
-      if (stableCoin.admins[i].equals(account.id)) {
-        found = true;
-        break;
-      }
-    }
-    if (!found) {
-      stableCoin.admins = stableCoin.admins.concat([account.id]);
-    }
-  } else if (
-    event.params.role.toHexString() ==
-    crypto.keccak256(ByteArray.fromUTF8("SUPPLY_MANAGEMENT_ROLE")).toHexString()
-  ) {
-    // SUPPLY_MANAGEMENT_ROLE
-    let found = false;
-    for (let i = 0; i < stableCoin.supplyManagers.length; i++) {
-      if (stableCoin.supplyManagers[i].equals(account.id)) {
-        found = true;
-        break;
-      }
-    }
-    if (!found) {
-      stableCoin.supplyManagers = stableCoin.supplyManagers.concat([
-        account.id,
-      ]);
-    }
-  } else if (
-    event.params.role.toHexString() ==
-    crypto.keccak256(ByteArray.fromUTF8("USER_MANAGEMENT_ROLE")).toHexString()
-  ) {
-    // USER_MANAGEMENT_ROLE
-    let found = false;
-    for (let i = 0; i < stableCoin.userManagers.length; i++) {
-      if (stableCoin.userManagers[i].equals(account.id)) {
-        found = true;
-        break;
-      }
-    }
-    if (!found) {
-      stableCoin.userManagers = stableCoin.userManagers.concat([account.id]);
-    }
-  }
-
-  stableCoin.lastActivity = event.block.timestamp;
-  stableCoin.save();
-
-  accountActivityEvent(
-    sender,
-    EventName.RoleGranted,
-    event.block.timestamp,
-    AssetType.stablecoin,
-    stableCoin.id
-  );
-  accountActivityEvent(
-    account,
-    EventName.RoleGranted,
-    event.block.timestamp,
-    AssetType.stablecoin,
-    stableCoin.id
-  );
+	const stableCoin = fetchStableCoin(event.address);
+	const account = fetchAccount(event.params.account);
+	const sender = fetchAccount(event.transaction.from);
+
+	const roleGranted = roleGrantedEvent(
+		eventId(event),
+		event.block.timestamp,
+		event.address,
+		sender.id,
+		event.params.role,
+		account.id,
+	);
+
+	log.info(
+		"StableCoin role granted event: role={}, account={}, stablecoin={}",
+		[
+			roleGranted.role.toHexString(),
+			roleGranted.account.toHexString(),
+			event.address.toHexString(),
+		],
+	);
+
+	// Handle different roles
+	if (
+		event.params.role.toHexString() ==
+		"0x0000000000000000000000000000000000000000000000000000000000000000"
+	) {
+		// DEFAULT_ADMIN_ROLE
+		let found = false;
+		for (let i = 0; i < stableCoin.admins.length; i++) {
+			if (stableCoin.admins[i].equals(account.id)) {
+				found = true;
+				break;
+			}
+		}
+		if (!found) {
+			stableCoin.admins = stableCoin.admins.concat([account.id]);
+		}
+	} else if (
+		event.params.role.toHexString() ==
+		crypto.keccak256(ByteArray.fromUTF8("SUPPLY_MANAGEMENT_ROLE")).toHexString()
+	) {
+		// SUPPLY_MANAGEMENT_ROLE
+		let found = false;
+		for (let i = 0; i < stableCoin.supplyManagers.length; i++) {
+			if (stableCoin.supplyManagers[i].equals(account.id)) {
+				found = true;
+				break;
+			}
+		}
+		if (!found) {
+			stableCoin.supplyManagers = stableCoin.supplyManagers.concat([
+				account.id,
+			]);
+		}
+	} else if (
+		event.params.role.toHexString() ==
+		crypto.keccak256(ByteArray.fromUTF8("USER_MANAGEMENT_ROLE")).toHexString()
+	) {
+		// USER_MANAGEMENT_ROLE
+		let found = false;
+		for (let i = 0; i < stableCoin.userManagers.length; i++) {
+			if (stableCoin.userManagers[i].equals(account.id)) {
+				found = true;
+				break;
+			}
+		}
+		if (!found) {
+			stableCoin.userManagers = stableCoin.userManagers.concat([account.id]);
+		}
+	}
+
+	stableCoin.lastActivity = event.block.timestamp;
+	stableCoin.save();
+
+	accountActivityEvent(
+		sender,
+		EventName.RoleGranted,
+		event.block.timestamp,
+		AssetType.stablecoin,
+		stableCoin.id,
+	);
+	accountActivityEvent(
+		account,
+		EventName.RoleGranted,
+		event.block.timestamp,
+		AssetType.stablecoin,
+		stableCoin.id,
+	);
 }
 
 export function handleRoleRevoked(event: RoleRevoked): void {
-  const stableCoin = fetchStableCoin(event.address);
-  const account = fetchAccount(event.params.account);
-  const sender = fetchAccount(event.transaction.from);
-
-  const roleRevoked = roleRevokedEvent(
-    eventId(event),
-    event.block.timestamp,
-    event.address,
-    sender.id,
-    event.params.role,
-    account.id
-  );
-
-  log.info(
-    "StableCoin role revoked event: role={}, account={}, stablecoin={}",
-    [
-      roleRevoked.role.toHexString(),
-      roleRevoked.account.toHexString(),
-      event.address.toHexString(),
-    ]
-  );
-
-  // Handle different roles
-  if (
-    event.params.role.toHexString() ==
-    "0x0000000000000000000000000000000000000000000000000000000000000000"
-  ) {
-    // DEFAULT_ADMIN_ROLE
-    const newAdmins: Bytes[] = [];
-    for (let i = 0; i < stableCoin.admins.length; i++) {
-      if (!stableCoin.admins[i].equals(account.id)) {
-        newAdmins.push(stableCoin.admins[i]);
-      }
-    }
-    stableCoin.admins = newAdmins;
-  } else if (
-    event.params.role.toHexString() ==
-    crypto.keccak256(ByteArray.fromUTF8("SUPPLY_MANAGEMENT_ROLE")).toHexString()
-  ) {
-    // SUPPLY_MANAGEMENT_ROLE
-    const newSupplyManagers: Bytes[] = [];
-    for (let i = 0; i < stableCoin.supplyManagers.length; i++) {
-      if (!stableCoin.supplyManagers[i].equals(account.id)) {
-        newSupplyManagers.push(stableCoin.supplyManagers[i]);
-      }
-    }
-    stableCoin.supplyManagers = newSupplyManagers;
-  } else if (
-    event.params.role.toHexString() ==
-    crypto.keccak256(ByteArray.fromUTF8("USER_MANAGEMENT_ROLE")).toHexString()
-  ) {
-    // USER_MANAGEMENT_ROLE
-    const newUserManagers: Bytes[] = [];
-    for (let i = 0; i < stableCoin.userManagers.length; i++) {
-      if (!stableCoin.userManagers[i].equals(account.id)) {
-        newUserManagers.push(stableCoin.userManagers[i]);
-      }
-    }
-    stableCoin.userManagers = newUserManagers;
-  }
-
-  stableCoin.lastActivity = event.block.timestamp;
-  stableCoin.save();
-
-  accountActivityEvent(
-    sender,
-    EventName.RoleRevoked,
-    event.block.timestamp,
-    AssetType.stablecoin,
-    stableCoin.id
-  );
-  accountActivityEvent(
-    account,
-    EventName.RoleRevoked,
-    event.block.timestamp,
-    AssetType.stablecoin,
-    stableCoin.id
-  );
+	const stableCoin = fetchStableCoin(event.address);
+	const account = fetchAccount(event.params.account);
+	const sender = fetchAccount(event.transaction.from);
+
+	const roleRevoked = roleRevokedEvent(
+		eventId(event),
+		event.block.timestamp,
+		event.address,
+		sender.id,
+		event.params.role,
+		account.id,
+	);
+
+	log.info(
+		"StableCoin role revoked event: role={}, account={}, stablecoin={}",
+		[
+			roleRevoked.role.toHexString(),
+			roleRevoked.account.toHexString(),
+			event.address.toHexString(),
+		],
+	);
+
+	// Handle different roles
+	if (
+		event.params.role.toHexString() ==
+		"0x0000000000000000000000000000000000000000000000000000000000000000"
+	) {
+		// DEFAULT_ADMIN_ROLE
+		const newAdmins: Bytes[] = [];
+		for (let i = 0; i < stableCoin.admins.length; i++) {
+			if (!stableCoin.admins[i].equals(account.id)) {
+				newAdmins.push(stableCoin.admins[i]);
+			}
+		}
+		stableCoin.admins = newAdmins;
+	} else if (
+		event.params.role.toHexString() ==
+		crypto.keccak256(ByteArray.fromUTF8("SUPPLY_MANAGEMENT_ROLE")).toHexString()
+	) {
+		// SUPPLY_MANAGEMENT_ROLE
+		const newSupplyManagers: Bytes[] = [];
+		for (let i = 0; i < stableCoin.supplyManagers.length; i++) {
+			if (!stableCoin.supplyManagers[i].equals(account.id)) {
+				newSupplyManagers.push(stableCoin.supplyManagers[i]);
+			}
+		}
+		stableCoin.supplyManagers = newSupplyManagers;
+	} else if (
+		event.params.role.toHexString() ==
+		crypto.keccak256(ByteArray.fromUTF8("USER_MANAGEMENT_ROLE")).toHexString()
+	) {
+		// USER_MANAGEMENT_ROLE
+		const newUserManagers: Bytes[] = [];
+		for (let i = 0; i < stableCoin.userManagers.length; i++) {
+			if (!stableCoin.userManagers[i].equals(account.id)) {
+				newUserManagers.push(stableCoin.userManagers[i]);
+			}
+		}
+		stableCoin.userManagers = newUserManagers;
+	}
+
+	stableCoin.lastActivity = event.block.timestamp;
+	stableCoin.save();
+
+	accountActivityEvent(
+		sender,
+		EventName.RoleRevoked,
+		event.block.timestamp,
+		AssetType.stablecoin,
+		stableCoin.id,
+	);
+	accountActivityEvent(
+		account,
+		EventName.RoleRevoked,
+		event.block.timestamp,
+		AssetType.stablecoin,
+		stableCoin.id,
+	);
 }
 
 export function handleApproval(event: Approval): void {
-  const stableCoin = fetchStableCoin(event.address);
-  const owner = fetchAccount(event.params.owner);
-  const spender = fetchAccount(event.params.spender);
-  const sender = fetchAccount(event.transaction.from);
-
-  // Update the owner's balance approved amount
-  const ownerBalance = fetchAssetBalance(
-    stableCoin.id,
-    owner.id,
-    stableCoin.decimals
-  );
-  ownerBalance.approvedExact = event.params.value;
-  ownerBalance.approved = toDecimals(event.params.value, stableCoin.decimals);
-  ownerBalance.save();
-
-  const approval = approvalEvent(
-    eventId(event),
-    event.block.timestamp,
-    event.address,
-    sender.id,
-    owner.id,
-    spender.id,
-    event.params.value,
-    stableCoin.decimals
-  );
-
-  log.info(
-    "StableCoin approval event: amount={}, owner={}, spender={}, stablecoin={}",
-    [
-      approval.value.toString(),
-      approval.owner.toHexString(),
-      approval.spender.toHexString(),
-      event.address.toHexString(),
-    ]
-  );
-
-  stableCoin.lastActivity = event.block.timestamp;
-  stableCoin.save();
-
-  accountActivityEvent(
-    sender,
-    EventName.Approval,
-    event.block.timestamp,
-    AssetType.stablecoin,
-    stableCoin.id
-  );
-  accountActivityEvent(
-    owner,
-    EventName.Approval,
-    event.block.timestamp,
-    AssetType.stablecoin,
-    stableCoin.id
-  );
-  accountActivityEvent(
-    spender,
-    EventName.Approval,
-    event.block.timestamp,
-    AssetType.stablecoin,
-    stableCoin.id
-  );
+	const stableCoin = fetchStableCoin(event.address);
+	const owner = fetchAccount(event.params.owner);
+	const spender = fetchAccount(event.params.spender);
+	const sender = fetchAccount(event.transaction.from);
+
+	// Update the owner's balance approved amount
+	const ownerBalance = fetchAssetBalance(
+		stableCoin.id,
+		owner.id,
+		stableCoin.decimals,
+	);
+	ownerBalance.approvedExact = event.params.value;
+	ownerBalance.approved = toDecimals(event.params.value, stableCoin.decimals);
+	ownerBalance.save();
+
+	const approval = approvalEvent(
+		eventId(event),
+		event.block.timestamp,
+		event.address,
+		sender.id,
+		owner.id,
+		spender.id,
+		event.params.value,
+		stableCoin.decimals,
+	);
+
+	log.info(
+		"StableCoin approval event: amount={}, owner={}, spender={}, stablecoin={}",
+		[
+			approval.value.toString(),
+			approval.owner.toHexString(),
+			approval.spender.toHexString(),
+			event.address.toHexString(),
+		],
+	);
+
+	stableCoin.lastActivity = event.block.timestamp;
+	stableCoin.save();
+
+	accountActivityEvent(
+		sender,
+		EventName.Approval,
+		event.block.timestamp,
+		AssetType.stablecoin,
+		stableCoin.id,
+	);
+	accountActivityEvent(
+		owner,
+		EventName.Approval,
+		event.block.timestamp,
+		AssetType.stablecoin,
+		stableCoin.id,
+	);
+	accountActivityEvent(
+		spender,
+		EventName.Approval,
+		event.block.timestamp,
+		AssetType.stablecoin,
+		stableCoin.id,
+	);
 }
 
 export function handleRoleAdminChanged(event: RoleAdminChanged): void {
-  const stableCoin = fetchStableCoin(event.address);
-  const sender = fetchAccount(event.transaction.from);
-  const roleAdminChanged = roleAdminChangedEvent(
-    eventId(event),
-    event.block.timestamp,
-    event.address,
-    sender.id,
-    event.params.role,
-    event.params.previousAdminRole,
-    event.params.newAdminRole
-  );
-
-  log.info(
-    "StableCoin role admin changed event: role={}, previousAdminRole={}, newAdminRole={}, stablecoin={}",
-    [
-      roleAdminChanged.role.toHexString(),
-      roleAdminChanged.previousAdminRole.toHexString(),
-      roleAdminChanged.newAdminRole.toHexString(),
-      event.address.toHexString(),
-    ]
-  );
-
-  stableCoin.lastActivity = event.block.timestamp;
-  stableCoin.save();
-
-  accountActivityEvent(
-    sender,
-    EventName.RoleAdminChanged,
-    event.block.timestamp,
-    AssetType.stablecoin,
-    stableCoin.id
-  );
+	const stableCoin = fetchStableCoin(event.address);
+	const sender = fetchAccount(event.transaction.from);
+	const roleAdminChanged = roleAdminChangedEvent(
+		eventId(event),
+		event.block.timestamp,
+		event.address,
+		sender.id,
+		event.params.role,
+		event.params.previousAdminRole,
+		event.params.newAdminRole,
+	);
+
+	log.info(
+		"StableCoin role admin changed event: role={}, previousAdminRole={}, newAdminRole={}, stablecoin={}",
+		[
+			roleAdminChanged.role.toHexString(),
+			roleAdminChanged.previousAdminRole.toHexString(),
+			roleAdminChanged.newAdminRole.toHexString(),
+			event.address.toHexString(),
+		],
+	);
+
+	stableCoin.lastActivity = event.block.timestamp;
+	stableCoin.save();
+
+	accountActivityEvent(
+		sender,
+		EventName.RoleAdminChanged,
+		event.block.timestamp,
+		AssetType.stablecoin,
+		stableCoin.id,
+	);
 }
 
 export function handlePaused(event: Paused): void {
-  const stableCoin = fetchStableCoin(event.address);
-  const sender = fetchAccount(event.transaction.from);
-
-  log.info("StableCoin paused event: sender={}, stablecoin={}", [
-    sender.id.toHexString(),
-    event.address.toHexString(),
-  ]);
-
-  stableCoin.paused = true;
-  stableCoin.lastActivity = event.block.timestamp;
-  stableCoin.save();
-
-  pausedEvent(eventId(event), event.block.timestamp, event.address, sender.id);
-  accountActivityEvent(
-    sender,
-    EventName.Paused,
-    event.block.timestamp,
-    AssetType.stablecoin,
-    stableCoin.id
-  );
+	const stableCoin = fetchStableCoin(event.address);
+	const sender = fetchAccount(event.transaction.from);
+
+	log.info("StableCoin paused event: sender={}, stablecoin={}", [
+		sender.id.toHexString(),
+		event.address.toHexString(),
+	]);
+
+	stableCoin.paused = true;
+	stableCoin.lastActivity = event.block.timestamp;
+	stableCoin.save();
+
+	pausedEvent(eventId(event), event.block.timestamp, event.address, sender.id);
+	accountActivityEvent(
+		sender,
+		EventName.Paused,
+		event.block.timestamp,
+		AssetType.stablecoin,
+		stableCoin.id,
+	);
 }
 
 export function handleUnpaused(event: Unpaused): void {
-  const stableCoin = fetchStableCoin(event.address);
-  const sender = fetchAccount(event.transaction.from);
-
-  log.info("StableCoin unpaused event: sender={}, stablecoin={}", [
-    sender.id.toHexString(),
-    event.address.toHexString(),
-  ]);
-
-  stableCoin.paused = false;
-  stableCoin.lastActivity = event.block.timestamp;
-  stableCoin.save();
-
-  unpausedEvent(
-    eventId(event),
-    event.block.timestamp,
-    event.address,
-    sender.id
-  );
-  accountActivityEvent(
-    sender,
-    EventName.Unpaused,
-    event.block.timestamp,
-    AssetType.stablecoin,
-    stableCoin.id
-  );
+	const stableCoin = fetchStableCoin(event.address);
+	const sender = fetchAccount(event.transaction.from);
+
+	log.info("StableCoin unpaused event: sender={}, stablecoin={}", [
+		sender.id.toHexString(),
+		event.address.toHexString(),
+	]);
+
+	stableCoin.paused = false;
+	stableCoin.lastActivity = event.block.timestamp;
+	stableCoin.save();
+
+	unpausedEvent(
+		eventId(event),
+		event.block.timestamp,
+		event.address,
+		sender.id,
+	);
+	accountActivityEvent(
+		sender,
+		EventName.Unpaused,
+		event.block.timestamp,
+		AssetType.stablecoin,
+		stableCoin.id,
+	);
 }
 
 export function handleTokensFrozen(event: TokensFrozen): void {
-  const stableCoin = fetchStableCoin(event.address);
-  const sender = fetchAccount(event.transaction.from);
-  const user = fetchAccount(event.params.user);
-
-  log.info(
-    "StableCoin tokens frozen event: amount={}, user={}, sender={}, stablecoin={}",
-    [
-      event.params.amount.toString(),
-      user.id.toHexString(),
-      sender.id.toHexString(),
-      event.address.toHexString(),
-    ]
-  );
-
-  const balance = fetchAssetBalance(
-    stableCoin.id,
-    user.id,
-    stableCoin.decimals
-  );
-  balance.frozenExact = event.params.amount;
-  balance.frozen = toDecimals(event.params.amount, stableCoin.decimals);
-  balance.save();
-
-  const assetStats = newAssetStatsData(stableCoin.id, AssetType.stablecoin);
-  assetStats.frozen = toDecimals(event.params.amount, stableCoin.decimals);
-  assetStats.frozenExact = event.params.amount;
-  assetStats.save();
-
-  const assetActivity = fetchAssetActivity(AssetType.stablecoin);
-  assetActivity.frozenEventCount = assetActivity.frozenEventCount + 1;
-  assetActivity.save();
-  stableCoin.lastActivity = event.block.timestamp;
-  stableCoin.save();
-
-  tokensFrozenEvent(
-    eventId(event),
-    event.block.timestamp,
-    event.address,
-    sender.id,
-    user.id,
-    event.params.amount,
-    stableCoin.decimals
-  );
-  accountActivityEvent(
-    sender,
-    EventName.TokensFrozen,
-    event.block.timestamp,
-    AssetType.stablecoin,
-    stableCoin.id
-  );
-  accountActivityEvent(
-    user,
-    EventName.TokensFrozen,
-    event.block.timestamp,
-    AssetType.stablecoin,
-    stableCoin.id
-  );
+	const stableCoin = fetchStableCoin(event.address);
+	const sender = fetchAccount(event.transaction.from);
+	const user = fetchAccount(event.params.user);
+
+	log.info(
+		"StableCoin tokens frozen event: amount={}, user={}, sender={}, stablecoin={}",
+		[
+			event.params.amount.toString(),
+			user.id.toHexString(),
+			sender.id.toHexString(),
+			event.address.toHexString(),
+		],
+	);
+
+	const balance = fetchAssetBalance(
+		stableCoin.id,
+		user.id,
+		stableCoin.decimals,
+	);
+	balance.frozenExact = event.params.amount;
+	balance.frozen = toDecimals(event.params.amount, stableCoin.decimals);
+	balance.save();
+
+	const assetStats = newAssetStatsData(stableCoin.id, AssetType.stablecoin);
+	assetStats.frozen = toDecimals(event.params.amount, stableCoin.decimals);
+	assetStats.frozenExact = event.params.amount;
+	assetStats.save();
+
+	const assetActivity = fetchAssetActivity(AssetType.stablecoin);
+	assetActivity.frozenEventCount = assetActivity.frozenEventCount + 1;
+	assetActivity.save();
+	stableCoin.lastActivity = event.block.timestamp;
+	stableCoin.save();
+
+	tokensFrozenEvent(
+		eventId(event),
+		event.block.timestamp,
+		event.address,
+		sender.id,
+		user.id,
+		event.params.amount,
+		stableCoin.decimals,
+	);
+	accountActivityEvent(
+		sender,
+		EventName.TokensFrozen,
+		event.block.timestamp,
+		AssetType.stablecoin,
+		stableCoin.id,
+	);
+	accountActivityEvent(
+		user,
+		EventName.TokensFrozen,
+		event.block.timestamp,
+		AssetType.stablecoin,
+		stableCoin.id,
+	);
 }
 
 export function handleUserBlocked(event: UserBlocked): void {
-  const stableCoin = fetchStableCoin(event.address);
-  const sender = fetchAccount(event.transaction.from);
-  const user = fetchAccount(event.params.user);
-
-  log.info("StableCoin user blocked event: user={}, sender={}, stablecoin={}", [
-    user.id.toHexString(),
-    sender.id.toHexString(),
-    event.address.toHexString(),
-  ]);
-
-  stableCoin.lastActivity = event.block.timestamp;
-  stableCoin.save();
-
-  const balance = fetchAssetBalance(
-    stableCoin.id,
-    user.id,
-    stableCoin.decimals
-  );
-  balance.blocked = true;
-  balance.save();
-
-  userBlockedEvent(
-    eventId(event),
-    event.block.timestamp,
-    event.address,
-    sender.id,
-    user.id
-  );
-  accountActivityEvent(
-    sender,
-    EventName.UserBlocked,
-    event.block.timestamp,
-    AssetType.stablecoin,
-    stableCoin.id
-  );
-  accountActivityEvent(
-    user,
-    EventName.UserBlocked,
-    event.block.timestamp,
-    AssetType.stablecoin,
-    stableCoin.id
-  );
+	const stableCoin = fetchStableCoin(event.address);
+	const sender = fetchAccount(event.transaction.from);
+	const user = fetchAccount(event.params.user);
+
+	log.info("StableCoin user blocked event: user={}, sender={}, stablecoin={}", [
+		user.id.toHexString(),
+		sender.id.toHexString(),
+		event.address.toHexString(),
+	]);
+
+	stableCoin.lastActivity = event.block.timestamp;
+	stableCoin.save();
+
+	const balance = fetchAssetBalance(
+		stableCoin.id,
+		user.id,
+		stableCoin.decimals,
+	);
+	balance.blocked = true;
+	balance.save();
+
+	userBlockedEvent(
+		eventId(event),
+		event.block.timestamp,
+		event.address,
+		sender.id,
+		user.id,
+	);
+	accountActivityEvent(
+		sender,
+		EventName.UserBlocked,
+		event.block.timestamp,
+		AssetType.stablecoin,
+		stableCoin.id,
+	);
+	accountActivityEvent(
+		user,
+		EventName.UserBlocked,
+		event.block.timestamp,
+		AssetType.stablecoin,
+		stableCoin.id,
+	);
 }
 
 export function handleUserUnblocked(event: UserUnblocked): void {
-  const stableCoin = fetchStableCoin(event.address);
-  const sender = fetchAccount(event.transaction.from);
-  const user = fetchAccount(event.params.user);
-
-  log.info(
-    "StableCoin user unblocked event: user={}, sender={}, stablecoin={}",
-    [
-      user.id.toHexString(),
-      sender.id.toHexString(),
-      event.address.toHexString(),
-    ]
-  );
-
-  stableCoin.lastActivity = event.block.timestamp;
-  stableCoin.save();
-
-  const balance = fetchAssetBalance(
-    stableCoin.id,
-    user.id,
-    stableCoin.decimals
-  );
-  balance.blocked = false;
-  balance.save();
-
-  userUnblockedEvent(
-    eventId(event),
-    event.block.timestamp,
-    event.address,
-    sender.id,
-    user.id
-  );
-  accountActivityEvent(
-    sender,
-    EventName.UserUnblocked,
-    event.block.timestamp,
-    AssetType.stablecoin,
-    stableCoin.id
-  );
-  accountActivityEvent(
-    user,
-    EventName.UserUnblocked,
-    event.block.timestamp,
-    AssetType.stablecoin,
-    stableCoin.id
-  );
+	const stableCoin = fetchStableCoin(event.address);
+	const sender = fetchAccount(event.transaction.from);
+	const user = fetchAccount(event.params.user);
+
+	log.info(
+		"StableCoin user unblocked event: user={}, sender={}, stablecoin={}",
+		[
+			user.id.toHexString(),
+			sender.id.toHexString(),
+			event.address.toHexString(),
+		],
+	);
+
+	stableCoin.lastActivity = event.block.timestamp;
+	stableCoin.save();
+
+	const balance = fetchAssetBalance(
+		stableCoin.id,
+		user.id,
+		stableCoin.decimals,
+	);
+	balance.blocked = false;
+	balance.save();
+
+	userUnblockedEvent(
+		eventId(event),
+		event.block.timestamp,
+		event.address,
+		sender.id,
+		user.id,
+	);
+	accountActivityEvent(
+		sender,
+		EventName.UserUnblocked,
+		event.block.timestamp,
+		AssetType.stablecoin,
+		stableCoin.id,
+	);
+	accountActivityEvent(
+		user,
+		EventName.UserUnblocked,
+		event.block.timestamp,
+		AssetType.stablecoin,
+		stableCoin.id,
+	);
 }
 
 export function handleCollateralUpdated(event: CollateralUpdated): void {
-  const stableCoin = fetchStableCoin(event.address);
-  const sender = fetchAccount(event.transaction.from);
-
-  log.info(
-    "StableCoin collateral updated event: oldAmount={}, newAmount={}, sender={}, stablecoin={}",
-    [
-      event.params.oldAmount.toString(),
-      event.params.newAmount.toString(),
-      sender.id.toHexString(),
-      event.address.toHexString(),
-    ]
-  );
-
-  stableCoin.collateral = toDecimals(
-    event.params.newAmount,
-    stableCoin.decimals
-  );
-  stableCoin.collateralExact = event.params.newAmount;
-  stableCoin.lastActivity = event.block.timestamp;
-  stableCoin.lastCollateralUpdate = event.block.timestamp;
-  collateralCalculatedFields(stableCoin);
-  stableCoin.save();
-
-  const assetStats = newAssetStatsData(stableCoin.id, AssetType.stablecoin);
-  assetStats.collateral = stableCoin.collateral;
-  assetStats.collateralExact = stableCoin.collateralExact;
-  assetStats.collateralRatio = stableCoin.collateralRatio;
-  assetStats.save();
-
-  stablecoinCollateralUpdatedEvent(
-    eventId(event),
-    event.block.timestamp,
-    event.address,
-    sender.id,
-    event.params.oldAmount,
-    event.params.newAmount,
-    stableCoin.decimals
-  );
-  accountActivityEvent(
-    sender,
-    EventName.CollateralUpdated,
-    event.block.timestamp,
-    AssetType.stablecoin,
-    stableCoin.id
-  );
+	const stableCoin = fetchStableCoin(event.address);
+	const sender = fetchAccount(event.transaction.from);
+
+	log.info(
+		"StableCoin collateral updated event: oldAmount={}, newAmount={}, sender={}, stablecoin={}",
+		[
+			event.params.oldAmount.toString(),
+			event.params.newAmount.toString(),
+			sender.id.toHexString(),
+			event.address.toHexString(),
+		],
+	);
+
+	stableCoin.collateral = toDecimals(
+		event.params.newAmount,
+		stableCoin.decimals,
+	);
+	stableCoin.collateralExact = event.params.newAmount;
+	stableCoin.lastActivity = event.block.timestamp;
+	stableCoin.lastCollateralUpdate = event.block.timestamp;
+	collateralCalculatedFields(stableCoin);
+	stableCoin.save();
+
+	const assetStats = newAssetStatsData(stableCoin.id, AssetType.stablecoin);
+	assetStats.collateral = stableCoin.collateral;
+	assetStats.collateralExact = stableCoin.collateralExact;
+	assetStats.collateralRatio = stableCoin.collateralRatio;
+	assetStats.save();
+
+	stablecoinCollateralUpdatedEvent(
+		eventId(event),
+		event.block.timestamp,
+		event.address,
+		sender.id,
+		event.params.oldAmount,
+		event.params.newAmount,
+		stableCoin.decimals,
+	);
+	accountActivityEvent(
+		sender,
+		EventName.CollateralUpdated,
+		event.block.timestamp,
+		AssetType.stablecoin,
+		stableCoin.id,
+	);
 }