--- conflicted
+++ resolved
@@ -35,11 +35,8 @@
 import { newAssetStatsData } from './stats/assets';
 import { newPortfolioStatsData } from './stats/portfolio';
 import { stablecoinCollateralUpdatedEvent } from './events/stablecoincollateralupdated';
-<<<<<<< HEAD
 import { fetchAssetActivity } from './fetch/assets';
-=======
 import { accountActivityEvent } from './events/accountactivity';
->>>>>>> 653a0e18
 
 export function handleTransfer(event: Transfer): void {
   const stableCoin = fetchStableCoin(event.address);
@@ -84,12 +81,9 @@
     assetStats.minted = toDecimals(event.params.value, stableCoin.decimals);
     assetStats.mintedExact = event.params.value;
 
-<<<<<<< HEAD
     assetActivity.mintEventCount = assetActivity.mintEventCount + 1;
-=======
     accountActivityEvent(eventId(event), sender, EventName.Mint, event.block.timestamp, AssetType.stablecoin, stableCoin.id);
     accountActivityEvent(eventId(event), to, EventName.Mint, event.block.timestamp, AssetType.stablecoin, stableCoin.id);
->>>>>>> 653a0e18
   } else if (event.params.to.equals(Address.zero())) {
     const from = fetchAccount(event.params.from);
     const burn = burnEvent(
@@ -126,12 +120,9 @@
     assetStats.burned = toDecimals(event.params.value, stableCoin.decimals);
     assetStats.burnedExact = event.params.value;
 
-<<<<<<< HEAD
     assetActivity.burnEventCount = assetActivity.burnEventCount + 1;
-=======
     accountActivityEvent(eventId(event), sender, EventName.Burn, event.block.timestamp, AssetType.stablecoin, stableCoin.id);
     accountActivityEvent(eventId(event), from, EventName.Burn, event.block.timestamp, AssetType.stablecoin, stableCoin.id);
->>>>>>> 653a0e18
   } else {
     // This will only execute for regular transfers (both addresses non-zero)
     const from = fetchAccount(event.params.from);
@@ -178,13 +169,10 @@
     assetStats.volume = transfer.value;
     assetStats.volumeExact = transfer.valueExact;
 
-<<<<<<< HEAD
     assetActivity.transferEventCount = assetActivity.transferEventCount + 1;
-=======
     accountActivityEvent(eventId(event), sender, EventName.Transfer, event.block.timestamp, AssetType.stablecoin, stableCoin.id);
     accountActivityEvent(eventId(event), from, EventName.Transfer, event.block.timestamp, AssetType.stablecoin, stableCoin.id);
     accountActivityEvent(eventId(event), to, EventName.Transfer, event.block.timestamp, AssetType.stablecoin, stableCoin.id);
->>>>>>> 653a0e18
   }
 
   stableCoin.lastActivity = event.block.timestamp;
@@ -440,14 +428,11 @@
   assetStats.frozenExact = event.params.amount;
   assetStats.save();
 
-<<<<<<< HEAD
   const assetActivity = fetchAssetActivity(AssetType.stablecoin);
   assetActivity.frozenEventCount = assetActivity.frozenEventCount + 1;
   assetActivity.save();
-=======
-  stableCoin.lastActivity = event.block.timestamp;
-  stableCoin.save();
->>>>>>> 653a0e18
+  stableCoin.lastActivity = event.block.timestamp;
+  stableCoin.save();
 
   tokensFrozenEvent(
     eventId(event),
@@ -479,14 +464,11 @@
   assetStats.unfrozenExact = event.params.amount;
   assetStats.save();
 
-<<<<<<< HEAD
   const assetActivity = fetchAssetActivity(AssetType.stablecoin);
   assetActivity.unfrozenEventCount = assetActivity.unfrozenEventCount + 1;
   assetActivity.save();
-=======
-  stableCoin.lastActivity = event.block.timestamp;
-  stableCoin.save();
->>>>>>> 653a0e18
+  stableCoin.lastActivity = event.block.timestamp;
+  stableCoin.save();
 
   tokensUnfrozenEvent(
     eventId(event),
