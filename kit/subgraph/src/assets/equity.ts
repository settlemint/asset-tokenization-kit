import { Address, ByteArray, Bytes, crypto, log } from '@graphprotocol/graph-ts';
import {
  Approval,
  Paused,
  RoleAdminChanged,
  RoleGranted,
  RoleRevoked,
  TokensFrozen,
  TokensUnfrozen,
  Transfer,
  Unpaused,
  UserBlocked,
  UserUnblocked,
} from '../../generated/templates/Equity/Equity';
import { fetchAccount } from '../fetch/account';
import { fetchAssetBalance } from '../fetch/balance';
import { toDecimals } from '../utils/decimals';
import { AssetType, EventName } from '../utils/enums';
import { eventId } from '../utils/events';
import { approvalEvent } from './events/approval';
import { burnEvent } from './events/burn';
import { mintEvent } from './events/mint';
import { pausedEvent } from './events/paused';
import { roleAdminChangedEvent } from './events/roleadminchanged';
import { roleGrantedEvent } from './events/rolegranted';
import { roleRevokedEvent } from './events/rolerevoked';
import { tokensFrozenEvent } from './events/tokensfrozen';
import { tokensUnfrozenEvent } from './events/tokensunfrozen';
import { transferEvent } from './events/transfer';
import { unpausedEvent } from './events/unpaused';
import { userBlockedEvent } from './events/userblocked';
import { userUnblockedEvent } from './events/userunblocked';
import { fetchEquity } from './fetch/equity';
import { newAssetStatsData } from './stats/assets';
import { newPortfolioStatsData } from './stats/portfolio';
<<<<<<< HEAD
import { fetchAssetActivity } from './fetch/assets';
=======
import { accountActivityEvent } from './events/accountactivity';
>>>>>>> 653a0e18

export function handleTransfer(event: Transfer): void {
  const equity = fetchEquity(event.address);
  const sender = fetchAccount(event.transaction.from);
  const assetActivity = fetchAssetActivity(AssetType.equity);

  const assetStats = newAssetStatsData(equity.id, AssetType.equity, equity.equityCategory, equity.equityClass);

  if (event.params.from.equals(Address.zero())) {
    const to = fetchAccount(event.params.to);
    const mint = mintEvent(
      eventId(event),
      event.block.timestamp,
      event.address,
      sender.id,
      to.id,
      event.params.value,
      equity.decimals
    );

    log.info('Equity mint event: amount={}, to={}, sender={}, equity={}', [
      mint.value.toString(),
      mint.to.toHexString(),
      mint.sender.toHexString(),
      event.address.toHexString(),
    ]);

    // increase total supply
    equity.totalSupplyExact = equity.totalSupplyExact.plus(mint.valueExact);
    equity.totalSupply = toDecimals(equity.totalSupplyExact, equity.decimals);

    const balance = fetchAssetBalance(equity.id, to.id, equity.decimals);
    balance.valueExact = balance.valueExact.plus(mint.valueExact);
    balance.value = toDecimals(balance.valueExact, equity.decimals);
    balance.save();

    const portfolioStats = newPortfolioStatsData(to.id, equity.id, AssetType.equity);
    portfolioStats.balance = balance.value;
    portfolioStats.balanceExact = balance.valueExact;
    portfolioStats.save();

    assetStats.minted = toDecimals(event.params.value, equity.decimals);
    assetStats.mintedExact = event.params.value;
<<<<<<< HEAD
    assetActivity.mintEventCount = assetActivity.mintEventCount + 1;
=======

    accountActivityEvent(eventId(event), sender, EventName.Mint, event.block.timestamp, AssetType.equity, equity.id);
    accountActivityEvent(eventId(event), to, EventName.Mint, event.block.timestamp, AssetType.equity, equity.id);
>>>>>>> 653a0e18
  } else if (event.params.to.equals(Address.zero())) {
    const from = fetchAccount(event.params.from);
    const burn = burnEvent(
      eventId(event),
      event.block.timestamp,
      event.address,
      sender.id,
      from.id,
      event.params.value,
      equity.decimals
    );

    log.info('Equity burn event: amount={}, from={}, sender={}, equity={}', [
      burn.value.toString(),
      burn.from.toHexString(),
      burn.sender.toHexString(),
      event.address.toHexString(),
    ]);

    // decrease total supply
    equity.totalSupplyExact = equity.totalSupplyExact.minus(burn.valueExact);
    equity.totalSupply = toDecimals(equity.totalSupplyExact, equity.decimals);

    const balance = fetchAssetBalance(equity.id, from.id, equity.decimals);
    balance.valueExact = balance.valueExact.minus(burn.valueExact);
    balance.value = toDecimals(balance.valueExact, equity.decimals);
    balance.save();

    const portfolioStats = newPortfolioStatsData(from.id, equity.id, AssetType.equity);
    portfolioStats.balance = balance.value;
    portfolioStats.balanceExact = balance.valueExact;
    portfolioStats.save();

    assetStats.burned = toDecimals(event.params.value, equity.decimals);
    assetStats.burnedExact = event.params.value;
<<<<<<< HEAD
    assetActivity.burnEventCount = assetActivity.burnEventCount + 1;
=======

    accountActivityEvent(eventId(event), sender, EventName.Burn, event.block.timestamp, AssetType.equity, equity.id);
    accountActivityEvent(eventId(event), from, EventName.Burn, event.block.timestamp, AssetType.equity, equity.id);
>>>>>>> 653a0e18
  } else {
    // This will only execute for regular transfers (both addresses non-zero)
    const from = fetchAccount(event.params.from);
    const to = fetchAccount(event.params.to);
    const transfer = transferEvent(
      eventId(event),
      event.block.timestamp,
      event.address,
      sender.id,
      from.id,
      to.id,
      event.params.value,
      equity.decimals
    );

    log.info('Equity transfer event: amount={}, from={}, to={}, sender={}, equity={}', [
      transfer.value.toString(),
      transfer.from.toHexString(),
      transfer.to.toHexString(),
      transfer.sender.toHexString(),
      event.address.toHexString(),
    ]);

    const fromBalance = fetchAssetBalance(equity.id, from.id, equity.decimals);
    fromBalance.valueExact = fromBalance.valueExact.minus(transfer.valueExact);
    fromBalance.value = toDecimals(fromBalance.valueExact, equity.decimals);
    fromBalance.save();

    const fromPortfolioStats = newPortfolioStatsData(from.id, equity.id, AssetType.equity);
    fromPortfolioStats.balance = fromBalance.value;
    fromPortfolioStats.balanceExact = fromBalance.valueExact;
    fromPortfolioStats.save();

    const toBalance = fetchAssetBalance(equity.id, to.id, equity.decimals);
    toBalance.valueExact = toBalance.valueExact.plus(transfer.valueExact);
    toBalance.value = toDecimals(toBalance.valueExact, equity.decimals);
    toBalance.save();

    const toPortfolioStats = newPortfolioStatsData(to.id, equity.id, AssetType.equity);
    toPortfolioStats.balance = toBalance.value;
    toPortfolioStats.balanceExact = toBalance.valueExact;
    toPortfolioStats.save();

    assetStats.volume = transfer.value;
    assetStats.volumeExact = transfer.valueExact;
<<<<<<< HEAD
    assetActivity.transferEventCount = assetActivity.transferEventCount + 1;
=======

    accountActivityEvent(eventId(event), sender, EventName.Transfer, event.block.timestamp, AssetType.equity, equity.id);
    accountActivityEvent(eventId(event), from, EventName.Transfer, event.block.timestamp, AssetType.equity, equity.id);
    accountActivityEvent(eventId(event), to, EventName.Transfer, event.block.timestamp, AssetType.equity, equity.id);
>>>>>>> 653a0e18
  }

  equity.lastActivity = event.block.timestamp;
  equity.save();

  assetStats.supply = equity.totalSupply;
  assetStats.supplyExact = equity.totalSupplyExact;
  assetStats.save();

  assetActivity.save();
}

export function handleRoleGranted(event: RoleGranted): void {
  const equity = fetchEquity(event.address);
  const account = fetchAccount(event.params.account);
  const sender = fetchAccount(event.transaction.from);

  const roleGranted = roleGrantedEvent(
    eventId(event),
    event.block.timestamp,
    event.address,
    sender.id,
    event.params.role,
    account.id
  );

  log.info('Equity role granted event: role={}, account={}, equity={}', [
    roleGranted.role.toHexString(),
    roleGranted.account.toHexString(),
    event.address.toHexString(),
  ]);

  // Handle different roles
  if (event.params.role.toHexString() == '0x0000000000000000000000000000000000000000000000000000000000000000') {
    // DEFAULT_ADMIN_ROLE
    let found = false;
    for (let i = 0; i < equity.admins.length; i++) {
      if (equity.admins[i].equals(account.id)) {
        found = true;
        break;
      }
    }
    if (!found) {
      equity.admins = equity.admins.concat([account.id]);
    }
  } else if (
    event.params.role.toHexString() == crypto.keccak256(ByteArray.fromUTF8('SUPPLY_MANAGEMENT_ROLE')).toHexString()
  ) {
    // SUPPLY_MANAGEMENT_ROLE
    let found = false;
    for (let i = 0; i < equity.supplyManagers.length; i++) {
      if (equity.supplyManagers[i].equals(account.id)) {
        found = true;
        break;
      }
    }
    if (!found) {
      equity.supplyManagers = equity.supplyManagers.concat([account.id]);
    }
  } else if (
    event.params.role.toHexString() == crypto.keccak256(ByteArray.fromUTF8('USER_MANAGEMENT_ROLE')).toHexString()
  ) {
    // USER_MANAGEMENT_ROLE
    let found = false;
    for (let i = 0; i < equity.userManagers.length; i++) {
      if (equity.userManagers[i].equals(account.id)) {
        found = true;
        break;
      }
    }
    if (!found) {
      equity.userManagers = equity.userManagers.concat([account.id]);
    }
  }

  equity.lastActivity = event.block.timestamp;
  equity.save();

  accountActivityEvent(eventId(event), sender, EventName.RoleGranted, event.block.timestamp, AssetType.equity, equity.id);
  accountActivityEvent(eventId(event), account, EventName.RoleGranted, event.block.timestamp, AssetType.equity, equity.id);
}

export function handleRoleRevoked(event: RoleRevoked): void {
  const equity = fetchEquity(event.address);
  const account = fetchAccount(event.params.account);
  const sender = fetchAccount(event.transaction.from);

  const roleRevoked = roleRevokedEvent(
    eventId(event),
    event.block.timestamp,
    event.address,
    sender.id,
    event.params.role,
    account.id
  );

  log.info('Equity role revoked event: role={}, account={}, equity={}', [
    roleRevoked.role.toHexString(),
    roleRevoked.account.toHexString(),
    event.address.toHexString(),
  ]);

  // Handle different roles
  if (event.params.role.toHexString() == '0x0000000000000000000000000000000000000000000000000000000000000000') {
    // DEFAULT_ADMIN_ROLE
    const newAdmins: Bytes[] = [];
    for (let i = 0; i < equity.admins.length; i++) {
      if (!equity.admins[i].equals(account.id)) {
        newAdmins.push(equity.admins[i]);
      }
    }
    equity.admins = newAdmins;
  } else if (
    event.params.role.toHexString() == crypto.keccak256(ByteArray.fromUTF8('SUPPLY_MANAGEMENT_ROLE')).toHexString()
  ) {
    // SUPPLY_MANAGEMENT_ROLE
    const newSupplyManagers: Bytes[] = [];
    for (let i = 0; i < equity.supplyManagers.length; i++) {
      if (!equity.supplyManagers[i].equals(account.id)) {
        newSupplyManagers.push(equity.supplyManagers[i]);
      }
    }
    equity.supplyManagers = newSupplyManagers;
  } else if (
    event.params.role.toHexString() == crypto.keccak256(ByteArray.fromUTF8('USER_MANAGEMENT_ROLE')).toHexString()
  ) {
    // USER_MANAGEMENT_ROLE
    const newUserManagers: Bytes[] = [];
    for (let i = 0; i < equity.userManagers.length; i++) {
      if (!equity.userManagers[i].equals(account.id)) {
        newUserManagers.push(equity.userManagers[i]);
      }
    }
    equity.userManagers = newUserManagers;
  }

  equity.lastActivity = event.block.timestamp;
  equity.save();

  accountActivityEvent(eventId(event), sender, EventName.RoleRevoked, event.block.timestamp, AssetType.equity, equity.id);
  accountActivityEvent(eventId(event), account, EventName.RoleRevoked, event.block.timestamp, AssetType.equity, equity.id);
}

export function handleApproval(event: Approval): void {
  const equity = fetchEquity(event.address);
  const owner = fetchAccount(event.params.owner);
  const spender = fetchAccount(event.params.spender);
  const sender = fetchAccount(event.transaction.from);

  // Update the owner's balance approved amount
  const ownerBalance = fetchAssetBalance(equity.id, owner.id, equity.decimals);
  ownerBalance.approvedExact = event.params.value;
  ownerBalance.approved = toDecimals(event.params.value, equity.decimals);
  ownerBalance.save();

  const approval = approvalEvent(
    eventId(event),
    event.block.timestamp,
    event.address,
    sender.id,
    owner.id,
    spender.id,
    event.params.value,
    equity.decimals
  );

  log.info('Equity approval event: amount={}, owner={}, spender={}, equity={}', [
    approval.value.toString(),
    approval.owner.toHexString(),
    approval.spender.toHexString(),
    event.address.toHexString(),
  ]);

  equity.lastActivity = event.block.timestamp;
  equity.save();

  accountActivityEvent(eventId(event), owner, EventName.Approval, event.block.timestamp, AssetType.equity, equity.id);
  accountActivityEvent(eventId(event), spender, EventName.Approval, event.block.timestamp, AssetType.equity, equity.id);
  accountActivityEvent(eventId(event), sender, EventName.Approval, event.block.timestamp, AssetType.equity, equity.id);
}

export function handleRoleAdminChanged(event: RoleAdminChanged): void {
  const equity = fetchEquity(event.address);
  const sender = fetchAccount(event.transaction.from);

  const roleAdminChanged = roleAdminChangedEvent(
    eventId(event),
    event.block.timestamp,
    event.address,
    sender.id,
    event.params.role,
    event.params.previousAdminRole,
    event.params.newAdminRole
  );

  log.info('Equity role admin changed event: role={}, previousAdminRole={}, newAdminRole={}, equity={}', [
    roleAdminChanged.role.toHexString(),
    roleAdminChanged.previousAdminRole.toHexString(),
    roleAdminChanged.newAdminRole.toHexString(),
    event.address.toHexString(),
  ]);

  equity.lastActivity = event.block.timestamp;
  equity.save();

  accountActivityEvent(eventId(event), sender, EventName.RoleAdminChanged, event.block.timestamp, AssetType.equity, equity.id);
}

export function handlePaused(event: Paused): void {
  const equity = fetchEquity(event.address);
  const sender = fetchAccount(event.transaction.from);

  log.info('Equity paused event: sender={}, equity={}', [sender.id.toHexString(), event.address.toHexString()]);

  equity.paused = true;
  equity.lastActivity = event.block.timestamp;
  equity.save();

  pausedEvent(eventId(event), event.block.timestamp, event.address, sender.id);
  accountActivityEvent(eventId(event), sender, EventName.Paused, event.block.timestamp, AssetType.equity, equity.id);
}

export function handleUnpaused(event: Unpaused): void {
  const equity = fetchEquity(event.address);
  const sender = fetchAccount(event.transaction.from);

  log.info('Equity unpaused event: sender={}, equity={}', [sender.id.toHexString(), event.address.toHexString()]);

  equity.paused = false;
  equity.lastActivity = event.block.timestamp;
  equity.save();

  unpausedEvent(eventId(event), event.block.timestamp, event.address, sender.id);
  accountActivityEvent(eventId(event), sender, EventName.Unpaused, event.block.timestamp, AssetType.equity, equity.id);
}

export function handleTokensFrozen(event: TokensFrozen): void {
  const equity = fetchEquity(event.address);
  const sender = fetchAccount(event.transaction.from);
  const user = fetchAccount(event.params.user);

  log.info('Equity tokens frozen event: amount={}, user={}, sender={}, equity={}', [
    event.params.amount.toString(),
    user.id.toHexString(),
    sender.id.toHexString(),
    event.address.toHexString(),
  ]);

  const assetStats = newAssetStatsData(equity.id, AssetType.equity, equity.equityCategory, equity.equityClass);
  assetStats.frozen = toDecimals(event.params.amount, equity.decimals);
  assetStats.frozenExact = event.params.amount;
  assetStats.save();

<<<<<<< HEAD
  const assetActivity = fetchAssetActivity(AssetType.equity);
  assetActivity.frozenEventCount = assetActivity.frozenEventCount + 1;
  assetActivity.save();
=======
  equity.lastActivity = event.block.timestamp;
  equity.save();
>>>>>>> 653a0e18

  tokensFrozenEvent(
    eventId(event),
    event.block.timestamp,
    event.address,
    sender.id,
    user.id,
    event.params.amount,
    equity.decimals
  );

  accountActivityEvent(eventId(event), sender, EventName.TokensFrozen, event.block.timestamp, AssetType.equity, equity.id);
  accountActivityEvent(eventId(event), user, EventName.TokensFrozen, event.block.timestamp, AssetType.equity, equity.id);
}

export function handleTokensUnfrozen(event: TokensUnfrozen): void {
  const equity = fetchEquity(event.address);
  const sender = fetchAccount(event.transaction.from);
  const user = fetchAccount(event.params.user);

  log.info('Equity tokens unfrozen event: amount={}, user={}, sender={}, equity={}', [
    event.params.amount.toString(),
    user.id.toHexString(),
    sender.id.toHexString(),
    event.address.toHexString(),
  ]);

  const assetStats = newAssetStatsData(equity.id, AssetType.equity, equity.equityCategory, equity.equityClass);
  assetStats.unfrozen = toDecimals(event.params.amount, equity.decimals);
  assetStats.unfrozenExact = event.params.amount;
  assetStats.save();

<<<<<<< HEAD
  const assetActivity = fetchAssetActivity(AssetType.equity);
  assetActivity.unfrozenEventCount = assetActivity.unfrozenEventCount + 1;
  assetActivity.save();
=======
  equity.lastActivity = event.block.timestamp;
  equity.save();
>>>>>>> 653a0e18

  tokensUnfrozenEvent(
    eventId(event),
    event.block.timestamp,
    event.address,
    sender.id,
    user.id,
    event.params.amount,
    equity.decimals
  );

  accountActivityEvent(eventId(event), sender, EventName.TokensUnfrozen, event.block.timestamp, AssetType.equity, equity.id);
  accountActivityEvent(eventId(event), user, EventName.TokensUnfrozen, event.block.timestamp, AssetType.equity, equity.id);
}

export function handleUserBlocked(event: UserBlocked): void {
  const equity = fetchEquity(event.address);
  const sender = fetchAccount(event.transaction.from);
  const user = fetchAccount(event.params.user);

  log.info('Equity user blocked event: user={}, sender={}, equity={}', [
    user.id.toHexString(),
    sender.id.toHexString(),
    event.address.toHexString(),
  ]);

  equity.lastActivity = event.block.timestamp;
  equity.save();

  userBlockedEvent(eventId(event), event.block.timestamp, event.address, sender.id, user.id);
  accountActivityEvent(eventId(event), sender, EventName.UserBlocked, event.block.timestamp, AssetType.equity, equity.id);
  accountActivityEvent(eventId(event), user, EventName.UserBlocked, event.block.timestamp, AssetType.equity, equity.id);
}

export function handleUserUnblocked(event: UserUnblocked): void {
  const equity = fetchEquity(event.address);
  const sender = fetchAccount(event.transaction.from);
  const user = fetchAccount(event.params.user);

  log.info('Equity user unblocked event: user={}, sender={}, equity={}', [
    user.id.toHexString(),
    sender.id.toHexString(),
    event.address.toHexString(),
  ]);

  equity.lastActivity = event.block.timestamp;
  equity.save();

  userUnblockedEvent(eventId(event), event.block.timestamp, event.address, sender.id, user.id);
  accountActivityEvent(eventId(event), sender, EventName.UserUnblocked, event.block.timestamp, AssetType.equity, equity.id);
  accountActivityEvent(eventId(event), user, EventName.UserUnblocked, event.block.timestamp, AssetType.equity, equity.id);
}<|MERGE_RESOLUTION|>--- conflicted
+++ resolved
@@ -33,11 +33,8 @@
 import { fetchEquity } from './fetch/equity';
 import { newAssetStatsData } from './stats/assets';
 import { newPortfolioStatsData } from './stats/portfolio';
-<<<<<<< HEAD
 import { fetchAssetActivity } from './fetch/assets';
-=======
 import { accountActivityEvent } from './events/accountactivity';
->>>>>>> 653a0e18
 
 export function handleTransfer(event: Transfer): void {
   const equity = fetchEquity(event.address);
@@ -81,13 +78,10 @@
 
     assetStats.minted = toDecimals(event.params.value, equity.decimals);
     assetStats.mintedExact = event.params.value;
-<<<<<<< HEAD
     assetActivity.mintEventCount = assetActivity.mintEventCount + 1;
-=======
 
     accountActivityEvent(eventId(event), sender, EventName.Mint, event.block.timestamp, AssetType.equity, equity.id);
     accountActivityEvent(eventId(event), to, EventName.Mint, event.block.timestamp, AssetType.equity, equity.id);
->>>>>>> 653a0e18
   } else if (event.params.to.equals(Address.zero())) {
     const from = fetchAccount(event.params.from);
     const burn = burnEvent(
@@ -123,13 +117,10 @@
 
     assetStats.burned = toDecimals(event.params.value, equity.decimals);
     assetStats.burnedExact = event.params.value;
-<<<<<<< HEAD
     assetActivity.burnEventCount = assetActivity.burnEventCount + 1;
-=======
 
     accountActivityEvent(eventId(event), sender, EventName.Burn, event.block.timestamp, AssetType.equity, equity.id);
     accountActivityEvent(eventId(event), from, EventName.Burn, event.block.timestamp, AssetType.equity, equity.id);
->>>>>>> 653a0e18
   } else {
     // This will only execute for regular transfers (both addresses non-zero)
     const from = fetchAccount(event.params.from);
@@ -175,14 +166,11 @@
 
     assetStats.volume = transfer.value;
     assetStats.volumeExact = transfer.valueExact;
-<<<<<<< HEAD
     assetActivity.transferEventCount = assetActivity.transferEventCount + 1;
-=======
 
     accountActivityEvent(eventId(event), sender, EventName.Transfer, event.block.timestamp, AssetType.equity, equity.id);
     accountActivityEvent(eventId(event), from, EventName.Transfer, event.block.timestamp, AssetType.equity, equity.id);
     accountActivityEvent(eventId(event), to, EventName.Transfer, event.block.timestamp, AssetType.equity, equity.id);
->>>>>>> 653a0e18
   }
 
   equity.lastActivity = event.block.timestamp;
@@ -436,14 +424,11 @@
   assetStats.frozenExact = event.params.amount;
   assetStats.save();
 
-<<<<<<< HEAD
   const assetActivity = fetchAssetActivity(AssetType.equity);
   assetActivity.frozenEventCount = assetActivity.frozenEventCount + 1;
   assetActivity.save();
-=======
-  equity.lastActivity = event.block.timestamp;
-  equity.save();
->>>>>>> 653a0e18
+  equity.lastActivity = event.block.timestamp;
+  equity.save();
 
   tokensFrozenEvent(
     eventId(event),
@@ -476,14 +461,12 @@
   assetStats.unfrozenExact = event.params.amount;
   assetStats.save();
 
-<<<<<<< HEAD
   const assetActivity = fetchAssetActivity(AssetType.equity);
   assetActivity.unfrozenEventCount = assetActivity.unfrozenEventCount + 1;
   assetActivity.save();
-=======
-  equity.lastActivity = event.block.timestamp;
-  equity.save();
->>>>>>> 653a0e18
+  
+  equity.lastActivity = event.block.timestamp;
+  equity.save();
 
   tokensUnfrozenEvent(
     eventId(event),
