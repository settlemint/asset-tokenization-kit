--- conflicted
+++ resolved
@@ -39,11 +39,8 @@
 import { fetchFund } from './fetch/fund';
 import { newAssetStatsData } from './stats/assets';
 import { newPortfolioStatsData } from './stats/portfolio';
-<<<<<<< HEAD
 import { fetchAssetActivity } from './fetch/assets';
-=======
 import { accountActivityEvent } from './events/accountactivity';
->>>>>>> 653a0e18
 
 export function handleTransfer(event: Transfer): void {
   const fund = fetchFund(event.address);
@@ -87,13 +84,10 @@
 
     assetStats.minted = toDecimals(event.params.value, fund.decimals);
     assetStats.mintedExact = event.params.value;
-<<<<<<< HEAD
     assetActivity.mintEventCount = assetActivity.mintEventCount + 1;
-=======
 
     accountActivityEvent(eventId(event), sender, EventName.Mint, event.block.timestamp, AssetType.fund, fund.id);
     accountActivityEvent(eventId(event), to, EventName.Mint, event.block.timestamp, AssetType.fund, fund.id);
->>>>>>> 653a0e18
   } else if (event.params.to.equals(Address.zero())) {
     const from = fetchAccount(event.params.from);
     const burn = burnEvent(
@@ -129,13 +123,10 @@
 
     assetStats.burned = toDecimals(event.params.value, fund.decimals);
     assetStats.burnedExact = event.params.value;
-<<<<<<< HEAD
     assetActivity.burnEventCount = assetActivity.burnEventCount + 1;
-=======
 
     accountActivityEvent(eventId(event), sender, EventName.Burn, event.block.timestamp, AssetType.fund, fund.id);
     accountActivityEvent(eventId(event), from, EventName.Burn, event.block.timestamp, AssetType.fund, fund.id);
->>>>>>> 653a0e18
   } else {
     // This will only execute for regular transfers (both addresses non-zero)
     const from = fetchAccount(event.params.from);
@@ -181,14 +172,11 @@
 
     assetStats.volume = transfer.value;
     assetStats.volumeExact = transfer.valueExact;
-<<<<<<< HEAD
     assetActivity.transferEventCount = assetActivity.transferEventCount + 1;
-=======
 
     accountActivityEvent(eventId(event), sender, EventName.Transfer, event.block.timestamp, AssetType.fund, fund.id);
     accountActivityEvent(eventId(event), from, EventName.Transfer, event.block.timestamp, AssetType.fund, fund.id);
     accountActivityEvent(eventId(event), to, EventName.Transfer, event.block.timestamp, AssetType.fund, fund.id);
->>>>>>> 653a0e18
   }
 
   fund.lastActivity = event.block.timestamp;
@@ -441,14 +429,12 @@
   assetStats.frozenExact = event.params.amount;
   assetStats.save();
 
-<<<<<<< HEAD
   const assetActivity = fetchAssetActivity(AssetType.fund);
   assetActivity.frozenEventCount = assetActivity.frozenEventCount + 1;
   assetActivity.save();
-=======
-  fund.lastActivity = event.block.timestamp;
-  fund.save();
->>>>>>> 653a0e18
+  
+  fund.lastActivity = event.block.timestamp;
+  fund.save();
 
   tokensFrozenEvent(
     eventId(event),
@@ -480,14 +466,12 @@
   assetStats.unfrozenExact = event.params.amount;
   assetStats.save();
 
-<<<<<<< HEAD
   const assetActivity = fetchAssetActivity(AssetType.fund);
   assetActivity.unfrozenEventCount = assetActivity.unfrozenEventCount + 1;
   assetActivity.save();
-=======
-  fund.lastActivity = event.block.timestamp;
-  fund.save();
->>>>>>> 653a0e18
+  
+  fund.lastActivity = event.block.timestamp;
+  fund.save();
 
   tokensUnfrozenEvent(
     eventId(event),
