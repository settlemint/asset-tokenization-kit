# -- Global Docker image registry
global:
  # -- Global Docker image registry
  imageRegistry: harbor.settlemint.com/""
  # -- Global Docker registry secret names as an array
  imagePullSecrets: []
  # -- Global StorageClass for Persistent Volume(s)
  storageClass: ""

# -- String to fully override common.names.fullname
fullnameOverride: "txsigner"

# -- Labels to add to all deployed objects
commonLabels: {}

# -- Annotations to add to all deployed objects
commonAnnotations: {}

# -- TxSigner image
image:
  # -- TxSigner image registry
<<<<<<< HEAD
  registry: harbor.settlemint.com/"ghcr.io"
=======
  registry: ghcr.io
>>>>>>> 8a614510
  # -- TxSigner image repository
  repository: settlemint/btp-signer
  # -- TxSigner image tag (immutable tags are recommended)
  tag: "7.13.1"
  # -- TxSigner image digest in the way sha256:aa.... Please note this parameter, if set, will override the tag
  digest: ""
  # -- TxSigner image pull policy
  pullPolicy: IfNotPresent
  # -- TxSigner image pull secrets
  pullSecrets: []

# -- Number of TxSigner replicas to deploy
replicaCount: 1

# -- Update strategy configuration for TxSigner deployment
updateStrategy:
  # -- TxSigner deployment strategy type
  type: RollingUpdate
  # -- TxSigner deployment rolling update configuration parameters
  rollingUpdate: {}

# -- Alternate scheduler
schedulerName: ""

# -- TxSigner pods' priority class name
priorityClassName: ""

# -- Topology Spread Constraints for pod assignment
topologySpreadConstraints: []

# -- Extra labels for TxSigner pods
podLabels: {}

# -- Annotations for TxSigner pods
podAnnotations:
  # -- Enable prometheus scraping
  prometheus.io/scrape: "true"
  # -- Prometheus metrics port
  prometheus.io/port: "3001"
  # -- Prometheus metrics path
  prometheus.io/path: "/metrics"

# -- Pod affinity preset. Ignored if `affinity` is set. Allowed values: `soft` or `hard`
podAffinityPreset: ""

# -- Pod anti-affinity preset. Ignored if `affinity` is set. Allowed values: `soft` or `hard`
podAntiAffinityPreset: soft

# -- Node affinity preset configuration
nodeAffinityPreset:
  # -- Node affinity preset type. Ignored if `affinity` is set. Allowed values: `soft` or `hard`
  type: ""
  # -- Node label key to match. Ignored if `affinity` is set
  key: ""
  # -- Node label values to match. Ignored if `affinity` is set
  values: []

# -- Affinity for pod assignment
affinity: {}

# -- Node labels for pod assignment
nodeSelector: {}

# -- Tolerations for pod assignment
tolerations: []

# -- Pod Security Context configuration
podSecurityContext:
  # -- Enabled TxSigner pods' Security Context
  enabled: true
  # -- Set TxSigner pod's Security Context fsGroup
  fsGroup: 1001
  # -- Set kernel settings using the sysctl interface
  sysctls: []

# -- Container Security Context configuration
containerSecurityContext:
  # -- Enable container Security Context
  enabled: true
  # -- Set container's Security Context runAsUser
  runAsUser: 1001
  # -- Set container's Security Context runAsGroup
  runAsGroup: 1001
  # -- Set container's Security Context allowPrivilegeEscalation
  allowPrivilegeEscalation: false
  # -- Set container's Security Context readOnlyRootFilesystem
  readOnlyRootFilesystem: false
  # -- Set container's Security Context runAsNonRoot
  runAsNonRoot: true
  # -- Linux capabilities configuration
  capabilities:
    # -- Set container's Security Context drop capabilities
    drop: ["ALL"]
  # -- Seccomp profile configuration
  seccompProfile:
    # -- Set container's Security Context seccomp profile
    type: "RuntimeDefault"

# -- TxSigner containers resource requests and limits
resources:
  {}
  # limits:
  #   cpu: 100m
  #   memory: 128Mi
  # requests:
  #   cpu: 100m
  #   memory: 128Mi

# -- Configure TxSigner containers' liveness probe
livenessProbe:
  # -- Enable livenessProbe on TxSigner containers
  enabled: true
  # -- Initial delay seconds for livenessProbe
  initialDelaySeconds: 1
  # -- Period seconds for livenessProbe
  periodSeconds: 10
  # -- Timeout seconds for livenessProbe
  timeoutSeconds: 5
  # -- Failure threshold for livenessProbe
  failureThreshold: 30
  # -- Success threshold for livenessProbe
  successThreshold: 1
  # -- TCP socket parameters for livenessProbe
  tcpSocket:
    # -- Port for tcpSocket livenessProbe
    port: http

# -- Configure TxSigner containers' readiness probe
readinessProbe:
  # -- Enable readinessProbe on TxSigner containers
  enabled: true
  # -- Initial delay seconds for readinessProbe
  initialDelaySeconds: 1
  # -- Period seconds for readinessProbe
  periodSeconds: 5
  # -- Timeout seconds for readinessProbe
  timeoutSeconds: 5
  # -- Failure threshold for readinessProbe
  failureThreshold: 60
  # -- Success threshold for readinessProbe
  successThreshold: 1
  # -- TCP socket parameters for readinessProbe
  tcpSocket:
    # -- Port for tcpSocket readinessProbe
    port: http

# -- Configure TxSigner containers' startup probe
startupProbe:
  # -- Enable startupProbe on TxSigner containers
  enabled: false
  # -- Initial delay seconds for startupProbe
  initialDelaySeconds: 30
  # -- Period seconds for startupProbe
  periodSeconds: 10
  # -- Timeout seconds for startupProbe
  timeoutSeconds: 5
  # -- Failure threshold for startupProbe
  failureThreshold: 10
  # -- Success threshold for startupProbe
  successThreshold: 1

# -- lifecycleHooks for the TxSigner container(s) to automate configuration before or after startup
lifecycleHooks: {}

# -- Optionally specify extra list of additional volumes for the TxSigner pod(s)
extraVolumes:
  - name: tx-signer-cache
    emptyDir: {}

# -- Optionally specify extra list of additional volumeMounts for the TxSigner container(s)
extraVolumeMounts:
  - name: tx-signer-cache
    mountPath: /signer/.cache

# -- Array with extra environment variables to add to TxSigner nodes
extraEnvVars: []

# -- Name of existing ConfigMap containing extra env vars for TxSigner nodes
extraEnvVarsCM: ""

# -- Name of existing Secret containing extra env vars for TxSigner nodes
extraEnvVarsSecret: ""

# -- Service parameters
service:
  # -- TxSigner service type
  type: ClusterIP
  # -- TxSigner service HTTP port
  port: 3000
  # -- TxSigner service metrics port
  metricsPort: 3001
  # -- Node port for HTTP
  nodePort: ""
  # -- Node port for metrics
  metricsNodePort: ""
  # -- TxSigner service Cluster IP
  clusterIP: ""
  # -- TxSigner service Load Balancer IP
  loadBalancerIP: ""
  # -- TxSigner service Load Balancer sources
  loadBalancerSourceRanges: []
  # -- TxSigner service external traffic policy
  externalTrafficPolicy: Cluster
  # -- Additional custom annotations for TxSigner service
  annotations: {}
  # -- Extra ports to expose in the TxSigner service (normally used with the `sidecar` value)
  extraPorts: []
  # -- Session Affinity for Kubernetes service, can be "None" or "ClientIP"
  sessionAffinity: None
  # -- Additional settings for the sessionAffinity
  sessionAffinityConfig: {}

# -- Ingress parameters
ingress:
  # -- Enable ingress record generation for TxSigner
  enabled: false
  # -- Ingress path type
  pathType: ImplementationSpecific
  # -- Force Ingress API version (automatically detected if not set)
  apiVersion: ""
  # -- Default host for the ingress record
  hostname: txsigner.k8s.orb.local
  # -- IngressClass that will be be used to implement the Ingress (Kubernetes 1.18+)
  ingressClassName: "settlemint-nginx"
  # -- Default path for the ingress record
  path: /
  # -- Additional annotations for the Ingress resource. To enable certificate autogeneration, place here your cert-manager annotations.
  annotations: {}
  # -- Enable TLS configuration for the host defined at `ingress.hostname` parameter
  tls: false
  # -- Create a TLS secret for this ingress record using self-signed certificates generated by Helm
  selfSigned: false
  # -- An array with additional hostname(s) to be covered with the ingress record
  extraHosts: []
  # -- An array with additional arbitrary paths that may need to be added to the ingress under the main host
  extraPaths: []
  # -- TLS configuration for additional hostname(s) to be covered with this ingress record
  extraTls: []
  # -- Custom TLS certificates as secrets
  secrets: []
  # -- Additional rules to be covered with this ingress record
  extraRules: []

# -- Service account for TxSigner pods
serviceAccount:
  # -- Specifies whether a ServiceAccount should be created
  create: true
  # -- The name of the ServiceAccount to use.
  name: ""
  # -- Automount service account token for the deployment controller service account
  automountServiceAccountToken: false
  # -- Annotations for service account. Evaluated as a template. Only used if `create` is `true`.
  annotations: {}
  # -- Extra labels to be added to the service account
  labels: {}

# -- Autoscaling configuration for TxSigner
autoscaling:
  # -- Enable autoscaling for TxSigner
  enabled: false
  # -- Maximum number of TxSigner replicas
  maxReplicas: 3
  # -- Minimum number of TxSigner replicas
  minReplicas: 1
  # -- Built-in metrics configuration
  builtInMetrics:
    - type: Resource
      resource:
        name: cpu
        target:
          type: Utilization
          averageUtilization: 80
    - type: Resource
      resource:
        name: memory
        target:
          type: Utilization
          averageUtilization: 80
  # -- Custom metrics configuration
  customMetrics: []

# -- Pod disruption budget configuration
pdb:
  # -- If true, create a pod disruption budget for pods.
  enabled: false
  # -- Minimum number/percentage of pods that should remain scheduled
  minAvailable: ""
  # -- Maximum number/percentage of pods that may be made unavailable. Defaults to 1 if both pdb.minAvailable and pdb.maxUnavailable are empty.
  maxUnavailable: ""

# -- Network policies configuration
networkPolicy:
  # -- Enable creation of NetworkPolicy resources
  enabled: false
  # -- The Policy model to apply
  allowExternal: true
  # -- Allow the pod to access any range of port and all destinations.
  allowExternalEgress: true
  # -- Allow access from pods with client label set to "true". Ignored if `networkPolicy.allowExternal` is true.
  addExternalClientAccess: true
  # -- Add extra ingress rules to the NetworkPolicy
  extraIngress:
    - from:
        - podSelector:
            matchLabels:
              app.kubernetes.io/name: dapp
        - podSelector:
            matchLabels:
              app.kubernetes.io/name: portal
        - podSelector:
            matchLabels:
              app.kubernetes.io/name: ingress-nginx
        - podSelector: {} # Same namespace
      ports:
        - protocol: TCP
          port: 3000 # HTTP port
        - protocol: TCP
          port: 3001 # Metrics port
  # -- Add extra egress rules to the NetworkPolicy (ignored if allowExternalEgress=true)
  extraEgress:
    # Allow DNS resolution
    - to:
        - namespaceSelector: {}
          podSelector:
            matchLabels:
              k8s-app: kube-dns
      ports:
        - protocol: UDP
          port: 53
    # Allow access to Besu nodes
    - to:
        - podSelector:
            matchLabels:
              app.kubernetes.io/name: besu-statefulset
      ports:
        - protocol: TCP
          port: 8545 # RPC
    # Allow access to external HTTPS APIs (for signing services)
    - to:
        - namespaceSelector: {}
      ports:
        - protocol: TCP
          port: 443
  # -- Ingress rules configuration
  ingressRules:
    # -- Access restrictions configuration
    accessOnlyFrom:
      # -- Enable ingress rule that makes TxSigner only accessible from a particular origin.
      enabled: false
      # -- Namespace selector label that is allowed to access TxSigner. This label will be used to identified allowed namespace(s).
      namespaceSelector: {}
      # -- Pods selector label that is allowed to access TxSigner. This label will be used to identified allowed pod(s).
      podSelector: {}

# -- Test parameters
tests:
  # -- Image for test pods
  image:
    # -- Test image registry
    registry: harbor.settlemint.com/docker.io
    # -- Test image repository
    repository: busybox
    # -- Test image tag
    tag: 1.37.0
    # -- Test image pull policy
    pullPolicy: IfNotPresent

# -- TxSigner configuration
config:
  # -- Operation mode (standalone or integrated)
  mode: "standalone"
  # -- Enable debug mode
  debug: false
  # -- Log level for TxSigner
  logLevel: info
  # -- RPC endpoint URL
  rpcUrl: "http://erpc:4000"
  # -- Chain ID for the network
  chainId: "53771311147"
  # -- Port for the HTTP server
  port: 3000
  # -- Port for the metrics server
  metricsPort: 3001
  # -- Signing strategy (local, kms, hsm)
  signingStrategy: "local"
  # -- Private key for local signing (use with caution, prefer secrets)
  privateKey: ""
  # -- Mnemonic to use for the private key
  mnemonic: ""
  # -- Derivation path to use for the private key
  derivationPath: ""
  # -- Use existing secret for private key
  existingSecret: ""
  # -- Key within the existing secret
  existingSecretKey: "private-key"
  # -- KMS configuration (if signingStrategy is kms)
  kms:
    # -- KMS provider (aws, azure, gcp)
    provider: ""
    # -- KMS key ID
    keyId: ""
    # -- KMS region
    region: ""
  # -- HSM configuration (if signingStrategy is hsm)
  hsm:
    # -- HSM module path
    module: ""
    # -- HSM slot
    slot: ""
    # -- HSM PIN
    pin: ""
  # -- Rate limiting configuration
  rateLimit:
    # -- Enable rate limiting
    enabled: true
    # -- Maximum requests per minute
    maxRequestsPerMinute: 60
    # -- Maximum requests per hour
    maxRequestsPerHour: 1000
  # -- Transaction queue configuration
  queue:
    # -- Maximum queue size
    maxSize: 1000
    # -- Queue processing interval in milliseconds
    processingInterval: 1000
  # -- Gas configuration
  gas:
    # -- Gas price strategy (fixed, oracle, estimator)
    priceStrategy: "estimator"
    # -- Fixed gas price in Gwei (if priceStrategy is fixed)
    fixedPrice: 20
    # -- Gas limit
    limit: 3000000
    # -- Gas price multiplier for estimator strategy
    multiplier: 1.1
  # -- Nonce management
  nonce:
    # -- Nonce management strategy (sequential, parallel)
    strategy: "sequential"
    # -- Maximum pending transactions
    maxPending: 10
  # -- Audit logging
  audit:
    # -- Enable audit logging
    enabled: true
    # -- Audit log retention days
    retentionDays: 30
  # -- Allowed contracts for interaction
  allowedContracts: []
  # -- Allowed methods for execution
  allowedMethods: []
  # -- CORS configuration
  cors:
    # -- Enable CORS
    enabled: false
    # -- Allowed origins
    origins: []
    # -- Allowed methods
    methods: ["GET", "POST"]
    # -- Allowed headers
    headers: ["Content-Type", "Authorization"]
  # -- Additional secret environment variables to add to the txsigner
  extraSecretEnv: {}

# -- PostgreSQL connection string
postgresql: "postgresql://txsigner:atk@postgresql-pgpool:5432/txsigner?sslmode=disable"

# -- Init containers configuration
initContainers:
  - name: wait-for-postgres
    image: harbor.settlemint.com/ghcr.io/settlemint/btp-waitforit:v7.7.5
    command: ["/usr/bin/wait-for-it", "postgresql-pgpool:5432", "-t", "0"]<|MERGE_RESOLUTION|>--- conflicted
+++ resolved
@@ -19,11 +19,7 @@
 # -- TxSigner image
 image:
   # -- TxSigner image registry
-<<<<<<< HEAD
-  registry: harbor.settlemint.com/"ghcr.io"
-=======
   registry: ghcr.io
->>>>>>> 8a614510
   # -- TxSigner image repository
   repository: settlemint/btp-signer
   # -- TxSigner image tag (immutable tags are recommended)
