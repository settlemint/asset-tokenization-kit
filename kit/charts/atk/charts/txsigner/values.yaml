# -- (object) Global Docker image registry
global:
  # -- (string) Global Docker image registry
  imageRegistry: ""
  # -- (list) Global Docker registry secret names as an array
  imagePullSecrets: []
  # -- (string) Global StorageClass for Persistent Volume(s)
  storageClass: ""

# -- String to fully override common.names.fullname (string)
fullnameOverride: "txsigner"

# -- Labels to add to all deployed objects (object)
commonLabels: {}

# -- Annotations to add to all deployed objects (object)
commonAnnotations: {}

# -- (object) TxSigner image
image:
  # -- (string) TxSigner image registry
  registry: ghcr.io
  # -- (string) TxSigner image repository
  repository: settlemint/btp-signer
  # -- (string) TxSigner image tag (immutable tags are recommended)
  tag: "7.15.13"
  # -- (string) TxSigner image digest in the way sha256:aa.... Please note this parameter, if set, will override the tag
  digest: ""
  # -- (string) TxSigner image pull policy
  pullPolicy: IfNotPresent
  # -- TxSigner image pull secrets (list)
  pullSecrets: []

# -- Number of TxSigner replicas to deploy (int)
replicaCount: 1

# -- (object) Update strategy configuration for TxSigner deployment
updateStrategy:
  # -- (string) TxSigner deployment strategy type
  type: RollingUpdate
  # -- (object) TxSigner deployment rolling update configuration parameters
  rollingUpdate: {}

# -- Alternate scheduler (string)
schedulerName: ""

# -- TxSigner pods' priority class name (string)
priorityClassName: ""

# -- Topology Spread Constraints for pod assignment (list)
topologySpreadConstraints: []

# -- (object) Extra labels for TxSigner pods
podLabels: {}

# -- Annotations for TxSigner pods (object)
podAnnotations:
  # -- (string) Enable prometheus scraping
  prometheus.io/scrape: "true"
  # -- (string) Prometheus metrics port
  prometheus.io/port: "3001"
  # -- (string) Prometheus metrics path
  prometheus.io/path: "/metrics"

# -- (string) Pod affinity preset. Ignored if `affinity` is set. Allowed values: `soft` or `hard`
podAffinityPreset: ""

# -- (string) Pod anti-affinity preset. Ignored if `affinity` is set. Allowed values: `soft` or `hard`
podAntiAffinityPreset: soft

# -- Node affinity preset configuration (object)
nodeAffinityPreset:
  # -- Node affinity preset type. Ignored if `affinity` is set. Allowed values: `soft` or `hard` (object)
  type: ""
  # -- Node label key to match. Ignored if `affinity` is set (object)
  key: ""
  # -- Node label values to match. Ignored if `affinity` is set (object)
  values: []

# -- Affinity for pod assignment (object)
affinity: {}

# -- Node labels for pod assignment (object)
nodeSelector: {}

# -- Tolerations for pod assignment (list)
tolerations: []

# -- Pod Security Context configuration (object)
podSecurityContext: {}

# -- Container Security Context configuration (object)
containerSecurityContext: {}

<<<<<<< HEAD
# -- TxSigner containers resource requests and limits (object)
resources:
  {}
=======
# -- TxSigner containers resource requests and limits
resources: {}
>>>>>>> 13f52500
  # limits:
  #   cpu: 100m
  #   memory: 128Mi
  # requests:
  #   cpu: 100m
  #   memory: 128Mi

# -- Configure TxSigner containers' liveness probe (object)
livenessProbe:
  # -- Enable livenessProbe on TxSigner containers (bool)
  enabled: true
  # -- Initial delay seconds for livenessProbe (int)
  initialDelaySeconds: 1
  # -- Period seconds for livenessProbe (int)
  periodSeconds: 10
  # -- Timeout seconds for livenessProbe (int)
  timeoutSeconds: 5
  # -- Failure threshold for livenessProbe (int)
  failureThreshold: 30
  # -- Success threshold for livenessProbe (int)
  successThreshold: 1
  # -- TCP socket parameters for livenessProbe (object)
  tcpSocket:
    # -- (string) Port for tcpSocket livenessProbe
    port: http

# -- Configure TxSigner containers' readiness probe (object)
readinessProbe:
  # -- Enable readinessProbe on TxSigner containers (bool)
  enabled: true
  # -- Initial delay seconds for readinessProbe (int)
  initialDelaySeconds: 1
  # -- Period seconds for readinessProbe (int)
  periodSeconds: 5
  # -- Timeout seconds for readinessProbe (int)
  timeoutSeconds: 5
  # -- Failure threshold for readinessProbe (int)
  failureThreshold: 60
  # -- Success threshold for readinessProbe (int)
  successThreshold: 1
  # -- TCP socket parameters for readinessProbe (object)
  tcpSocket:
    # -- (string) Port for tcpSocket readinessProbe
    port: http

# -- Configure TxSigner containers' startup probe (object)
startupProbe:
  # -- Enable startupProbe on TxSigner containers (bool)
  enabled: false
  # -- Initial delay seconds for startupProbe (int)
  initialDelaySeconds: 30
  # -- Period seconds for startupProbe (int)
  periodSeconds: 10
  # -- Timeout seconds for startupProbe (int)
  timeoutSeconds: 5
  # -- Failure threshold for startupProbe (int)
  failureThreshold: 10
  # -- Success threshold for startupProbe (int)
  successThreshold: 1

# -- (object) lifecycleHooks for the TxSigner container(s) to automate configuration before or after startup
lifecycleHooks: {}

# -- (list) Optionally specify extra list of additional volumes for the TxSigner pod(s)
extraVolumes:
  - name: tx-signer-cache
    emptyDir: {}

# -- (list) Optionally specify extra list of additional volumeMounts for the TxSigner container(s)
extraVolumeMounts:
  - name: tx-signer-cache
    mountPath: /signer/.cache

# -- Array with extra environment variables to add to TxSigner nodes (list)
extraEnvVars: []

# -- (string) Name of existing ConfigMap containing extra env vars for TxSigner nodes
extraEnvVarsCM: ""

# -- (string) Name of existing Secret containing extra env vars for TxSigner nodes
extraEnvVarsSecret: ""

# -- Service parameters (object)
service:
  # -- (string) TxSigner service type
  type: ClusterIP
  # -- (int) TxSigner service HTTP port
  port: 3000
  # -- (int) TxSigner service metrics port
  metricsPort: 3001
  # -- (string) Node port for HTTP
  nodePort: ""
  # -- (string) Node port for metrics
  metricsNodePort: ""
  # -- (string) TxSigner service Cluster IP
  clusterIP: ""
  # -- (string) TxSigner service Load Balancer IP
  loadBalancerIP: ""
  # -- TxSigner service Load Balancer sources (list)
  loadBalancerSourceRanges: []
  # -- (string) TxSigner service external traffic policy
  externalTrafficPolicy: Cluster
  # -- (object) Additional custom annotations for TxSigner service
  annotations: {}
  # -- (list) Extra ports to expose in the TxSigner service (normally used with the `sidecar` value)
  extraPorts: []
  # -- (string) Session Affinity for Kubernetes service, can be "None" or "ClientIP"
  sessionAffinity: None
  # -- (object) Additional settings for the sessionAffinity
  sessionAffinityConfig: {}

# -- Ingress parameters (object)
ingress:
  # -- Enable ingress record generation for TxSigner (bool)
  enabled: true
  # -- (string) Ingress path type
  pathType: ImplementationSpecific
  # -- (string) Force Ingress API version (automatically detected if not set)
  apiVersion: ""
  # -- (string) Default host for the ingress record
  hostname: txsigner.k8s.orb.local
  # -- (string) IngressClass that will be be used to implement the Ingress (Kubernetes 1.18+)
  ingressClassName: "atk-nginx"
  # -- (string) Default path for the ingress record
  path: /
  # -- (object) Additional annotations for the Ingress resource. To enable certificate autogeneration, place here your cert-manager annotations.
  annotations: {}
  # -- (bool) Enable TLS configuration for the host defined at `ingress.hostname` parameter
  tls: false
  # -- (bool) Create a TLS secret for this ingress record using self-signed certificates generated by Helm
  selfSigned: false
  # -- (list) An array with additional hostname(s) to be covered with the ingress record
  extraHosts: []
  # -- (list) An array with additional arbitrary paths that may need to be added to the ingress under the main host
  extraPaths: []
  # -- (list) TLS configuration for additional hostname(s) to be covered with this ingress record
  extraTls: []
  # -- Custom TLS certificates as secrets (list)
  secrets: []
  # -- Additional rules to be covered with this ingress record (list)
  extraRules: []

<<<<<<< HEAD
# -- (object) Service account for TxSigner pods
=======
# -- OpenShift Route parameters
openShiftRoute:
  # -- Enable OpenShift route creation for TxSigner
  enabled: false
  # -- Additional annotations for the OpenShift route resource
  annotations: {}
  # -- Hostname exposed via the OpenShift route
  host: txsigner.k8s.orb.local
  # -- HTTP path exposed via the OpenShift route
  path: /
  # -- Wildcard policy to apply to the route
  wildcardPolicy: None
  # -- Service port configuration for the route target
  port:
    # -- Service target port name (must exist on the TxSigner service)
    targetPort: http
  # -- Primary service weight configuration
  to:
    # -- Weight assigned to the TxSigner service backend
    weight: 100
  # -- Additional backends for weighted routing
  alternateBackends: []
  # -- TLS configuration for the OpenShift route
  tls: null

# -- Service account for TxSigner pods
>>>>>>> 13f52500
serviceAccount:
  # -- (bool) Specifies whether a ServiceAccount should be created
  create: true
  # -- (string) The name of the ServiceAccount to use.
  name: ""
  # -- (bool) Automount service account token for the deployment controller service account
  automountServiceAccountToken: false
  # -- (object) Annotations for service account. Evaluated as a template. Only used if `create` is `true`.
  annotations: {}
  # -- (object) Extra labels to be added to the service account
  labels: {}

# -- Autoscaling configuration for TxSigner (object)
autoscaling:
  # -- Enable autoscaling for TxSigner (bool)
  enabled: false
  # -- Maximum number of TxSigner replicas (int)
  maxReplicas: 3
  # -- Minimum number of TxSigner replicas (int)
  minReplicas: 1
  # -- Built-in metrics configuration (list)
  builtInMetrics:
    - type: Resource
      resource:
        name: cpu
        target:
          type: Utilization
          averageUtilization: 80
    - type: Resource
      resource:
        name: memory
        target:
          type: Utilization
          averageUtilization: 80
  # -- Custom metrics configuration (list)
  customMetrics: []

# -- Pod disruption budget configuration (object)
pdb:
  # -- (bool) If true, create a pod disruption budget for pods.
  enabled: false
  # -- (string) Minimum number/percentage of pods that should remain scheduled
  minAvailable: ""
  # -- (string) Maximum number/percentage of pods that may be made unavailable. Defaults to 1 if both pdb.minAvailable and pdb.maxUnavailable are empty.
  maxUnavailable: ""

# -- Network policies configuration (object)
networkPolicy:
  # -- Enable creation of NetworkPolicy resources (bool)
  enabled: false
  # -- (bool) The Policy model to apply
  allowExternal: true
  # -- (bool) Allow the pod to access any range of port and all destinations.
  allowExternalEgress: true
  # -- (bool) Allow access from pods with client label set to "true". Ignored if `networkPolicy.allowExternal` is true.
  addExternalClientAccess: true
  # -- Add extra ingress rules to the NetworkPolicy (list)
  extraIngress:
    - from:
        - podSelector:
            matchLabels:
              app.kubernetes.io/name: dapp
        - podSelector:
            matchLabels:
              app.kubernetes.io/name: portal
        - podSelector:
            matchLabels:
              app.kubernetes.io/name: ingress-nginx
        - podSelector: {} # Same namespace
      ports:
        - protocol: TCP
          port: 3000 # HTTP port
        - protocol: TCP
          port: 3001 # Metrics port
  # -- (list) Add extra egress rules to the NetworkPolicy (ignored if allowExternalEgress=true)
  extraEgress:
    # Allow DNS resolution
    - to:
        - namespaceSelector: {}
          podSelector:
            matchLabels:
              k8s-app: kube-dns
      ports:
        - protocol: UDP
          port: 53
    # Allow access to Besu nodes
    - to:
        - podSelector:
            matchLabels:
              app.kubernetes.io/name: besu-statefulset
      ports:
        - protocol: TCP
          port: 8545 # RPC
    # Allow access to external HTTPS APIs (for signing services)
    - to:
        - namespaceSelector: {}
      ports:
        - protocol: TCP
          port: 443
  # -- (object) Ingress rules configuration
  ingressRules:
    # -- (object) Access restrictions configuration
    accessOnlyFrom:
      # -- (bool) Enable ingress rule that makes TxSigner only accessible from a particular origin.
      enabled: false
      # -- (object) Namespace selector label that is allowed to access TxSigner. This label will be used to identified allowed namespace(s).
      namespaceSelector: {}
      # -- (object) Pods selector label that is allowed to access TxSigner. This label will be used to identified allowed pod(s).
      podSelector: {}

# -- Test parameters (object)
tests:
  # -- (object) Image for test pods
  image:
    # -- (string) Test image registry
    registry: docker.io
    # -- (string) Test image repository
    repository: busybox
    # -- (string) Test image tag
    tag: 1.37.0
    # -- (string) Test image pull policy
    pullPolicy: IfNotPresent

# -- TxSigner configuration (object)
config:
  # -- (string) Operation mode (standalone or integrated)
  mode: "standalone"
  # -- (bool) Enable debug mode
  debug: false
  # -- (string) Log level for TxSigner
  logLevel: info
  # -- (string) RPC endpoint URL
  rpcUrl: "http://erpc:4000"
  # -- (string) Chain ID for the network
  chainId: "53771311147"
  # -- Port for the HTTP server (int)
  port: 3000
  # -- Port for the metrics server (int)
  metricsPort: 3001
  # -- (string) Signing strategy (local, kms, hsm)
  signingStrategy: "local"
  # -- (string) Private key for local signing (use with caution, prefer secrets)
  privateKey: ""
  # -- (string) Mnemonic to use for the private key
  mnemonic: ""
  # -- (string) Derivation path to use for the private key
  derivationPath: ""
  # -- (string) Use existing secret for private key
  existingSecret: ""
  # -- (string) Key within the existing secret
  existingSecretKey: "private-key"
  # -- (object) KMS configuration (if signingStrategy is kms)
  kms:
    # -- (string) KMS provider (aws, azure, gcp)
    provider: ""
    # -- (string) KMS key ID
    keyId: ""
    # -- (string) KMS region
    region: ""
  # -- (object) HSM configuration (if signingStrategy is hsm)
  hsm:
    # -- (string) HSM module path
    module: ""
    # -- (string) HSM slot
    slot: ""
    # -- (string) HSM PIN
    pin: ""
  # -- Rate limiting configuration (object)
  rateLimit:
    # -- Enable rate limiting (bool)
    enabled: true
    # -- Maximum requests per minute (int)
    maxRequestsPerMinute: 60
    # -- Maximum requests per hour (int)
    maxRequestsPerHour: 1000
  # -- Transaction queue configuration (object)
  queue:
    # -- Maximum queue size (int)
    maxSize: 1000
    # -- Queue processing interval in milliseconds (int)
    processingInterval: 1000
  # -- Gas configuration (object)
  gas:
    # -- (string) Gas price strategy (fixed, oracle, estimator)
    priceStrategy: "estimator"
    # -- (int) Fixed gas price in Gwei (if priceStrategy is fixed)
    fixedPrice: 20
    # -- (int) Gas limit
    limit: 3000000
    # -- (float) Gas price multiplier for estimator strategy
    multiplier: 1.1
  # -- (object) Nonce management
  nonce:
    # -- (string) Nonce management strategy (sequential, parallel)
    strategy: "sequential"
    # -- (int) Maximum pending transactions
    maxPending: 10
  # -- (object) Audit logging
  audit:
    # -- (bool) Enable audit logging
    enabled: true
    # -- (int) Audit log retention days
    retentionDays: 30
  # -- (list) Allowed contracts for interaction
  allowedContracts: []
  # -- (list) Allowed methods for execution
  allowedMethods: []
  # -- CORS configuration (object)
  cors:
    # -- (bool) Enable CORS
    enabled: false
    # -- (list) Allowed origins
    origins: []
    # -- (list) Allowed methods
    methods: ["GET", "POST"]
    # -- (list) Allowed headers
    headers: ["Content-Type", "Authorization"]
  # -- (object) Additional secret environment variables to add to the txsigner
  extraSecretEnv: {}

# -- (object) Init container configuration
initContainer:
  tcpCheck:
    enabled: true
    image:
      repository: ghcr.io/settlemint/btp-waitforit
      tag: v7.7.10
      pullPolicy: IfNotPresent
    timeout: 120
    resources:
      limits:
        cpu: 100m
        memory: 64Mi
      requests:
        cpu: 10m
        memory: 32Mi
    dependencies:
      - name: postgresql
<<<<<<< HEAD
        endpoint: "{{ include \"atk.postgresql.endpoint\" (dict \"context\" $ \"chartKey\" \"txsigner\") }}"

# -- (list) Additional init containers
extraInitContainers: []
=======
        endpoint:
          '{{ include "atk.postgresql.endpoint" (dict "context" $ "chartKey"
          "txsigner") }}'
>>>>>>> 13f52500
<|MERGE_RESOLUTION|>--- conflicted
+++ resolved
@@ -92,14 +92,8 @@
 # -- Container Security Context configuration (object)
 containerSecurityContext: {}
 
-<<<<<<< HEAD
-# -- TxSigner containers resource requests and limits (object)
-resources:
-  {}
-=======
 # -- TxSigner containers resource requests and limits
 resources: {}
->>>>>>> 13f52500
   # limits:
   #   cpu: 100m
   #   memory: 128Mi
@@ -242,9 +236,6 @@
   # -- Additional rules to be covered with this ingress record (list)
   extraRules: []
 
-<<<<<<< HEAD
-# -- (object) Service account for TxSigner pods
-=======
 # -- OpenShift Route parameters
 openShiftRoute:
   # -- Enable OpenShift route creation for TxSigner
@@ -271,7 +262,6 @@
   tls: null
 
 # -- Service account for TxSigner pods
->>>>>>> 13f52500
 serviceAccount:
   # -- (bool) Specifies whether a ServiceAccount should be created
   create: true
@@ -510,13 +500,7 @@
         memory: 32Mi
     dependencies:
       - name: postgresql
-<<<<<<< HEAD
         endpoint: "{{ include \"atk.postgresql.endpoint\" (dict \"context\" $ \"chartKey\" \"txsigner\") }}"
 
 # -- (list) Additional init containers
-extraInitContainers: []
-=======
-        endpoint:
-          '{{ include "atk.postgresql.endpoint" (dict "context" $ "chartKey"
-          "txsigner") }}'
->>>>>>> 13f52500
+extraInitContainers: []