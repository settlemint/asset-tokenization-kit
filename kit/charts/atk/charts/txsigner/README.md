--- conflicted
+++ resolved
@@ -155,21 +155,13 @@
 | global.imagePullSecrets | list | `[]` | Global Docker registry secret names as an array |
 | global.imageRegistry | string | `""` | Global Docker image registry |
 | global.storageClass | string | `""` | Global StorageClass for Persistent Volume(s) |
-<<<<<<< HEAD
-| image | object | `{"digest":"","pullPolicy":"IfNotPresent","pullSecrets":[],"registry":"ghcr.io","repository":"settlemint/btp-signer","tag":"7.14.4"}` | TxSigner image |
-=======
 | image | object | `{"digest":"","pullPolicy":"IfNotPresent","pullSecrets":[],"registry":"ghcr.io","repository":"settlemint/btp-signer","tag":"7.14.5"}` | TxSigner image |
->>>>>>> 616a3dbd
 | image.digest | string | `""` | TxSigner image digest in the way sha256:aa.... Please note this parameter, if set, will override the tag |
 | image.pullPolicy | string | `"IfNotPresent"` | TxSigner image pull policy |
 | image.pullSecrets | list | `[]` | TxSigner image pull secrets |
 | image.registry | string | `"ghcr.io"` | TxSigner image registry |
 | image.repository | string | `"settlemint/btp-signer"` | TxSigner image repository |
-<<<<<<< HEAD
-| image.tag | string | `"7.14.4"` | TxSigner image tag (immutable tags are recommended) |
-=======
 | image.tag | string | `"7.14.5"` | TxSigner image tag (immutable tags are recommended) |
->>>>>>> 616a3dbd
 | ingress | object | `{"annotations":{},"apiVersion":"","enabled":true,"extraHosts":[],"extraPaths":[],"extraRules":[],"extraTls":[],"hostname":"txsigner.k8s.orb.local","ingressClassName":"atk-nginx","path":"/","pathType":"ImplementationSpecific","secrets":[],"selfSigned":false,"tls":false}` | Ingress parameters |
 | ingress.annotations | object | `{}` | Additional annotations for the Ingress resource. To enable certificate autogeneration, place here your cert-manager annotations. |
 | ingress.apiVersion | string | `""` | Force Ingress API version (automatically detected if not set) |
