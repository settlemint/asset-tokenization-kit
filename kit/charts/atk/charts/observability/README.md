--- conflicted
+++ resolved
@@ -15,11 +15,7 @@
 | Repository | Name | Version |
 |------------|------|---------|
 | https://grafana.github.io/helm-charts | alloy | 1.2.1 |
-<<<<<<< HEAD
-| https://grafana.github.io/helm-charts | grafana | 9.3.3 |
-=======
 | https://grafana.github.io/helm-charts | grafana | 9.3.4 |
->>>>>>> 33f4b7d1
 | https://grafana.github.io/helm-charts | loki | 6.37.0 |
 | https://grafana.github.io/helm-charts | tempo | 1.23.3 |
 | https://kubernetes-sigs.github.io/metrics-server/ | metrics-server | 3.13.0 |
