--- conflicted
+++ resolved
@@ -16,11 +16,7 @@
 |------------|------|---------|
 | https://grafana.github.io/helm-charts | alloy | 1.2.1 |
 | https://grafana.github.io/helm-charts | grafana | 9.3.2 |
-<<<<<<< HEAD
-| https://grafana.github.io/helm-charts | loki | 6.36.0 |
-=======
 | https://grafana.github.io/helm-charts | loki | 6.36.1 |
->>>>>>> 616a3dbd
 | https://grafana.github.io/helm-charts | tempo | 1.23.3 |
 | https://kubernetes-sigs.github.io/metrics-server/ | metrics-server | 3.13.0 |
 | https://prometheus-community.github.io/helm-charts | kube-state-metrics | 6.1.4 |
