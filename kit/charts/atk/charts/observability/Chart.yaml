--- conflicted
+++ resolved
@@ -23,11 +23,7 @@
     repository: https://kubernetes-sigs.github.io/metrics-server/
     condition: metrics-server.enabled
   - name: kube-state-metrics
-<<<<<<< HEAD
-    version: 5.33.0
-=======
     version: 5.33.1
->>>>>>> 94b6eb8f
     repository: https://prometheus-community.github.io/helm-charts
     condition: kube-state-metrics.enabled
   - name: grafana
