--- conflicted
+++ resolved
@@ -42,14 +42,6 @@
 | graphql-engine.ingress.enabled | bool | `true` |  |
 | graphql-engine.ingress.hostName | string | `"hasura.k8s.orb.local"` |  |
 | graphql-engine.ingress.ingressClassName | string | `"settlemint-nginx"` |  |
-<<<<<<< HEAD
-| graphql-engine.initContainers[0].command[0] | string | `"/usr/bin/wait-for-it"` |  |
-| graphql-engine.initContainers[0].command[1] | string | `"postgresql-pgpool:5432"` |  |
-| graphql-engine.initContainers[0].command[2] | string | `"-t"` |  |
-| graphql-engine.initContainers[0].command[3] | string | `"0"` |  |
-| graphql-engine.initContainers[0].image | string | `"harbor.settlemint.com/ghcr.io/settlemint/btp-waitforit:v7.7.5"` |  |
-| graphql-engine.initContainers[0].name | string | `"wait-for-postgresql"` |  |
-=======
 | graphql-engine.initContainers[0].command[0] | string | `"/bin/sh"` |  |
 | graphql-engine.initContainers[0].command[1] | string | `"-c"` |  |
 | graphql-engine.initContainers[0].command[2] | string | `"set -e\necho \"Waiting for PostgreSQL to be ready...\"\n\n# Add random delay to prevent all nodes from connecting simultaneously\nRANDOM_DELAY=$((RANDOM % 30 + 5))\necho \"Adding random delay of ${RANDOM_DELAY} seconds to stagger connections...\"\nsleep $RANDOM_DELAY\n\n# Function to test PostgreSQL connection\ntest_postgres() {\n  pg_isready -h postgresql-pgpool -p 5432 -U hasura && \\\n  psql -h postgresql-pgpool -p 5432 -U hasura -d hasura -c \"SELECT 1;\" > /dev/null 2>&1\n}\n\n# Wait with exponential backoff\nRETRY_COUNT=0\nMAX_RETRIES=30\nWAIT_TIME=2\n\nwhile [ $RETRY_COUNT -lt $MAX_RETRIES ]; do\n  if test_postgres; then\n    echo \"PostgreSQL is ready!\"\n    exit 0\n  fi\n\n  RETRY_COUNT=$((RETRY_COUNT + 1))\n  echo \"PostgreSQL not ready (attempt $RETRY_COUNT/$MAX_RETRIES). Waiting ${WAIT_TIME}s...\"\n  sleep $WAIT_TIME\n\n  # Exponential backoff with max of 30 seconds\n  WAIT_TIME=$((WAIT_TIME * 2))\n  if [ $WAIT_TIME -gt 30 ]; then\n    WAIT_TIME=30\n  fi\ndone\n\necho \"PostgreSQL failed to become ready after $MAX_RETRIES attempts\"\nexit 1\n"` |  |
@@ -57,7 +49,6 @@
 | graphql-engine.initContainers[0].env[0].value | string | `"atk"` |  |
 | graphql-engine.initContainers[0].image | string | `"docker.io/postgres"` |  |
 | graphql-engine.initContainers[0].name | string | `"wait-for-postgresql-ready"` |  |
->>>>>>> b16fbb21
 | graphql-engine.labels."app.kubernetes.io/component" | string | `"hasura"` |  |
 | graphql-engine.labels."app.kubernetes.io/instance" | string | `"atk"` |  |
 | graphql-engine.labels."app.kubernetes.io/managed-by" | string | `"helm"` |  |
