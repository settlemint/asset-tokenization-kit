--- conflicted
+++ resolved
@@ -18,11 +18,7 @@
 | https://stakater.github.io/stakater-charts | reloader | 2.1.5 |
 | oci://registry-1.docker.io/bitnamicharts | minio | 17.0.11 |
 | oci://registry-1.docker.io/bitnamicharts | postgresql-ha | 16.0.18 |
-<<<<<<< HEAD
-| oci://registry-1.docker.io/bitnamicharts | redis | 21.2.7 |
-=======
 | oci://registry-1.docker.io/bitnamicharts | redis | 21.2.9 |
->>>>>>> fc102a41
 
 ## Values
 
