# support

![Version: 0.1.0](https://img.shields.io/badge/Version-0.1.0-informational?style=flat-square) ![Type: application](https://img.shields.io/badge/Type-application-informational?style=flat-square) ![AppVersion: 0.1.0](https://img.shields.io/badge/AppVersion-0.1.0-informational?style=flat-square)

A Helm chart for the supporting components

## Maintainers

| Name | Email | Url |
| ---- | ------ | --- |
| SettleMint | <support@settlemint.com> | <https://settlemint.com> |

## Requirements

| Repository | Name | Version |
|------------|------|---------|
| https://kubernetes.github.io/ingress-nginx | ingress-nginx | 4.12.3 |
| https://stakater.github.io/stakater-charts | reloader | 2.1.4 |
| oci://registry-1.docker.io/bitnamicharts | minio | 17.0.6 |
| oci://registry-1.docker.io/bitnamicharts | postgresql-ha | 16.0.14 |
| oci://registry-1.docker.io/bitnamicharts | redis | 21.2.5 |

## Values

| Key | Type | Default | Description |
|-----|------|---------|-------------|
| ingress-nginx.controller.admissionWebhooks.enabled | bool | `false` |  |
| ingress-nginx.controller.affinity.podAntiAffinity.preferredDuringSchedulingIgnoredDuringExecution[0].podAffinityTerm.labelSelector.matchExpressions[0].key | string | `"app.kubernetes.io/component"` |  |
| ingress-nginx.controller.affinity.podAntiAffinity.preferredDuringSchedulingIgnoredDuringExecution[0].podAffinityTerm.labelSelector.matchExpressions[0].operator | string | `"In"` |  |
| ingress-nginx.controller.affinity.podAntiAffinity.preferredDuringSchedulingIgnoredDuringExecution[0].podAffinityTerm.labelSelector.matchExpressions[0].values[0] | string | `"controller"` |  |
| ingress-nginx.controller.affinity.podAntiAffinity.preferredDuringSchedulingIgnoredDuringExecution[0].podAffinityTerm.labelSelector.matchExpressions[1].key | string | `"app.kubernetes.io/name"` |  |
| ingress-nginx.controller.affinity.podAntiAffinity.preferredDuringSchedulingIgnoredDuringExecution[0].podAffinityTerm.labelSelector.matchExpressions[1].operator | string | `"In"` |  |
| ingress-nginx.controller.affinity.podAntiAffinity.preferredDuringSchedulingIgnoredDuringExecution[0].podAffinityTerm.labelSelector.matchExpressions[1].values[0] | string | `"ingress-nginx"` |  |
| ingress-nginx.controller.affinity.podAntiAffinity.preferredDuringSchedulingIgnoredDuringExecution[0].podAffinityTerm.topologyKey | string | `"kubernetes.io/hostname"` |  |
| ingress-nginx.controller.affinity.podAntiAffinity.preferredDuringSchedulingIgnoredDuringExecution[0].weight | int | `100` |  |
| ingress-nginx.controller.allowSnippetAnnotations | bool | `true` |  |
| ingress-nginx.controller.autoscaling.behaviour.scaleDown.policies[0].periodSeconds | int | `180` |  |
| ingress-nginx.controller.autoscaling.behaviour.scaleDown.policies[0].type | string | `"Pods"` |  |
| ingress-nginx.controller.autoscaling.behaviour.scaleDown.policies[0].value | int | `1` |  |
| ingress-nginx.controller.autoscaling.behaviour.scaleDown.stabilizationWindowSeconds | int | `300` |  |
| ingress-nginx.controller.autoscaling.behaviour.scaleUp.policies[0].periodSeconds | int | `60` |  |
| ingress-nginx.controller.autoscaling.behaviour.scaleUp.policies[0].type | string | `"Pods"` |  |
| ingress-nginx.controller.autoscaling.behaviour.scaleUp.policies[0].value | int | `2` |  |
| ingress-nginx.controller.autoscaling.behaviour.scaleUp.stabilizationWindowSeconds | int | `0` |  |
| ingress-nginx.controller.autoscaling.enabled | bool | `false` |  |
| ingress-nginx.controller.autoscaling.maxReplicas | int | `10` |  |
| ingress-nginx.controller.autoscaling.minReplicas | int | `2` |  |
| ingress-nginx.controller.autoscaling.targetCPUUtilizationPercentage | int | `80` |  |
| ingress-nginx.controller.autoscaling.targetMemoryUtilizationPercentage | int | `80` |  |
| ingress-nginx.controller.config.annotations-risk-level | string | `"Critical"` |  |
| ingress-nginx.controller.config.client-body-buffer-size | string | `"128k"` |  |
| ingress-nginx.controller.config.enable-access-log-for-default-backend | string | `"true"` |  |
| ingress-nginx.controller.config.enable-brotli | string | `"true"` |  |
| ingress-nginx.controller.config.enable-opentelemetry | string | `"true"` |  |
| ingress-nginx.controller.config.enable-underscores-in-headers | string | `"true"` |  |
| ingress-nginx.controller.config.http-snippet | string | `"lua_need_request_body on;\n\nmap $status $request_body_filtered {\n    204     \"\";\n    default $request_body_binary_check;\n}\n\nmap $request_body $request_body_binary_check {\n    ~[^[:print:]]  \"[binary data]\";\n    default       $request_body;\n}\n\nserver {\n    listen 18080;\n\n    location /nginx_status {\n        allow all;\n        stub_status on;\n    }\n    location / {\n        return 404;\n    }\n}\n"` |  |
| ingress-nginx.controller.config.http2-push-preload | string | `"true"` |  |
| ingress-nginx.controller.config.ignore-invalid-headers | string | `"false"` |  |
| ingress-nginx.controller.config.limit-req-status-code | string | `"429"` |  |
| ingress-nginx.controller.config.log-format-escape-json | string | `"true"` |  |
| ingress-nginx.controller.config.log-format-upstream | string | `"{\"proxyUpstreamName\": \"$proxy_upstream_name\", \"httpRequest\":{\"requestMethod\": \"$request_method\", \"requestUrl\": \"$host$request_uri\", \"status\": $status, \"requestBody\": \"${request_body_filtered}\"}, \"cloudflare\": {\"cfConnectingIp\": \"$http_cf_connecting_ip\", \"cfIpCountry\": \"$http_cf_ipcountry\", \"cfRay\": \"$http_cf_ray\", \"trueClientIp\": \"$http_true_client_ip\"}, \"meta\": {\"timestamp\": \"$time_iso8601\", \"latency\": \"$upstream_response_time s\", \"requestID\": \"$req_id\", \"requestSize\": \"$request_length\", \"responseSize\": \"$upstream_response_length\", \"userAgent\": \"$http_user_agent\", \"referer\": \"$http_referer\", \"protocol\":\"$server_protocol\", \"proxyAlternativeUpstreamName\": \"$proxy_alternative_upstream_name\", \"upstreamStatus\": \"$upstream_status\", \"upstreamAddr\": \"$upstream_addr\", \"cfVisitor\": \"$http_cf_visitor\", \"cfRequestId\": \"$http_cf_request_id\"}}"` |  |
| ingress-nginx.controller.config.max-worker-connections | string | `"65536"` |  |
| ingress-nginx.controller.config.nginx-status-ipv4-whitelist | string | `"0.0.0.0"` |  |
| ingress-nginx.controller.config.opentelemetry-trust-incoming-span | string | `"true"` |  |
| ingress-nginx.controller.config.otel-max-export-batch-size | string | `"512"` |  |
| ingress-nginx.controller.config.otel-max-queuesize | string | `"2048"` |  |
| ingress-nginx.controller.config.otel-sampler | string | `"AlwaysOn"` |  |
| ingress-nginx.controller.config.otel-sampler-parent-based | string | `"false"` |  |
| ingress-nginx.controller.config.otel-sampler-ratio | string | `"1.0"` |  |
| ingress-nginx.controller.config.otel-schedule-delay-millis | string | `"5000"` |  |
| ingress-nginx.controller.config.otlp-collector-host | string | `"o11y-alloy"` |  |
| ingress-nginx.controller.config.otlp-collector-port | string | `"4317"` |  |
| ingress-nginx.controller.config.proxy-body-size | string | `"500M"` |  |
| ingress-nginx.controller.config.proxy-buffer-size | string | `"128k"` |  |
| ingress-nginx.controller.config.proxy-buffering | string | `"on"` |  |
| ingress-nginx.controller.config.proxy-buffers-number | string | `"4"` |  |
| ingress-nginx.controller.config.proxy-max-temp-file-size | string | `"1024m"` |  |
| ingress-nginx.controller.config.proxy-read-timeout | string | `"3600"` |  |
| ingress-nginx.controller.config.proxy-send-timeout | string | `"3600"` |  |
| ingress-nginx.controller.config.proxy_next_upstream | string | `"error timeout http_500 http_502 http_503 http_504"` |  |
| ingress-nginx.controller.config.proxy_next_upstream_timeout | string | `"30"` |  |
| ingress-nginx.controller.config.proxy_next_upstream_tries | string | `"3"` |  |
| ingress-nginx.controller.config.ssl-ciphers | string | `"ECDHE-ECDSA-AES128-GCM-SHA256:ECDHE-RSA-AES128-GCM-SHA256:ECDHE-ECDSA-AES256-GCM-SHA384:ECDHE-RSA-AES256-GCM-SHA384:ECDHE-ECDSA-CHACHA20-POLY1305:ECDHE-RSA-CHACHA20-POLY1305:DHE-RSA-AES128-GCM-SHA256:DHE-RSA-AES256-GCM-SHA384:AES128-GCM-SHA256:AES128-GCM-SHA384"` |  |
| ingress-nginx.controller.config.ssl-redirect | string | `"false"` |  |
| ingress-nginx.controller.config.tcp-fast-open | string | `"3000"` |  |
| ingress-nginx.controller.config.upstream-keepalive-connections | string | `"64"` |  |
| ingress-nginx.controller.config.upstream-keepalive-timeout | string | `"120"` |  |
| ingress-nginx.controller.config.use-forwarded-headers | string | `"false"` |  |
| ingress-nginx.controller.config.use-http2 | string | `"true"` |  |
| ingress-nginx.controller.config.worker-processes | string | `"auto"` |  |
| ingress-nginx.controller.extraArgs.enable-ssl-passthrough | string | `"true"` |  |
| ingress-nginx.controller.ingressClass | string | `"settlemint-nginx"` |  |
| ingress-nginx.controller.ingressClassResource.controllerValue | string | `"k8s.io/settlemint-nginx"` |  |
| ingress-nginx.controller.ingressClassResource.default | bool | `false` |  |
| ingress-nginx.controller.ingressClassResource.enabled | bool | `true` |  |
| ingress-nginx.controller.ingressClassResource.name | string | `"settlemint-nginx"` | If you run more than one platform versions on a single cluster, you need to make sure these are unique |
| ingress-nginx.controller.metrics.enabled | bool | `true` |  |
| ingress-nginx.controller.metrics.service.annotations."prometheus.io/port" | string | `"10254"` |  |
| ingress-nginx.controller.metrics.service.annotations."prometheus.io/scrape" | string | `"true"` |  |
| ingress-nginx.controller.metrics.service.labels."kots.io/app-slug" | string | `"settlemint-atk"` |  |
| ingress-nginx.controller.opentelemetry.enabled | bool | `true` |  |
| ingress-nginx.controller.opentelemetry.image.registry | string | `"registry.k8s.io"` |  |
| ingress-nginx.controller.patch.image.registry | string | `"registry.k8s.io"` |  |
| ingress-nginx.controller.podAnnotations."prometheus.io/port" | string | `"10254"` |  |
| ingress-nginx.controller.podAnnotations."prometheus.io/scrape" | string | `"true"` |  |
| ingress-nginx.controller.podLabels."kots.io/app-slug" | string | `"settlemint-atk"` |  |
| ingress-nginx.controller.replicaCount | int | `1` |  |
| ingress-nginx.controller.resources | object | `{}` |  |
| ingress-nginx.controller.runAsUser | int | `2016` |  |
| ingress-nginx.controller.service.annotations."external-dns.alpha.kubernetes.io/cloudflare-proxied" | string | `"true"` |  |
| ingress-nginx.controller.service.annotations."external-dns.alpha.kubernetes.io/hostname" | string | `"settlemint.local, *.settlemint.local"` |  |
| ingress-nginx.controller.service.annotations."service.beta.kubernetes.io/aws-load-balancer-backend-protocol" | string | `"tcp"` |  |
| ingress-nginx.controller.service.annotations."service.beta.kubernetes.io/aws-load-balancer-nlb-target-type" | string | `"ip"` |  |
| ingress-nginx.controller.service.annotations."service.beta.kubernetes.io/aws-load-balancer-scheme" | string | `"internet-facing"` |  |
| ingress-nginx.controller.service.annotations."service.beta.kubernetes.io/aws-load-balancer-type" | string | `"external"` |  |
| ingress-nginx.controller.service.annotations."service.beta.kubernetes.io/azure-load-balancer-disable-tcp-reset" | string | `"true"` |  |
| ingress-nginx.controller.service.annotations."service.beta.kubernetes.io/azure-load-balancer-health-probe-request-path" | string | `"/healthz"` |  |
| ingress-nginx.controller.service.annotations."service.beta.kubernetes.io/azure-load-balancer-tcp-idle-timeout" | string | `"30"` |  |
| ingress-nginx.controller.service.externalTrafficPolicy | string | `"Local"` |  |
| ingress-nginx.controller.service.type | string | `"LoadBalancer"` |  |
| ingress-nginx.controller.updateStrategy.rollingUpdate.maxSurge | string | `"100%"` |  |
| ingress-nginx.controller.updateStrategy.rollingUpdate.maxUnavailable | string | `"0%"` |  |
| ingress-nginx.controller.updateStrategy.type | string | `"RollingUpdate"` |  |
| ingress-nginx.defaultBackend.enabled | bool | `false` |  |
| ingress-nginx.enabled | bool | `true` |  |
| ingress-nginx.fullnameOverride | string | `"ingress-nginx"` |  |
| ingress-nginx.global.image.registry | string | `"registry.k8s.io"` |  |
| ingress-nginx.imagePullSecrets[0] | string | `"image-pull-secret-docker"` |  |
| ingress-nginx.imagePullSecrets[1] | string | `"image-pull-secret-ghcr"` |  |
| ingress-nginx.imagePullSecrets[2] | string | `"image-pull-secret-harbor"` |  |
| minio.auth.rootPassword | string | `"atk-password"` |  |
| minio.auth.rootUser | string | `"admin"` |  |
| minio.console.image.registry | string | `"docker.io"` |  |
<<<<<<< HEAD
| minio.console.image.repository | string | `"bitnami/minio-object-browser"` |  |
| minio.console.image.tag | string | `"2.0.1-debian-12-r3"` |  |
| minio.defaultInitContainers.image.registry | string | `"docker.io"` |  |
| minio.defaultInitContainers.image.repository | string | `"bitnami/os-shell"` |  |
| minio.defaultInitContainers.image.tag | string | `"12-debian-12-r47"` |  |
=======
| minio.defaultInitContainers.image.registry | string | `"docker.io"` |  |
>>>>>>> 86784062
| minio.enabled | bool | `true` |  |
| minio.fullnameOverride | string | `"minio"` |  |
| minio.global.imagePullSecrets[0] | string | `"image-pull-secret-docker"` |  |
| minio.global.imagePullSecrets[1] | string | `"image-pull-secret-ghcr"` |  |
| minio.global.imagePullSecrets[2] | string | `"image-pull-secret-harbor"` |  |
| minio.global.security.allowInsecureImages | bool | `true` |  |
| minio.image.registry | string | `"docker.io"` |  |
<<<<<<< HEAD
| minio.image.repository | string | `"bitnami/minio"` |  |
| minio.image.tag | string | `"2025.5.24-debian-12-r7"` |  |
=======
>>>>>>> 86784062
| minio.provisioning.config[0].name | string | `"region"` |  |
| minio.provisioning.config[0].options.name | string | `"eu-central-1"` |  |
| minio.provisioning.enabled | bool | `true` |  |
| minio.provisioning.extraCommands | string | `"if ! mc admin user svcacct info provisioning atk-service >/dev/null 2>&1; then\n  echo \"Adding atk-service user\"\n  mc admin user svcacct add provisioning \"admin\" --access-key \"atk-service\" --secret-key \"atk-service-secret\"\nfi"` |  |
| minio.statefulset.replicaCount | int | `1` |  |
| postgresql-ha.commonLabels."app.kubernetes.io/managed-by" | string | `"helm"` |  |
| postgresql-ha.commonLabels."kots.io/app-slug" | string | `"settlemint-atk"` |  |
| postgresql-ha.enabled | bool | `true` |  |
| postgresql-ha.fullnameOverride | string | `"postgresql"` |  |
| postgresql-ha.global.imagePullSecrets[0] | string | `"image-pull-secret-docker"` |  |
| postgresql-ha.global.imagePullSecrets[1] | string | `"image-pull-secret-ghcr"` |  |
| postgresql-ha.global.imagePullSecrets[2] | string | `"image-pull-secret-harbor"` |  |
| postgresql-ha.global.security.allowInsecureImages | bool | `true` |  |
| postgresql-ha.pgpool.adminPassword | string | `"atk"` |  |
| postgresql-ha.pgpool.adminUsername | string | `"pgpool"` |  |
| postgresql-ha.pgpool.customUsers.passwords | string | `"atk,atk,atk,atk,atk"` |  |
| postgresql-ha.pgpool.customUsers.usernames | string | `"blockscout,hasura,thegraph,portal,txsigner"` |  |
| postgresql-ha.pgpool.image.registry | string | `"docker.io"` |  |
| postgresql-ha.pgpool.logConnections | bool | `true` |  |
| postgresql-ha.pgpool.maxPool | int | `500` |  |
| postgresql-ha.pgpool.numInitChildren | int | `500` |  |
| postgresql-ha.pgpool.pullSecrets | list | `[]` |  |
| postgresql-ha.pgpool.replicaCount | int | `1` |  |
| postgresql-ha.pgpool.resourcesPreset | string | `"none"` |  |
| postgresql-ha.postgresql.dbUserConnectionLimit | int | `1000` |  |
| postgresql-ha.postgresql.image.registry | string | `"docker.io"` |  |
| postgresql-ha.postgresql.initdbScripts."create_db.sql" | string | `"CREATE DATABASE blockscout;\nCREATE USER blockscout WITH PASSWORD 'atk' SUPERUSER;\nGRANT ALL PRIVILEGES ON DATABASE blockscout TO blockscout;\n\\c blockscout;\nGRANT ALL ON SCHEMA public TO blockscout;\nCREATE DATABASE thegraph WITH ENCODING 'UTF8' LC_COLLATE='C' LC_CTYPE='C' TEMPLATE template0;\nCREATE USER thegraph WITH PASSWORD 'atk' SUPERUSER;\nGRANT ALL PRIVILEGES ON DATABASE thegraph TO thegraph;\n\\c thegraph;\nGRANT ALL ON SCHEMA public TO thegraph;\nCREATE DATABASE hasura;\nCREATE USER hasura WITH PASSWORD 'atk' SUPERUSER;\nGRANT ALL PRIVILEGES ON DATABASE hasura TO hasura;\n\\c hasura;\nGRANT ALL ON SCHEMA public TO hasura;\nCREATE DATABASE portal;\nCREATE USER portal WITH PASSWORD 'atk' SUPERUSER;\nGRANT ALL PRIVILEGES ON DATABASE portal TO portal;\n\\c portal;\nGRANT ALL ON SCHEMA public TO portal;\nCREATE DATABASE txsigner;\nCREATE USER txsigner WITH PASSWORD 'atk' SUPERUSER;\nGRANT ALL PRIVILEGES ON DATABASE txsigner TO txsigner;\n\\c txsigner;\nGRANT ALL ON SCHEMA public TO txsigner;\n"` |  |
| postgresql-ha.postgresql.maxConnections | int | `1000` |  |
| postgresql-ha.postgresql.password | string | `"atk"` |  |
| postgresql-ha.postgresql.postgresConnectionLimit | int | `1000` |  |
| postgresql-ha.postgresql.pullSecrets | list | `[]` |  |
| postgresql-ha.postgresql.repmgrPassword | string | `"atk"` |  |
| postgresql-ha.postgresql.repmgrUsername | string | `"repmgr"` |  |
| postgresql-ha.postgresql.resourcesPreset | string | `"none"` |  |
| postgresql-ha.postgresql.username | string | `"postgres"` |  |
| postgresql-ha.service.annotations."service.beta.kubernetes.io/aws-load-balancer-backend-protocol" | string | `"tcp"` |  |
| postgresql-ha.service.annotations."service.beta.kubernetes.io/aws-load-balancer-nlb-target-type" | string | `"ip"` |  |
| postgresql-ha.service.annotations."service.beta.kubernetes.io/aws-load-balancer-scheme" | string | `"internet-facing"` |  |
| postgresql-ha.service.annotations."service.beta.kubernetes.io/aws-load-balancer-type" | string | `"nlb"` |  |
| postgresql-ha.service.annotations."service.beta.kubernetes.io/azure-load-balancer-disable-tcp-reset" | string | `"true"` |  |
| postgresql-ha.service.annotations."service.beta.kubernetes.io/azure-load-balancer-tcp-idle-timeout" | string | `"30"` |  |
| postgresql-ha.service.externalTrafficPolicy | string | `"Local"` |  |
| postgresql-ha.service.type | string | `"LoadBalancer"` |  |
| redis.auth.password | string | `"atk"` |  |
| redis.commonLabels."app.kubernetes.io/managed-by" | string | `"helm"` |  |
| redis.commonLabels."kots.io/app-slug" | string | `"settlemint-atk"` |  |
| redis.enabled | bool | `true` |  |
| redis.fullnameOverride | string | `"redis"` |  |
| redis.global.imagePullSecrets[0] | string | `"image-pull-secret-docker"` |  |
| redis.global.imagePullSecrets[1] | string | `"image-pull-secret-ghcr"` |  |
| redis.global.imagePullSecrets[2] | string | `"image-pull-secret-harbor"` |  |
| redis.global.security.allowInsecureImages | bool | `true` |  |
| redis.image.registry | string | `"docker.io"` |  |
| redis.master.resourcesPreset | string | `"none"` |  |
| redis.replica.replicaCount | int | `1` |  |
| redis.replica.resourcesPreset | string | `"none"` |  |
| reloader.enabled | bool | `true` |  |
| reloader.fullnameOverride | string | `"reloader"` |  |
| reloader.global.imagePullSecrets[0].name | string | `"image-pull-secret-docker"` |  |
| reloader.global.imagePullSecrets[1].name | string | `"image-pull-secret-ghcr"` |  |
| reloader.global.imagePullSecrets[2].name | string | `"image-pull-secret-harbor"` |  |
| reloader.image.name | string | `"stakater/reloader"` |  |
| reloader.image.repository | string | `"ghcr.io/stakater/reloader"` |  |
| reloader.reloader.autoReloadAll | bool | `true` |  |
| reloader.reloader.containerSecurityContext.allowPrivilegeEscalation | bool | `false` |  |
| reloader.reloader.containerSecurityContext.capabilities.drop[0] | string | `"ALL"` |  |
| reloader.reloader.containerSecurityContext.readOnlyRootFilesystem | bool | `true` |  |
| reloader.reloader.deployment.labels."kots.io/app-slug" | string | `"settlemint-atk"` |  |
| reloader.reloader.readOnlyRootFileSystem | bool | `true` |  |
| reloader.reloader.reloadOnCreate | bool | `false` |  |
| reloader.reloader.securityContext.allowPrivilegeEscalation | bool | `false` |  |
| reloader.reloader.securityContext.capabilities | object | `{"drop":["ALL"]}` | Specifies the security capabilities for the container. Here, all capabilities are dropped. |
| reloader.reloader.securityContext.readOnlyRootFilesystem | bool | `false` | If true, the root filesystem of the container is read-only. |
| reloader.reloader.securityContext.runAsNonRoot | bool | `true` | Ensures the container runs as a non-root user. |
| reloader.reloader.securityContext.runAsUser | int | `2016` | The user ID to run the container as. Change this for OpenShift or specific requirements. |
| reloader.reloader.syncAfterRestart | bool | `true` |  |
| reloader.reloader.watchGlobally | bool | `false` |  |<|MERGE_RESOLUTION|>--- conflicted
+++ resolved
@@ -131,15 +131,7 @@
 | minio.auth.rootPassword | string | `"atk-password"` |  |
 | minio.auth.rootUser | string | `"admin"` |  |
 | minio.console.image.registry | string | `"docker.io"` |  |
-<<<<<<< HEAD
-| minio.console.image.repository | string | `"bitnami/minio-object-browser"` |  |
-| minio.console.image.tag | string | `"2.0.1-debian-12-r3"` |  |
 | minio.defaultInitContainers.image.registry | string | `"docker.io"` |  |
-| minio.defaultInitContainers.image.repository | string | `"bitnami/os-shell"` |  |
-| minio.defaultInitContainers.image.tag | string | `"12-debian-12-r47"` |  |
-=======
-| minio.defaultInitContainers.image.registry | string | `"docker.io"` |  |
->>>>>>> 86784062
 | minio.enabled | bool | `true` |  |
 | minio.fullnameOverride | string | `"minio"` |  |
 | minio.global.imagePullSecrets[0] | string | `"image-pull-secret-docker"` |  |
@@ -147,11 +139,6 @@
 | minio.global.imagePullSecrets[2] | string | `"image-pull-secret-harbor"` |  |
 | minio.global.security.allowInsecureImages | bool | `true` |  |
 | minio.image.registry | string | `"docker.io"` |  |
-<<<<<<< HEAD
-| minio.image.repository | string | `"bitnami/minio"` |  |
-| minio.image.tag | string | `"2025.5.24-debian-12-r7"` |  |
-=======
->>>>>>> 86784062
 | minio.provisioning.config[0].name | string | `"region"` |  |
 | minio.provisioning.config[0].options.name | string | `"eu-central-1"` |  |
 | minio.provisioning.enabled | bool | `true` |  |
