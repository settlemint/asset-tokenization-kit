--- conflicted
+++ resolved
@@ -17,11 +17,7 @@
     version: "15.3.16"
     repository: oci://registry-1.docker.io/bitnamicharts
   - name: redis
-<<<<<<< HEAD
-    version: "20.13.4"
-=======
     version: "21.0.0"
->>>>>>> 94b6eb8f
     repository: oci://registry-1.docker.io/bitnamicharts
   - name: reloader
     version: 2.1.3
