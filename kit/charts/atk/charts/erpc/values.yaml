--- conflicted
+++ resolved
@@ -300,9 +300,6 @@
   # -- (list) Additional rules to be covered with this ingress record
   extraRules: []
 
-<<<<<<< HEAD
-# -- (object) Service account for eRPC pods
-=======
 # -- OpenShift Route parameters
 openShiftRoute:
   # -- Enable OpenShift route creation for eRPC
@@ -329,7 +326,6 @@
   tls: null
 
 # -- Service account for eRPC pods
->>>>>>> 13f52500
 serviceAccount:
   # -- (bool) Specifies whether a ServiceAccount should be created
   create: true
