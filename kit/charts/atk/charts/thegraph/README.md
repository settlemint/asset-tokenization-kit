--- conflicted
+++ resolved
@@ -38,14 +38,6 @@
 | graph-node.graphNodeDefaults.env.PRIMARY_SUBGRAPH_DATA_PGDATABASE | string | `"thegraph"` | Name of the primary shard database to use |
 | graph-node.graphNodeDefaults.env.PRIMARY_SUBGRAPH_DATA_PGHOST | string | `"postgresql-pgpool"` | Hostname of the primary shard PostgreSQL server |
 | graph-node.graphNodeDefaults.env.PRIMARY_SUBGRAPH_DATA_PGPORT | int | `5432` | Port for the primary shard PostgreSQL server |
-<<<<<<< HEAD
-| graph-node.graphNodeDefaults.extraInitContainers[0].command[0] | string | `"/usr/bin/wait-for-it"` |  |
-| graph-node.graphNodeDefaults.extraInitContainers[0].command[1] | string | `"postgresql-pgpool:5432"` |  |
-| graph-node.graphNodeDefaults.extraInitContainers[0].command[2] | string | `"-t"` |  |
-| graph-node.graphNodeDefaults.extraInitContainers[0].command[3] | string | `"0"` |  |
-| graph-node.graphNodeDefaults.extraInitContainers[0].image | string | `"harbor.settlemint.com/ghcr.io/settlemint/btp-waitforit:v7.7.5"` |  |
-| graph-node.graphNodeDefaults.extraInitContainers[0].name | string | `"wait-for-postgresql"` |  |
-=======
 | graph-node.graphNodeDefaults.extraInitContainers[0].command[0] | string | `"/bin/sh"` |  |
 | graph-node.graphNodeDefaults.extraInitContainers[0].command[1] | string | `"-c"` |  |
 | graph-node.graphNodeDefaults.extraInitContainers[0].command[2] | string | `"set -e\necho \"Waiting for PostgreSQL to be ready...\"\n\n# Add random delay to prevent all nodes from connecting simultaneously\nRANDOM_DELAY=$((RANDOM % 30 + 5))\necho \"Adding random delay of ${RANDOM_DELAY} seconds to stagger connections...\"\nsleep $RANDOM_DELAY\n\n# Function to test PostgreSQL connection\ntest_postgres() {\n  pg_isready -h postgresql-pgpool -p 5432 -U thegraph && \\\n  psql -h postgresql-pgpool -p 5432 -U thegraph -d thegraph -c \"SELECT 1;\" > /dev/null 2>&1\n}\n\n# Wait with exponential backoff\nRETRY_COUNT=0\nMAX_RETRIES=30\nWAIT_TIME=2\n\nwhile [ $RETRY_COUNT -lt $MAX_RETRIES ]; do\n  if test_postgres; then\n    echo \"PostgreSQL is ready!\"\n    exit 0\n  fi\n\n  RETRY_COUNT=$((RETRY_COUNT + 1))\n  echo \"PostgreSQL not ready (attempt $RETRY_COUNT/$MAX_RETRIES). Waiting ${WAIT_TIME}s...\"\n  sleep $WAIT_TIME\n\n  # Exponential backoff with max of 30 seconds\n  WAIT_TIME=$((WAIT_TIME * 2))\n  if [ $WAIT_TIME -gt 30 ]; then\n    WAIT_TIME=30\n  fi\ndone\n\necho \"PostgreSQL failed to become ready after $MAX_RETRIES attempts\"\nexit 1\n"` |  |
@@ -54,7 +46,6 @@
 | graph-node.graphNodeDefaults.extraInitContainers[0].env[0].valueFrom.secretKeyRef.name | string | `"thegraph-pg-secret"` |  |
 | graph-node.graphNodeDefaults.extraInitContainers[0].image | string | `"docker.io/postgres"` |  |
 | graph-node.graphNodeDefaults.extraInitContainers[0].name | string | `"wait-for-postgresql-ready"` |  |
->>>>>>> b16fbb21
 | graph-node.graphNodeDefaults.imagePullSecrets | list | `[]` |  |
 | graph-node.graphNodeDefaults.secretEnv.PRIMARY_SUBGRAPH_DATA_PGPASSWORD.key | string | `"PGPASSWORD"` | Name of the data key in the secret that contains your PG password |
 | graph-node.graphNodeDefaults.secretEnv.PRIMARY_SUBGRAPH_DATA_PGPASSWORD.secretName | string | `"thegraph-pg-secret"` | Name of the secret that contains your PG password |
@@ -91,26 +82,4 @@
 | graph-node.ingress.hosts[0].paths[4].pathType | string | `"ImplementationSpecific"` |  |
 | graph-node.ingress.hosts[0].paths[4].port | int | `8050` |  |
 | graph-node.ingress.hosts[0].paths[4].serviceName | string | `"graph-node-index"` |  |
-<<<<<<< HEAD
-| graph-node.ingress.tls | list | `[]` |  |
-| job.enabled | bool | `true` |  |
-| job.fullnameOverride | string | `"graph"` |  |
-| job.image.pullPolicy | string | `"IfNotPresent"` |  |
-| job.image.repository | string | `"harbor.settlemint.com/docker.io/node"` |  |
-| job.image.tag | string | `"23.11.1-slim"` |  |
-| job.imagePullSecrets[0] | string | `"image-pull-secret-docker"` |  |
-| job.imagePullSecrets[1] | string | `"image-pull-secret-ghcr"` |  |
-| job.imagePullSecrets[2] | string | `"image-pull-secret-harbor"` |  |
-| job.initContainer.graphNodeCheck.image.pullPolicy | string | `"IfNotPresent"` |  |
-| job.initContainer.graphNodeCheck.image.registry | string | `"harbor.settlemint.com/docker.io"` |  |
-| job.initContainer.graphNodeCheck.image.repository | string | `"busybox"` |  |
-| job.initContainer.graphNodeCheck.image.tag | string | `"1.37.0"` |  |
-| job.podAnnotations | object | `{}` |  |
-| job.podSecurityContext | object | `{}` |  |
-| job.resources | object | `{}` |  |
-| job.securityContext | object | `{}` |  |
-| job.workspace.size | string | `"1Gi"` |  |
-| job.workspace.storageClass | string | `""` |  |
-=======
-| graph-node.ingress.tls | list | `[]` |  |
->>>>>>> b16fbb21
+| graph-node.ingress.tls | list | `[]` |  |