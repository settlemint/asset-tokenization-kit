--- conflicted
+++ resolved
@@ -117,21 +117,13 @@
 | global.imageRegistry | string | `""` | Global Docker image registry |
 | global.labels | object | `{}` | Global labels to add to all objects |
 | global.storageClass | string | `""` | Global StorageClass for Persistent Volume(s) |
-<<<<<<< HEAD
-| image | object | `{"digest":"","pullPolicy":"IfNotPresent","pullSecrets":[],"registry":"ghcr.io","repository":"settlemint/btp-scs-portal","tag":"8.6.4"}` | Portal image |
-=======
 | image | object | `{"digest":"","pullPolicy":"IfNotPresent","pullSecrets":[],"registry":"ghcr.io","repository":"settlemint/btp-scs-portal","tag":"8.6.5"}` | Portal image |
->>>>>>> fce81b31
 | image.digest | string | `""` | Portal image digest in the way sha256:aa.... Please note this parameter, if set, will override the tag |
 | image.pullPolicy | string | `"IfNotPresent"` | Portal image pull policy |
 | image.pullSecrets | list | `[]` | Portal image pull secrets |
 | image.registry | string | `"ghcr.io"` | Portal image registry |
 | image.repository | string | `"settlemint/btp-scs-portal"` | Portal image repository |
-<<<<<<< HEAD
-| image.tag | string | `"8.6.4"` | Portal image tag (immutable tags are recommended) |
-=======
 | image.tag | string | `"8.6.5"` | Portal image tag (immutable tags are recommended) |
->>>>>>> fce81b31
 | ingress | object | `{"annotations":{},"apiVersion":"","enabled":true,"extraHosts":[],"extraPaths":[],"extraRules":[],"extraTls":[],"graphqlPath":"/graphql","hostname":"portal.k8s.orb.local","ingressClassName":"atk-nginx","path":"/","pathType":"ImplementationSpecific","secrets":[],"selfSigned":false,"tls":false}` | Ingress parameters |
 | ingress.annotations | object | `{}` | Additional annotations for the Ingress resource. To enable certificate autogeneration, place here your cert-manager annotations. |
 | ingress.apiVersion | string | `""` | Force Ingress API version (automatically detected if not set) |
