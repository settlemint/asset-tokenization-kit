# portal

![Version: 2.0.0-alpha.18](https://img.shields.io/badge/Version-2.0.0--alpha.18-informational?style=flat-square) ![Type: application](https://img.shields.io/badge/Type-application-informational?style=flat-square) ![AppVersion: 2.0.0-alpha.18](https://img.shields.io/badge/AppVersion-2.0.0--alpha.18-informational?style=flat-square)

Portal is a comprehensive blockchain data management and querying service that provides
real-time access to on-chain data through GraphQL APIs. It serves as the central data
access layer for the Asset Tokenization Kit, offering high-performance queries, data
synchronization, and API endpoints for frontend applications and external integrations.

**Homepage:** <https://settlemint.com/>

## Configuration

The following table lists the configurable parameters of this chart and their default values.

## Values

| Key | Type | Default | Description |
|-----|------|---------|-------------|
<<<<<<< HEAD
| affinity | object | `{}` | Affinity for pod assignment |
| autoscaling | object | `{"builtInMetrics":[{"resource":{"name":"cpu","target":{"averageUtilization":80,"type":"Utilization"}},"type":"Resource"},{"resource":{"name":"memory","target":{"averageUtilization":80,"type":"Utilization"}},"type":"Resource"}],"customMetrics":[],"enabled":false,"maxReplicas":3,"minReplicas":1}` | Autoscaling configuration for Portal |
| autoscaling.builtInMetrics | list | `[{"resource":{"name":"cpu","target":{"averageUtilization":80,"type":"Utilization"}},"type":"Resource"},{"resource":{"name":"memory","target":{"averageUtilization":80,"type":"Utilization"}},"type":"Resource"}]` | Built-in metrics configuration for CPU and memory based scaling |
| autoscaling.builtInMetrics[0] | string | `{"resource":{"name":"cpu","target":{"averageUtilization":80,"type":"Utilization"}},"type":"Resource"}` | Metric type (Resource, Pods, Object, or External) |
| autoscaling.builtInMetrics[0].resource | object | `{"name":"cpu","target":{"averageUtilization":80,"type":"Utilization"}}` | Resource metric configuration |
| autoscaling.builtInMetrics[0].resource.name | string | `"cpu"` | Name of the resource metric (cpu or memory) |
| autoscaling.builtInMetrics[0].resource.target | object | `{"averageUtilization":80,"type":"Utilization"}` | Target metric threshold configuration |
| autoscaling.builtInMetrics[0].resource.target.averageUtilization | int | `80` | Target average CPU utilization percentage |
| autoscaling.builtInMetrics[0].resource.target.type | string | `"Utilization"` | Target metric type (Utilization or AverageValue) |
| autoscaling.builtInMetrics[1] | string | `{"resource":{"name":"memory","target":{"averageUtilization":80,"type":"Utilization"}},"type":"Resource"}` | Metric type (Resource, Pods, Object, or External) |
| autoscaling.builtInMetrics[1].resource | object | `{"name":"memory","target":{"averageUtilization":80,"type":"Utilization"}}` | Resource metric configuration |
| autoscaling.builtInMetrics[1].resource.name | string | `"memory"` | Name of the resource metric (cpu or memory) |
| autoscaling.builtInMetrics[1].resource.target | object | `{"averageUtilization":80,"type":"Utilization"}` | Target metric threshold configuration |
| autoscaling.builtInMetrics[1].resource.target.averageUtilization | int | `80` | Target average memory utilization percentage |
| autoscaling.builtInMetrics[1].resource.target.type | string | `"Utilization"` | Target metric type (Utilization or AverageValue) |
| autoscaling.customMetrics | list | `[]` | Custom metrics configuration |
| autoscaling.enabled | bool | `false` | Enable autoscaling for Portal |
| autoscaling.maxReplicas | int | `3` | Maximum number of Portal replicas |
| autoscaling.minReplicas | int | `1` | Minimum number of Portal replicas |
| commonAnnotations | object | `{}` | Annotations to add to all deployed objects |
| commonLabels | object | `{}` | Labels to add to all deployed objects |
| config | object | `{"network":{"networkId":null,"networkName":null,"nodeRpcUrl":"http://txsigner:3000"},"postgresql":{},"redis":{}}` | Portal configuration |
| config.network | object | `{"networkId":null,"networkName":null,"nodeRpcUrl":"http://txsigner:3000"}` | Network configuration |
| config.network.networkId | string | `nil` | Network ID (defaults to global.chainId when unset) |
| config.network.networkName | string | `nil` | Network name (defaults to global.chainName when unset) |
| config.network.nodeRpcUrl | string | `"http://txsigner:3000"` | Node RPC URL |
| config.postgresql | object | `{}` | PostgreSQL overrides merged with global.datastores.portal.postgresql |
| config.redis | object | `{}` | Redis overrides merged with global.datastores.portal.redis |
| containerSecurityContext | object | `{}` | Container Security Context configuration (overrides global.securityContexts.container) |
| extraEnvVars | list | `[]` | Array with extra environment variables to add to Portal nodes |
| extraEnvVarsCM | string | `""` | Name of existing ConfigMap containing extra env vars for Portal nodes |
| extraEnvVarsSecret | string | `""` | Name of existing Secret containing extra env vars for Portal nodes |
| extraInitContainers | list | `[]` | Additional init containers to add to the Portal pod |
| extraVolumeMounts | list | `[]` | Optionally specify extra list of additional volumeMounts for the Portal container(s) |
| extraVolumes | list | `[]` | Optionally specify extra list of additional volumes for the Portal pod(s) |
| fullnameOverride | string | `"portal"` | String to fully override common.names.fullname |
| global | object | `{"imagePullSecrets":[],"imageRegistry":"","labels":{"kots.io/app-slug":"settlemint-atk"},"storageClass":""}` | Global Docker image registry |
| global.imagePullSecrets | list | `[]` | Global Docker registry secret names as an array |
| global.imageRegistry | string | `""` | Global Docker image registry |
| global.labels | object | `{"kots.io/app-slug":"settlemint-atk"}` | Global labels to add to all resources |
| global.storageClass | string | `""` | Global StorageClass for Persistent Volume(s) |
| image | object | `{"digest":"","pullPolicy":"IfNotPresent","pullSecrets":[],"registry":"ghcr.io","repository":"settlemint/btp-scs-portal","tag":"8.6.9"}` | Portal image |
| image.digest | string | `""` | Portal image digest in the way sha256:aa.... Please note this parameter, if set, will override the tag |
| image.pullPolicy | string | `"IfNotPresent"` | Portal image pull policy |
| image.pullSecrets | list | `[]` | Portal image pull secrets |
| image.registry | string | `"ghcr.io"` | Portal image registry |
| image.repository | string | `"settlemint/btp-scs-portal"` | Portal image repository |
| image.tag | string | `"8.6.9"` | Portal image tag (immutable tags are recommended) |
| ingress | object | `{"annotations":{},"apiVersion":"","enabled":true,"extraHosts":[],"extraPaths":[],"extraRules":[],"extraTls":[],"graphqlPath":"/graphql","hostname":"portal.k8s.orb.local","ingressClassName":"atk-nginx","path":"/","pathType":"ImplementationSpecific","secrets":[],"selfSigned":false,"tls":false}` | Ingress parameters |
| ingress.annotations | object | `{}` | Additional annotations for the Ingress resource. To enable certificate autogeneration, place here your cert-manager annotations. |
| ingress.apiVersion | string | `""` | Force Ingress API version (automatically detected if not set) |
| ingress.enabled | bool | `true` | Enable ingress record generation for Portal |
| ingress.extraHosts | list | `[]` | An array with additional hostname(s) to be covered with the ingress record |
| ingress.extraPaths | list | `[]` | An array with additional arbitrary paths that may need to be added to the ingress under the main host |
| ingress.extraRules | list | `[]` | Additional rules to be covered with this ingress record |
| ingress.extraTls | list | `[]` | TLS configuration for additional hostname(s) to be covered with this ingress record |
| ingress.graphqlPath | string | `"/graphql"` | Additional path for GraphQL endpoint |
| ingress.hostname | string | `"portal.k8s.orb.local"` | Default host for the ingress record |
| ingress.ingressClassName | string | `"atk-nginx"` | IngressClass that will be be used to implement the Ingress (Kubernetes 1.18+) |
| ingress.path | string | `"/"` | Default path for the ingress record |
| ingress.pathType | string | `"ImplementationSpecific"` | Ingress path type |
| ingress.secrets | list | `[]` | Custom TLS certificates as secrets |
| ingress.selfSigned | bool | `false` | Create a TLS secret for this ingress record using self-signed certificates generated by Helm |
| ingress.tls | bool | `false` | Enable TLS configuration for the host defined at `ingress.hostname` parameter |
| initContainer | object | `{"downloadAbi":{"enabled":true,"image":{"pullPolicy":"IfNotPresent","repository":"ghcr.io/settlemint/network-bootstrapper","tag":"1.2.3"},"outputDirectory":"/shared-abis","resources":{"limits":{"cpu":"150m","memory":"128Mi"},"requests":{"cpu":"25m","memory":"64Mi"}},"securityContext":{}},"tcpCheck":{"dependencies":[{"endpoint":"postgresql:5432","name":"postgresql"}],"enabled":true,"image":{"pullPolicy":"IfNotPresent","repository":"ghcr.io/settlemint/btp-waitforit","tag":"v7.7.10"},"resources":{"limits":{"cpu":"100m","memory":"64Mi"},"requests":{"cpu":"10m","memory":"32Mi"}},"timeout":120}}` | Init container configurations for dependency management and pre-start tasks |
| initContainer.downloadAbi | object | `{"enabled":true,"image":{"pullPolicy":"IfNotPresent","repository":"ghcr.io/settlemint/network-bootstrapper","tag":"1.2.3"},"outputDirectory":"/shared-abis","resources":{"limits":{"cpu":"150m","memory":"128Mi"},"requests":{"cpu":"25m","memory":"64Mi"}},"securityContext":{}}` | ABI download init container configuration |
| initContainer.downloadAbi.enabled | bool | `true` | Enable the ABI download init container that syncs ConfigMaps via network-bootstrapper. |
| initContainer.downloadAbi.image | object | `{"pullPolicy":"IfNotPresent","repository":"ghcr.io/settlemint/network-bootstrapper","tag":"1.2.3"}` | Container image configuration for the ABI downloader |
| initContainer.downloadAbi.image.pullPolicy | string | `"IfNotPresent"` | Image pull policy for the ABI download init container. |
| initContainer.downloadAbi.image.repository | string | `"ghcr.io/settlemint/network-bootstrapper"` | OCI image hosting the network-bootstrapper CLI. |
| initContainer.downloadAbi.image.tag | string | `"1.2.3"` | Image tag for the network-bootstrapper CLI. |
| initContainer.downloadAbi.outputDirectory | string | `"/shared-abis"` | Directory where ABI files are written before being shared with the portal container. |
| initContainer.downloadAbi.resources | object | `{"limits":{"cpu":"150m","memory":"128Mi"},"requests":{"cpu":"25m","memory":"64Mi"}}` | Resource requests and limits for the ABI download init container |
| initContainer.downloadAbi.resources.limits | object | `{"cpu":"150m","memory":"128Mi"}` | Resource limits for the ABI download init container |
| initContainer.downloadAbi.resources.limits.cpu | string | `"150m"` | CPU limit for the ABI download init container |
| initContainer.downloadAbi.resources.limits.memory | string | `"128Mi"` | Memory limit for the ABI download init container |
| initContainer.downloadAbi.resources.requests | object | `{"cpu":"25m","memory":"64Mi"}` | Resource requests for the ABI download init container |
| initContainer.downloadAbi.resources.requests.cpu | string | `"25m"` | CPU request for the ABI download init container |
| initContainer.downloadAbi.resources.requests.memory | string | `"64Mi"` | Memory request for the ABI download init container |
| initContainer.downloadAbi.securityContext | object | `{}` | Security context for the ABI download init container |
| initContainer.tcpCheck | object | `{"dependencies":[{"endpoint":"postgresql:5432","name":"postgresql"}],"enabled":true,"image":{"pullPolicy":"IfNotPresent","repository":"ghcr.io/settlemint/btp-waitforit","tag":"v7.7.10"},"resources":{"limits":{"cpu":"100m","memory":"64Mi"},"requests":{"cpu":"10m","memory":"32Mi"}},"timeout":120}` | TCP check init container configuration for service dependency verification |
| initContainer.tcpCheck.dependencies | list | `[{"endpoint":"postgresql:5432","name":"postgresql"}]` | List of service dependencies to verify before starting portal |
| initContainer.tcpCheck.dependencies[0] | string | `{"endpoint":"postgresql:5432","name":"postgresql"}` | Name of the dependent service |
| initContainer.tcpCheck.dependencies[0].endpoint | string | `"postgresql:5432"` | TCP endpoint to check (format: host:port) |
| initContainer.tcpCheck.enabled | bool | `true` | Enable TCP check init container to wait for dependent services |
| initContainer.tcpCheck.image | object | `{"pullPolicy":"IfNotPresent","repository":"ghcr.io/settlemint/btp-waitforit","tag":"v7.7.10"}` | Container image configuration for TCP check |
| initContainer.tcpCheck.image.pullPolicy | string | `"IfNotPresent"` | Image pull policy for the TCP check init container |
| initContainer.tcpCheck.image.repository | string | `"ghcr.io/settlemint/btp-waitforit"` | Repository for the TCP check init container image |
| initContainer.tcpCheck.image.tag | string | `"v7.7.10"` | Image tag for the TCP check init container |
| initContainer.tcpCheck.resources | object | `{"limits":{"cpu":"100m","memory":"64Mi"},"requests":{"cpu":"10m","memory":"32Mi"}}` | Resource requests and limits for the TCP check init container |
| initContainer.tcpCheck.resources.limits | object | `{"cpu":"100m","memory":"64Mi"}` | Resource limits for the TCP check init container |
| initContainer.tcpCheck.resources.limits.cpu | string | `"100m"` | CPU limit for the TCP check init container |
| initContainer.tcpCheck.resources.limits.memory | string | `"64Mi"` | Memory limit for the TCP check init container |
| initContainer.tcpCheck.resources.requests | object | `{"cpu":"10m","memory":"32Mi"}` | Resource requests for the TCP check init container |
| initContainer.tcpCheck.resources.requests.cpu | string | `"10m"` | CPU request for the TCP check init container |
| initContainer.tcpCheck.resources.requests.memory | string | `"32Mi"` | Memory request for the TCP check init container |
| initContainer.tcpCheck.timeout | int | `120` | Timeout in seconds for TCP connectivity checks |
| lifecycleHooks | object | `{}` | lifecycleHooks for the Portal container(s) to automate configuration before or after startup |
| livenessProbe | object | `{"enabled":true,"failureThreshold":3,"initialDelaySeconds":10,"periodSeconds":10,"successThreshold":1,"tcpSocket":{"port":"http"},"timeoutSeconds":5}` | Configure Portal containers' liveness probe |
| livenessProbe.enabled | bool | `true` | Enable livenessProbe on Portal containers |
| livenessProbe.failureThreshold | int | `3` | Failure threshold for livenessProbe |
| livenessProbe.initialDelaySeconds | int | `10` | Initial delay seconds for livenessProbe |
| livenessProbe.periodSeconds | int | `10` | Period seconds for livenessProbe |
| livenessProbe.successThreshold | int | `1` | Success threshold for livenessProbe |
| livenessProbe.tcpSocket | object | `{"port":"http"}` | TCP socket parameters for livenessProbe |
| livenessProbe.tcpSocket.port | string | `"http"` | Port for tcpSocket livenessProbe |
| livenessProbe.timeoutSeconds | int | `5` | Timeout seconds for livenessProbe |
| nameOverride | string | `""` | String to partially override common.names.fullname template (will maintain the release name) |
| networkPolicy | object | `{"addExternalClientAccess":true,"allowExternal":true,"allowExternalEgress":true,"enabled":false,"extraEgress":[{"ports":[{"port":53,"protocol":"UDP"}],"to":[{"namespaceSelector":{},"podSelector":{"matchLabels":{"k8s-app":"kube-dns"}}}]},{"ports":[{"port":5432,"protocol":"TCP"}],"to":[{"podSelector":{"matchLabels":{"app.kubernetes.io/name":"postgresql-ha"}}}]},{"ports":[{"port":6379,"protocol":"TCP"}],"to":[{"podSelector":{"matchLabels":{"app.kubernetes.io/name":"redis"}}}]},{"ports":[{"port":443,"protocol":"TCP"}],"to":[{"namespaceSelector":{}}]}],"extraIngress":[{"from":[{"namespaceSelector":{"matchLabels":{"kubernetes.io/metadata.name":"ingress-nginx"}}},{"podSelector":{"matchLabels":{"app.kubernetes.io/name":"dapp"}}},{"podSelector":{}}],"ports":[{"port":3000,"protocol":"TCP"},{"port":3001,"protocol":"TCP"}]}],"ingressRules":{"accessOnlyFrom":{"enabled":false,"namespaceSelector":{},"podSelector":{}}}}` | Network policies configuration |
| networkPolicy.addExternalClientAccess | bool | `true` | Allow access from pods with client label set to "true". Ignored if `networkPolicy.allowExternal` is true. |
| networkPolicy.allowExternal | bool | `true` | The Policy model to apply |
| networkPolicy.allowExternalEgress | bool | `true` | Allow the pod to access any range of port and all destinations. |
| networkPolicy.enabled | bool | `false` | Enable creation of NetworkPolicy resources |
| networkPolicy.extraEgress | list | `[{"ports":[{"port":53,"protocol":"UDP"}],"to":[{"namespaceSelector":{},"podSelector":{"matchLabels":{"k8s-app":"kube-dns"}}}]},{"ports":[{"port":5432,"protocol":"TCP"}],"to":[{"podSelector":{"matchLabels":{"app.kubernetes.io/name":"postgresql-ha"}}}]},{"ports":[{"port":6379,"protocol":"TCP"}],"to":[{"podSelector":{"matchLabels":{"app.kubernetes.io/name":"redis"}}}]},{"ports":[{"port":443,"protocol":"TCP"}],"to":[{"namespaceSelector":{}}]}]` | Add extra egress rules to the NetworkPolicy (ignored if allowExternalEgress=true) |
| networkPolicy.extraEgress[0] | list | `{"ports":[{"port":53,"protocol":"UDP"}],"to":[{"namespaceSelector":{},"podSelector":{"matchLabels":{"k8s-app":"kube-dns"}}}]}` | Destination selectors for DNS resolution |
| networkPolicy.extraEgress[0].ports | list | `[{"port":53,"protocol":"UDP"}]` | Allowed ports for DNS traffic |
| networkPolicy.extraEgress[0].ports[0] | string | `{"port":53,"protocol":"UDP"}` | Protocol for DNS |
| networkPolicy.extraEgress[0].ports[0].port | int | `53` | DNS port number |
| networkPolicy.extraEgress[0].to[0] | object | `{"namespaceSelector":{},"podSelector":{"matchLabels":{"k8s-app":"kube-dns"}}}` | Namespace selector for kube-dns |
| networkPolicy.extraEgress[0].to[0].podSelector | object | `{"matchLabels":{"k8s-app":"kube-dns"}}` | Pod selector for kube-dns |
| networkPolicy.extraEgress[0].to[0].podSelector.matchLabels | object | `{"k8s-app":"kube-dns"}` | Labels to match kube-dns pods |
| networkPolicy.extraEgress[1] | list | `{"ports":[{"port":5432,"protocol":"TCP"}],"to":[{"podSelector":{"matchLabels":{"app.kubernetes.io/name":"postgresql-ha"}}}]}` | Destination selectors for PostgreSQL access |
| networkPolicy.extraEgress[1].ports | list | `[{"port":5432,"protocol":"TCP"}]` | Allowed ports for PostgreSQL traffic |
| networkPolicy.extraEgress[1].ports[0] | string | `{"port":5432,"protocol":"TCP"}` | Protocol for PostgreSQL |
| networkPolicy.extraEgress[1].ports[0].port | int | `5432` | PostgreSQL port number |
| networkPolicy.extraEgress[1].to[0] | object | `{"podSelector":{"matchLabels":{"app.kubernetes.io/name":"postgresql-ha"}}}` | Pod selector for PostgreSQL |
| networkPolicy.extraEgress[1].to[0].podSelector.matchLabels | object | `{"app.kubernetes.io/name":"postgresql-ha"}` | Labels to match PostgreSQL pods |
| networkPolicy.extraEgress[2] | list | `{"ports":[{"port":6379,"protocol":"TCP"}],"to":[{"podSelector":{"matchLabels":{"app.kubernetes.io/name":"redis"}}}]}` | Destination selectors for Redis access |
| networkPolicy.extraEgress[2].ports | list | `[{"port":6379,"protocol":"TCP"}]` | Allowed ports for Redis traffic |
| networkPolicy.extraEgress[2].ports[0] | string | `{"port":6379,"protocol":"TCP"}` | Protocol for Redis |
| networkPolicy.extraEgress[2].ports[0].port | int | `6379` | Redis port number |
| networkPolicy.extraEgress[2].to[0] | object | `{"podSelector":{"matchLabels":{"app.kubernetes.io/name":"redis"}}}` | Pod selector for Redis |
| networkPolicy.extraEgress[2].to[0].podSelector.matchLabels | object | `{"app.kubernetes.io/name":"redis"}` | Labels to match Redis pods |
| networkPolicy.extraEgress[3] | list | `{"ports":[{"port":443,"protocol":"TCP"}],"to":[{"namespaceSelector":{}}]}` | Destination selectors for external HTTPS access |
| networkPolicy.extraEgress[3].ports | list | `[{"port":443,"protocol":"TCP"}]` | Allowed ports for external HTTPS traffic |
| networkPolicy.extraEgress[3].ports[0] | string | `{"port":443,"protocol":"TCP"}` | Protocol for HTTPS |
| networkPolicy.extraEgress[3].ports[0].port | int | `443` | HTTPS port number |
| networkPolicy.extraEgress[3].to[0] | object | `{"namespaceSelector":{}}` | Namespace selector for all namespaces |
| networkPolicy.extraIngress | list | `[{"from":[{"namespaceSelector":{"matchLabels":{"kubernetes.io/metadata.name":"ingress-nginx"}}},{"podSelector":{"matchLabels":{"app.kubernetes.io/name":"dapp"}}},{"podSelector":{}}],"ports":[{"port":3000,"protocol":"TCP"},{"port":3001,"protocol":"TCP"}]}]` | Add extra ingress rules to the NetworkPolicy |
| networkPolicy.extraIngress[0] | list | `{"from":[{"namespaceSelector":{"matchLabels":{"kubernetes.io/metadata.name":"ingress-nginx"}}},{"podSelector":{"matchLabels":{"app.kubernetes.io/name":"dapp"}}},{"podSelector":{}}],"ports":[{"port":3000,"protocol":"TCP"},{"port":3001,"protocol":"TCP"}]}` | Source selectors for ingress traffic |
| networkPolicy.extraIngress[0].from[0] | object | `{"namespaceSelector":{"matchLabels":{"kubernetes.io/metadata.name":"ingress-nginx"}}}` | Namespace selector for ingress-nginx |
| networkPolicy.extraIngress[0].from[0].namespaceSelector.matchLabels | object | `{"kubernetes.io/metadata.name":"ingress-nginx"}` | Labels to match ingress-nginx namespace |
| networkPolicy.extraIngress[0].from[1] | object | `{"podSelector":{"matchLabels":{"app.kubernetes.io/name":"dapp"}}}` | Pod selector for dapp pods |
| networkPolicy.extraIngress[0].from[1].podSelector.matchLabels | object | `{"app.kubernetes.io/name":"dapp"}` | Labels to match dapp pods |
| networkPolicy.extraIngress[0].from[2] | object | `{"podSelector":{}}` | Pod selector for same namespace pods |
| networkPolicy.extraIngress[0].ports | list | `[{"port":3000,"protocol":"TCP"},{"port":3001,"protocol":"TCP"}]` | Allowed ports for ingress traffic |
| networkPolicy.extraIngress[0].ports[0] | string | `{"port":3000,"protocol":"TCP"}` | Protocol for HTTP port |
| networkPolicy.extraIngress[0].ports[0].port | int | `3000` | HTTP port number |
| networkPolicy.extraIngress[0].ports[1] | string | `{"port":3001,"protocol":"TCP"}` | Protocol for GraphQL port |
| networkPolicy.extraIngress[0].ports[1].port | int | `3001` | GraphQL port number |
| networkPolicy.ingressRules | object | `{"accessOnlyFrom":{"enabled":false,"namespaceSelector":{},"podSelector":{}}}` | Ingress rules configuration |
| networkPolicy.ingressRules.accessOnlyFrom | object | `{"enabled":false,"namespaceSelector":{},"podSelector":{}}` | Access restrictions configuration |
| networkPolicy.ingressRules.accessOnlyFrom.enabled | bool | `false` | Enable ingress rule that makes Portal only accessible from a particular origin. |
| networkPolicy.ingressRules.accessOnlyFrom.namespaceSelector | object | `{}` | Namespace selector label that is allowed to access Portal. This label will be used to identified allowed namespace(s). |
| networkPolicy.ingressRules.accessOnlyFrom.podSelector | object | `{}` | Pods selector label that is allowed to access Portal. This label will be used to identified allowed pod(s). |
| nodeAffinityPreset | object | `{"key":"","type":"","values":[]}` | Node affinity preset configuration |
| nodeAffinityPreset.key | string | `""` | Node label key to match. Ignored if `affinity` is set |
| nodeAffinityPreset.type | string | `""` | Node affinity preset type. Ignored if `affinity` is set. Allowed values: `soft` or `hard` |
| nodeAffinityPreset.values | list | `[]` | Node label values to match. Ignored if `affinity` is set |
| nodeSelector | object | `{}` | Node labels for pod assignment |
| openShiftRoute | object | `{"alternateBackends":[],"annotations":{},"enabled":false,"graphql":{"alternateBackends":[],"annotations":{},"enabled":true,"host":"","path":"","port":{"targetPort":""},"tls":null,"to":{"weight":""},"wildcardPolicy":""},"host":"portal.k8s.orb.local","path":"/","port":{"targetPort":"http"},"tls":null,"to":{"weight":100},"wildcardPolicy":"None"}` | OpenShift Route parameters |
| openShiftRoute.alternateBackends | list | `[]` | Additional backends for weighted routing |
| openShiftRoute.annotations | object | `{}` | Additional annotations for the OpenShift route resource |
| openShiftRoute.enabled | bool | `false` | Enable OpenShift route creation for Portal |
| openShiftRoute.graphql | object | `{"alternateBackends":[],"annotations":{},"enabled":true,"host":"","path":"","port":{"targetPort":""},"tls":null,"to":{"weight":""},"wildcardPolicy":""}` | GraphQL route specific configuration |
| openShiftRoute.graphql.alternateBackends | list | `[]` | Additional backends for weighted routing (same structure as openShiftRoute.alternateBackends) |
| openShiftRoute.graphql.annotations | object | `{}` | Additional annotations for the GraphQL route resource |
| openShiftRoute.graphql.enabled | bool | `true` | Enable a dedicated route for the GraphQL endpoint |
| openShiftRoute.graphql.host | string | `""` | Hostname exposed via the GraphQL route (defaults to openShiftRoute.host when empty) |
| openShiftRoute.graphql.path | string | `""` | HTTP path exposed via the GraphQL route (defaults to ingress.graphqlPath) |
| openShiftRoute.graphql.port | object | `{"targetPort":""}` | Service port configuration for the GraphQL route target |
| openShiftRoute.graphql.port.targetPort | string | `""` | Service target port name (defaults to `graphql`) |
| openShiftRoute.graphql.tls | object | `nil` | TLS configuration for the GraphQL route |
| openShiftRoute.graphql.to | object | `{"weight":""}` | Primary service weight configuration for the GraphQL route |
| openShiftRoute.graphql.to.weight | string | `""` | Weight assigned to the Portal service backend (defaults to openShiftRoute.to.weight) |
| openShiftRoute.graphql.wildcardPolicy | string | `""` | Wildcard policy to apply to the GraphQL route (defaults to openShiftRoute.wildcardPolicy) |
| openShiftRoute.host | string | `"portal.k8s.orb.local"` | Hostname exposed via the OpenShift route |
| openShiftRoute.path | string | `"/"` | HTTP path exposed via the OpenShift route |
| openShiftRoute.port | object | `{"targetPort":"http"}` | Service port configuration for the route target |
| openShiftRoute.port.targetPort | string | `"http"` | Service target port name (must exist on the Portal service) |
| openShiftRoute.tls | object | `nil` | TLS configuration for the OpenShift route |
| openShiftRoute.to | object | `{"weight":100}` | Primary service weight configuration |
| openShiftRoute.to.weight | int | `100` | Weight assigned to the Portal service backend |
| openShiftRoute.wildcardPolicy | string | `"None"` | Wildcard policy to apply to the route |
| pdb | object | `{"enabled":false,"maxUnavailable":"","minAvailable":""}` | Pod disruption budget configuration |
| pdb.enabled | bool | `false` | If true, create a pod disruption budget for pods. |
| pdb.maxUnavailable | string | `""` | Maximum number/percentage of pods that may be made unavailable. Defaults to 1 if both pdb.minAvailable and pdb.maxUnavailable are empty. |
| pdb.minAvailable | string | `""` | Minimum number/percentage of pods that should remain scheduled |
| podAffinityPreset | string | `""` | Pod affinity preset. Ignored if `affinity` is set. Allowed values: `soft` or `hard` |
| podAnnotations | object | `{"prometheus.io/path":"/portal-metrics","prometheus.io/port":"3000","prometheus.io/scrape":"true"}` | Annotations for Portal pods |
| podAntiAffinityPreset | string | `"soft"` | Pod anti-affinity preset. Ignored if `affinity` is set. Allowed values: `soft` or `hard` |
| podLabels | object | `{"app.kubernetes.io/component":"portal"}` | Extra labels for Portal pods |
| podSecurityContext | object | `{}` | Pod Security Context configuration (overrides global.securityContexts.pod) |
| priorityClassName | string | `""` | Portal pods' priority class name |
| rbac | object | `{"create":true}` | RBAC configuration controlling whether Role/RoleBinding resources are rendered. |
| rbac.create | bool | `true` | Create Role/RoleBinding granting the portal access to ABI ConfigMaps. |
| readinessProbe | object | `{"enabled":true,"failureThreshold":3,"initialDelaySeconds":5,"periodSeconds":10,"successThreshold":1,"tcpSocket":{"port":"http"},"timeoutSeconds":5}` | Configure Portal containers' readiness probe |
| readinessProbe.enabled | bool | `true` | Enable readinessProbe on Portal containers |
| readinessProbe.failureThreshold | int | `3` | Failure threshold for readinessProbe |
| readinessProbe.initialDelaySeconds | int | `5` | Initial delay seconds for readinessProbe |
| readinessProbe.periodSeconds | int | `10` | Period seconds for readinessProbe |
| readinessProbe.successThreshold | int | `1` | Success threshold for readinessProbe |
| readinessProbe.tcpSocket | object | `{"port":"http"}` | TCP socket parameters for readinessProbe |
| readinessProbe.tcpSocket.port | string | `"http"` | Port for tcpSocket readinessProbe |
| readinessProbe.timeoutSeconds | int | `5` | Timeout seconds for readinessProbe |
| replicaCount | int | `1` | Number of Portal replicas to deploy |
| resources | object | `{}` | Portal containers resource requests and limits |
| schedulerName | string | `""` | Alternate scheduler |
| service | object | `{"annotations":{},"clusterIP":"","externalTrafficPolicy":"Cluster","extraPorts":[],"graphqlNodePort":"","graphqlPort":3001,"loadBalancerIP":"","loadBalancerSourceRanges":[],"nodePort":"","port":3000,"sessionAffinity":"None","sessionAffinityConfig":{},"type":"ClusterIP"}` | Service parameters |
| service.annotations | object | `{}` | Additional custom annotations for Portal service |
| service.clusterIP | string | `""` | Portal service Cluster IP |
| service.externalTrafficPolicy | string | `"Cluster"` | Portal service external traffic policy |
| service.extraPorts | list | `[]` | Extra ports to expose in the Portal service (normally used with the `sidecar` value) |
| service.graphqlNodePort | string | `""` | Node port for GraphQL |
| service.graphqlPort | int | `3001` | Portal service GraphQL port |
| service.loadBalancerIP | string | `""` | Portal service Load Balancer IP |
| service.loadBalancerSourceRanges | list | `[]` | Portal service Load Balancer sources |
| service.nodePort | string | `""` | Node port for HTTP |
| service.port | int | `3000` | Portal service HTTP port |
| service.sessionAffinity | string | `"None"` | Session Affinity for Kubernetes service, can be "None" or "ClientIP" |
| service.sessionAffinityConfig | object | `{}` | Additional settings for the sessionAffinity |
| service.type | string | `"ClusterIP"` | Portal service type |
| serviceAccount | object | `{"annotations":{},"automountServiceAccountToken":true,"create":true,"labels":{},"name":""}` | Service account for Portal pods |
| serviceAccount.annotations | object | `{}` | Annotations for service account. Evaluated as a template. Only used if `create` is `true`. |
| serviceAccount.automountServiceAccountToken | bool | `true` | Automount service account token for the deployment controller service account |
| serviceAccount.create | bool | `true` | Specifies whether a ServiceAccount should be created |
| serviceAccount.labels | object | `{}` | Extra labels to be added to the service account |
| serviceAccount.name | string | `""` | The name of the ServiceAccount to use. |
| startupProbe | object | `{"enabled":false,"failureThreshold":10,"initialDelaySeconds":30,"periodSeconds":10,"successThreshold":1,"timeoutSeconds":5}` | Configure Portal containers' startup probe |
| startupProbe.enabled | bool | `false` | Enable startupProbe on Portal containers |
| startupProbe.failureThreshold | int | `10` | Failure threshold for startupProbe |
| startupProbe.initialDelaySeconds | int | `30` | Initial delay seconds for startupProbe |
| startupProbe.periodSeconds | int | `10` | Period seconds for startupProbe |
| startupProbe.successThreshold | int | `1` | Success threshold for startupProbe |
| startupProbe.timeoutSeconds | int | `5` | Timeout seconds for startupProbe |
| tests | object | `{"image":{"pullPolicy":"IfNotPresent","registry":"docker.io","repository":"busybox","tag":"1.37.0"}}` | Test parameters |
| tests.image | object | `{"pullPolicy":"IfNotPresent","registry":"docker.io","repository":"busybox","tag":"1.37.0"}` | Image for test pods |
| tests.image.pullPolicy | string | `"IfNotPresent"` | Test image pull policy |
| tests.image.registry | string | `"docker.io"` | Test image registry |
| tests.image.repository | string | `"busybox"` | Test image repository |
| tests.image.tag | string | `"1.37.0"` | Test image tag |
| tolerations | list | `[]` | Tolerations for pod assignment |
| topologySpreadConstraints | list | `[]` | Topology Spread Constraints for pod assignment |
| updateStrategy | object | `{"rollingUpdate":{},"type":"RollingUpdate"}` | Update strategy configuration for Portal deployment |
| updateStrategy.rollingUpdate | object | `{}` | Portal deployment rolling update configuration parameters |
| updateStrategy.type | string | `"RollingUpdate"` | Portal deployment strategy type |

Specify each parameter using the `--set key=value[,key=value]` argument to `helm install`. For example,

```bash
helm install my-portal \
  --set config.network.networkId="1" \
  --set config.network.networkName="Mainnet" \
  settlemint/portal
```

Alternatively, a YAML file that specifies the values for the above parameters can be provided while installing the chart. For example,

```bash
helm install my-portal -f values.yaml settlemint/portal
```

## Configuration Examples

### Basic Configuration

```yaml
config:
  network:
    networkId: "53771311147"
    networkName: "ATK"
    nodeRpcUrl: "http://txsigner:3000"
  postgresql:
    host: postgresql
    port: 5432
    database: portal
    username: portal
    password: password
    sslMode: disable
  redis:
    host: "redis-master"
    port: 6379
    username: "default"
    password: "redis-password"
```

### Production Configuration with Security

```yaml
replicaCount: 3

podSecurityContext:
  enabled: true
  runAsNonRoot: true
  runAsUser: 1001
  fsGroup: 1001

containerSecurityContext:
  enabled: true
  runAsNonRoot: true
  runAsUser: 1001
  readOnlyRootFilesystem: true
  allowPrivilegeEscalation: false

networkPolicy:
  enabled: true
  allowExternal: false

resources:
  limits:
    cpu: 500m
    memory: 512Mi
  requests:
    cpu: 250m
    memory: 256Mi

autoscaling:
  enabled: true
  minReplicas: 3
  maxReplicas: 10

pdb:
  enabled: true
  minAvailable: 2
```

### External Database Configuration

```yaml
config:
  postgresql:
    host: external-db.example.com
    port: 5432
    database: portal
    username: portal
    password: password
    sslMode: require
  redis:
    host: "external-redis.example.com"
    port: 6379
    username: "portal"
    password: "secure-password"
```

## Troubleshooting

### Portal Pod Not Starting

1. Check the pod logs:
   ```bash
   kubectl logs -l app.kubernetes.io/name=portal
   ```

2. Verify database connectivity:
   ```bash
   kubectl exec -it deploy/portal -- nc -zv postgresql-pgpool 5432
   ```

3. Check Redis connectivity:
   ```bash
   kubectl exec -it deploy/portal -- nc -zv redis-master 6379
   ```

### GraphQL Endpoint Not Responding

1. Check service endpoints:
   ```bash
   kubectl get endpoints portal
   ```

2. Test internal connectivity:
   ```bash
   kubectl run test --rm -it --image=busybox -- wget -qO- portal:3001/graphql
   ```

3. Verify ingress configuration:
   ```bash
   kubectl describe ingress portal
   ```

### Performance Issues

1. Enable autoscaling:
   ```yaml
   autoscaling:
     enabled: true
     minReplicas: 2
     maxReplicas: 10
   ```

2. Increase resource limits:
   ```yaml
   resources:
     requests:
       cpu: 500m
       memory: 1Gi
     limits:
       cpu: 1000m
       memory: 2Gi
   ```

3. Check database performance and indexes
=======
|affinity|object|-|Affinity for pod assignment|
|autoscaling|object|-|Autoscaling configuration for Portal|
|autoscaling.builtInMetrics|list|-|Built-in metrics configuration for CPU and memory based scaling|
|autoscaling.builtInMetrics[0]|string|`{"resource":{"name":"cpu","target":{"averageUtilization":80,"type":"Utilization"}},"type":"Resource"}`|Metric type (Resource, Pods, Object, or External)|
|autoscaling.builtInMetrics[0].resource|object|-|Resource metric configuration|
|autoscaling.builtInMetrics[0].resource.name|string|`"cpu"`|Name of the resource metric (cpu or memory)|
|autoscaling.builtInMetrics[0].resource.target|object|-|Target metric threshold configuration|
|autoscaling.builtInMetrics[0].resource.target.averageUtilization|int|`80`|Target average CPU utilization percentage|
|autoscaling.builtInMetrics[0].resource.target.type|string|`"Utilization"`|Target metric type (Utilization or AverageValue)|
|autoscaling.builtInMetrics[1]|string|`{"resource":{"name":"memory","target":{"averageUtilization":80,"type":"Utilization"}},"type":"Resource"}`|Metric type (Resource, Pods, Object, or External)|
|autoscaling.builtInMetrics[1].resource|object|-|Resource metric configuration|
|autoscaling.builtInMetrics[1].resource.name|string|`"memory"`|Name of the resource metric (cpu or memory)|
|autoscaling.builtInMetrics[1].resource.target|object|-|Target metric threshold configuration|
|autoscaling.builtInMetrics[1].resource.target.averageUtilization|int|`80`|Target average memory utilization percentage|
|autoscaling.builtInMetrics[1].resource.target.type|string|`"Utilization"`|Target metric type (Utilization or AverageValue)|
|autoscaling.customMetrics|list|-|Custom metrics configuration|
|autoscaling.enabled|bool|`false`|Enable autoscaling for Portal|
|autoscaling.maxReplicas|int|`3`|Maximum number of Portal replicas|
|autoscaling.minReplicas|int|`1`|Minimum number of Portal replicas|
|commonAnnotations|object|-|Annotations to add to all deployed objects|
|commonLabels|object|-|Labels to add to all deployed objects|
|config|object|-|Portal configuration|
|config.network|object|-|Network configuration|
|config.network.networkId|string|`nil`|Network ID (defaults to global.chainId when unset)|
|config.network.networkName|string|`nil`|Network name (defaults to global.chainName when unset)|
|config.network.nodeRpcUrl|string|`"http://txsigner:3000"`|Node RPC URL|
|config.postgresql|object|-|PostgreSQL overrides merged with global.datastores.portal.postgresql|
|config.redis|object|-|Redis overrides merged with global.datastores.portal.redis|
|containerSecurityContext|object|-|Container Security Context configuration (overrides global.securityContexts.container)|
|extraEnvVars|list|-|Array with extra environment variables to add to Portal nodes|
|extraEnvVarsCM|string|`""`|Name of existing ConfigMap containing extra env vars for Portal nodes|
|extraEnvVarsSecret|string|`""`|Name of existing Secret containing extra env vars for Portal nodes|
|extraInitContainers|list|-|Additional init containers to add to the Portal pod|
|extraVolumeMounts|list|-|Optionally specify extra list of additional volumeMounts for the Portal container(s)|
|extraVolumes|list|-|Optionally specify extra list of additional volumes for the Portal pod(s)|
|fullnameOverride|string|`"portal"`|String to fully override common.names.fullname|
|global|object|-|Global Docker image registry|
|global.imagePullSecrets|list|-|Global Docker registry secret names as an array|
|global.imageRegistry|string|`""`|Global Docker image registry|
|global.labels|object|-|Global labels to add to all resources|
|global.labels."kots.io/app-slug"|string|`"settlemint-atk"`|KOTS application slug applied to all Portal resources|
|global.storageClass|string|`""`|Global StorageClass for Persistent Volume(s)|
|image|object|-|Portal image|
|image.digest|string|`""`|Portal image digest in the way sha256:aa.... Please note this parameter, if set, will override the tag|
|image.pullPolicy|string|`"IfNotPresent"`|Portal image pull policy|
|image.pullSecrets|list|-|Portal image pull secrets|
|image.registry|string|`"ghcr.io"`|Portal image registry|
|image.repository|string|`"settlemint/btp-scs-portal"`|Portal image repository|
|image.tag|string|`"8.6.9"`|Portal image tag (immutable tags are recommended)|
|ingress|object|-|Ingress parameters|
|ingress.annotations|object|-|Additional annotations for the Ingress resource. To enable certificate autogeneration, place here your cert-manager annotations.|
|ingress.apiVersion|string|`""`|Force Ingress API version (automatically detected if not set)|
|ingress.enabled|bool|`true`|Enable ingress record generation for Portal|
|ingress.extraHosts|list|-|An array with additional hostname(s) to be covered with the ingress record|
|ingress.extraPaths|list|-|An array with additional arbitrary paths that may need to be added to the ingress under the main host|
|ingress.extraRules|list|-|Additional rules to be covered with this ingress record|
|ingress.extraTls|list|-|TLS configuration for additional hostname(s) to be covered with this ingress record|
|ingress.graphqlPath|string|`"/graphql"`|Additional path for GraphQL endpoint|
|ingress.hostname|string|`"portal.k8s.orb.local"`|Default host for the ingress record|
|ingress.ingressClassName|string|`"atk-nginx"`|IngressClass that will be be used to implement the Ingress (Kubernetes 1.18+)|
|ingress.path|string|`"/"`|Default path for the ingress record|
|ingress.pathType|string|`"ImplementationSpecific"`|Ingress path type|
|ingress.secrets|list|-|Custom TLS certificates as secrets|
|ingress.selfSigned|bool|`false`|Create a TLS secret for this ingress record using self-signed certificates generated by Helm|
|ingress.tls|bool|`false`|Enable TLS configuration for the host defined at `ingress.hostname` parameter|
|initContainer|object|-|Init container configurations for dependency management and pre-start tasks|
|initContainer.downloadAbi|object|-|ABI download init container configuration|
|initContainer.downloadAbi.enabled|bool|`true`|Enable the ABI download init container that syncs ConfigMaps via network-bootstrapper.|
|initContainer.downloadAbi.image|object|-|Container image configuration for the ABI downloader|
|initContainer.downloadAbi.image.pullPolicy|string|`"IfNotPresent"`|Image pull policy for the ABI download init container.|
|initContainer.downloadAbi.image.repository|string|`"ghcr.io/settlemint/network-bootstrapper"`|OCI image hosting the network-bootstrapper CLI.|
|initContainer.downloadAbi.image.tag|string|`"1.2.3"`|Image tag for the network-bootstrapper CLI.|
|initContainer.downloadAbi.outputDirectory|string|`"/shared-abis"`|Directory where ABI files are written before being shared with the portal container.|
|initContainer.downloadAbi.resources|object|-|Resource requests and limits for the ABI download init container|
|initContainer.downloadAbi.resources.limits|object|-|Resource limits for the ABI download init container|
|initContainer.downloadAbi.resources.limits.cpu|string|`"450m"`|CPU limit for the ABI download init container|
|initContainer.downloadAbi.resources.limits.memory|string|`"128Mi"`|Memory limit for the ABI download init container|
|initContainer.downloadAbi.resources.requests|object|-|Resource requests for the ABI download init container|
|initContainer.downloadAbi.resources.requests.cpu|string|`"25m"`|CPU request for the ABI download init container|
|initContainer.downloadAbi.resources.requests.memory|string|`"64Mi"`|Memory request for the ABI download init container|
|initContainer.downloadAbi.securityContext|object|-|Security context for the ABI download init container|
|initContainer.tcpCheck|object|-|TCP check init container configuration for service dependency verification|
|initContainer.tcpCheck.dependencies|list|-|List of service dependencies to verify before starting portal|
|initContainer.tcpCheck.dependencies[0]|string|`{"endpoint":"postgresql:5432","name":"postgresql"}`|Name of the dependent service|
|initContainer.tcpCheck.dependencies[0].endpoint|string|`"postgresql:5432"`|TCP endpoint to check (format: host:port)|
|initContainer.tcpCheck.enabled|bool|`true`|Enable TCP check init container to wait for dependent services|
|initContainer.tcpCheck.image|object|-|Container image configuration for TCP check|
|initContainer.tcpCheck.image.pullPolicy|string|`"IfNotPresent"`|Image pull policy for the TCP check init container|
|initContainer.tcpCheck.image.repository|string|`"ghcr.io/settlemint/btp-waitforit"`|Repository for the TCP check init container image|
|initContainer.tcpCheck.image.tag|string|`"v7.7.11"`|Image tag for the TCP check init container|
|initContainer.tcpCheck.resources|object|-|Resource requests and limits for the TCP check init container|
|initContainer.tcpCheck.resources.limits|object|-|Resource limits for the TCP check init container|
|initContainer.tcpCheck.resources.limits.cpu|string|`"300m"`|CPU limit for the TCP check init container|
|initContainer.tcpCheck.resources.limits.memory|string|`"64Mi"`|Memory limit for the TCP check init container|
|initContainer.tcpCheck.resources.requests|object|-|Resource requests for the TCP check init container|
|initContainer.tcpCheck.resources.requests.cpu|string|`"10m"`|CPU request for the TCP check init container|
|initContainer.tcpCheck.resources.requests.memory|string|`"32Mi"`|Memory request for the TCP check init container|
|initContainer.tcpCheck.timeout|int|`120`|Timeout in seconds for TCP connectivity checks|
|lifecycleHooks|object|-|lifecycleHooks for the Portal container(s) to automate configuration before or after startup|
|livenessProbe|object|-|Configure Portal containers' liveness probe|
|livenessProbe.enabled|bool|`true`|Enable livenessProbe on Portal containers|
|livenessProbe.failureThreshold|int|`3`|Failure threshold for livenessProbe|
|livenessProbe.initialDelaySeconds|int|`10`|Initial delay seconds for livenessProbe|
|livenessProbe.periodSeconds|int|`10`|Period seconds for livenessProbe|
|livenessProbe.successThreshold|int|`1`|Success threshold for livenessProbe|
|livenessProbe.tcpSocket|object|-|TCP socket parameters for livenessProbe|
|livenessProbe.tcpSocket.port|string|`"http"`|Port for tcpSocket livenessProbe|
|livenessProbe.timeoutSeconds|int|`5`|Timeout seconds for livenessProbe|
|nameOverride|string|`""`|String to partially override common.names.fullname template (will maintain the release name)|
|networkPolicy|object|-|Network policies configuration|
|networkPolicy.addExternalClientAccess|bool|`true`|Allow access from pods with client label set to "true". Ignored if `networkPolicy.allowExternal` is true.|
|networkPolicy.allowExternal|bool|`true`|The Policy model to apply|
|networkPolicy.allowExternalEgress|bool|`true`|Allow the pod to access any range of port and all destinations.|
|networkPolicy.enabled|bool|`false`|Enable creation of NetworkPolicy resources|
|networkPolicy.extraEgress|list|-|Add extra egress rules to the NetworkPolicy (ignored if allowExternalEgress=true)|
|networkPolicy.extraEgress[0]|list|-|Destination selectors for DNS resolution|
|networkPolicy.extraEgress[0].ports|list|-|Allowed ports for DNS traffic|
|networkPolicy.extraEgress[0].ports[0]|string|`{"port":53,"protocol":"UDP"}`|Protocol for DNS|
|networkPolicy.extraEgress[0].ports[0].port|int|`53`|DNS port number|
|networkPolicy.extraEgress[0].to[0]|object|-|Namespace selector for kube-dns|
|networkPolicy.extraEgress[0].to[0].podSelector|object|-|Pod selector for kube-dns|
|networkPolicy.extraEgress[0].to[0].podSelector.matchLabels|object|-|Labels to match kube-dns pods|
|networkPolicy.extraEgress[0].to[0].podSelector.matchLabels.k8s-app|string|`"kube-dns"`|Label selecting kube-dns pods for DNS access|
|networkPolicy.extraEgress[1]|list|-|Destination selectors for PostgreSQL access|
|networkPolicy.extraEgress[1].ports|list|-|Allowed ports for PostgreSQL traffic|
|networkPolicy.extraEgress[1].ports[0]|string|`{"port":5432,"protocol":"TCP"}`|Protocol for PostgreSQL|
|networkPolicy.extraEgress[1].ports[0].port|int|`5432`|PostgreSQL port number|
|networkPolicy.extraEgress[1].to[0]|object|-|Pod selector for PostgreSQL|
|networkPolicy.extraEgress[1].to[0].podSelector.matchLabels|object|-|Labels to match PostgreSQL pods|
|networkPolicy.extraEgress[1].to[0].podSelector.matchLabels."app.kubernetes.io/name"|string|`"postgresql-ha"`|Application label selecting the PostgreSQL HA pods|
|networkPolicy.extraEgress[2]|list|-|Destination selectors for Redis access|
|networkPolicy.extraEgress[2].ports|list|-|Allowed ports for Redis traffic|
|networkPolicy.extraEgress[2].ports[0]|string|`{"port":6379,"protocol":"TCP"}`|Protocol for Redis|
|networkPolicy.extraEgress[2].ports[0].port|int|`6379`|Redis port number|
|networkPolicy.extraEgress[2].to[0]|object|-|Pod selector for Redis|
|networkPolicy.extraEgress[2].to[0].podSelector.matchLabels|object|-|Labels to match Redis pods|
|networkPolicy.extraEgress[2].to[0].podSelector.matchLabels."app.kubernetes.io/name"|string|`"redis"`|Application label selecting the Redis pods|
|networkPolicy.extraEgress[3]|list|-|Destination selectors for external HTTPS access|
|networkPolicy.extraEgress[3].ports|list|-|Allowed ports for external HTTPS traffic|
|networkPolicy.extraEgress[3].ports[0]|string|`{"port":443,"protocol":"TCP"}`|Protocol for HTTPS|
|networkPolicy.extraEgress[3].ports[0].port|int|`443`|HTTPS port number|
|networkPolicy.extraEgress[3].to[0]|object|-|Namespace selector for all namespaces|
|networkPolicy.extraIngress|list|-|Add extra ingress rules to the NetworkPolicy|
|networkPolicy.extraIngress[0]|list|-|Source selectors for ingress traffic|
|networkPolicy.extraIngress[0].from[0]|object|-|Namespace selector for ingress-nginx|
|networkPolicy.extraIngress[0].from[0].namespaceSelector.matchLabels|object|-|Labels to match ingress-nginx namespace|
|networkPolicy.extraIngress[0].from[0].namespaceSelector.matchLabels."kubernetes.io/metadata.name"|string|`"ingress-nginx"`|Namespace label selecting the ingress-nginx controller|
|networkPolicy.extraIngress[0].from[1]|object|-|Pod selector for dapp pods|
|networkPolicy.extraIngress[0].from[1].podSelector.matchLabels|object|-|Labels to match dapp pods|
|networkPolicy.extraIngress[0].from[1].podSelector.matchLabels."app.kubernetes.io/name"|string|`"dapp"`|Application label selecting the dApp frontend pods|
|networkPolicy.extraIngress[0].from[2]|object|-|Pod selector for same namespace pods|
|networkPolicy.extraIngress[0].ports|list|-|Allowed ports for ingress traffic|
|networkPolicy.extraIngress[0].ports[0]|string|`{"port":3000,"protocol":"TCP"}`|Protocol for HTTP port|
|networkPolicy.extraIngress[0].ports[0].port|int|`3000`|HTTP port number|
|networkPolicy.extraIngress[0].ports[1]|string|`{"port":3001,"protocol":"TCP"}`|Protocol for GraphQL port|
|networkPolicy.extraIngress[0].ports[1].port|int|`3001`|GraphQL port number|
|networkPolicy.ingressRules|object|-|Ingress rules configuration|
|networkPolicy.ingressRules.accessOnlyFrom|object|-|Access restrictions configuration|
|networkPolicy.ingressRules.accessOnlyFrom.enabled|bool|`false`|Enable ingress rule that makes Portal only accessible from a particular origin.|
|networkPolicy.ingressRules.accessOnlyFrom.namespaceSelector|object|-|Namespace selector label that is allowed to access Portal. This label will be used to identified allowed namespace(s).|
|networkPolicy.ingressRules.accessOnlyFrom.podSelector|object|-|Pods selector label that is allowed to access Portal. This label will be used to identified allowed pod(s).|
|nodeAffinityPreset|object|-|Node affinity preset configuration|
|nodeAffinityPreset.key|string|`""`|Node label key to match. Ignored if `affinity` is set|
|nodeAffinityPreset.type|string|`""`|Node affinity preset type. Ignored if `affinity` is set. Allowed values: `soft` or `hard`|
|nodeAffinityPreset.values|list|-|Node label values to match. Ignored if `affinity` is set|
|nodeSelector|object|-|Node labels for pod assignment|
|openShiftRoute|object|-|OpenShift Route parameters|
|openShiftRoute.alternateBackends|list|-|Additional backends for weighted routing|
|openShiftRoute.annotations|object|-|Additional annotations for the OpenShift route resource|
|openShiftRoute.enabled|bool|`false`|Enable OpenShift route creation for Portal|
|openShiftRoute.graphql|object|-|GraphQL route specific configuration|
|openShiftRoute.graphql.alternateBackends|list|-|Additional backends for weighted routing (same structure as openShiftRoute.alternateBackends)|
|openShiftRoute.graphql.annotations|object|-|Additional annotations for the GraphQL route resource|
|openShiftRoute.graphql.enabled|bool|`true`|Enable a dedicated route for the GraphQL endpoint|
|openShiftRoute.graphql.host|string|`""`|Hostname exposed via the GraphQL route (defaults to openShiftRoute.host when empty)|
|openShiftRoute.graphql.path|string|`""`|HTTP path exposed via the GraphQL route (defaults to ingress.graphqlPath)|
|openShiftRoute.graphql.port|object|-|Service port configuration for the GraphQL route target|
|openShiftRoute.graphql.port.targetPort|string|`""`|Service target port name (defaults to `graphql`)|
|openShiftRoute.graphql.tls|object|-|TLS configuration for the GraphQL route|
|openShiftRoute.graphql.to|object|-|Primary service weight configuration for the GraphQL route|
|openShiftRoute.graphql.to.weight|string|`""`|Weight assigned to the Portal service backend (defaults to openShiftRoute.to.weight)|
|openShiftRoute.graphql.wildcardPolicy|string|`""`|Wildcard policy to apply to the GraphQL route (defaults to openShiftRoute.wildcardPolicy)|
|openShiftRoute.host|string|`"portal.k8s.orb.local"`|Hostname exposed via the OpenShift route|
|openShiftRoute.path|string|`"/"`|HTTP path exposed via the OpenShift route|
|openShiftRoute.port|object|-|Service port configuration for the route target|
|openShiftRoute.port.targetPort|string|`"http"`|Service target port name (must exist on the Portal service)|
|openShiftRoute.tls|object|-|TLS configuration for the OpenShift route|
|openShiftRoute.to|object|-|Primary service weight configuration|
|openShiftRoute.to.weight|int|`100`|Weight assigned to the Portal service backend|
|openShiftRoute.wildcardPolicy|string|`"None"`|Wildcard policy to apply to the route|
|pdb|object|-|Pod disruption budget configuration|
|pdb.enabled|bool|`false`|If true, create a pod disruption budget for pods.|
|pdb.maxUnavailable|string|`""`|Maximum number/percentage of pods that may be made unavailable. Defaults to 1 if both pdb.minAvailable and pdb.maxUnavailable are empty.|
|pdb.minAvailable|string|`""`|Minimum number/percentage of pods that should remain scheduled|
|podAffinityPreset|string|`""`|Pod affinity preset. Ignored if `affinity` is set. Allowed values: `soft` or `hard`|
|podAnnotations|object|-|Annotations for Portal pods|
|podAnnotations."prometheus.io/path"|string|`"/portal-metrics"`|Metrics endpoint path served by the Portal pods|
|podAnnotations."prometheus.io/port"|string|`"3000"`|Metrics port exposed by the Portal pods|
|podAnnotations."prometheus.io/scrape"|string|`"true"`|Enable Prometheus scraping for Portal pods|
|podAntiAffinityPreset|string|`"soft"`|Pod anti-affinity preset. Ignored if `affinity` is set. Allowed values: `soft` or `hard`|
|podLabels|object|-|Extra labels for Portal pods|
|podLabels."app.kubernetes.io/component"|string|`"portal"`|Component label identifying pods as part of the Portal application|
|podSecurityContext|object|-|Pod Security Context configuration (overrides global.securityContexts.pod)|
|priorityClassName|string|`""`|Portal pods' priority class name|
|rbac|object|-|RBAC configuration controlling whether Role/RoleBinding resources are rendered.|
|rbac.create|bool|`true`|Create Role/RoleBinding granting the portal access to ABI ConfigMaps.|
|readinessProbe|object|-|Configure Portal containers' readiness probe|
|readinessProbe.enabled|bool|`true`|Enable readinessProbe on Portal containers|
|readinessProbe.failureThreshold|int|`3`|Failure threshold for readinessProbe|
|readinessProbe.initialDelaySeconds|int|`5`|Initial delay seconds for readinessProbe|
|readinessProbe.periodSeconds|int|`10`|Period seconds for readinessProbe|
|readinessProbe.successThreshold|int|`1`|Success threshold for readinessProbe|
|readinessProbe.tcpSocket|object|-|TCP socket parameters for readinessProbe|
|readinessProbe.tcpSocket.port|string|`"http"`|Port for tcpSocket readinessProbe|
|readinessProbe.timeoutSeconds|int|`5`|Timeout seconds for readinessProbe|
|replicaCount|int|`1`|Number of Portal replicas to deploy|
|resources|object|-|Portal containers resource requests and limits|
|schedulerName|string|`""`|Alternate scheduler|
|service|object|-|Service parameters|
|service.annotations|object|-|Additional custom annotations for Portal service|
|service.clusterIP|string|`""`|Portal service Cluster IP|
|service.externalTrafficPolicy|string|`"Cluster"`|Portal service external traffic policy|
|service.extraPorts|list|-|Extra ports to expose in the Portal service (normally used with the `sidecar` value)|
|service.graphqlNodePort|string|`""`|Node port for GraphQL|
|service.graphqlPort|int|`3001`|Portal service GraphQL port|
|service.loadBalancerIP|string|`""`|Portal service Load Balancer IP|
|service.loadBalancerSourceRanges|list|-|Portal service Load Balancer sources|
|service.nodePort|string|`""`|Node port for HTTP|
|service.port|int|`3000`|Portal service HTTP port|
|service.sessionAffinity|string|`"None"`|Session Affinity for Kubernetes service, can be "None" or "ClientIP"|
|service.sessionAffinityConfig|object|-|Additional settings for the sessionAffinity|
|service.type|string|`"ClusterIP"`|Portal service type|
|serviceAccount|object|-|Service account for Portal pods|
|serviceAccount.annotations|object|-|Annotations for service account. Evaluated as a template. Only used if `create` is `true`.|
|serviceAccount.automountServiceAccountToken|bool|`true`|Automount service account token for the deployment controller service account|
|serviceAccount.create|bool|`true`|Specifies whether a ServiceAccount should be created|
|serviceAccount.labels|object|-|Extra labels to be added to the service account|
|serviceAccount.name|string|`""`|The name of the ServiceAccount to use.|
|startupProbe|object|-|Configure Portal containers' startup probe|
|startupProbe.enabled|bool|`false`|Enable startupProbe on Portal containers|
|startupProbe.failureThreshold|int|`10`|Failure threshold for startupProbe|
|startupProbe.initialDelaySeconds|int|`30`|Initial delay seconds for startupProbe|
|startupProbe.periodSeconds|int|`10`|Period seconds for startupProbe|
|startupProbe.successThreshold|int|`1`|Success threshold for startupProbe|
|startupProbe.timeoutSeconds|int|`5`|Timeout seconds for startupProbe|
|tests|object|-|Test parameters|
|tests.image|object|-|Image for test pods|
|tests.image.pullPolicy|string|`"IfNotPresent"`|Test image pull policy|
|tests.image.registry|string|`"docker.io"`|Test image registry|
|tests.image.repository|string|`"busybox"`|Test image repository|
|tests.image.tag|string|`"1.37.0"`|Test image tag|
|tolerations|list|-|Tolerations for pod assignment|
|topologySpreadConstraints|list|-|Topology Spread Constraints for pod assignment|
|updateStrategy|object|-|Update strategy configuration for Portal deployment|
|updateStrategy.rollingUpdate|object|-|Portal deployment rolling update configuration parameters|
|updateStrategy.type|string|`"RollingUpdate"`|Portal deployment strategy type|

## Resource Summary

| Component | Replicas | Request CPU | Limit CPU | Request Memory | Limit Memory | Storage |
|-----------|----------|-------------|-----------|----------------|--------------|---------|
| initContainer.downloadAbi | 1 | 25m | 450m | 64Mi | 128Mi | - |
| initContainer.tcpCheck | 1 | 10m | 300m | 32Mi | 64Mi | - |
| **Totals** | - | 0.04 cores (35m) | 0.75 cores (750m) | 96Mi (0.09Gi) | 192Mi (0.19Gi) | - |
>>>>>>> 19934bc0

## Maintainers

| Name | Email | Url |
| ---- | ------ | --- |
| SettleMint | <support@settlemint.com> | <https://settlemint.com> |

## Source Code

* <https://github.com/settlemint/starterkit-asset-tokenization>

## Requirements

Kubernetes: `>=1.21.0-0`
<|MERGE_RESOLUTION|>--- conflicted
+++ resolved
@@ -17,410 +17,6 @@
 
 | Key | Type | Default | Description |
 |-----|------|---------|-------------|
-<<<<<<< HEAD
-| affinity | object | `{}` | Affinity for pod assignment |
-| autoscaling | object | `{"builtInMetrics":[{"resource":{"name":"cpu","target":{"averageUtilization":80,"type":"Utilization"}},"type":"Resource"},{"resource":{"name":"memory","target":{"averageUtilization":80,"type":"Utilization"}},"type":"Resource"}],"customMetrics":[],"enabled":false,"maxReplicas":3,"minReplicas":1}` | Autoscaling configuration for Portal |
-| autoscaling.builtInMetrics | list | `[{"resource":{"name":"cpu","target":{"averageUtilization":80,"type":"Utilization"}},"type":"Resource"},{"resource":{"name":"memory","target":{"averageUtilization":80,"type":"Utilization"}},"type":"Resource"}]` | Built-in metrics configuration for CPU and memory based scaling |
-| autoscaling.builtInMetrics[0] | string | `{"resource":{"name":"cpu","target":{"averageUtilization":80,"type":"Utilization"}},"type":"Resource"}` | Metric type (Resource, Pods, Object, or External) |
-| autoscaling.builtInMetrics[0].resource | object | `{"name":"cpu","target":{"averageUtilization":80,"type":"Utilization"}}` | Resource metric configuration |
-| autoscaling.builtInMetrics[0].resource.name | string | `"cpu"` | Name of the resource metric (cpu or memory) |
-| autoscaling.builtInMetrics[0].resource.target | object | `{"averageUtilization":80,"type":"Utilization"}` | Target metric threshold configuration |
-| autoscaling.builtInMetrics[0].resource.target.averageUtilization | int | `80` | Target average CPU utilization percentage |
-| autoscaling.builtInMetrics[0].resource.target.type | string | `"Utilization"` | Target metric type (Utilization or AverageValue) |
-| autoscaling.builtInMetrics[1] | string | `{"resource":{"name":"memory","target":{"averageUtilization":80,"type":"Utilization"}},"type":"Resource"}` | Metric type (Resource, Pods, Object, or External) |
-| autoscaling.builtInMetrics[1].resource | object | `{"name":"memory","target":{"averageUtilization":80,"type":"Utilization"}}` | Resource metric configuration |
-| autoscaling.builtInMetrics[1].resource.name | string | `"memory"` | Name of the resource metric (cpu or memory) |
-| autoscaling.builtInMetrics[1].resource.target | object | `{"averageUtilization":80,"type":"Utilization"}` | Target metric threshold configuration |
-| autoscaling.builtInMetrics[1].resource.target.averageUtilization | int | `80` | Target average memory utilization percentage |
-| autoscaling.builtInMetrics[1].resource.target.type | string | `"Utilization"` | Target metric type (Utilization or AverageValue) |
-| autoscaling.customMetrics | list | `[]` | Custom metrics configuration |
-| autoscaling.enabled | bool | `false` | Enable autoscaling for Portal |
-| autoscaling.maxReplicas | int | `3` | Maximum number of Portal replicas |
-| autoscaling.minReplicas | int | `1` | Minimum number of Portal replicas |
-| commonAnnotations | object | `{}` | Annotations to add to all deployed objects |
-| commonLabels | object | `{}` | Labels to add to all deployed objects |
-| config | object | `{"network":{"networkId":null,"networkName":null,"nodeRpcUrl":"http://txsigner:3000"},"postgresql":{},"redis":{}}` | Portal configuration |
-| config.network | object | `{"networkId":null,"networkName":null,"nodeRpcUrl":"http://txsigner:3000"}` | Network configuration |
-| config.network.networkId | string | `nil` | Network ID (defaults to global.chainId when unset) |
-| config.network.networkName | string | `nil` | Network name (defaults to global.chainName when unset) |
-| config.network.nodeRpcUrl | string | `"http://txsigner:3000"` | Node RPC URL |
-| config.postgresql | object | `{}` | PostgreSQL overrides merged with global.datastores.portal.postgresql |
-| config.redis | object | `{}` | Redis overrides merged with global.datastores.portal.redis |
-| containerSecurityContext | object | `{}` | Container Security Context configuration (overrides global.securityContexts.container) |
-| extraEnvVars | list | `[]` | Array with extra environment variables to add to Portal nodes |
-| extraEnvVarsCM | string | `""` | Name of existing ConfigMap containing extra env vars for Portal nodes |
-| extraEnvVarsSecret | string | `""` | Name of existing Secret containing extra env vars for Portal nodes |
-| extraInitContainers | list | `[]` | Additional init containers to add to the Portal pod |
-| extraVolumeMounts | list | `[]` | Optionally specify extra list of additional volumeMounts for the Portal container(s) |
-| extraVolumes | list | `[]` | Optionally specify extra list of additional volumes for the Portal pod(s) |
-| fullnameOverride | string | `"portal"` | String to fully override common.names.fullname |
-| global | object | `{"imagePullSecrets":[],"imageRegistry":"","labels":{"kots.io/app-slug":"settlemint-atk"},"storageClass":""}` | Global Docker image registry |
-| global.imagePullSecrets | list | `[]` | Global Docker registry secret names as an array |
-| global.imageRegistry | string | `""` | Global Docker image registry |
-| global.labels | object | `{"kots.io/app-slug":"settlemint-atk"}` | Global labels to add to all resources |
-| global.storageClass | string | `""` | Global StorageClass for Persistent Volume(s) |
-| image | object | `{"digest":"","pullPolicy":"IfNotPresent","pullSecrets":[],"registry":"ghcr.io","repository":"settlemint/btp-scs-portal","tag":"8.6.9"}` | Portal image |
-| image.digest | string | `""` | Portal image digest in the way sha256:aa.... Please note this parameter, if set, will override the tag |
-| image.pullPolicy | string | `"IfNotPresent"` | Portal image pull policy |
-| image.pullSecrets | list | `[]` | Portal image pull secrets |
-| image.registry | string | `"ghcr.io"` | Portal image registry |
-| image.repository | string | `"settlemint/btp-scs-portal"` | Portal image repository |
-| image.tag | string | `"8.6.9"` | Portal image tag (immutable tags are recommended) |
-| ingress | object | `{"annotations":{},"apiVersion":"","enabled":true,"extraHosts":[],"extraPaths":[],"extraRules":[],"extraTls":[],"graphqlPath":"/graphql","hostname":"portal.k8s.orb.local","ingressClassName":"atk-nginx","path":"/","pathType":"ImplementationSpecific","secrets":[],"selfSigned":false,"tls":false}` | Ingress parameters |
-| ingress.annotations | object | `{}` | Additional annotations for the Ingress resource. To enable certificate autogeneration, place here your cert-manager annotations. |
-| ingress.apiVersion | string | `""` | Force Ingress API version (automatically detected if not set) |
-| ingress.enabled | bool | `true` | Enable ingress record generation for Portal |
-| ingress.extraHosts | list | `[]` | An array with additional hostname(s) to be covered with the ingress record |
-| ingress.extraPaths | list | `[]` | An array with additional arbitrary paths that may need to be added to the ingress under the main host |
-| ingress.extraRules | list | `[]` | Additional rules to be covered with this ingress record |
-| ingress.extraTls | list | `[]` | TLS configuration for additional hostname(s) to be covered with this ingress record |
-| ingress.graphqlPath | string | `"/graphql"` | Additional path for GraphQL endpoint |
-| ingress.hostname | string | `"portal.k8s.orb.local"` | Default host for the ingress record |
-| ingress.ingressClassName | string | `"atk-nginx"` | IngressClass that will be be used to implement the Ingress (Kubernetes 1.18+) |
-| ingress.path | string | `"/"` | Default path for the ingress record |
-| ingress.pathType | string | `"ImplementationSpecific"` | Ingress path type |
-| ingress.secrets | list | `[]` | Custom TLS certificates as secrets |
-| ingress.selfSigned | bool | `false` | Create a TLS secret for this ingress record using self-signed certificates generated by Helm |
-| ingress.tls | bool | `false` | Enable TLS configuration for the host defined at `ingress.hostname` parameter |
-| initContainer | object | `{"downloadAbi":{"enabled":true,"image":{"pullPolicy":"IfNotPresent","repository":"ghcr.io/settlemint/network-bootstrapper","tag":"1.2.3"},"outputDirectory":"/shared-abis","resources":{"limits":{"cpu":"150m","memory":"128Mi"},"requests":{"cpu":"25m","memory":"64Mi"}},"securityContext":{}},"tcpCheck":{"dependencies":[{"endpoint":"postgresql:5432","name":"postgresql"}],"enabled":true,"image":{"pullPolicy":"IfNotPresent","repository":"ghcr.io/settlemint/btp-waitforit","tag":"v7.7.10"},"resources":{"limits":{"cpu":"100m","memory":"64Mi"},"requests":{"cpu":"10m","memory":"32Mi"}},"timeout":120}}` | Init container configurations for dependency management and pre-start tasks |
-| initContainer.downloadAbi | object | `{"enabled":true,"image":{"pullPolicy":"IfNotPresent","repository":"ghcr.io/settlemint/network-bootstrapper","tag":"1.2.3"},"outputDirectory":"/shared-abis","resources":{"limits":{"cpu":"150m","memory":"128Mi"},"requests":{"cpu":"25m","memory":"64Mi"}},"securityContext":{}}` | ABI download init container configuration |
-| initContainer.downloadAbi.enabled | bool | `true` | Enable the ABI download init container that syncs ConfigMaps via network-bootstrapper. |
-| initContainer.downloadAbi.image | object | `{"pullPolicy":"IfNotPresent","repository":"ghcr.io/settlemint/network-bootstrapper","tag":"1.2.3"}` | Container image configuration for the ABI downloader |
-| initContainer.downloadAbi.image.pullPolicy | string | `"IfNotPresent"` | Image pull policy for the ABI download init container. |
-| initContainer.downloadAbi.image.repository | string | `"ghcr.io/settlemint/network-bootstrapper"` | OCI image hosting the network-bootstrapper CLI. |
-| initContainer.downloadAbi.image.tag | string | `"1.2.3"` | Image tag for the network-bootstrapper CLI. |
-| initContainer.downloadAbi.outputDirectory | string | `"/shared-abis"` | Directory where ABI files are written before being shared with the portal container. |
-| initContainer.downloadAbi.resources | object | `{"limits":{"cpu":"150m","memory":"128Mi"},"requests":{"cpu":"25m","memory":"64Mi"}}` | Resource requests and limits for the ABI download init container |
-| initContainer.downloadAbi.resources.limits | object | `{"cpu":"150m","memory":"128Mi"}` | Resource limits for the ABI download init container |
-| initContainer.downloadAbi.resources.limits.cpu | string | `"150m"` | CPU limit for the ABI download init container |
-| initContainer.downloadAbi.resources.limits.memory | string | `"128Mi"` | Memory limit for the ABI download init container |
-| initContainer.downloadAbi.resources.requests | object | `{"cpu":"25m","memory":"64Mi"}` | Resource requests for the ABI download init container |
-| initContainer.downloadAbi.resources.requests.cpu | string | `"25m"` | CPU request for the ABI download init container |
-| initContainer.downloadAbi.resources.requests.memory | string | `"64Mi"` | Memory request for the ABI download init container |
-| initContainer.downloadAbi.securityContext | object | `{}` | Security context for the ABI download init container |
-| initContainer.tcpCheck | object | `{"dependencies":[{"endpoint":"postgresql:5432","name":"postgresql"}],"enabled":true,"image":{"pullPolicy":"IfNotPresent","repository":"ghcr.io/settlemint/btp-waitforit","tag":"v7.7.10"},"resources":{"limits":{"cpu":"100m","memory":"64Mi"},"requests":{"cpu":"10m","memory":"32Mi"}},"timeout":120}` | TCP check init container configuration for service dependency verification |
-| initContainer.tcpCheck.dependencies | list | `[{"endpoint":"postgresql:5432","name":"postgresql"}]` | List of service dependencies to verify before starting portal |
-| initContainer.tcpCheck.dependencies[0] | string | `{"endpoint":"postgresql:5432","name":"postgresql"}` | Name of the dependent service |
-| initContainer.tcpCheck.dependencies[0].endpoint | string | `"postgresql:5432"` | TCP endpoint to check (format: host:port) |
-| initContainer.tcpCheck.enabled | bool | `true` | Enable TCP check init container to wait for dependent services |
-| initContainer.tcpCheck.image | object | `{"pullPolicy":"IfNotPresent","repository":"ghcr.io/settlemint/btp-waitforit","tag":"v7.7.10"}` | Container image configuration for TCP check |
-| initContainer.tcpCheck.image.pullPolicy | string | `"IfNotPresent"` | Image pull policy for the TCP check init container |
-| initContainer.tcpCheck.image.repository | string | `"ghcr.io/settlemint/btp-waitforit"` | Repository for the TCP check init container image |
-| initContainer.tcpCheck.image.tag | string | `"v7.7.10"` | Image tag for the TCP check init container |
-| initContainer.tcpCheck.resources | object | `{"limits":{"cpu":"100m","memory":"64Mi"},"requests":{"cpu":"10m","memory":"32Mi"}}` | Resource requests and limits for the TCP check init container |
-| initContainer.tcpCheck.resources.limits | object | `{"cpu":"100m","memory":"64Mi"}` | Resource limits for the TCP check init container |
-| initContainer.tcpCheck.resources.limits.cpu | string | `"100m"` | CPU limit for the TCP check init container |
-| initContainer.tcpCheck.resources.limits.memory | string | `"64Mi"` | Memory limit for the TCP check init container |
-| initContainer.tcpCheck.resources.requests | object | `{"cpu":"10m","memory":"32Mi"}` | Resource requests for the TCP check init container |
-| initContainer.tcpCheck.resources.requests.cpu | string | `"10m"` | CPU request for the TCP check init container |
-| initContainer.tcpCheck.resources.requests.memory | string | `"32Mi"` | Memory request for the TCP check init container |
-| initContainer.tcpCheck.timeout | int | `120` | Timeout in seconds for TCP connectivity checks |
-| lifecycleHooks | object | `{}` | lifecycleHooks for the Portal container(s) to automate configuration before or after startup |
-| livenessProbe | object | `{"enabled":true,"failureThreshold":3,"initialDelaySeconds":10,"periodSeconds":10,"successThreshold":1,"tcpSocket":{"port":"http"},"timeoutSeconds":5}` | Configure Portal containers' liveness probe |
-| livenessProbe.enabled | bool | `true` | Enable livenessProbe on Portal containers |
-| livenessProbe.failureThreshold | int | `3` | Failure threshold for livenessProbe |
-| livenessProbe.initialDelaySeconds | int | `10` | Initial delay seconds for livenessProbe |
-| livenessProbe.periodSeconds | int | `10` | Period seconds for livenessProbe |
-| livenessProbe.successThreshold | int | `1` | Success threshold for livenessProbe |
-| livenessProbe.tcpSocket | object | `{"port":"http"}` | TCP socket parameters for livenessProbe |
-| livenessProbe.tcpSocket.port | string | `"http"` | Port for tcpSocket livenessProbe |
-| livenessProbe.timeoutSeconds | int | `5` | Timeout seconds for livenessProbe |
-| nameOverride | string | `""` | String to partially override common.names.fullname template (will maintain the release name) |
-| networkPolicy | object | `{"addExternalClientAccess":true,"allowExternal":true,"allowExternalEgress":true,"enabled":false,"extraEgress":[{"ports":[{"port":53,"protocol":"UDP"}],"to":[{"namespaceSelector":{},"podSelector":{"matchLabels":{"k8s-app":"kube-dns"}}}]},{"ports":[{"port":5432,"protocol":"TCP"}],"to":[{"podSelector":{"matchLabels":{"app.kubernetes.io/name":"postgresql-ha"}}}]},{"ports":[{"port":6379,"protocol":"TCP"}],"to":[{"podSelector":{"matchLabels":{"app.kubernetes.io/name":"redis"}}}]},{"ports":[{"port":443,"protocol":"TCP"}],"to":[{"namespaceSelector":{}}]}],"extraIngress":[{"from":[{"namespaceSelector":{"matchLabels":{"kubernetes.io/metadata.name":"ingress-nginx"}}},{"podSelector":{"matchLabels":{"app.kubernetes.io/name":"dapp"}}},{"podSelector":{}}],"ports":[{"port":3000,"protocol":"TCP"},{"port":3001,"protocol":"TCP"}]}],"ingressRules":{"accessOnlyFrom":{"enabled":false,"namespaceSelector":{},"podSelector":{}}}}` | Network policies configuration |
-| networkPolicy.addExternalClientAccess | bool | `true` | Allow access from pods with client label set to "true". Ignored if `networkPolicy.allowExternal` is true. |
-| networkPolicy.allowExternal | bool | `true` | The Policy model to apply |
-| networkPolicy.allowExternalEgress | bool | `true` | Allow the pod to access any range of port and all destinations. |
-| networkPolicy.enabled | bool | `false` | Enable creation of NetworkPolicy resources |
-| networkPolicy.extraEgress | list | `[{"ports":[{"port":53,"protocol":"UDP"}],"to":[{"namespaceSelector":{},"podSelector":{"matchLabels":{"k8s-app":"kube-dns"}}}]},{"ports":[{"port":5432,"protocol":"TCP"}],"to":[{"podSelector":{"matchLabels":{"app.kubernetes.io/name":"postgresql-ha"}}}]},{"ports":[{"port":6379,"protocol":"TCP"}],"to":[{"podSelector":{"matchLabels":{"app.kubernetes.io/name":"redis"}}}]},{"ports":[{"port":443,"protocol":"TCP"}],"to":[{"namespaceSelector":{}}]}]` | Add extra egress rules to the NetworkPolicy (ignored if allowExternalEgress=true) |
-| networkPolicy.extraEgress[0] | list | `{"ports":[{"port":53,"protocol":"UDP"}],"to":[{"namespaceSelector":{},"podSelector":{"matchLabels":{"k8s-app":"kube-dns"}}}]}` | Destination selectors for DNS resolution |
-| networkPolicy.extraEgress[0].ports | list | `[{"port":53,"protocol":"UDP"}]` | Allowed ports for DNS traffic |
-| networkPolicy.extraEgress[0].ports[0] | string | `{"port":53,"protocol":"UDP"}` | Protocol for DNS |
-| networkPolicy.extraEgress[0].ports[0].port | int | `53` | DNS port number |
-| networkPolicy.extraEgress[0].to[0] | object | `{"namespaceSelector":{},"podSelector":{"matchLabels":{"k8s-app":"kube-dns"}}}` | Namespace selector for kube-dns |
-| networkPolicy.extraEgress[0].to[0].podSelector | object | `{"matchLabels":{"k8s-app":"kube-dns"}}` | Pod selector for kube-dns |
-| networkPolicy.extraEgress[0].to[0].podSelector.matchLabels | object | `{"k8s-app":"kube-dns"}` | Labels to match kube-dns pods |
-| networkPolicy.extraEgress[1] | list | `{"ports":[{"port":5432,"protocol":"TCP"}],"to":[{"podSelector":{"matchLabels":{"app.kubernetes.io/name":"postgresql-ha"}}}]}` | Destination selectors for PostgreSQL access |
-| networkPolicy.extraEgress[1].ports | list | `[{"port":5432,"protocol":"TCP"}]` | Allowed ports for PostgreSQL traffic |
-| networkPolicy.extraEgress[1].ports[0] | string | `{"port":5432,"protocol":"TCP"}` | Protocol for PostgreSQL |
-| networkPolicy.extraEgress[1].ports[0].port | int | `5432` | PostgreSQL port number |
-| networkPolicy.extraEgress[1].to[0] | object | `{"podSelector":{"matchLabels":{"app.kubernetes.io/name":"postgresql-ha"}}}` | Pod selector for PostgreSQL |
-| networkPolicy.extraEgress[1].to[0].podSelector.matchLabels | object | `{"app.kubernetes.io/name":"postgresql-ha"}` | Labels to match PostgreSQL pods |
-| networkPolicy.extraEgress[2] | list | `{"ports":[{"port":6379,"protocol":"TCP"}],"to":[{"podSelector":{"matchLabels":{"app.kubernetes.io/name":"redis"}}}]}` | Destination selectors for Redis access |
-| networkPolicy.extraEgress[2].ports | list | `[{"port":6379,"protocol":"TCP"}]` | Allowed ports for Redis traffic |
-| networkPolicy.extraEgress[2].ports[0] | string | `{"port":6379,"protocol":"TCP"}` | Protocol for Redis |
-| networkPolicy.extraEgress[2].ports[0].port | int | `6379` | Redis port number |
-| networkPolicy.extraEgress[2].to[0] | object | `{"podSelector":{"matchLabels":{"app.kubernetes.io/name":"redis"}}}` | Pod selector for Redis |
-| networkPolicy.extraEgress[2].to[0].podSelector.matchLabels | object | `{"app.kubernetes.io/name":"redis"}` | Labels to match Redis pods |
-| networkPolicy.extraEgress[3] | list | `{"ports":[{"port":443,"protocol":"TCP"}],"to":[{"namespaceSelector":{}}]}` | Destination selectors for external HTTPS access |
-| networkPolicy.extraEgress[3].ports | list | `[{"port":443,"protocol":"TCP"}]` | Allowed ports for external HTTPS traffic |
-| networkPolicy.extraEgress[3].ports[0] | string | `{"port":443,"protocol":"TCP"}` | Protocol for HTTPS |
-| networkPolicy.extraEgress[3].ports[0].port | int | `443` | HTTPS port number |
-| networkPolicy.extraEgress[3].to[0] | object | `{"namespaceSelector":{}}` | Namespace selector for all namespaces |
-| networkPolicy.extraIngress | list | `[{"from":[{"namespaceSelector":{"matchLabels":{"kubernetes.io/metadata.name":"ingress-nginx"}}},{"podSelector":{"matchLabels":{"app.kubernetes.io/name":"dapp"}}},{"podSelector":{}}],"ports":[{"port":3000,"protocol":"TCP"},{"port":3001,"protocol":"TCP"}]}]` | Add extra ingress rules to the NetworkPolicy |
-| networkPolicy.extraIngress[0] | list | `{"from":[{"namespaceSelector":{"matchLabels":{"kubernetes.io/metadata.name":"ingress-nginx"}}},{"podSelector":{"matchLabels":{"app.kubernetes.io/name":"dapp"}}},{"podSelector":{}}],"ports":[{"port":3000,"protocol":"TCP"},{"port":3001,"protocol":"TCP"}]}` | Source selectors for ingress traffic |
-| networkPolicy.extraIngress[0].from[0] | object | `{"namespaceSelector":{"matchLabels":{"kubernetes.io/metadata.name":"ingress-nginx"}}}` | Namespace selector for ingress-nginx |
-| networkPolicy.extraIngress[0].from[0].namespaceSelector.matchLabels | object | `{"kubernetes.io/metadata.name":"ingress-nginx"}` | Labels to match ingress-nginx namespace |
-| networkPolicy.extraIngress[0].from[1] | object | `{"podSelector":{"matchLabels":{"app.kubernetes.io/name":"dapp"}}}` | Pod selector for dapp pods |
-| networkPolicy.extraIngress[0].from[1].podSelector.matchLabels | object | `{"app.kubernetes.io/name":"dapp"}` | Labels to match dapp pods |
-| networkPolicy.extraIngress[0].from[2] | object | `{"podSelector":{}}` | Pod selector for same namespace pods |
-| networkPolicy.extraIngress[0].ports | list | `[{"port":3000,"protocol":"TCP"},{"port":3001,"protocol":"TCP"}]` | Allowed ports for ingress traffic |
-| networkPolicy.extraIngress[0].ports[0] | string | `{"port":3000,"protocol":"TCP"}` | Protocol for HTTP port |
-| networkPolicy.extraIngress[0].ports[0].port | int | `3000` | HTTP port number |
-| networkPolicy.extraIngress[0].ports[1] | string | `{"port":3001,"protocol":"TCP"}` | Protocol for GraphQL port |
-| networkPolicy.extraIngress[0].ports[1].port | int | `3001` | GraphQL port number |
-| networkPolicy.ingressRules | object | `{"accessOnlyFrom":{"enabled":false,"namespaceSelector":{},"podSelector":{}}}` | Ingress rules configuration |
-| networkPolicy.ingressRules.accessOnlyFrom | object | `{"enabled":false,"namespaceSelector":{},"podSelector":{}}` | Access restrictions configuration |
-| networkPolicy.ingressRules.accessOnlyFrom.enabled | bool | `false` | Enable ingress rule that makes Portal only accessible from a particular origin. |
-| networkPolicy.ingressRules.accessOnlyFrom.namespaceSelector | object | `{}` | Namespace selector label that is allowed to access Portal. This label will be used to identified allowed namespace(s). |
-| networkPolicy.ingressRules.accessOnlyFrom.podSelector | object | `{}` | Pods selector label that is allowed to access Portal. This label will be used to identified allowed pod(s). |
-| nodeAffinityPreset | object | `{"key":"","type":"","values":[]}` | Node affinity preset configuration |
-| nodeAffinityPreset.key | string | `""` | Node label key to match. Ignored if `affinity` is set |
-| nodeAffinityPreset.type | string | `""` | Node affinity preset type. Ignored if `affinity` is set. Allowed values: `soft` or `hard` |
-| nodeAffinityPreset.values | list | `[]` | Node label values to match. Ignored if `affinity` is set |
-| nodeSelector | object | `{}` | Node labels for pod assignment |
-| openShiftRoute | object | `{"alternateBackends":[],"annotations":{},"enabled":false,"graphql":{"alternateBackends":[],"annotations":{},"enabled":true,"host":"","path":"","port":{"targetPort":""},"tls":null,"to":{"weight":""},"wildcardPolicy":""},"host":"portal.k8s.orb.local","path":"/","port":{"targetPort":"http"},"tls":null,"to":{"weight":100},"wildcardPolicy":"None"}` | OpenShift Route parameters |
-| openShiftRoute.alternateBackends | list | `[]` | Additional backends for weighted routing |
-| openShiftRoute.annotations | object | `{}` | Additional annotations for the OpenShift route resource |
-| openShiftRoute.enabled | bool | `false` | Enable OpenShift route creation for Portal |
-| openShiftRoute.graphql | object | `{"alternateBackends":[],"annotations":{},"enabled":true,"host":"","path":"","port":{"targetPort":""},"tls":null,"to":{"weight":""},"wildcardPolicy":""}` | GraphQL route specific configuration |
-| openShiftRoute.graphql.alternateBackends | list | `[]` | Additional backends for weighted routing (same structure as openShiftRoute.alternateBackends) |
-| openShiftRoute.graphql.annotations | object | `{}` | Additional annotations for the GraphQL route resource |
-| openShiftRoute.graphql.enabled | bool | `true` | Enable a dedicated route for the GraphQL endpoint |
-| openShiftRoute.graphql.host | string | `""` | Hostname exposed via the GraphQL route (defaults to openShiftRoute.host when empty) |
-| openShiftRoute.graphql.path | string | `""` | HTTP path exposed via the GraphQL route (defaults to ingress.graphqlPath) |
-| openShiftRoute.graphql.port | object | `{"targetPort":""}` | Service port configuration for the GraphQL route target |
-| openShiftRoute.graphql.port.targetPort | string | `""` | Service target port name (defaults to `graphql`) |
-| openShiftRoute.graphql.tls | object | `nil` | TLS configuration for the GraphQL route |
-| openShiftRoute.graphql.to | object | `{"weight":""}` | Primary service weight configuration for the GraphQL route |
-| openShiftRoute.graphql.to.weight | string | `""` | Weight assigned to the Portal service backend (defaults to openShiftRoute.to.weight) |
-| openShiftRoute.graphql.wildcardPolicy | string | `""` | Wildcard policy to apply to the GraphQL route (defaults to openShiftRoute.wildcardPolicy) |
-| openShiftRoute.host | string | `"portal.k8s.orb.local"` | Hostname exposed via the OpenShift route |
-| openShiftRoute.path | string | `"/"` | HTTP path exposed via the OpenShift route |
-| openShiftRoute.port | object | `{"targetPort":"http"}` | Service port configuration for the route target |
-| openShiftRoute.port.targetPort | string | `"http"` | Service target port name (must exist on the Portal service) |
-| openShiftRoute.tls | object | `nil` | TLS configuration for the OpenShift route |
-| openShiftRoute.to | object | `{"weight":100}` | Primary service weight configuration |
-| openShiftRoute.to.weight | int | `100` | Weight assigned to the Portal service backend |
-| openShiftRoute.wildcardPolicy | string | `"None"` | Wildcard policy to apply to the route |
-| pdb | object | `{"enabled":false,"maxUnavailable":"","minAvailable":""}` | Pod disruption budget configuration |
-| pdb.enabled | bool | `false` | If true, create a pod disruption budget for pods. |
-| pdb.maxUnavailable | string | `""` | Maximum number/percentage of pods that may be made unavailable. Defaults to 1 if both pdb.minAvailable and pdb.maxUnavailable are empty. |
-| pdb.minAvailable | string | `""` | Minimum number/percentage of pods that should remain scheduled |
-| podAffinityPreset | string | `""` | Pod affinity preset. Ignored if `affinity` is set. Allowed values: `soft` or `hard` |
-| podAnnotations | object | `{"prometheus.io/path":"/portal-metrics","prometheus.io/port":"3000","prometheus.io/scrape":"true"}` | Annotations for Portal pods |
-| podAntiAffinityPreset | string | `"soft"` | Pod anti-affinity preset. Ignored if `affinity` is set. Allowed values: `soft` or `hard` |
-| podLabels | object | `{"app.kubernetes.io/component":"portal"}` | Extra labels for Portal pods |
-| podSecurityContext | object | `{}` | Pod Security Context configuration (overrides global.securityContexts.pod) |
-| priorityClassName | string | `""` | Portal pods' priority class name |
-| rbac | object | `{"create":true}` | RBAC configuration controlling whether Role/RoleBinding resources are rendered. |
-| rbac.create | bool | `true` | Create Role/RoleBinding granting the portal access to ABI ConfigMaps. |
-| readinessProbe | object | `{"enabled":true,"failureThreshold":3,"initialDelaySeconds":5,"periodSeconds":10,"successThreshold":1,"tcpSocket":{"port":"http"},"timeoutSeconds":5}` | Configure Portal containers' readiness probe |
-| readinessProbe.enabled | bool | `true` | Enable readinessProbe on Portal containers |
-| readinessProbe.failureThreshold | int | `3` | Failure threshold for readinessProbe |
-| readinessProbe.initialDelaySeconds | int | `5` | Initial delay seconds for readinessProbe |
-| readinessProbe.periodSeconds | int | `10` | Period seconds for readinessProbe |
-| readinessProbe.successThreshold | int | `1` | Success threshold for readinessProbe |
-| readinessProbe.tcpSocket | object | `{"port":"http"}` | TCP socket parameters for readinessProbe |
-| readinessProbe.tcpSocket.port | string | `"http"` | Port for tcpSocket readinessProbe |
-| readinessProbe.timeoutSeconds | int | `5` | Timeout seconds for readinessProbe |
-| replicaCount | int | `1` | Number of Portal replicas to deploy |
-| resources | object | `{}` | Portal containers resource requests and limits |
-| schedulerName | string | `""` | Alternate scheduler |
-| service | object | `{"annotations":{},"clusterIP":"","externalTrafficPolicy":"Cluster","extraPorts":[],"graphqlNodePort":"","graphqlPort":3001,"loadBalancerIP":"","loadBalancerSourceRanges":[],"nodePort":"","port":3000,"sessionAffinity":"None","sessionAffinityConfig":{},"type":"ClusterIP"}` | Service parameters |
-| service.annotations | object | `{}` | Additional custom annotations for Portal service |
-| service.clusterIP | string | `""` | Portal service Cluster IP |
-| service.externalTrafficPolicy | string | `"Cluster"` | Portal service external traffic policy |
-| service.extraPorts | list | `[]` | Extra ports to expose in the Portal service (normally used with the `sidecar` value) |
-| service.graphqlNodePort | string | `""` | Node port for GraphQL |
-| service.graphqlPort | int | `3001` | Portal service GraphQL port |
-| service.loadBalancerIP | string | `""` | Portal service Load Balancer IP |
-| service.loadBalancerSourceRanges | list | `[]` | Portal service Load Balancer sources |
-| service.nodePort | string | `""` | Node port for HTTP |
-| service.port | int | `3000` | Portal service HTTP port |
-| service.sessionAffinity | string | `"None"` | Session Affinity for Kubernetes service, can be "None" or "ClientIP" |
-| service.sessionAffinityConfig | object | `{}` | Additional settings for the sessionAffinity |
-| service.type | string | `"ClusterIP"` | Portal service type |
-| serviceAccount | object | `{"annotations":{},"automountServiceAccountToken":true,"create":true,"labels":{},"name":""}` | Service account for Portal pods |
-| serviceAccount.annotations | object | `{}` | Annotations for service account. Evaluated as a template. Only used if `create` is `true`. |
-| serviceAccount.automountServiceAccountToken | bool | `true` | Automount service account token for the deployment controller service account |
-| serviceAccount.create | bool | `true` | Specifies whether a ServiceAccount should be created |
-| serviceAccount.labels | object | `{}` | Extra labels to be added to the service account |
-| serviceAccount.name | string | `""` | The name of the ServiceAccount to use. |
-| startupProbe | object | `{"enabled":false,"failureThreshold":10,"initialDelaySeconds":30,"periodSeconds":10,"successThreshold":1,"timeoutSeconds":5}` | Configure Portal containers' startup probe |
-| startupProbe.enabled | bool | `false` | Enable startupProbe on Portal containers |
-| startupProbe.failureThreshold | int | `10` | Failure threshold for startupProbe |
-| startupProbe.initialDelaySeconds | int | `30` | Initial delay seconds for startupProbe |
-| startupProbe.periodSeconds | int | `10` | Period seconds for startupProbe |
-| startupProbe.successThreshold | int | `1` | Success threshold for startupProbe |
-| startupProbe.timeoutSeconds | int | `5` | Timeout seconds for startupProbe |
-| tests | object | `{"image":{"pullPolicy":"IfNotPresent","registry":"docker.io","repository":"busybox","tag":"1.37.0"}}` | Test parameters |
-| tests.image | object | `{"pullPolicy":"IfNotPresent","registry":"docker.io","repository":"busybox","tag":"1.37.0"}` | Image for test pods |
-| tests.image.pullPolicy | string | `"IfNotPresent"` | Test image pull policy |
-| tests.image.registry | string | `"docker.io"` | Test image registry |
-| tests.image.repository | string | `"busybox"` | Test image repository |
-| tests.image.tag | string | `"1.37.0"` | Test image tag |
-| tolerations | list | `[]` | Tolerations for pod assignment |
-| topologySpreadConstraints | list | `[]` | Topology Spread Constraints for pod assignment |
-| updateStrategy | object | `{"rollingUpdate":{},"type":"RollingUpdate"}` | Update strategy configuration for Portal deployment |
-| updateStrategy.rollingUpdate | object | `{}` | Portal deployment rolling update configuration parameters |
-| updateStrategy.type | string | `"RollingUpdate"` | Portal deployment strategy type |
-
-Specify each parameter using the `--set key=value[,key=value]` argument to `helm install`. For example,
-
-```bash
-helm install my-portal \
-  --set config.network.networkId="1" \
-  --set config.network.networkName="Mainnet" \
-  settlemint/portal
-```
-
-Alternatively, a YAML file that specifies the values for the above parameters can be provided while installing the chart. For example,
-
-```bash
-helm install my-portal -f values.yaml settlemint/portal
-```
-
-## Configuration Examples
-
-### Basic Configuration
-
-```yaml
-config:
-  network:
-    networkId: "53771311147"
-    networkName: "ATK"
-    nodeRpcUrl: "http://txsigner:3000"
-  postgresql:
-    host: postgresql
-    port: 5432
-    database: portal
-    username: portal
-    password: password
-    sslMode: disable
-  redis:
-    host: "redis-master"
-    port: 6379
-    username: "default"
-    password: "redis-password"
-```
-
-### Production Configuration with Security
-
-```yaml
-replicaCount: 3
-
-podSecurityContext:
-  enabled: true
-  runAsNonRoot: true
-  runAsUser: 1001
-  fsGroup: 1001
-
-containerSecurityContext:
-  enabled: true
-  runAsNonRoot: true
-  runAsUser: 1001
-  readOnlyRootFilesystem: true
-  allowPrivilegeEscalation: false
-
-networkPolicy:
-  enabled: true
-  allowExternal: false
-
-resources:
-  limits:
-    cpu: 500m
-    memory: 512Mi
-  requests:
-    cpu: 250m
-    memory: 256Mi
-
-autoscaling:
-  enabled: true
-  minReplicas: 3
-  maxReplicas: 10
-
-pdb:
-  enabled: true
-  minAvailable: 2
-```
-
-### External Database Configuration
-
-```yaml
-config:
-  postgresql:
-    host: external-db.example.com
-    port: 5432
-    database: portal
-    username: portal
-    password: password
-    sslMode: require
-  redis:
-    host: "external-redis.example.com"
-    port: 6379
-    username: "portal"
-    password: "secure-password"
-```
-
-## Troubleshooting
-
-### Portal Pod Not Starting
-
-1. Check the pod logs:
-   ```bash
-   kubectl logs -l app.kubernetes.io/name=portal
-   ```
-
-2. Verify database connectivity:
-   ```bash
-   kubectl exec -it deploy/portal -- nc -zv postgresql-pgpool 5432
-   ```
-
-3. Check Redis connectivity:
-   ```bash
-   kubectl exec -it deploy/portal -- nc -zv redis-master 6379
-   ```
-
-### GraphQL Endpoint Not Responding
-
-1. Check service endpoints:
-   ```bash
-   kubectl get endpoints portal
-   ```
-
-2. Test internal connectivity:
-   ```bash
-   kubectl run test --rm -it --image=busybox -- wget -qO- portal:3001/graphql
-   ```
-
-3. Verify ingress configuration:
-   ```bash
-   kubectl describe ingress portal
-   ```
-
-### Performance Issues
-
-1. Enable autoscaling:
-   ```yaml
-   autoscaling:
-     enabled: true
-     minReplicas: 2
-     maxReplicas: 10
-   ```
-
-2. Increase resource limits:
-   ```yaml
-   resources:
-     requests:
-       cpu: 500m
-       memory: 1Gi
-     limits:
-       cpu: 1000m
-       memory: 2Gi
-   ```
-
-3. Check database performance and indexes
-=======
 |affinity|object|-|Affinity for pod assignment|
 |autoscaling|object|-|Autoscaling configuration for Portal|
 |autoscaling.builtInMetrics|list|-|Built-in metrics configuration for CPU and memory based scaling|
@@ -685,7 +281,6 @@
 | initContainer.downloadAbi | 1 | 25m | 450m | 64Mi | 128Mi | - |
 | initContainer.tcpCheck | 1 | 10m | 300m | 32Mi | 64Mi | - |
 | **Totals** | - | 0.04 cores (35m) | 0.75 cores (750m) | 96Mi (0.09Gi) | 192Mi (0.19Gi) | - |
->>>>>>> 19934bc0
 
 ## Maintainers
 
