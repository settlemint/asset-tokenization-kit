--- conflicted
+++ resolved
@@ -389,12 +389,6 @@
     pullPolicy: IfNotPresent
 
 # -- Init containers
-<<<<<<< HEAD
-initContainers: []
-  # - name: wait-for-postgres
-  #   image: harbor.settlemint.com/ghcr.io/settlemint/btp-waitforit:v7.7.2
-  #   command: ["/usr/bin/wait-for-it", "postgresql-pgpool:5432", "-t", "0"]
-=======
 initContainers:
   - name: wait-for-postgresql-ready
     image: docker.io/postgres
@@ -443,7 +437,6 @@
     env:
       - name: PGPASSWORD
         value: "atk"
->>>>>>> b16fbb21
 
 # -- Portal configuration
 config:
