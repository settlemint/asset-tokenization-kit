# Default values for thegraph.
# This is a YAML-formatted file.

# -- (object) Global configuration
global:
  # -- (object) Global labels to add to all resources
  labels: {}

# -- (string) String to partially override common.names.fullname template (will maintain the release name)
nameOverride: ""
# -- (string) Override the full resource name. Set to "graph-node" for backward compatibility
# with existing ATK deployments that reference "graph-node-combined" service name
fullnameOverride: "graph-node"

# -- (object) Graph Node image configuration
image:
  # -- (string) Image for Graph Node
  repository: graphprotocol/graph-node
  # -- (string) Graph Node image pull policy
  pullPolicy: IfNotPresent
  # -- (string) Overrides the image tag
  # @default -- Chart.appVersion
  tag: "v0.40.2"

# -- (object) Init container configuration
initContainer:
  # -- (object) Image for init container kubectl
  image:
    # -- (string) Kubectl image repository
    repository: docker.io/kubesphere/kubectl
    # -- (string) Kubectl image tag
    tag: v1.33.4
    # -- (string) Kubectl image pull policy
    pullPolicy: IfNotPresent
  # -- (object) TCP check configuration
  tcpCheck:
    # -- (bool) Enable TCP check init container
    enabled: true
    # -- (object) TCP check image configuration
    image:
      # -- (string) TCP check image repository
      repository: ghcr.io/settlemint/btp-waitforit
      # -- (string) TCP check image tag
      tag: v7.7.10
      # -- (string) TCP check image pull policy
      pullPolicy: IfNotPresent
    # -- (int) Timeout in seconds for each dependency check
    timeout: 120
    # -- (list) List of dependencies to check
    dependencies:
      - name: postgresql
        endpoint: "{{ .Values.env.PRIMARY_SUBGRAPH_DATA_PGHOST }}:{{ .Values.env.PRIMARY_SUBGRAPH_DATA_PGPORT }}"
    # -- (object) Resource limits and requests for TCP check container
    resources:
      # -- (object) Resource limits
      limits:
        # -- (string) CPU limit
        cpu: 100m
        # -- (string) Memory limit
        memory: 64Mi
      # -- (object) Resource requests
      requests:
        # -- (string) CPU request
        cpu: 10m
        # -- (string) Memory request
        memory: 32Mi

# -- (list) Pull secrets required to fetch the Image
imagePullSecrets: []

# -- (object) Service account configuration
serviceAccount:
  # -- (bool) Specifies whether a service account should be created
  create: true
  # -- (object) Annotations to add to the service account
  annotations: {}
  # -- (string) The name of the service account to use.
  # If not set and create is true, a name is generated using the fullname template
  name: ""

# -- (object) RBAC configuration
rbac:
  # -- (bool) Specifies whether RBAC resources are to be created
  create: false
  # @default -- See `values.yaml`
  rules: []
    # Add RBAC rules here if graph-node requires specific Kubernetes API access
    # Currently no special permissions are needed

# -- (int) Number of Graph Node replicas to deploy
replicaCount: 1

# -- (object) Specify [resource requests and limits](https://kubernetes.io/docs/concepts/configuration/manage-resources-containers/#requests-and-limits)
resources: {}
  # We usually recommend not to specify default resources and to leave this as a conscious
  # choice for the user. This also increases chances charts run on environments with little
  # resources, such as Minikube. If you do want to specify resources, uncomment the following
  # lines, adjust them as necessary, and remove the curly braces after 'resources:'.
  # limits:
  #   cpu: 100m
  #   memory: 128Mi
  #   ephemeral-storage: 100Mi
  # requests:
  #   cpu: 100m
  #   memory: 128Mi
  #   ephemeral-storage: 100Mi

# -- (object) Specify a [node selector](https://kubernetes.io/docs/concepts/scheduling-eviction/assign-pod-node/)
nodeSelector: {}

# -- (list) Specify [tolerations](https://kubernetes.io/docs/concepts/scheduling-eviction/taint-and-toleration/)
tolerations: []

# -- (object) Pod-wide security context
podSecurityContext:
  runAsNonRoot: true
  runAsUser: 101337
  runAsGroup: 101337
  fsGroup: 101337

# -- (object) Annotations for the `Pod`
podAnnotations: {}

# -- (object) Environment variables
env:
  # -- (string) The URL for your IPFS node
  IPFS: "https://ipfs.console.settlemint.com"
  # -- (string) Node role
  node_role: "combined"
  EXPERIMENTAL_SUBGRAPH_VERSION_SWITCHING_MODE: 'synced'
  GRAPH_ETH_CALL_GAS: '50000000'
  GRAPH_GETH_ETH_CALL_ERRORS: 'out of gas'
  GRAPH_KILL_IF_UNRESPONSIVE: 'true'
  ETHEREUM_POLLING_INTERVAL: '1000'
  GRAPH_ALLOW_NON_DETERMINISTIC_FULLTEXT_SEARCH: 'true'
  GRAPH_QUERY_CACHE_MAX_MEM: '3000'
  GRAPH_QUERY_CACHE_BLOCKS: '6'
  GRAPH_QUERY_CACHE_STALE_PERIOD: '1000'
  GRAPH_LOG: 'info'
  GRAPH_LOG_QUERY_TIMING: 'gql'
  GRAPH_ALLOW_NON_DETERMINISTIC_IPFS: 'true'
  GRAPH_PARALLEL_BLOCK_CONSTRAINTS: 'true'
  GRAPH_ETHEREUM_CLEANUP_BLOCKS: 'true'
  GRAPH_CHAIN_HEAD_WATCHER_TIMEOUT: '5'
  GRAPH_LOAD_WINDOW_SIZE: '3600'
  GRAPH_LOAD_BIN_SIZE: '10'
  GRAPH_POSTPONE_ATTRIBUTE_INDEX_CREATION: 'true'
  GRAPH_STORE_WRITE_BATCH_DURATION: '0'
  GRAPH_STORE_WRITE_BATCH_SIZE: '0'
  GRAPH_MAX_GAS_PER_HANDLER: '1_000_000_000_000_000'
  GRAPH_MAX_SPEC_VERSION: '1.2.0'
  SUBGRAPH: kit:QmbA53S3UUeoxdNQV9PGUDN7WAgFcHT6qU9FiH8QXXGv3z
  GRAPH_ETHEREUM_REQUEST_RETRIES: '10'
  GRAPH_ETHEREUM_BLOCK_BATCH_SIZE: '100'
  GRAPH_ETHEREUM_MAX_BLOCK_RANGE_SIZE: '1000'
  GRAPH_ETHEREUM_TARGET_TRIGGERS_PER_BLOCK_RANGE: '100'
  GRAPH_ENABLE_PROMETHEUS_METRICS: 'true'
  GRAPH_PROMETHEUS_HOST: '0.0.0.0'
  GRAPH_DISABLE_GRAFTS: 'false'
  GRAPH_STATIC_FILTERS_THRESHOLD: '10000'
  GRAPH_IPFS_TIMEOUT: '30'
  GRAPH_ETHEREUM_BLOCK_INGESTOR_MAX_CONCURRENT_JSON_RPC_CALLS: '100'

# -- (object) Environment variables from secrets
secretEnv:
  PRIMARY_SUBGRAPH_DATA_PGUSER:
    # -- (string) Name of the secret that contains your PG username (uses graph-node.pgSecretName helper)
    secretName: ""  # Dynamically set in templates using helper
    # -- (string) Name of the data key in the secret that contains your PG username
    key: PGUSER
  PRIMARY_SUBGRAPH_DATA_PGPASSWORD:
    # -- (string) Name of the secret that contains your PG password (uses graph-node.pgSecretName helper)
    secretName: ""  # Dynamically set in templates using helper
    # -- (string) Name of the data key in the secret that contains your PG password
    key: PGPASSWORD

# -- (object) Custom secret data for PostgreSQL credentials
# Used for backward compatibility and default values
customSecret: {}

# -- (object) Service configuration
service:
  # -- (string) Service type
  type: ClusterIP
  # -- (object) Service ports configuration
  ports:
    # -- (int) Service Port to expose Graph Node Query endpoint on
    httpQuery: 8000
    # -- (int) Service Port to expose Graph Node Websocket Query endpoint on
    httpQueryws: 8001
    # -- (int) Service Port to expose Graph Node Admin endpoint on
    httpAdmin: 8020
    # -- (int) Service Port to expose Graph Node Status endpoint on
    httpStatus: 8030
    # -- (int) Service Port to expose Graph Node Metrics endpoint on
    httpMetrics: 8040

# -- (object) Ingress configuration
ingress:
  # -- (bool) Enable ingress record generation for Graph Node
  enabled: true
  # -- (string) IngressClass that will be be used to implement the Ingress (Kubernetes 1.18+)
  className: "atk-nginx"
  # -- (object) Additional annotations for the Ingress resource
  annotations:
    nginx.ingress.kubernetes.io/use-regex: 'true'
    nginx.ingress.kubernetes.io/rewrite-target: /$1
  # -- (list) An array with hosts and paths
  hosts:
    - host: graph.k8s.orb.local
      paths:
        - path: /(.*)
          pathType: ImplementationSpecific
        - path: /ws/?(.*)
          pathType: ImplementationSpecific
        - path: /admin/?(.*)
          pathType: ImplementationSpecific
        - path: /indexer/?(.*)
          pathType: ImplementationSpecific
        - path: /graphman/?(.*)
          pathType: ImplementationSpecific
  # -- (list) TLS configuration for the ingress
  tls: []
  #  - secretName: chart-example-tls
  #    hosts:
  #      - chart-example.local

<<<<<<< HEAD
# -- (object) Blockchain configuration for Graph Node
=======
# -- OpenShift Route parameters
openShiftRoute:
  # -- Enable OpenShift route creation for Graph Node endpoints
  enabled: false
  # -- Additional annotations applied to every generated route
  annotations: {}
  # -- Hostname exposed via the OpenShift routes
  host: graph.k8s.orb.local
  # -- Wildcard policy applied when individual routes do not override it
  wildcardPolicy: None
  # -- TLS configuration shared by the generated routes
  tls: null
  # -- Primary service weight configuration used when routes omit a weight
  to:
    weight: 100
  # -- Additional service backends shared by the generated routes
  alternateBackends: []
  # -- Route definitions for the exposed Graph Node endpoints
  routes:
    - nameSuffix: ""
      host: ""
      path: /
      targetPort: http-query
      annotations: {}
    - nameSuffix: ws
      host: ""
      path: /ws
      targetPort: http-queryws
      annotations:
        haproxy.router.openshift.io/rewrite-target: /
    - nameSuffix: admin
      host: ""
      path: /admin
      targetPort: http-admin
      annotations:
        haproxy.router.openshift.io/rewrite-target: /
    - nameSuffix: indexer
      host: ""
      path: /indexer
      targetPort: http-status
      annotations:
        haproxy.router.openshift.io/rewrite-target: /
    - nameSuffix: graphman
      host: ""
      path: /graphman
      targetPort: http-status
      annotations:
        haproxy.router.openshift.io/rewrite-target: /

# -- Blockchain configuration for Graph Node
>>>>>>> 13f52500
chains:
  # -- (object) Ethereum Mainnet
  settlemint:
    # -- (bool) Enable this configuring graph-node with this chain
    enabled: true
    # -- (string) The database shard to use for this chain
    shard: primary
    ## -- A list of JSON-RPC endpoints for this node (you should override this list with your own configuration)
    provider:
      - # -- (string) Label for a JSON-RPC endpoint
        label: erpc
        details:
          # -- (string) Type of Provider: web3
          type: web3
          # -- (string) URL for JSON-RPC endpoint
          url: http://erpc:4000/settlemint/evm/53771311147
          # -- (list) Data capabilities this node has
          features: [archive, traces]

# -- (object) Store configuration for Graph Node
store:
  primary:
    # -- (bool) Enable this store for Graph Node
    enabled: true
    # -- (string) PostgreSQL connection string for primary shard
    connection: "postgresql://${PRIMARY_SUBGRAPH_DATA_PGUSER}:${PRIMARY_SUBGRAPH_DATA_PGPASSWORD}@${PRIMARY_SUBGRAPH_DATA_PGHOST}:${PRIMARY_SUBGRAPH_DATA_PGPORT}/${PRIMARY_SUBGRAPH_DATA_PGDATABASE}"

# -- [Configuration for graph-node](https://github.com/graphprotocol/graph-node/blob/master/docs/config.md)
# @default -- See default template in [values.yaml](values.yaml)
configTemplate: |
    # Store configuration
    [store]
    {{- range $storeName, $storeValues := $.Values.store }}
    {{- if $storeValues.enabled }}
      [store.{{ $storeName }}]
      connection = {{ required "You must specify a store connection string" $storeValues.connection | quote }}
      pool_size = {{ default 10 $storeValues.poolSize }}
      weight = {{ default 1 $storeValues.weight }}
    {{- end }}
    {{- end }}

    # Chain configuration
    {{- $patchedChains := dict "ingestor" (print (include "graph-node.fullname" $) "-combined-" 0) }}
    {{- range $chainName, $chainValues := $.Values.chains }}
    {{- if $chainValues.enabled }}
      {{- $_ := set $patchedChains $chainName (omit $chainValues "enabled") }}
    {{- end }}
    {{- end }}
    {{ toToml (dict "chains" $patchedChains) }}

    # Deployment rule configuration
    [deployment]
    # Deployment rules match top to bottom
    [[deployment.rule]]
    # DEFAULT RULE
    # There's no 'match' field, so any subgraph that hasn't matched above, matches this rule
    shards = ["primary"]
    indexers = ["{{ include "graph-node.fullname" $ }}-combined-0"]

# -- (object) Network policies
networkPolicy:
  # -- (bool) Enable network policies
  enabled: false
  # -- (list) Ingress rules for network policy
  ingress: []
  # -- (list) Egress rules for network policy
  egress: []

# -- (object) Autoscaling
autoscaling:
  # -- (bool) Enable autoscaling
  enabled: false
  # -- (int) Minimum number of replicas
  minReplicas: 1
  # -- (int) Maximum number of replicas
  maxReplicas: 100
  # -- (int) Target CPU utilization percentage
  targetCPUUtilizationPercentage: 80
  # targetMemoryUtilizationPercentage: 80

# -- (object) Pod disruption budget
podDisruptionBudget:
  # -- (bool) Enable pod disruption budget
  enabled: false
  # minAvailable: 1
  # maxUnavailable: 1

# -- (object) PostgreSQL readiness check configuration
postgresReadinessCheck:
  # -- (bool) Enable PostgreSQL readiness check init container
  enabled: true
  # -- (string) Docker image for PostgreSQL readiness check
  image: docker.io/postgres:17.6-alpine
  # -- (int) Maximum number of connection retries
  maxRetries: 30
  # -- (int) Initial wait time between retries (doubles with exponential backoff)
  initialWaitTime: 2
  # -- (int) Maximum wait time between retries
  maxWaitTime: 30
  # -- (object) Add random delay to prevent all nodes from connecting simultaneously
  randomDelayRange:
    min: 5
    max: 30
  resources:
    limits:
      cpu: 100m
      memory: 96Mi
    requests:
      cpu: 25m
      memory: 48Mi

# -- (list) Additional init containers
extraInitContainers: []

# -- (list) Additional containers
extraContainers: []

# -- (list) Additional volumes
extraVolumes: []

# -- (list) Additional volume mounts
extraVolumeMounts: []

# Increasing the grace termination period prevents Kubernetes
# from killing the node process prematurely. Premature shutdown
# can lead to data integrity issues
# -- (int) Termination grace period seconds
terminationGracePeriodSeconds: 60<|MERGE_RESOLUTION|>--- conflicted
+++ resolved
@@ -225,9 +225,6 @@
   #    hosts:
   #      - chart-example.local
 
-<<<<<<< HEAD
-# -- (object) Blockchain configuration for Graph Node
-=======
 # -- OpenShift Route parameters
 openShiftRoute:
   # -- Enable OpenShift route creation for Graph Node endpoints
@@ -278,7 +275,6 @@
         haproxy.router.openshift.io/rewrite-target: /
 
 # -- Blockchain configuration for Graph Node
->>>>>>> 13f52500
 chains:
   # -- (object) Ethereum Mainnet
   settlemint:
