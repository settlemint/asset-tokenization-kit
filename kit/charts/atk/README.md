--- conflicted
+++ resolved
@@ -283,11 +283,7 @@
 | portal.image.pullPolicy | string | `"IfNotPresent"` |  |
 | portal.image.registry | string | `"ghcr.io"` |  |
 | portal.image.repository | string | `"settlemint/btp-scs-portal"` |  |
-<<<<<<< HEAD
-| portal.image.tag | string | `"8.6.0"` |  |
-=======
 | portal.image.tag | string | `"8.6.2"` |  |
->>>>>>> 4c500bcd
 | portal.initContainers[0].command[0] | string | `"/bin/sh"` |  |
 | portal.initContainers[0].command[1] | string | `"-c"` |  |
 | portal.initContainers[0].command[2] | string | `"set -e\necho \"Waiting for PostgreSQL to be ready...\"\n\n# Add random delay to prevent all nodes from connecting simultaneously\nRANDOM_DELAY=$((RANDOM % 30 + 5))\necho \"Adding random delay of ${RANDOM_DELAY} seconds to stagger connections...\"\nsleep $RANDOM_DELAY\n\n# Function to test PostgreSQL connection\ntest_postgres() {\n  pg_isready -h postgresql -p 5432 -U portal && \\\n  psql -h postgresql -p 5432 -U portal -d portal -c \"SELECT 1;\" > /dev/null 2>&1\n}\n\n# Wait with exponential backoff\nRETRY_COUNT=0\nMAX_RETRIES=30\nWAIT_TIME=2\n\nwhile [ $RETRY_COUNT -lt $MAX_RETRIES ]; do\n  if test_postgres; then\n    echo \"PostgreSQL is ready!\"\n    exit 0\n  fi\n\n  RETRY_COUNT=$((RETRY_COUNT + 1))\n  echo \"PostgreSQL not ready (attempt $RETRY_COUNT/$MAX_RETRIES). Waiting ${WAIT_TIME}s...\"\n  sleep $WAIT_TIME\n\n  # Exponential backoff with max of 30 seconds\n  WAIT_TIME=$((WAIT_TIME * 2))\n  if [ $WAIT_TIME -gt 30 ]; then\n    WAIT_TIME=30\n  fi\ndone\n\necho \"PostgreSQL failed to become ready after $MAX_RETRIES attempts\"\nexit 1\n"` |  |
@@ -343,11 +339,7 @@
 | txsigner.image.pullPolicy | string | `"IfNotPresent"` |  |
 | txsigner.image.registry | string | `"ghcr.io"` |  |
 | txsigner.image.repository | string | `"settlemint/btp-signer"` |  |
-<<<<<<< HEAD
-| txsigner.image.tag | string | `"7.15.0"` |  |
-=======
 | txsigner.image.tag | string | `"7.15.1"` |  |
->>>>>>> 4c500bcd
 | txsigner.postgresql | string | `"postgresql://txsigner:atk@postgresql:5432/txsigner?sslmode=disable"` |  |
 | txsigner.replicaCount | int | `1` |  |
 | txsigner.resources | object | `{}` |  |
