--- conflicted
+++ resolved
@@ -339,11 +339,7 @@
 | txsigner.image.pullPolicy | string | `"IfNotPresent"` |  |
 | txsigner.image.registry | string | `"ghcr.io"` |  |
 | txsigner.image.repository | string | `"settlemint/btp-signer"` |  |
-<<<<<<< HEAD
-| txsigner.image.tag | string | `"7.14.4"` |  |
-=======
 | txsigner.image.tag | string | `"7.14.5"` |  |
->>>>>>> 616a3dbd
 | txsigner.postgresql | string | `"postgresql://txsigner:atk@postgresql:5432/txsigner?sslmode=disable"` |  |
 | txsigner.replicaCount | int | `1` |  |
 | txsigner.resources | object | `{}` |  |
