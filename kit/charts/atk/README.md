--- conflicted
+++ resolved
@@ -39,198 +39,6 @@
 
 | Key | Type | Default | Description |
 |-----|------|---------|-------------|
-<<<<<<< HEAD
-| blockscout.blockscout.env.API_URL | string | `"https://explorer.k8s.orb.local"` |  |
-| blockscout.blockscout.env.WEBAPP_URL | string | `"https://explorer.k8s.orb.local"` |  |
-| blockscout.blockscout.image.repository | string | `"ghcr.io/blockscout/blockscout"` |  |
-| blockscout.blockscout.ingress.className | string | `"atk-nginx"` |  |
-| blockscout.blockscout.ingress.enabled | bool | `true` |  |
-| blockscout.blockscout.ingress.hostname | string | `"explorer.k8s.orb.local"` |  |
-| blockscout.blockscout.initContainer.tcpCheck.image.repository | string | `"ghcr.io/settlemint/btp-waitforit"` |  |
-| blockscout.blockscout.openShiftRoute.enabled | bool | `false` |  |
-| blockscout.blockscout.openShiftRoute.host | string | `"explorer.k8s.orb.local"` |  |
-| blockscout.blockscout.resources | object | `{}` |  |
-| blockscout.enabled | bool | `true` |  |
-| blockscout.frontend.enabled | bool | `true` |  |
-| blockscout.frontend.image.repository | string | `"ghcr.io/blockscout/frontend"` |  |
-| blockscout.frontend.ingress.className | string | `"atk-nginx"` |  |
-| blockscout.frontend.ingress.enabled | bool | `true` |  |
-| blockscout.frontend.ingress.hostname | string | `"explorer.k8s.orb.local"` |  |
-| dapp.enabled | bool | `true` |  |
-| dapp.image.repository | string | `"ghcr.io/settlemint/asset-tokenization-kit"` |  |
-| dapp.ingress.enabled | bool | `true` |  |
-| dapp.ingress.hosts[0].host | string | `"dapp.k8s.orb.local"` |  |
-| dapp.ingress.hosts[0].paths[0].path | string | `"/"` |  |
-| dapp.ingress.hosts[0].paths[0].pathType | string | `"ImplementationSpecific"` |  |
-| dapp.initContainer.graphQLCheck.image.registry | string | `"docker.io"` |  |
-| dapp.initContainer.tcpCheck.image.repository | string | `"ghcr.io/settlemint/btp-waitforit"` |  |
-| dapp.job.image.repository | string | `"docker.io/node"` | Job image repository |
-| dapp.resources | object | `{}` |  |
-| dapp.secretEnv.BETTER_AUTH_URL | string | `"https://dapp.k8s.orb.local"` |  |
-| dapp.secretEnv.SETTLEMINT_BLOCKSCOUT_UI_ENDPOINT | string | `"https://blockscout.k8s.orb.local/"` |  |
-| erpc.enabled | bool | `true` |  |
-| erpc.image.registry | string | `"ghcr.io"` |  |
-| erpc.ingress.className | string | `"atk-nginx"` |  |
-| erpc.ingress.enabled | bool | `true` |  |
-| erpc.ingress.hosts[0].host | string | `"rpc.k8s.orb.local"` |  |
-| erpc.ingress.hosts[0].paths[0].path | string | `"/"` |  |
-| erpc.ingress.hosts[0].paths[0].pathType | string | `"ImplementationSpecific"` |  |
-| erpc.initContainer.tcpCheck.image.repository | string | `"ghcr.io/settlemint/btp-waitforit"` |  |
-| erpc.openShiftRoute.enabled | bool | `false` |  |
-| erpc.openShiftRoute.host | string | `"rpc.k8s.orb.local"` |  |
-| erpc.resources | object | `{}` |  |
-| erpc.tests.image.registry | string | `"docker.io"` |  |
-| global.chainId | string | `"53771311147"` |  |
-| global.chainName | string | `"ATK"` |  |
-| global.datastores.blockscout.postgresql.database | string | `"blockscout"` |  |
-| global.datastores.blockscout.postgresql.password | string | `"atk"` |  |
-| global.datastores.blockscout.postgresql.username | string | `"blockscout"` |  |
-| global.datastores.default.postgresql.database | string | `"postgres"` |  |
-| global.datastores.default.postgresql.host | string | `"postgresql"` |  |
-| global.datastores.default.postgresql.password | string | `"atk"` |  |
-| global.datastores.default.postgresql.port | int | `5432` |  |
-| global.datastores.default.postgresql.sslMode | string | `"disable"` |  |
-| global.datastores.default.postgresql.username | string | `"postgres"` |  |
-| global.datastores.default.redis.db | int | `0` |  |
-| global.datastores.default.redis.host | string | `"redis"` |  |
-| global.datastores.default.redis.password | string | `"atk"` |  |
-| global.datastores.default.redis.port | int | `6379` |  |
-| global.datastores.default.redis.query | string | `"dial_timeout=5s&read_timeout=2s&write_timeout=2s&pool_size=50"` |  |
-| global.datastores.default.redis.username | string | `"default"` |  |
-| global.datastores.erpc.redis.cacheDb | int | `0` |  |
-| global.datastores.erpc.redis.sharedStateDb | int | `1` |  |
-| global.datastores.graphNode.postgresql.database | string | `"thegraph"` |  |
-| global.datastores.graphNode.postgresql.password | string | `"atk"` |  |
-| global.datastores.graphNode.postgresql.username | string | `"thegraph"` |  |
-| global.datastores.hasura.postgresql.database | string | `"hasura"` |  |
-| global.datastores.hasura.postgresql.password | string | `"atk"` |  |
-| global.datastores.hasura.postgresql.username | string | `"hasura"` |  |
-| global.datastores.hasura.redis.cacheDb | int | `2` |  |
-| global.datastores.hasura.redis.rateLimitDb | int | `3` |  |
-| global.datastores.portal.postgresql.database | string | `"portal"` |  |
-| global.datastores.portal.postgresql.password | string | `"atk"` |  |
-| global.datastores.portal.postgresql.username | string | `"portal"` |  |
-| global.datastores.portal.redis.db | int | `4` |  |
-| global.datastores.txsigner.postgresql.database | string | `"txsigner"` |  |
-| global.datastores.txsigner.postgresql.password | string | `"atk"` |  |
-| global.datastores.txsigner.postgresql.username | string | `"txsigner"` |  |
-| global.labels | object | `{}` |  |
-| graph-node.enabled | bool | `true` |  |
-| graph-node.image.repository | string | `"docker.io/graphprotocol/graph-node"` |  |
-| graph-node.ingress.annotations."nginx.ingress.kubernetes.io/rewrite-target" | string | `"/$1"` |  |
-| graph-node.ingress.annotations."nginx.ingress.kubernetes.io/use-regex" | string | `"true"` |  |
-| graph-node.ingress.className | string | `"atk-nginx"` |  |
-| graph-node.ingress.enabled | bool | `true` |  |
-| graph-node.ingress.hosts[0].host | string | `"graph.k8s.orb.local"` |  |
-| graph-node.ingress.hosts[0].paths[0].path | string | `"/(.*)"` |  |
-| graph-node.ingress.hosts[0].paths[0].pathType | string | `"ImplementationSpecific"` |  |
-| graph-node.ingress.hosts[0].paths[1].path | string | `"/ws/?(.*)"` |  |
-| graph-node.ingress.hosts[0].paths[1].pathType | string | `"ImplementationSpecific"` |  |
-| graph-node.ingress.hosts[0].paths[2].path | string | `"/admin/?(.*)"` |  |
-| graph-node.ingress.hosts[0].paths[2].pathType | string | `"ImplementationSpecific"` |  |
-| graph-node.ingress.hosts[0].paths[3].path | string | `"/indexer/?(.*)"` |  |
-| graph-node.ingress.hosts[0].paths[3].pathType | string | `"ImplementationSpecific"` |  |
-| graph-node.ingress.hosts[0].paths[4].path | string | `"/graphman/?(.*)"` |  |
-| graph-node.ingress.hosts[0].paths[4].pathType | string | `"ImplementationSpecific"` |  |
-| graph-node.initContainer.image.repository | string | `"docker.io/kubesphere/kubectl"` |  |
-| graph-node.initContainer.tcpCheck.image.repository | string | `"ghcr.io/settlemint/btp-waitforit"` |  |
-| graph-node.openShiftRoute.enabled | bool | `false` |  |
-| graph-node.openShiftRoute.host | string | `"graph.k8s.orb.local"` |  |
-| hasura.enabled | bool | `true` |  |
-| hasura.fullnameOverride | string | `"hasura"` |  |
-| hasura.image.pullPolicy | string | `"IfNotPresent"` |  |
-| hasura.image.registry | string | `"docker.io"` |  |
-| hasura.image.repository | string | `"hasura/graphql-engine"` |  |
-| hasura.image.tag | string | `"v2.48.6"` |  |
-| hasura.ingress.hostName | string | `"hasura.k8s.orb.local"` |  |
-| ipfs.cluster.image.registry | string | `"docker.io"` |  |
-| ipfs.enabled | bool | `true` |  |
-| ipfs.ingress.hostnames.api | string | `"ipfs-cluster.k8s.orb.local"` |  |
-| ipfs.ipfs.config.api.httpHeaders.accessControlAllowOrigin[0] | string | `"https://ipfs-cluster.k8s.orb.local"` |  |
-| ipfs.ipfs.config.api.httpHeaders.accessControlAllowOrigin[1] | string | `"http://ipfs-cluster.k8s.orb.local"` |  |
-| ipfs.ipfs.image.registry | string | `"docker.io"` |  |
-| ipfs.tests.image.registry | string | `"docker.io"` |  |
-| network.enabled | bool | `true` |  |
-| network.network-bootstrapper.artifacts.predeployed.image.registry | string | `"ghcr.io"` |  |
-| network.network-bootstrapper.image.repository | string | `"ghcr.io/settlemint/network-bootstrapper"` |  |
-| network.network-bootstrapper.initContainer.tcpCheck.image.repository | string | `"ghcr.io/settlemint/btp-waitforit"` |  |
-| network.network-nodes.image.repository | string | `"docker.io/hyperledger/besu"` |  |
-| network.network-nodes.initContainer.tcpCheck.image.repository | string | `"ghcr.io/settlemint/btp-waitforit"` |  |
-| network.network-nodes.persistence.size | string | `"20Gi"` |  |
-| observability.alloy.alloy.resources | object | `{}` |  |
-| observability.alloy.configReloader.image.registry | string | `"quay.io"` |  |
-| observability.alloy.image.registry | string | `"docker.io"` |  |
-| observability.enabled | bool | `true` |  |
-| observability.grafana.adminPassword | string | `"atk"` |  |
-| observability.grafana.adminUser | string | `"settlemint"` |  |
-| observability.grafana.image.registry | string | `"docker.io"` | The Docker registry |
-| observability.grafana.ingress.hosts[0] | string | `"grafana.k8s.orb.local"` |  |
-| observability.grafana.sidecar.image.registry | string | `"docker.io"` |  |
-| observability.kube-state-metrics.image.registry | string | `"registry.k8s.io"` |  |
-| observability.kube-state-metrics.resources | object | `{}` |  |
-| observability.loki.gateway.image.registry | string | `"docker.io"` |  |
-| observability.loki.loki.image.registry | string | `"docker.io"` | The Docker registry |
-| observability.loki.memcached.enabled | bool | `true` | Enable the built in memcached server provided by the chart |
-| observability.loki.memcached.image.repository | string | `"docker.io/memcached"` | Memcached Docker image repository |
-| observability.loki.memcachedExporter.image.repository | string | `"docker.io/prom/memcached-exporter"` |  |
-| observability.loki.sidecar.image.repository | string | `"docker.io/kiwigrid/k8s-sidecar"` | The Docker registry and image for the k8s sidecar |
-| observability.loki.singleBinary.extraEnv | list | `[]` |  |
-| observability.loki.singleBinary.persistence.size | string | `"10Gi"` |  |
-| observability.loki.singleBinary.resources | object | `{}` |  |
-| observability.metrics-server.enabled | bool | `true` |  |
-| observability.metrics-server.image.repository | string | `"registry.k8s.io/metrics-server/metrics-server"` |  |
-| observability.metrics-server.resources | object | `{}` |  |
-| observability.prometheus-node-exporter.image.registry | string | `"quay.io"` |  |
-| observability.tempo.server.resources | object | `{}` |  |
-| observability.tempo.tempo.repository | string | `"docker.io/grafana/tempo"` |  |
-| observability.tempo.tempoQuery.repository | string | `"docker.io/grafana/tempo-query"` |  |
-| observability.victoria-metrics-single.server.image.registry | string | `"docker.io"` |  |
-| observability.victoria-metrics-single.server.persistentVolume.size | string | `"10Gi"` |  |
-| observability.victoria-metrics-single.server.persistentVolume.storageClass | string | `""` |  |
-| observability.victoria-metrics-single.server.resources | object | `{}` |  |
-| portal.enabled | bool | `true` |  |
-| portal.image.registry | string | `"ghcr.io"` |  |
-| portal.ingress.hostname | string | `"portal.k8s.orb.local"` |  |
-| portal.initContainer.tcpCheck.image.repository | string | `"ghcr.io/settlemint/btp-waitforit"` |  |
-| support.enabled | bool | `true` |  |
-| support.ingress-nginx.controller.image.repository | string | `"registry.k8s.io/ingress-nginx/controller"` |  |
-| support.ingress-nginx.controller.resources | object | `{}` |  |
-| support.ingress-nginx.enabled | bool | `true` |  |
-| support.ingress-nginx.replicaCount | int | `1` |  |
-| support.minio.enabled | bool | `true` |  |
-| support.minio.image.repository | string | `"docker.io/minio/minio"` |  |
-| support.minio.ingress.enabled | bool | `true` |  |
-| support.minio.ingress.hosts[0] | string | `"minio.k8s.orb.local"` |  |
-| support.minio.ingress.ingressClassName | string | `"atk-nginx"` |  |
-| support.minio.ingress.path | string | `"/"` |  |
-| support.minio.mcImage.repository | string | `"docker.io/minio/minio"` |  |
-| support.postgresql.enabled | bool | `true` |  |
-| support.postgresql.image.registry | string | `"docker.io"` |  |
-| support.redis.auth.enabled | bool | `true` |  |
-| support.redis.auth.password | string | `"atk"` |  |
-| support.redis.commonLabels."app.kubernetes.io/managed-by" | string | `"helm"` |  |
-| support.redis.commonLabels."kots.io/app-slug" | string | `"settlemint-atk"` |  |
-| support.redis.enabled | bool | `true` |  |
-| support.redis.fullnameOverride | string | `"redis"` |  |
-| support.redis.image.registry | string | `"docker.io"` | Redis image registry |
-| support.redis.persistence.enabled | bool | `true` |  |
-| support.redis.persistence.size | string | `"1Gi"` |  |
-| support.redis.resources.limits.cpu | string | `"200m"` |  |
-| support.redis.resources.limits.memory | string | `"256Mi"` |  |
-| support.redis.resources.requests.cpu | string | `"100m"` |  |
-| support.redis.resources.requests.memory | string | `"128Mi"` |  |
-| support.reloader.enabled | bool | `true` |  |
-| support.reloader.image.repository | string | `"ghcr.io/stakater/reloader"` |  |
-| txsigner.config.derivationPath | string | `"m/44'/60'/0'/0/0"` |  |
-| txsigner.config.mnemonic | string | `"gate yellow grunt wrestle disease obtain mixed nature mansion tape purchase awful"` |  |
-| txsigner.enabled | bool | `true` |  |
-| txsigner.image.registry | string | `"ghcr.io"` |  |
-| txsigner.ingress.enabled | bool | `false` |  |
-| txsigner.ingress.hostname | string | `"txsigner.k8s.orb.local"` |  |
-| txsigner.initContainer.tcpCheck.image.repository | string | `"ghcr.io/settlemint/btp-waitforit"` |  |
-| txsigner.resources | object | `{}` |  |
-| txsigner.tests.image.registry | string | `"docker.io"` |  |
-=======
 | blockscout | object | `{"blockscout":{"env":{"API_URL":"https://explorer.k8s.orb.local","WEBAPP_URL":"https://explorer.k8s.orb.local"},"image":{"repository":"ghcr.io/blockscout/blockscout"},"ingress":{"className":"atk-nginx","enabled":true,"hostname":"explorer.k8s.orb.local"},"initContainer":{"tcpCheck":{"image":{"repository":"ghcr.io/settlemint/btp-waitforit"}}},"openShiftRoute":{"enabled":false,"host":"explorer.k8s.orb.local"},"resources":{}},"enabled":true,"frontend":{"enabled":true,"image":{"repository":"ghcr.io/blockscout/frontend"},"ingress":{"className":"atk-nginx","enabled":true,"hostname":"explorer.k8s.orb.local"}}}` | Blockscout blockchain explorer configuration |
 | blockscout.blockscout | object | `{"env":{"API_URL":"https://explorer.k8s.orb.local","WEBAPP_URL":"https://explorer.k8s.orb.local"},"image":{"repository":"ghcr.io/blockscout/blockscout"},"ingress":{"className":"atk-nginx","enabled":true,"hostname":"explorer.k8s.orb.local"},"initContainer":{"tcpCheck":{"image":{"repository":"ghcr.io/settlemint/btp-waitforit"}}},"openShiftRoute":{"enabled":false,"host":"explorer.k8s.orb.local"},"resources":{}}` | Blockscout backend service configuration |
 | blockscout.blockscout.env | object | `{"API_URL":"https://explorer.k8s.orb.local","WEBAPP_URL":"https://explorer.k8s.orb.local"}` | Environment variables for Blockscout configuration |
@@ -403,6 +211,14 @@
 | hasura.image.tag | string | `"v2.48.6"` | Hasura version tag |
 | hasura.ingress | object | `{"hostName":"hasura.k8s.orb.local"}` | Ingress configuration for Hasura console and API |
 | hasura.ingress.hostName | string | `"hasura.k8s.orb.local"` | Hostname for Hasura GraphQL endpoint. Update for your environment. |
+| ipfs | object | `{"cluster":{"image":{"registry":"docker.io"}},"enabled":true,"ingress":{"hostnames":{"api":"ipfs-cluster.k8s.orb.local"}},"ipfs":{"config":{"api":{"httpHeaders":{"accessControlAllowOrigin":["https://ipfs-cluster.k8s.orb.local","http://ipfs-cluster.k8s.orb.local"]}}},"image":{"registry":"docker.io"}},"tests":{"image":{"registry":"docker.io"}}}` | IPFS Cluster deployment configuration |
+| ipfs.cluster | object | `{"image":{"registry":"docker.io"}}` | IPFS Cluster control-plane configuration overrides |
+| ipfs.cluster.image.registry | string | `"docker.io"` | OCI registry for the cluster control-plane image |
+| ipfs.enabled | bool | `true` | Enable deployment of the IPFS cluster stack |
+| ipfs.ingress | object | `{"hostnames":{"api":"ipfs-cluster.k8s.orb.local"}}` | Ingress configuration for the IPFS cluster endpoints |
+| ipfs.ipfs | object | `{"config":{"api":{"httpHeaders":{"accessControlAllowOrigin":["https://ipfs-cluster.k8s.orb.local","http://ipfs-cluster.k8s.orb.local"]}}},"image":{"registry":"docker.io"}}` | IPFS peer configuration overrides |
+| ipfs.ipfs.image.registry | string | `"docker.io"` | OCI registry for the Kubo image |
+| ipfs.tests | object | `{"image":{"registry":"docker.io"}}` | Test pod image configuration |
 | network | object | `{"enabled":true,"network-bootstrapper":{"artifacts":{"predeployed":{"image":{"registry":"ghcr.io"}}},"image":{"repository":"ghcr.io/settlemint/network-bootstrapper"},"initContainer":{"tcpCheck":{"image":{"repository":"ghcr.io/settlemint/btp-waitforit"}}}},"network-nodes":{"image":{"repository":"docker.io/hyperledger/besu"},"initContainer":{"tcpCheck":{"image":{"repository":"ghcr.io/settlemint/btp-waitforit"}}},"persistence":{"size":"20Gi"}}}` | Blockchain network infrastructure configuration |
 | network.enabled | bool | `true` | Enable deployment of the blockchain network (validators and RPC nodes) |
 | network.network-bootstrapper | object | `{"artifacts":{"predeployed":{"image":{"registry":"ghcr.io"}}},"image":{"repository":"ghcr.io/settlemint/network-bootstrapper"},"initContainer":{"tcpCheck":{"image":{"repository":"ghcr.io/settlemint/btp-waitforit"}}}}` | Network bootstrapper job configuration for genesis and initial setup |
@@ -569,7 +385,6 @@
 | txsigner.tests | object | `{"image":{"registry":"docker.io"}}` | Test container image for health checks |
 | txsigner.tests.image | object | `{"registry":"docker.io"}` | Test image configuration |
 | txsigner.tests.image.registry | string | `"docker.io"` | OCI registry for test utilities |
->>>>>>> a9844298
 
 ## Maintainers
 
