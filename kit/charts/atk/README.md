--- conflicted
+++ resolved
@@ -314,7 +314,6 @@
 | graph-node.initContainer.tcpCheck.resources.requests.cpu | string | `"10m"` |  |
 | graph-node.initContainer.tcpCheck.resources.requests.memory | string | `"32Mi"` |  |
 | graph-node.initContainer.tcpCheck.timeout | int | `120` |  |
-<<<<<<< HEAD
 | graph-node.initContainerSecurityContext.allowPrivilegeEscalation | bool | `false` |  |
 | graph-node.initContainerSecurityContext.capabilities.drop[0] | string | `"ALL"` |  |
 | graph-node.initContainerSecurityContext.runAsGroup | int | `1001` |  |
@@ -353,8 +352,6 @@
 | graph-node.openShiftRoute.tls | string | `nil` |  |
 | graph-node.openShiftRoute.to.weight | int | `100` |  |
 | graph-node.openShiftRoute.wildcardPolicy | string | `"None"` |  |
-=======
->>>>>>> 7851f984
 | graph-node.podAnnotations."prometheus.io/path" | string | `"/metrics"` |  |
 | graph-node.podAnnotations."prometheus.io/port" | string | `"8040"` |  |
 | graph-node.podAnnotations."prometheus.io/scrape" | string | `"true"` |  |
