# atk

![Version: 2.0.0](https://img.shields.io/badge/Version-2.0.0-informational?style=flat-square) ![Type: application](https://img.shields.io/badge/Type-application-informational?style=flat-square) ![AppVersion: 2.0.0](https://img.shields.io/badge/AppVersion-2.0.0-informational?style=flat-square)

A Helm chart for the SettleMint Asset Tokenization Kit

## Connection Overview

Collect the following connection parameters before deploying or overriding values. Update the listed
keys in `values.yaml` (or your environment-specific values file) to point services at your
environment.

### PostgreSQL Targets
| Service | Values path | Default host | Default port | Default database | Default username | Default password | Default SSL mode |
| --- | --- | --- | --- | --- | --- | --- | --- |
| Blockscout | `blockscout.postgresql` | `postgresql` | `5432` | `blockscout` | `blockscout` | `atk` | `disable` |
| Graph Node | `global.datastores.graphNode.postgresql` | `postgresql` | `5432` | `thegraph` | `thegraph` | `atk` | `disable` |
| Hasura | `hasura.postgresql` | `postgresql` | `5432` | `hasura` | `hasura` | `atk` | `disable` |
| Portal | `global.datastores.portal.postgresql` | `postgresql` | `5432` | `portal` | `portal` | `atk` | `disable` |
| TxSigner | `global.datastores.txsigner.postgresql` | `postgresql` | `5432` | `txsigner` | `txsigner` | `atk` | `disable` |

### Redis Targets
| Service | Values path | Default host | Default port | Default database | Default username | Default password |
| --- | --- | --- | --- | --- | --- | --- |
| eRPC Cache | `global.datastores.erpc.redis.cacheDb` | `redis` | `6379` | `0` | `default` | `atk` |
| eRPC Shared State | `global.datastores.erpc.redis.sharedStateDb` | `redis` | `6379` | `1` | `default` | `atk` |
| Hasura Cache | `hasura.redis.primary` | `redis` | `6379` | `2` | `default` | `atk` |
| Hasura Rate Limit | `hasura.redis.rateLimit` | `redis` | `6379` | `3` | `default` | `atk` |
| Portal | `global.datastores.portal.redis` | `redis` | `6379` | `4` | `default` | `atk` |

Each service uses its own logical database to avoid key collisions. When pointing to an external
Redis or PostgreSQL deployment, update the appropriate values paths listed above.

## Configuration

The following table lists the configurable parameters of this chart and their default values.

## Values

| Key | Type | Default | Description |
|-----|------|---------|-------------|
| blockscout.blockscout.containerSecurityContext.allowPrivilegeEscalation | bool | `false` |  |
| blockscout.blockscout.containerSecurityContext.capabilities.drop[0] | string | `"ALL"` |  |
| blockscout.blockscout.containerSecurityContext.readOnlyRootFilesystem | bool | `false` |  |
| blockscout.blockscout.containerSecurityContext.runAsGroup | int | `1001` |  |
| blockscout.blockscout.containerSecurityContext.runAsNonRoot | bool | `true` |  |
| blockscout.blockscout.containerSecurityContext.runAsUser | int | `1001` |  |
| blockscout.blockscout.env.API_URL | string | `"https://explorer.k8s.orb.local"` |  |
| blockscout.blockscout.env.DATABASE_URL | string | `"postgresql://blockscout:atk@postgresql:5432/blockscout?sslmode=disable"` |  |
| blockscout.blockscout.env.ETHEREUM_JSONRPC_HTTP_URL | string | `"http://erpc:4000/settlemint/evm/53771311147"` |  |
| blockscout.blockscout.env.ETHEREUM_JSONRPC_TRACE_URL | string | `"http://erpc:4000/settlemint/evm/53771311147"` |  |
| blockscout.blockscout.env.WEBAPP_URL | string | `"https://explorer.k8s.orb.local"` |  |
<<<<<<< HEAD
=======
| blockscout.blockscout.extraInitContainers | list | `[]` |  |
>>>>>>> 15765de4
| blockscout.blockscout.image.pullPolicy | string | `"IfNotPresent"` |  |
| blockscout.blockscout.image.repository | string | `"ghcr.io/blockscout/blockscout"` |  |
| blockscout.blockscout.image.tag | string | `"9.0.2"` |  |
| blockscout.blockscout.ingress.className | string | `"atk-nginx"` |  |
| blockscout.blockscout.ingress.enabled | bool | `true` |  |
| blockscout.blockscout.ingress.hostname | string | `"explorer.k8s.orb.local"` |  |
| blockscout.blockscout.init.args[0] | string | `"-c"` |  |
<<<<<<< HEAD
| blockscout.blockscout.init.args[1] | string | `"echo \"Waiting for postgresql:5432...\"\nwhile ! nc -z postgresql 5432; do\n  sleep 2;\ndone;\necho \"PostgreSQL is ready!\"\n# Original command:\nbin/blockscout eval \"Elixir.Explorer.ReleaseTasks.create_and_migrate()\"\n"` |  |
| blockscout.blockscout.init.command[0] | string | `"/bin/sh"` |  |
| blockscout.blockscout.init.enabled | bool | `true` |  |
=======
| blockscout.blockscout.init.args[1] | string | `"echo \"Running database migrations...\"\nbin/blockscout eval \"Elixir.Explorer.ReleaseTasks.create_and_migrate()\"\n"` |  |
| blockscout.blockscout.init.command[0] | string | `"/bin/sh"` |  |
| blockscout.blockscout.init.enabled | bool | `true` |  |
| blockscout.blockscout.initContainer.tcpCheck.dependencies[0].endpoint | string | `"postgresql:5432"` |  |
| blockscout.blockscout.initContainer.tcpCheck.dependencies[0].name | string | `"postgresql"` |  |
| blockscout.blockscout.initContainer.tcpCheck.enabled | bool | `true` |  |
| blockscout.blockscout.initContainer.tcpCheck.image.pullPolicy | string | `"IfNotPresent"` |  |
| blockscout.blockscout.initContainer.tcpCheck.image.repository | string | `"ghcr.io/settlemint/btp-waitforit"` |  |
| blockscout.blockscout.initContainer.tcpCheck.image.tag | string | `"v7.7.10"` |  |
| blockscout.blockscout.initContainer.tcpCheck.resources.limits.cpu | string | `"100m"` |  |
| blockscout.blockscout.initContainer.tcpCheck.resources.limits.memory | string | `"64Mi"` |  |
| blockscout.blockscout.initContainer.tcpCheck.resources.requests.cpu | string | `"10m"` |  |
| blockscout.blockscout.initContainer.tcpCheck.resources.requests.memory | string | `"32Mi"` |  |
| blockscout.blockscout.initContainer.tcpCheck.timeout | int | `120` |  |
>>>>>>> 15765de4
| blockscout.blockscout.initContainerSecurityContext.allowPrivilegeEscalation | bool | `false` |  |
| blockscout.blockscout.initContainerSecurityContext.capabilities.drop[0] | string | `"ALL"` |  |
| blockscout.blockscout.initContainerSecurityContext.readOnlyRootFilesystem | bool | `false` |  |
| blockscout.blockscout.initContainerSecurityContext.runAsGroup | int | `1001` |  |
| blockscout.blockscout.initContainerSecurityContext.runAsNonRoot | bool | `true` |  |
| blockscout.blockscout.initContainerSecurityContext.runAsUser | int | `1001` |  |
| blockscout.blockscout.podSecurityContext.fsGroup | int | `1001` |  |
| blockscout.blockscout.podSecurityContext.runAsGroup | int | `1001` |  |
| blockscout.blockscout.podSecurityContext.runAsNonRoot | bool | `true` |  |
| blockscout.blockscout.podSecurityContext.runAsUser | int | `1001` |  |
| blockscout.blockscout.resources | object | `{}` |  |
| blockscout.enabled | bool | `true` |  |
| blockscout.frontend.containerSecurityContext.allowPrivilegeEscalation | bool | `false` |  |
| blockscout.frontend.containerSecurityContext.capabilities.drop[0] | string | `"ALL"` |  |
| blockscout.frontend.containerSecurityContext.readOnlyRootFilesystem | bool | `false` |  |
| blockscout.frontend.containerSecurityContext.runAsGroup | int | `1001` |  |
| blockscout.frontend.containerSecurityContext.runAsNonRoot | bool | `true` |  |
| blockscout.frontend.containerSecurityContext.runAsUser | int | `1001` |  |
| blockscout.frontend.enabled | bool | `true` |  |
| blockscout.frontend.image.pullPolicy | string | `"IfNotPresent"` |  |
| blockscout.frontend.image.repository | string | `"ghcr.io/blockscout/frontend"` |  |
| blockscout.frontend.image.tag | string | `"v2.3.3"` |  |
| blockscout.frontend.ingress.className | string | `"atk-nginx"` |  |
| blockscout.frontend.ingress.enabled | bool | `true` |  |
| blockscout.frontend.ingress.hostname | string | `"explorer.k8s.orb.local"` |  |
| blockscout.frontend.podSecurityContext.fsGroup | int | `1001` |  |
| blockscout.frontend.podSecurityContext.runAsGroup | int | `1001` |  |
| blockscout.frontend.podSecurityContext.runAsNonRoot | bool | `true` |  |
| blockscout.frontend.podSecurityContext.runAsUser | int | `1001` |  |
| blockscout.fullnameOverride | string | `"blockscout"` |  |
| blockscout.podAnnotations."prometheus.io/path" | string | `"/metrics"` |  |
| blockscout.podAnnotations."prometheus.io/port" | string | `"4000"` |  |
| blockscout.podAnnotations."prometheus.io/scrape" | string | `"true"` |  |
| blockscout.postgresql.database | string | `"blockscout"` |  |
| blockscout.postgresql.endpoint | string | `"postgresql:5432"` |  |
| blockscout.postgresql.host | string | `"postgresql"` |  |
| blockscout.postgresql.password | string | `"atk"` |  |
| blockscout.postgresql.port | int | `5432` |  |
| blockscout.postgresql.sslMode | string | `"disable"` |  |
| blockscout.postgresql.url | string | `"postgresql://blockscout:atk@postgresql:5432/blockscout?sslmode=disable"` |  |
| blockscout.postgresql.username | string | `"blockscout"` |  |
| dapp.enabled | bool | `true` |  |
| dapp.extraInitContainers | list | `[]` |  |
| dapp.image.repository | string | `"ghcr.io/settlemint/asset-tokenization-kit"` |  |
| dapp.ingress.enabled | bool | `true` |  |
| dapp.ingress.hosts[0].host | string | `"dapp.k8s.orb.local"` |  |
| dapp.ingress.hosts[0].paths[0].path | string | `"/"` |  |
| dapp.ingress.hosts[0].paths[0].pathType | string | `"ImplementationSpecific"` |  |
| dapp.initContainer.graphQLCheck.enabled | bool | `true` |  |
| dapp.initContainer.graphQLCheck.image.pullPolicy | string | `"IfNotPresent"` |  |
| dapp.initContainer.graphQLCheck.image.registry | string | `"docker.io"` |  |
| dapp.initContainer.graphQLCheck.image.repository | string | `"curlimages/curl"` |  |
| dapp.initContainer.graphQLCheck.image.tag | string | `"8.16.0"` |  |
| dapp.initContainer.graphQLCheck.name | string | `"wait-for-graphql"` |  |
| dapp.initContainer.graphQLCheck.query | string | `"{ _meta { hasIndexingErrors block { number } } }"` |  |
| dapp.initContainer.graphQLCheck.resources.limits.memory | string | `"64Mi"` |  |
| dapp.initContainer.graphQLCheck.resources.requests.cpu | string | `"10m"` |  |
| dapp.initContainer.graphQLCheck.resources.requests.memory | string | `"12Mi"` |  |
| dapp.initContainer.graphQLCheck.retries | int | `10` |  |
| dapp.initContainer.graphQLCheck.retryDelaySeconds | int | `10` |  |
| dapp.initContainer.graphQLCheck.url | string | `"http://graph-node-combined:8000/subgraphs/name/kit"` |  |
| dapp.initContainer.tcpCheck.dependencies[0].endpoint | string | `"postgresql:5432"` |  |
| dapp.initContainer.tcpCheck.dependencies[0].name | string | `"postgres"` |  |
| dapp.initContainer.tcpCheck.dependencies[1].endpoint | string | `"hasura:8080"` |  |
| dapp.initContainer.tcpCheck.dependencies[1].name | string | `"hasura"` |  |
| dapp.initContainer.tcpCheck.dependencies[2].endpoint | string | `"portal:3001"` |  |
| dapp.initContainer.tcpCheck.dependencies[2].name | string | `"portal"` |  |
| dapp.initContainer.tcpCheck.dependencies[3].endpoint | string | `"graph-node-combined:8020"` |  |
<<<<<<< HEAD
| dapp.initContainer.tcpCheck.dependencies[3].name | string | `"graph-node-tcp"` |  |
| dapp.initContainer.tcpCheck.dependencies[4].endpoint | string | `"blockscout-frontend:80"` |  |
=======
| dapp.initContainer.tcpCheck.dependencies[3].name | string | `"graph-node"` |  |
| dapp.initContainer.tcpCheck.dependencies[4].endpoint | string | `"blockscout-frontend-svc:80"` |  |
>>>>>>> 15765de4
| dapp.initContainer.tcpCheck.dependencies[4].name | string | `"blockscout"` |  |
| dapp.initContainer.tcpCheck.enabled | bool | `true` |  |
| dapp.initContainer.tcpCheck.image.pullPolicy | string | `"IfNotPresent"` |  |
| dapp.initContainer.tcpCheck.image.repository | string | `"ghcr.io/settlemint/btp-waitforit"` |  |
| dapp.initContainer.tcpCheck.image.tag | string | `"v7.7.10"` |  |
| dapp.initContainer.tcpCheck.resources.limits.cpu | string | `"100m"` |  |
| dapp.initContainer.tcpCheck.resources.limits.memory | string | `"64Mi"` |  |
| dapp.initContainer.tcpCheck.resources.requests.cpu | string | `"50m"` |  |
| dapp.initContainer.tcpCheck.resources.requests.memory | string | `"32Mi"` |  |
| dapp.initContainer.tcpCheck.timeout | int | `120` |  |
| dapp.openShiftRoute.alternateBackends | list | `[]` |  |
| dapp.openShiftRoute.annotations | object | `{}` |  |
| dapp.openShiftRoute.enabled | bool | `false` |  |
| dapp.openShiftRoute.host | string | `"dapp.k8s.orb.local"` |  |
| dapp.openShiftRoute.path | string | `"/"` |  |
| dapp.openShiftRoute.port.targetPort | string | `"http"` |  |
| dapp.openShiftRoute.tls | string | `nil` |  |
| dapp.openShiftRoute.to.weight | int | `100` |  |
| dapp.openShiftRoute.wildcardPolicy | string | `"None"` |  |
| dapp.podLabels."app.kubernetes.io/component" | string | `"dapp"` |  |
| dapp.podLabels."kots.io/app-slug" | string | `"settlemint-atk"` |  |
| dapp.replicaCount | int | `1` |  |
| dapp.resources | object | `{}` |  |
| dapp.secretEnv.BETTER_AUTH_URL | string | `"https://dapp.k8s.orb.local"` |  |
| dapp.secretEnv.SETTLEMINT_BLOCKSCOUT_UI_ENDPOINT | string | `"http://blockscout-frontend-svc/"` |  |
| dapp.secretEnv.SETTLEMINT_HASURA_ADMIN_SECRET | string | `"atk"` |  |
| dapp.secretEnv.SETTLEMINT_HD_PRIVATE_KEY | string | `"atk-hd-private-key"` |  |
| dapp.secretEnv.SETTLEMINT_INSTANCE | string | `"standalone"` |  |
| dapp.secretEnv.SETTLEMINT_PORTAL_GRAPHQL_ENDPOINT | string | `"http://portal:3001/graphql"` |  |
| dapp.secretEnv.SETTLEMINT_THEGRAPH_SUBGRAPHS_ENDPOINTS | string | `"[\"http://graph-node-combined:8000/subgraphs/name/kit\"]"` |  |
| erpc.enabled | bool | `true` |  |
| erpc.image.registry | string | `"ghcr.io"` |  |
| erpc.ingress.className | string | `"atk-nginx"` |  |
| erpc.ingress.enabled | bool | `true` |  |
| erpc.ingress.hosts[0].host | string | `"rpc.k8s.orb.local"` |  |
| erpc.ingress.hosts[0].paths[0].path | string | `"/"` |  |
| erpc.ingress.hosts[0].paths[0].pathType | string | `"ImplementationSpecific"` |  |
| erpc.initContainer.tcpCheck.image.repository | string | `"ghcr.io/settlemint/btp-waitforit"` |  |
| erpc.resources | object | `{}` |  |
| erpc.tests.image.registry | string | `"docker.io"` |  |
| global.artifacts.image.pullPolicy | string | `"IfNotPresent"` |  |
| global.artifacts.image.registry | string | `"ghcr.io"` |  |
| global.artifacts.image.repository | string | `"settlemint/asset-tokenization-kit-artifacts"` |  |
| global.artifacts.image.tag | string | `"2.0.0-main.91391"` |  |
| global.chainId | string | `"53771311147"` |  |
| global.datastores.default.postgresql.database | string | `"postgres"` |  |
| global.datastores.default.postgresql.host | string | `"postgresql"` |  |
| global.datastores.default.postgresql.password | string | `"atk"` |  |
| global.datastores.default.postgresql.port | int | `5432` |  |
| global.datastores.default.postgresql.sslMode | string | `"disable"` |  |
| global.datastores.default.postgresql.username | string | `"postgres"` |  |
| global.datastores.default.redis.db | int | `0` |  |
| global.datastores.default.redis.host | string | `"redis"` |  |
| global.datastores.default.redis.password | string | `"atk"` |  |
| global.datastores.default.redis.port | int | `6379` |  |
| global.datastores.default.redis.query | string | `"dial_timeout=5s&read_timeout=2s&write_timeout=2s&pool_size=50"` |  |
| global.datastores.default.redis.username | string | `"default"` |  |
| global.datastores.erpc.redis.cacheDb | int | `0` |  |
| global.datastores.erpc.redis.sharedStateDb | int | `1` |  |
| global.datastores.graphNode.postgresql.database | string | `"thegraph"` |  |
| global.datastores.graphNode.postgresql.password | string | `"atk"` |  |
| global.datastores.graphNode.postgresql.username | string | `"thegraph"` |  |
| global.datastores.hasura.postgresql.database | string | `"hasura"` |  |
| global.datastores.hasura.postgresql.password | string | `"atk"` |  |
| global.datastores.hasura.postgresql.username | string | `"hasura"` |  |
| global.datastores.hasura.redis.primary.db | int | `2` |  |
| global.datastores.hasura.redis.rateLimit.db | int | `3` |  |
| global.datastores.portal.postgresql.database | string | `"portal"` |  |
| global.datastores.portal.postgresql.password | string | `"atk"` |  |
| global.datastores.portal.postgresql.username | string | `"portal"` |  |
| global.datastores.portal.redis.db | int | `4` |  |
| global.datastores.txsigner.postgresql.database | string | `"txsigner"` |  |
| global.datastores.txsigner.postgresql.password | string | `"atk"` |  |
| global.datastores.txsigner.postgresql.username | string | `"txsigner"` |  |
| global.labels."kots.io/app-slug" | string | `"settlemint-atk"` |  |
| global.networkPolicy.enabled | bool | `false` |  |
<<<<<<< HEAD
| graph-node.containerSecurityContext.allowPrivilegeEscalation | bool | `false` |  |
| graph-node.containerSecurityContext.capabilities.drop[0] | string | `"ALL"` |  |
| graph-node.containerSecurityContext.runAsGroup | int | `1000` |  |
| graph-node.containerSecurityContext.runAsNonRoot | bool | `true` |  |
| graph-node.containerSecurityContext.runAsUser | int | `1000` |  |
| graph-node.containerSecurityContext.seccompProfile.type | string | `"RuntimeDefault"` |  |
=======
>>>>>>> 15765de4
| graph-node.enabled | bool | `true` |  |
| graph-node.image.repository | string | `"docker.io/graphprotocol/graph-node"` |  |
| graph-node.ingress.annotations."nginx.ingress.kubernetes.io/rewrite-target" | string | `"/$1"` |  |
| graph-node.ingress.annotations."nginx.ingress.kubernetes.io/use-regex" | string | `"true"` |  |
| graph-node.ingress.className | string | `"atk-nginx"` |  |
| graph-node.ingress.enabled | bool | `true` |  |
| graph-node.ingress.hosts[0].host | string | `"graph.k8s.orb.local"` |  |
| graph-node.ingress.hosts[0].paths[0].path | string | `"/(.*)"` |  |
| graph-node.ingress.hosts[0].paths[0].pathType | string | `"ImplementationSpecific"` |  |
| graph-node.ingress.hosts[0].paths[1].path | string | `"/ws/?(.*)"` |  |
| graph-node.ingress.hosts[0].paths[1].pathType | string | `"ImplementationSpecific"` |  |
| graph-node.ingress.hosts[0].paths[2].path | string | `"/admin/?(.*)"` |  |
| graph-node.ingress.hosts[0].paths[2].pathType | string | `"ImplementationSpecific"` |  |
| graph-node.ingress.hosts[0].paths[3].path | string | `"/indexer/?(.*)"` |  |
| graph-node.ingress.hosts[0].paths[3].pathType | string | `"ImplementationSpecific"` |  |
| graph-node.ingress.hosts[0].paths[4].path | string | `"/graphman/?(.*)"` |  |
| graph-node.ingress.hosts[0].paths[4].pathType | string | `"ImplementationSpecific"` |  |
| graph-node.ingress.tls | list | `[]` |  |
| graph-node.initContainer.image.repository | string | `"docker.io/kubesphere/kubectl"` |  |
| graph-node.initContainer.tcpCheck.dependencies[0].endpoint | string | `"postgresql:5432"` |  |
| graph-node.initContainer.tcpCheck.dependencies[0].name | string | `"postgresql"` |  |
| graph-node.initContainer.tcpCheck.enabled | bool | `true` |  |
| graph-node.initContainer.tcpCheck.image.pullPolicy | string | `"IfNotPresent"` |  |
| graph-node.initContainer.tcpCheck.image.repository | string | `"ghcr.io/settlemint/btp-waitforit"` |  |
| graph-node.initContainer.tcpCheck.image.tag | string | `"v7.7.10"` |  |
| graph-node.initContainer.tcpCheck.resources.limits.cpu | string | `"100m"` |  |
| graph-node.initContainer.tcpCheck.resources.limits.memory | string | `"64Mi"` |  |
| graph-node.initContainer.tcpCheck.resources.requests.cpu | string | `"10m"` |  |
| graph-node.initContainer.tcpCheck.resources.requests.memory | string | `"32Mi"` |  |
| graph-node.initContainer.tcpCheck.timeout | int | `120` |  |
| graph-node.openShiftRoute.alternateBackends | list | `[]` |  |
| graph-node.openShiftRoute.annotations | object | `{}` |  |
| graph-node.openShiftRoute.enabled | bool | `false` |  |
| graph-node.openShiftRoute.host | string | `"graph.k8s.orb.local"` |  |
| graph-node.openShiftRoute.routes[0].annotations | object | `{}` |  |
| graph-node.openShiftRoute.routes[0].host | string | `""` |  |
| graph-node.openShiftRoute.routes[0].nameSuffix | string | `""` |  |
| graph-node.openShiftRoute.routes[0].path | string | `"/"` |  |
| graph-node.openShiftRoute.routes[0].targetPort | string | `"http-query"` |  |
| graph-node.openShiftRoute.routes[1].annotations."haproxy.router.openshift.io/rewrite-target" | string | `"/"` |  |
| graph-node.openShiftRoute.routes[1].host | string | `""` |  |
| graph-node.openShiftRoute.routes[1].nameSuffix | string | `"ws"` |  |
| graph-node.openShiftRoute.routes[1].path | string | `"/ws"` |  |
| graph-node.openShiftRoute.routes[1].targetPort | string | `"http-queryws"` |  |
| graph-node.openShiftRoute.routes[2].annotations."haproxy.router.openshift.io/rewrite-target" | string | `"/"` |  |
| graph-node.openShiftRoute.routes[2].host | string | `""` |  |
| graph-node.openShiftRoute.routes[2].nameSuffix | string | `"admin"` |  |
| graph-node.openShiftRoute.routes[2].path | string | `"/admin"` |  |
| graph-node.openShiftRoute.routes[2].targetPort | string | `"http-admin"` |  |
| graph-node.openShiftRoute.routes[3].annotations."haproxy.router.openshift.io/rewrite-target" | string | `"/"` |  |
| graph-node.openShiftRoute.routes[3].host | string | `""` |  |
| graph-node.openShiftRoute.routes[3].nameSuffix | string | `"indexer"` |  |
| graph-node.openShiftRoute.routes[3].path | string | `"/indexer"` |  |
| graph-node.openShiftRoute.routes[3].targetPort | string | `"http-status"` |  |
| graph-node.openShiftRoute.routes[4].annotations."haproxy.router.openshift.io/rewrite-target" | string | `"/"` |  |
| graph-node.openShiftRoute.routes[4].host | string | `""` |  |
| graph-node.openShiftRoute.routes[4].nameSuffix | string | `"graphman"` |  |
| graph-node.openShiftRoute.routes[4].path | string | `"/graphman"` |  |
| graph-node.openShiftRoute.routes[4].targetPort | string | `"http-status"` |  |
| graph-node.openShiftRoute.tls | string | `nil` |  |
| graph-node.openShiftRoute.to.weight | int | `100` |  |
| graph-node.openShiftRoute.wildcardPolicy | string | `"None"` |  |
| graph-node.podAnnotations."prometheus.io/path" | string | `"/metrics"` |  |
| graph-node.podAnnotations."prometheus.io/port" | string | `"8040"` |  |
| graph-node.podAnnotations."prometheus.io/scrape" | string | `"true"` |  |
| graph-node.postgresReadinessCheck.enabled | bool | `true` |  |
| graph-node.postgresReadinessCheck.image | string | `"docker.io/postgres:17.6-alpine"` |  |
| graph-node.postgresReadinessCheck.initialWaitTime | int | `2` |  |
| graph-node.postgresReadinessCheck.maxRetries | int | `30` |  |
| graph-node.postgresReadinessCheck.maxWaitTime | int | `30` |  |
| graph-node.postgresReadinessCheck.randomDelayRange.max | int | `30` |  |
| graph-node.postgresReadinessCheck.randomDelayRange.min | int | `5` |  |
| graph-node.postgresReadinessCheck.resources.limits.cpu | string | `"100m"` |  |
| graph-node.postgresReadinessCheck.resources.limits.memory | string | `"96Mi"` |  |
| graph-node.postgresReadinessCheck.resources.requests.cpu | string | `"25m"` |  |
| graph-node.postgresReadinessCheck.resources.requests.memory | string | `"48Mi"` |  |
| hasura.enabled | bool | `true` |  |
| hasura.graphql-engine.image.pullPolicy | string | `"IfNotPresent"` |  |
| hasura.graphql-engine.image.repository | string | `"docker.io/hasura/graphql-engine"` |  |
| hasura.graphql-engine.image.tag | string | `"v2.48.5"` |  |
| hasura.graphql-engine.ingress.hostName | string | `"hasura.k8s.orb.local"` |  |
| hasura.graphql-engine.initContainers[0].command[0] | string | `"/usr/bin/wait-for-it"` |  |
| hasura.graphql-engine.initContainers[0].command[1] | string | `"postgresql:5432"` |  |
| hasura.graphql-engine.initContainers[0].command[2] | string | `"-t"` |  |
| hasura.graphql-engine.initContainers[0].command[3] | string | `"120"` |  |
| hasura.graphql-engine.initContainers[0].image | string | `"ghcr.io/settlemint/btp-waitforit:v7.7.10"` |  |
| hasura.graphql-engine.initContainers[0].imagePullPolicy | string | `"IfNotPresent"` |  |
| hasura.graphql-engine.initContainers[0].name | string | `"wait-for-postgresql"` |  |
| hasura.graphql-engine.initContainers[0].resources.limits.cpu | string | `"100m"` |  |
| hasura.graphql-engine.initContainers[0].resources.limits.memory | string | `"64Mi"` |  |
| hasura.graphql-engine.initContainers[0].resources.requests.cpu | string | `"10m"` |  |
| hasura.graphql-engine.initContainers[0].resources.requests.memory | string | `"32Mi"` |  |
| hasura.graphql-engine.labels."app.kubernetes.io/component" | string | `"hasura"` |  |
| hasura.graphql-engine.labels."app.kubernetes.io/instance" | string | `"atk"` |  |
| hasura.graphql-engine.labels."kots.io/app-slug" | string | `"settlemint-atk"` |  |
| hasura.graphql-engine.openShiftRoute.alternateBackends | list | `[]` |  |
| hasura.graphql-engine.openShiftRoute.annotations | object | `{}` |  |
| hasura.graphql-engine.openShiftRoute.enabled | bool | `false` |  |
| hasura.graphql-engine.openShiftRoute.host | string | `"hasura.k8s.orb.local"` |  |
| hasura.graphql-engine.openShiftRoute.path | string | `"/"` |  |
| hasura.graphql-engine.openShiftRoute.port.targetPort | string | `"http"` |  |
| hasura.graphql-engine.openShiftRoute.tls | string | `nil` |  |
| hasura.graphql-engine.openShiftRoute.to.weight | int | `100` |  |
| hasura.graphql-engine.openShiftRoute.wildcardPolicy | string | `"None"` |  |
| hasura.graphql-engine.replicas | int | `1` |  |
| hasura.graphql-engine.secret.extraSecrets.DEFAULT_DB_URL | string | `"postgresql://hasura:atk@postgresql:5432/hasura?sslmode=disable"` |  |
| hasura.graphql-engine.secret.metadataDbUrl | string | `"postgresql://hasura:atk@postgresql:5432/hasura?sslmode=disable"` |  |
| hasura.graphql-engine.secret.rateLimitRedisUrl | string | `"redis://default:atk@redis:6379/3"` |  |
| hasura.graphql-engine.secret.redisUrl | string | `"redis://default:atk@redis:6379/2"` |  |
| hasura.postgresql.database | string | `"hasura"` |  |
| hasura.postgresql.endpoint | string | `"postgresql:5432"` |  |
| hasura.postgresql.host | string | `"postgresql"` |  |
| hasura.postgresql.password | string | `"atk"` |  |
| hasura.postgresql.port | int | `5432` |  |
| hasura.postgresql.sslMode | string | `"disable"` |  |
| hasura.postgresql.url | string | `"postgresql://hasura:atk@postgresql:5432/hasura?sslmode=disable"` |  |
| hasura.postgresql.username | string | `"hasura"` |  |
| hasura.redis.primary.db | int | `2` |  |
| hasura.redis.primary.host | string | `"redis"` |  |
| hasura.redis.primary.password | string | `"atk"` |  |
| hasura.redis.primary.port | int | `6379` |  |
| hasura.redis.primary.url | string | `"redis://default:atk@redis:6379/2"` |  |
| hasura.redis.primary.username | string | `"default"` |  |
| hasura.redis.rateLimit.db | int | `3` |  |
| hasura.redis.rateLimit.host | string | `"redis"` |  |
| hasura.redis.rateLimit.password | string | `"atk"` |  |
| hasura.redis.rateLimit.port | int | `6379` |  |
| hasura.redis.rateLimit.url | string | `"redis://default:atk@redis:6379/3"` |  |
| hasura.redis.rateLimit.username | string | `"default"` |  |
| network.enabled | bool | `true` |  |
<<<<<<< HEAD
| network.network-bootstrapper.podSecurityContext.fsGroup | int | `1000` |  |
| network.network-bootstrapper.podSecurityContext.fsGroupChangePolicy | string | `"Always"` |  |
| network.network-bootstrapper.podSecurityContext.runAsGroup | int | `1000` |  |
| network.network-bootstrapper.podSecurityContext.runAsNonRoot | bool | `true` |  |
| network.network-bootstrapper.podSecurityContext.runAsUser | int | `1000` |  |
| network.network-bootstrapper.podSecurityContext.seccompProfile.type | string | `"RuntimeDefault"` |  |
| network.network-bootstrapper.securityContext.allowPrivilegeEscalation | bool | `false` |  |
| network.network-bootstrapper.securityContext.capabilities.drop[0] | string | `"ALL"` |  |
| network.network-bootstrapper.securityContext.runAsGroup | int | `1000` |  |
| network.network-bootstrapper.securityContext.runAsNonRoot | bool | `true` |  |
| network.network-bootstrapper.securityContext.runAsUser | int | `1000` |  |
| network.network-bootstrapper.securityContext.seccompProfile.type | string | `"RuntimeDefault"` |  |
| network.network-bootstrapper.settings.chainId | string | `"53771311147"` |  |
| network.network-nodes.persistence.enabled | bool | `true` |  |
| network.network-nodes.persistence.size | string | `"20Gi"` |  |
| network.network-nodes.podSecurityContext.fsGroup | int | `1000` |  |
| network.network-nodes.podSecurityContext.fsGroupChangePolicy | string | `"Always"` |  |
| network.network-nodes.podSecurityContext.runAsGroup | int | `1000` |  |
| network.network-nodes.podSecurityContext.runAsNonRoot | bool | `true` |  |
| network.network-nodes.podSecurityContext.runAsUser | int | `1000` |  |
| network.network-nodes.podSecurityContext.seccompProfile.type | string | `"RuntimeDefault"` |  |
| network.network-nodes.securityContext.allowPrivilegeEscalation | bool | `false` |  |
| network.network-nodes.securityContext.capabilities.drop[0] | string | `"ALL"` |  |
| network.network-nodes.securityContext.runAsGroup | int | `1000` |  |
| network.network-nodes.securityContext.runAsNonRoot | bool | `true` |  |
| network.network-nodes.securityContext.runAsUser | int | `1000` |  |
| network.network-nodes.securityContext.seccompProfile.type | string | `"RuntimeDefault"` |  |
=======
| network.network-bootstrapper.image.repository | string | `"ghcr.io/settlemint/network-bootstrapper"` |  |
| network.network-bootstrapper.initContainer.tcpCheck.image.repository | string | `"ghcr.io/settlemint/btp-waitforit"` |  |
| network.network-nodes.image.repository | string | `"docker.io/hyperledger/besu"` |  |
| network.network-nodes.initContainer.tcpCheck.image.repository | string | `"ghcr.io/settlemint/btp-waitforit"` |  |
| network.network-nodes.persistence.size | string | `"20Gi"` |  |
>>>>>>> 15765de4
| observability.alloy.alloy.resources | object | `{}` |  |
| observability.alloy.configReloader.image.registry | string | `"quay.io"` |  |
| observability.alloy.image.registry | string | `"docker.io"` |  |
| observability.enabled | bool | `true` |  |
| observability.grafana.adminPassword | string | `"atk"` |  |
| observability.grafana.adminUser | string | `"settlemint"` |  |
| observability.grafana.image.registry | string | `"docker.io"` | The Docker registry |
| observability.grafana.ingress.hosts[0] | string | `"grafana.k8s.orb.local"` |  |
| observability.grafana.sidecar.image.registry | string | `"docker.io"` |  |
| observability.kube-state-metrics.image.registry | string | `"registry.k8s.io"` |  |
| observability.kube-state-metrics.resources | object | `{}` |  |
| observability.loki.gateway.image.registry | string | `"docker.io"` |  |
| observability.loki.loki.image.registry | string | `"docker.io"` | The Docker registry |
| observability.loki.memcached.enabled | bool | `true` | Enable the built in memcached server provided by the chart |
| observability.loki.memcached.image.repository | string | `"docker.io/memcached"` | Memcached Docker image repository |
| observability.loki.memcachedExporter.image.repository | string | `"docker.io/prom/memcached-exporter"` |  |
| observability.loki.sidecar.image.repository | string | `"docker.io/kiwigrid/k8s-sidecar"` | The Docker registry and image for the k8s sidecar |
| observability.loki.singleBinary.extraEnv | object | `{}` |  |
| observability.loki.singleBinary.persistence.size | string | `"10Gi"` |  |
| observability.loki.singleBinary.resources | object | `{}` |  |
| observability.metrics-server.enabled | bool | `true` |  |
| observability.metrics-server.image.repository | string | `"registry.k8s.io/metrics-server/metrics-server"` |  |
| observability.metrics-server.resources | object | `{}` |  |
| observability.prometheus-node-exporter.image.registry | string | `"quay.io"` |  |
| observability.tempo.server.resources | object | `{}` |  |
| observability.tempo.tempo.repository | string | `"docker.io/grafana/tempo"` |  |
| observability.tempo.tempoQuery.repository | string | `"docker.io/grafana/tempo-query"` |  |
| observability.victoria-metrics-single.server.image.registry | string | `"docker.io"` |  |
| observability.victoria-metrics-single.server.persistentVolume.size | string | `"10Gi"` |  |
| observability.victoria-metrics-single.server.persistentVolume.storageClass | string | `""` |  |
| observability.victoria-metrics-single.server.resources | object | `{}` |  |
| portal.config.network.networkId | string | `"53771311147"` | Network ID |
| portal.config.network.networkName | string | `"ATK"` | Network name |
| portal.config.network.nodeRpcUrl | string | `"http://txsigner:3000"` | Node RPC URL |
| portal.enabled | bool | `true` |  |
| portal.extraInitContainers | list | `[]` |  |
| portal.image.registry | string | `"ghcr.io"` |  |
| portal.ingress.hostname | string | `"portal.k8s.orb.local"` |  |
| portal.initContainer.copyArtifacts.resources.limits.cpu | string | `"150m"` |  |
| portal.initContainer.copyArtifacts.resources.limits.memory | string | `"128Mi"` |  |
| portal.initContainer.copyArtifacts.resources.requests.cpu | string | `"25m"` |  |
| portal.initContainer.copyArtifacts.resources.requests.memory | string | `"64Mi"` |  |
| portal.initContainer.copyArtifacts.securityContext | object | `{}` |  |
| portal.initContainer.tcpCheck.dependencies[0].endpoint | string | `"postgresql:5432"` |  |
| portal.initContainer.tcpCheck.dependencies[0].name | string | `"postgresql"` |  |
| portal.initContainer.tcpCheck.enabled | bool | `true` |  |
| portal.initContainer.tcpCheck.image.pullPolicy | string | `"IfNotPresent"` |  |
| portal.initContainer.tcpCheck.image.repository | string | `"ghcr.io/settlemint/btp-waitforit"` |  |
| portal.initContainer.tcpCheck.image.tag | string | `"v7.7.10"` |  |
| portal.initContainer.tcpCheck.resources.limits.cpu | string | `"100m"` |  |
| portal.initContainer.tcpCheck.resources.limits.memory | string | `"64Mi"` |  |
| portal.initContainer.tcpCheck.resources.requests.cpu | string | `"10m"` |  |
| portal.initContainer.tcpCheck.resources.requests.memory | string | `"32Mi"` |  |
| portal.initContainer.tcpCheck.timeout | int | `120` |  |
| portal.podAnnotations."prometheus.io/path" | string | `"/portal-metrics"` |  |
| portal.podAnnotations."prometheus.io/port" | string | `"3000"` |  |
| portal.podAnnotations."prometheus.io/scrape" | string | `"true"` |  |
| portal.podLabels."app.kubernetes.io/component" | string | `"portal"` |  |
| support.enabled | bool | `true` |  |
| support.ingress-nginx.controller.image.repository | string | `"registry.k8s.io/ingress-nginx/controller"` |  |
| support.ingress-nginx.controller.resources | object | `{}` |  |
| support.ingress-nginx.enabled | bool | `true` |  |
| support.ingress-nginx.replicaCount | int | `1` |  |
| support.minio.enabled | bool | `true` |  |
| support.minio.image.repository | string | `"docker.io/minio/minio"` |  |
| support.minio.ingress.enabled | bool | `true` |  |
| support.minio.ingress.hosts[0] | string | `"minio.k8s.orb.local"` |  |
| support.minio.ingress.ingressClassName | string | `"atk-nginx"` |  |
| support.minio.ingress.path | string | `"/"` |  |
| support.minio.mcImage.repository | string | `"docker.io/minio/minio"` |  |
| support.postgresql.enabled | bool | `true` |  |
| support.postgresql.image.registry | string | `"docker.io"` |  |
| support.redis.auth.enabled | bool | `true` |  |
| support.redis.auth.password | string | `"atk"` |  |
| support.redis.commonLabels."app.kubernetes.io/managed-by" | string | `"helm"` |  |
| support.redis.commonLabels."kots.io/app-slug" | string | `"settlemint-atk"` |  |
| support.redis.enabled | bool | `true` |  |
| support.redis.fullnameOverride | string | `"redis"` |  |
| support.redis.image.registry | string | `"docker.io"` | Redis image registry |
| support.redis.persistence.enabled | bool | `true` |  |
| support.redis.persistence.size | string | `"1Gi"` |  |
| support.redis.resources.limits.cpu | string | `"200m"` |  |
| support.redis.resources.limits.memory | string | `"256Mi"` |  |
| support.redis.resources.requests.cpu | string | `"100m"` |  |
| support.redis.resources.requests.memory | string | `"128Mi"` |  |
| support.reloader.enabled | bool | `true` |  |
| support.reloader.image.repository | string | `"ghcr.io/stakater/reloader"` |  |
| txsigner.config.derivationPath | string | `"m/44'/60'/0'/0/0"` |  |
| txsigner.config.mnemonic | string | `"gate yellow grunt wrestle disease obtain mixed nature mansion tape purchase awful"` |  |
| txsigner.enabled | bool | `true` |  |
| txsigner.extraInitContainers | list | `[]` |  |
| txsigner.image.registry | string | `"ghcr.io"` |  |
| txsigner.image.repository | string | `"settlemint/btp-signer"` |  |
| txsigner.ingress.hostname | string | `"txsigner.k8s.orb.local"` |  |
| txsigner.replicaCount | int | `1` |  |
| txsigner.resources | object | `{}` |  |
| txsigner.test.image.repository | string | `"docker.io/busybox"` |  |

## Maintainers

| Name | Email | Url |
| ---- | ------ | --- |
| SettleMint | <support@settlemint.com> | <https://settlemint.com> |

## Requirements

| Repository | Name | Version |
|------------|------|---------|
|  | blockscout | * |
|  | dapp | * |
|  | erpc | * |
|  | graph-node | * |
|  | hasura | * |
|  | observability | * |
|  | portal | * |
|  | support | * |
|  | txsigner | * |
| oci://ghcr.io/settlemint/network-bootstrapper | network | 1.0.18 |<|MERGE_RESOLUTION|>--- conflicted
+++ resolved
@@ -50,10 +50,7 @@
 | blockscout.blockscout.env.ETHEREUM_JSONRPC_HTTP_URL | string | `"http://erpc:4000/settlemint/evm/53771311147"` |  |
 | blockscout.blockscout.env.ETHEREUM_JSONRPC_TRACE_URL | string | `"http://erpc:4000/settlemint/evm/53771311147"` |  |
 | blockscout.blockscout.env.WEBAPP_URL | string | `"https://explorer.k8s.orb.local"` |  |
-<<<<<<< HEAD
-=======
 | blockscout.blockscout.extraInitContainers | list | `[]` |  |
->>>>>>> 15765de4
 | blockscout.blockscout.image.pullPolicy | string | `"IfNotPresent"` |  |
 | blockscout.blockscout.image.repository | string | `"ghcr.io/blockscout/blockscout"` |  |
 | blockscout.blockscout.image.tag | string | `"9.0.2"` |  |
@@ -61,11 +58,6 @@
 | blockscout.blockscout.ingress.enabled | bool | `true` |  |
 | blockscout.blockscout.ingress.hostname | string | `"explorer.k8s.orb.local"` |  |
 | blockscout.blockscout.init.args[0] | string | `"-c"` |  |
-<<<<<<< HEAD
-| blockscout.blockscout.init.args[1] | string | `"echo \"Waiting for postgresql:5432...\"\nwhile ! nc -z postgresql 5432; do\n  sleep 2;\ndone;\necho \"PostgreSQL is ready!\"\n# Original command:\nbin/blockscout eval \"Elixir.Explorer.ReleaseTasks.create_and_migrate()\"\n"` |  |
-| blockscout.blockscout.init.command[0] | string | `"/bin/sh"` |  |
-| blockscout.blockscout.init.enabled | bool | `true` |  |
-=======
 | blockscout.blockscout.init.args[1] | string | `"echo \"Running database migrations...\"\nbin/blockscout eval \"Elixir.Explorer.ReleaseTasks.create_and_migrate()\"\n"` |  |
 | blockscout.blockscout.init.command[0] | string | `"/bin/sh"` |  |
 | blockscout.blockscout.init.enabled | bool | `true` |  |
@@ -80,7 +72,6 @@
 | blockscout.blockscout.initContainer.tcpCheck.resources.requests.cpu | string | `"10m"` |  |
 | blockscout.blockscout.initContainer.tcpCheck.resources.requests.memory | string | `"32Mi"` |  |
 | blockscout.blockscout.initContainer.tcpCheck.timeout | int | `120` |  |
->>>>>>> 15765de4
 | blockscout.blockscout.initContainerSecurityContext.allowPrivilegeEscalation | bool | `false` |  |
 | blockscout.blockscout.initContainerSecurityContext.capabilities.drop[0] | string | `"ALL"` |  |
 | blockscout.blockscout.initContainerSecurityContext.readOnlyRootFilesystem | bool | `false` |  |
@@ -149,13 +140,8 @@
 | dapp.initContainer.tcpCheck.dependencies[2].endpoint | string | `"portal:3001"` |  |
 | dapp.initContainer.tcpCheck.dependencies[2].name | string | `"portal"` |  |
 | dapp.initContainer.tcpCheck.dependencies[3].endpoint | string | `"graph-node-combined:8020"` |  |
-<<<<<<< HEAD
-| dapp.initContainer.tcpCheck.dependencies[3].name | string | `"graph-node-tcp"` |  |
-| dapp.initContainer.tcpCheck.dependencies[4].endpoint | string | `"blockscout-frontend:80"` |  |
-=======
 | dapp.initContainer.tcpCheck.dependencies[3].name | string | `"graph-node"` |  |
 | dapp.initContainer.tcpCheck.dependencies[4].endpoint | string | `"blockscout-frontend-svc:80"` |  |
->>>>>>> 15765de4
 | dapp.initContainer.tcpCheck.dependencies[4].name | string | `"blockscout"` |  |
 | dapp.initContainer.tcpCheck.enabled | bool | `true` |  |
 | dapp.initContainer.tcpCheck.image.pullPolicy | string | `"IfNotPresent"` |  |
@@ -232,15 +218,6 @@
 | global.datastores.txsigner.postgresql.username | string | `"txsigner"` |  |
 | global.labels."kots.io/app-slug" | string | `"settlemint-atk"` |  |
 | global.networkPolicy.enabled | bool | `false` |  |
-<<<<<<< HEAD
-| graph-node.containerSecurityContext.allowPrivilegeEscalation | bool | `false` |  |
-| graph-node.containerSecurityContext.capabilities.drop[0] | string | `"ALL"` |  |
-| graph-node.containerSecurityContext.runAsGroup | int | `1000` |  |
-| graph-node.containerSecurityContext.runAsNonRoot | bool | `true` |  |
-| graph-node.containerSecurityContext.runAsUser | int | `1000` |  |
-| graph-node.containerSecurityContext.seccompProfile.type | string | `"RuntimeDefault"` |  |
-=======
->>>>>>> 15765de4
 | graph-node.enabled | bool | `true` |  |
 | graph-node.image.repository | string | `"docker.io/graphprotocol/graph-node"` |  |
 | graph-node.ingress.annotations."nginx.ingress.kubernetes.io/rewrite-target" | string | `"/$1"` |  |
@@ -371,41 +348,11 @@
 | hasura.redis.rateLimit.url | string | `"redis://default:atk@redis:6379/3"` |  |
 | hasura.redis.rateLimit.username | string | `"default"` |  |
 | network.enabled | bool | `true` |  |
-<<<<<<< HEAD
-| network.network-bootstrapper.podSecurityContext.fsGroup | int | `1000` |  |
-| network.network-bootstrapper.podSecurityContext.fsGroupChangePolicy | string | `"Always"` |  |
-| network.network-bootstrapper.podSecurityContext.runAsGroup | int | `1000` |  |
-| network.network-bootstrapper.podSecurityContext.runAsNonRoot | bool | `true` |  |
-| network.network-bootstrapper.podSecurityContext.runAsUser | int | `1000` |  |
-| network.network-bootstrapper.podSecurityContext.seccompProfile.type | string | `"RuntimeDefault"` |  |
-| network.network-bootstrapper.securityContext.allowPrivilegeEscalation | bool | `false` |  |
-| network.network-bootstrapper.securityContext.capabilities.drop[0] | string | `"ALL"` |  |
-| network.network-bootstrapper.securityContext.runAsGroup | int | `1000` |  |
-| network.network-bootstrapper.securityContext.runAsNonRoot | bool | `true` |  |
-| network.network-bootstrapper.securityContext.runAsUser | int | `1000` |  |
-| network.network-bootstrapper.securityContext.seccompProfile.type | string | `"RuntimeDefault"` |  |
-| network.network-bootstrapper.settings.chainId | string | `"53771311147"` |  |
-| network.network-nodes.persistence.enabled | bool | `true` |  |
-| network.network-nodes.persistence.size | string | `"20Gi"` |  |
-| network.network-nodes.podSecurityContext.fsGroup | int | `1000` |  |
-| network.network-nodes.podSecurityContext.fsGroupChangePolicy | string | `"Always"` |  |
-| network.network-nodes.podSecurityContext.runAsGroup | int | `1000` |  |
-| network.network-nodes.podSecurityContext.runAsNonRoot | bool | `true` |  |
-| network.network-nodes.podSecurityContext.runAsUser | int | `1000` |  |
-| network.network-nodes.podSecurityContext.seccompProfile.type | string | `"RuntimeDefault"` |  |
-| network.network-nodes.securityContext.allowPrivilegeEscalation | bool | `false` |  |
-| network.network-nodes.securityContext.capabilities.drop[0] | string | `"ALL"` |  |
-| network.network-nodes.securityContext.runAsGroup | int | `1000` |  |
-| network.network-nodes.securityContext.runAsNonRoot | bool | `true` |  |
-| network.network-nodes.securityContext.runAsUser | int | `1000` |  |
-| network.network-nodes.securityContext.seccompProfile.type | string | `"RuntimeDefault"` |  |
-=======
 | network.network-bootstrapper.image.repository | string | `"ghcr.io/settlemint/network-bootstrapper"` |  |
 | network.network-bootstrapper.initContainer.tcpCheck.image.repository | string | `"ghcr.io/settlemint/btp-waitforit"` |  |
 | network.network-nodes.image.repository | string | `"docker.io/hyperledger/besu"` |  |
 | network.network-nodes.initContainer.tcpCheck.image.repository | string | `"ghcr.io/settlemint/btp-waitforit"` |  |
 | network.network-nodes.persistence.size | string | `"20Gi"` |  |
->>>>>>> 15765de4
 | observability.alloy.alloy.resources | object | `{}` |  |
 | observability.alloy.configReloader.image.registry | string | `"quay.io"` |  |
 | observability.alloy.image.registry | string | `"docker.io"` |  |
