--- conflicted
+++ resolved
@@ -382,7 +382,6 @@
           - path: /graphman/?(.*)
             pathType: ImplementationSpecific
     tls: []
-<<<<<<< HEAD
   openShiftRoute:
     enabled: false
     annotations: {}
@@ -428,8 +427,6 @@
     PRIMARY_SUBGRAPH_DATA_PGDATABASE: "thegraph"
     PRIMARY_SUBGRAPH_DATA_PGUSER: "thegraph"
     PRIMARY_SUBGRAPH_DATA_PGPASSWORD: "atk"
-=======
->>>>>>> 7851f984
   postgresReadinessCheck:
     enabled: true
     image: docker.io/postgres:17.6-alpine
