--- conflicted
+++ resolved
@@ -714,8 +714,6 @@
     SETTLEMINT_BLOCKSCOUT_UI_ENDPOINT: "http://blockscout-frontend-svc/"
     SETTLEMINT_HASURA_ADMIN_SECRET: "atk"
     SETTLEMINT_HD_PRIVATE_KEY: "atk-hd-private-key"
-<<<<<<< HEAD
-=======
     SETTLEMINT_INSTANCE: "standalone"
     SETTLEMINT_PORTAL_GRAPHQL_ENDPOINT: "http://portal:3001/graphql"
     SETTLEMINT_THEGRAPH_SUBGRAPHS_ENDPOINTS: '["http://graph-node-combined:8000/subgraphs/name/kit"]'
@@ -770,7 +768,6 @@
         requests:
           cpu: 10m
           memory: 12Mi
->>>>>>> a3f5b2fc
   podLabels:
     app.kubernetes.io/component: dapp
     kots.io/app-slug: settlemint-atk