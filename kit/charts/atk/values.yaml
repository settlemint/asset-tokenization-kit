# Default values for the Asset Tokenization Kit (ATK)
# This is the main umbrella chart that orchestrates all ATK subcharts.
# All keys include helm-docs compatible annotations for auto-generated documentation.

# -- (object) Global configuration shared across all subcharts
global:
  # -- (string) Blockchain chain ID used across all network components
  chainId: "53771311147"
  # -- (string) Human-readable name for the blockchain network
  chainName: "ATK"
  # -- (object) Global labels applied to all resources across all subcharts
  labels: {}
  # -- (object) Centralized datastore connection configuration shared across all services
  datastores:
    # -- (object) Default datastore configuration for services that don't require specialized settings
    default:
      # -- (object) Redis configuration for default services
      redis:
        # -- (string) Redis service hostname within the cluster
        host: "redis"
        # -- (int) Redis service port
        port: 6379
        # -- (string) Redis authentication username
        username: "default"
        # -- (string) Redis authentication password. Change for production deployments.
        password: "atk"
        # -- (int) Redis database number to use (0-15)
        db: 0
        # -- (string) Redis connection query parameters for tuning connection behavior
        query: "dial_timeout=5s&read_timeout=2s&write_timeout=2s&pool_size=50"
      # -- (object) PostgreSQL configuration for default services
      postgresql:
        # -- (string) PostgreSQL service hostname within the cluster
        host: "postgresql"
        # -- (int) PostgreSQL service port
        port: 5432
        # -- (string) PostgreSQL superuser username
        username: "postgres"
        # -- (string) PostgreSQL superuser password. Change for production deployments.
        password: "atk"
        # -- (string) Default PostgreSQL database name
        database: "postgres"
        # -- (string) SSL mode for PostgreSQL connections (disable, require, verify-ca, verify-full)
        sslMode: "disable"
    # -- (object) ERPC-specific datastore configuration for RPC gateway caching
    erpc:
      # -- (object) Redis database allocation for ERPC services
      redis:
        # -- (int) Redis database number for ERPC response caching
        cacheDb: 0
        # -- (int) Redis database number for ERPC shared state storage
        sharedStateDb: 1
    # -- (object) Portal-specific datastore configuration for identity and access management
    portal:
      # -- (object) PostgreSQL database for Portal service
      postgresql:
        # -- (string) Dedicated database name for Portal tables
        database: "portal"
        # -- (string) Database user for Portal with limited privileges
        username: "portal"
        # -- (string) Portal database password. Change for production deployments.
        password: "atk"
      # -- (object) Redis database for Portal session and caching
      redis:
        # -- (int) Redis database number for Portal data
        db: 4
    # -- (object) Transaction Signer specific datastore configuration
    txsigner:
      # -- (object) PostgreSQL database for transaction signing service
      postgresql:
        # -- (string) Dedicated database name for transaction signer state
        database: "txsigner"
        # -- (string) Database user for transaction signer
        username: "txsigner"
        # -- (string) Transaction signer database password. Change for production deployments.
        password: "atk"
    # -- (object) The Graph Node specific datastore configuration for blockchain indexing
    graphNode:
      # -- (object) PostgreSQL database for The Graph indexing data
      postgresql:
        # -- (string) Dedicated database name for subgraph data
        database: "thegraph"
        # -- (string) Database user for The Graph node
        username: "thegraph"
        # -- (string) The Graph database password. Change for production deployments.
        password: "atk"
    # -- (object) Blockscout specific datastore configuration for blockchain explorer
    blockscout:
      # -- (object) PostgreSQL database for Blockscout explorer data
      postgresql:
        # -- (string) Dedicated database name for blockchain explorer
        database: "blockscout"
        # -- (string) Database user for Blockscout
        username: "blockscout"
        # -- (string) Blockscout database password. Change for production deployments.
        password: "atk"
    # -- (object) Hasura GraphQL Engine specific datastore configuration
    hasura:
      # -- (object) PostgreSQL database for Hasura metadata and data
      postgresql:
        # -- (string) Dedicated database name for Hasura GraphQL engine
        database: "hasura"
        # -- (string) Database user for Hasura
        username: "hasura"
        # -- (string) Hasura database password. Change for production deployments.
        password: "atk"
      # -- (object) Redis databases for Hasura caching and rate limiting
      redis:
        # -- (int) Redis database number for Hasura query result caching
        cacheDb: 2
        # -- (int) Redis database number for Hasura API rate limiting
        rateLimitDb: 3

# -- (object) Blockchain network infrastructure configuration
network:
  # -- (bool) Enable deployment of the blockchain network (validators and RPC nodes)
  enabled: true
  # -- (object) Network bootstrapper job configuration for genesis and initial setup
  network-bootstrapper:
    # -- (object) Container image for the network bootstrapper job
    image:
      # -- (string) OCI registry and repository for network bootstrapper
      repository: ghcr.io/settlemint/network-bootstrapper
    # -- (object) Pre-deployed contract artifacts configuration
    artifacts:
      # -- (object) Configuration for pre-deployed smart contracts in genesis
      predeployed:
        # -- (object) Image containing pre-deployed contract bytecode
        image:
          # -- (string) OCI registry for pre-deployed artifacts
          registry: ghcr.io
    # -- (object) Init container configuration for dependency checking
    initContainer:
      # -- (object) TCP readiness check init container
      tcpCheck:
        # -- (object) Wait-for-it utility image for TCP checks
        image:
          # -- (string) Repository for TCP check utility
          repository: ghcr.io/settlemint/btp-waitforit
  # -- (object) Blockchain node configuration (validators and RPC)
  network-nodes:
    # -- (object) Hyperledger Besu container image
    image:
      # -- (string) OCI registry and repository for Besu nodes
      repository: docker.io/hyperledger/besu
    # -- (object) Init container for node startup dependencies
    initContainer:
      # -- (object) TCP check before node starts
      tcpCheck:
        # -- (object) Wait-for-it utility image
        image:
          # -- (string) Repository for TCP check utility
          repository: ghcr.io/settlemint/btp-waitforit
    # -- (object) Persistent storage configuration for blockchain data
    persistence:
      # -- (string) Storage size for each blockchain node (ledger data)
      size: 20Gi

# -- (object) ERPC Gateway configuration for RPC load balancing and caching
erpc:
  # -- (bool) Enable deployment of ERPC gateway
  enabled: true
  # -- (object) ERPC container image
  image:
    # -- (string) OCI registry for ERPC image
    registry: ghcr.io
  # -- (object) Test container image for ERPC health checks
  tests:
    # -- (object) Test image configuration
    image:
      # -- (string) OCI registry for test utilities
      registry: docker.io
  # -- (object) Init container for startup dependency checks
  initContainer:
    # -- (object) TCP readiness check
    tcpCheck:
      # -- (object) Wait-for-it utility image
      image:
        # -- (string) Repository for TCP check utility
        repository: ghcr.io/settlemint/btp-waitforit
  # -- (object) Resource requests and limits for ERPC pods
  resources: {}
  # -- (object) Ingress configuration for exposing RPC endpoint
  ingress:
    # -- (bool) Enable ingress for external RPC access
    enabled: true
    # -- (string) IngressClass for RPC ingress
    className: "atk-nginx"
    # -- (list) Ingress host rules for RPC endpoint
    hosts:
      -
        # -- (string) Hostname for RPC endpoint. Update for your environment.
        host: rpc.k8s.orb.local
        # -- (list) Path configuration
        paths:
          -
            # -- (string) Path prefix for RPC requests
            path: /
            # -- (string) Path matching strategy
            pathType: ImplementationSpecific
  # -- (object) OpenShift Route configuration (alternative to Ingress)
  openShiftRoute:
    # -- (bool) Enable OpenShift route instead of standard ingress
    enabled: false
    # -- (string) Hostname for OpenShift route
    host: rpc.k8s.orb.local

# -- (object) Blockscout blockchain explorer configuration
blockscout:
  # -- (bool) Enable deployment of Blockscout blockchain explorer
  enabled: true
  # -- (object) Blockscout backend service configuration
  blockscout:
    # -- (object) Blockscout backend container image
    image:
      # -- (string) OCI registry and repository for Blockscout backend
      repository: ghcr.io/blockscout/blockscout
    # -- (object) Init container for database readiness
    initContainer:
      # -- (object) TCP check for PostgreSQL
      tcpCheck:
        # -- (object) Wait-for-it utility image
        image:
          # -- (string) Repository for TCP check utility
          repository: ghcr.io/settlemint/btp-waitforit
    # -- (object) Ingress configuration for Blockscout backend
    ingress:
      # -- (bool) Enable ingress for Blockscout API
      enabled: true
      # -- (string) IngressClass for Blockscout
      className: "atk-nginx"
      # -- (string) Hostname for Blockscout explorer. Update for your environment.
      hostname: explorer.k8s.orb.local
    # -- (object) OpenShift Route configuration
    openShiftRoute:
      # -- (bool) Enable OpenShift route
      enabled: false
      # -- (string) Hostname for OpenShift route
      host: explorer.k8s.orb.local
    # -- (object) Environment variables for Blockscout configuration
    env:
      # -- (string) API URL for Blockscout backend
      API_URL: https://explorer.k8s.orb.local
      # -- (string) Web app URL for Blockscout frontend
      WEBAPP_URL: https://explorer.k8s.orb.local
    # -- (object) Resource requests and limits for Blockscout backend
    resources: {}
  # -- (object) Blockscout frontend service configuration
  frontend:
    # -- (bool) Enable Blockscout frontend deployment
    enabled: true
    # -- (object) Ingress configuration for Blockscout UI
    ingress:
      # -- (bool) Enable ingress for frontend
      enabled: true
      # -- (string) IngressClass for frontend
      className: "atk-nginx"
      # -- (string) Hostname for Blockscout frontend
      hostname: explorer.k8s.orb.local
    # -- (object) Blockscout frontend container image
    image:
      # -- (string) OCI registry and repository for Blockscout frontend
      repository: ghcr.io/blockscout/frontend

# -- (object) The Graph Node configuration for blockchain indexing
graph-node:
  # -- (bool) Enable deployment of The Graph indexing protocol
  enabled: true
  # -- (object) Graph Node container image
  image:
    # -- (string) OCI registry and repository for Graph Node
    repository: docker.io/graphprotocol/graph-node
  # -- (object) Init containers for Graph Node startup
  initContainer:
    # -- (object) Kubernetes client utility for pre-deployment tasks
    image:
      # -- (string) kubectl utility image repository
      repository: docker.io/kubesphere/kubectl
    # -- (object) TCP check for dependencies
    tcpCheck:
      # -- (object) Wait-for-it utility image
      image:
        # -- (string) Repository for TCP check utility
        repository: ghcr.io/settlemint/btp-waitforit
  # -- (object) Ingress configuration for Graph Node API
  ingress:
    # -- (bool) Enable ingress for subgraph queries
    enabled: true
    # -- (string) IngressClass for Graph Node
    className: "atk-nginx"
    # -- (object) Ingress annotations for URL rewriting
    annotations:
      # -- (string) Enable regex path matching
      nginx.ingress.kubernetes.io/use-regex: "true"
      # -- (string) Rewrite target for path normalization
      nginx.ingress.kubernetes.io/rewrite-target: /$1
    # -- (list) Ingress host rules for Graph Node endpoints
    hosts:
      -
        # -- (string) Hostname for Graph Node. Update for your environment.
        host: graph.k8s.orb.local
        # -- (list) Path configurations for different Graph Node endpoints
        paths:
          -
            # -- (string) Query endpoint path
            path: /(.*)
            # -- (string) Path matching type
            pathType: ImplementationSpecific
          -
            # -- (string) WebSocket endpoint path
            path: /ws/?(.*)
            # -- (string) Path matching type
            pathType: ImplementationSpecific
          -
            # -- (string) Admin API path
            path: /admin/?(.*)
            # -- (string) Path matching type
            pathType: ImplementationSpecific
          -
            # -- (string) Indexer status path
            path: /indexer/?(.*)
            # -- (string) Path matching type
            pathType: ImplementationSpecific
          -
            # -- (string) Graph management path
            path: /graphman/?(.*)
            # -- (string) Path matching type
            pathType: ImplementationSpecific
  # -- (object) OpenShift Route configuration
  openShiftRoute:
    # -- (bool) Enable OpenShift route
    enabled: false
    # -- (string) Hostname for OpenShift route
    host: graph.k8s.orb.local

# -- (object) Hasura GraphQL Engine configuration
hasura:
  # -- (bool) Enable deployment of Hasura GraphQL engine
  enabled: true
  # -- (string) Override fullname to simplify service discovery
  fullnameOverride: "hasura"
  # -- (object) Hasura container image configuration
  image:
    # -- (string) OCI registry for Hasura image
    registry: docker.io
    # -- (string) Hasura image repository
    repository: hasura/graphql-engine
<<<<<<< HEAD
    tag: v2.48.5
=======
    # -- (string) Hasura version tag
    tag: v2.48.6
    # -- (string) Image pull policy
>>>>>>> 41b91896
    pullPolicy: IfNotPresent
  # -- (object) Ingress configuration for Hasura console and API
  ingress:
    # -- (string) Hostname for Hasura GraphQL endpoint. Update for your environment.
    hostName: hasura.k8s.orb.local

# -- (object) Portal identity and access management configuration
portal:
  # -- (bool) Enable deployment of Portal IAM service
  enabled: true
  # -- (object) Portal container image
  image:
    # -- (string) OCI registry for Portal image
    registry: ghcr.io
  # -- (object) Init container for dependency checks
  initContainer:
    # -- (object) TCP check for database readiness
    tcpCheck:
      # -- (object) Wait-for-it utility image
      image:
        # -- (string) Repository for TCP check utility
        repository: ghcr.io/settlemint/btp-waitforit
  # -- (object) Ingress configuration for Portal API
  ingress:
    # -- (string) Hostname for Portal service. Update for your environment.
    hostname: portal.k8s.orb.local

# -- (object) Transaction Signer service configuration
txsigner:
  # -- (bool) Enable deployment of transaction signing service
  enabled: true
  # -- (object) Transaction signer container image
  image:
    # -- (string) OCI registry for txsigner image
    registry: ghcr.io
  # -- (object) Test container image for health checks
  tests:
    # -- (object) Test image configuration
    image:
      # -- (string) OCI registry for test utilities
      registry: docker.io
  # -- (object) Transaction signer wallet configuration
  config:
    # -- (string) BIP39 mnemonic phrase for deterministic key generation. MUST be changed for production.
    mnemonic:
      "gate yellow grunt wrestle disease obtain mixed nature mansion tape
      purchase awful"
    # -- (string) BIP44 derivation path for Ethereum accounts
    derivationPath: "m/44'/60'/0'/0/0"
  # -- (object) Resource requests and limits for transaction signer
  resources: {}
  # -- (object) Init container for dependency checks
  initContainer:
    # -- (object) TCP check for blockchain node readiness
    tcpCheck:
      # -- (object) Wait-for-it utility image
      image:
        # -- (string) Repository for TCP check utility
        repository: ghcr.io/settlemint/btp-waitforit
  # -- (object) Ingress configuration for transaction signer API
  ingress:
    # -- (bool) Enable ingress (typically disabled for internal-only services)
    enabled: false
    # -- (string) Hostname for transaction signer
    hostname: txsigner.k8s.orb.local

# -- (object) DApp frontend application configuration
dapp:
  # -- (bool) Enable deployment of the Asset Tokenization Kit web application
  enabled: true
  # -- (object) DApp container image configuration
  image:
    # -- (string) OCI registry and repository for DApp frontend
    repository: ghcr.io/settlemint/asset-tokenization-kit
  # -- (object) Ingress configuration for DApp web interface
  ingress:
    # -- (bool) Enable ingress for web application access
    enabled: true
    # -- (list) Ingress host rules for DApp
    hosts:
      -
        # -- (string) Hostname for DApp. Update for your environment.
        host: dapp.k8s.orb.local
        # -- (list) Path configuration
        paths:
          -
            # -- (string) Root path for web application
            path: /
            # -- (string) Path matching type
            pathType: ImplementationSpecific
  # -- (object) Resource requests and limits for DApp pods
  resources: {}
  # -- (object) Environment variables for DApp runtime configuration (stored as secrets)
  secretEnv:
    # -- (string) Base URL for authentication callbacks. Must match ingress hostname.
    BETTER_AUTH_URL: "https://dapp.k8s.orb.local"
    # -- (string) Blockscout explorer UI endpoint for blockchain browsing
    SETTLEMINT_BLOCKSCOUT_UI_ENDPOINT: "https://blockscout.k8s.orb.local/"
  # -- (object) Init containers for DApp startup dependencies
  initContainer:
    # -- (object) TCP check for backend services
    tcpCheck:
      # -- (object) Wait-for-it utility image
      image:
        # -- (string) Repository for TCP check utility
        repository: ghcr.io/settlemint/btp-waitforit
    # -- (object) GraphQL endpoint readiness check
    graphQLCheck:
      # -- (object) curl utility for GraphQL health checks
      image:
        # -- (string) OCI registry for curl image
        registry: docker.io
  # -- (object) Post-deployment job configuration for database migrations
  job:
    # -- (object) Job container image
    image:
      # -- (string) Node.js runtime image for migration scripts
      repository: docker.io/node

# -- (object) Support infrastructure (ingress, reloader, databases, object storage)
support:
  # -- (bool) Enable deployment of support infrastructure components
  enabled: true
  # -- (object) NGINX Ingress Controller configuration
  ingress-nginx:
    # -- (bool) Enable NGINX Ingress Controller deployment
    enabled: true
    # -- (int) Number of ingress controller replicas
    replicaCount: 1
    # -- (object) Ingress controller configuration
    controller:
      # -- (object) Resource requests and limits for ingress controller
      resources: {}
      # -- (object) Ingress controller container image
      image:
        # -- (string) Official Kubernetes ingress-nginx controller image
        repository: registry.k8s.io/ingress-nginx/controller
  # -- (object) Stakater Reloader for automatic pod restarts on config changes
  reloader:
    # -- (bool) Enable Reloader deployment
    enabled: true
    # -- (object) Reloader container image
    image:
      # -- (string) Reloader image repository
      repository: ghcr.io/stakater/reloader
  # -- (object) MinIO object storage configuration
  minio:
    # -- (bool) Enable MinIO object storage deployment
    enabled: true
    # -- (object) MinIO server container image
    image:
      # -- (string) MinIO server image repository
      repository: docker.io/minio/minio
    # -- (object) MinIO client (mc) container image
    mcImage:
      # -- (string) MinIO client image repository
      repository: docker.io/minio/minio
    # -- (object) Ingress configuration for MinIO console
    ingress:
      # -- (bool) Enable ingress for MinIO web console
      enabled: true
      # -- (string) IngressClass for MinIO
      ingressClassName: atk-nginx
      # -- (string) Path prefix for MinIO console
      path: /
      # -- (list) Hostnames for MinIO access
      hosts:
        - minio.k8s.orb.local
  # -- (object) Redis in-memory data store configuration
  redis:
    # -- (bool) Enable Redis deployment
    enabled: true
    # -- (object) Redis container image
    image:
      # -- (string) OCI registry for Redis image
      registry: docker.io
    # -- (string) Override fullname for simpler service discovery
    fullnameOverride: redis
    # -- (object) Common labels applied to all Redis resources
    commonLabels:
      kots.io/app-slug: settlemint-atk
      app.kubernetes.io/managed-by: helm
    # -- (object) Redis authentication configuration
    auth:
      # -- (bool) Enable Redis password authentication
      enabled: true
      # -- (string) Redis password. Change for production deployments.
      password: "atk"
    # -- (object) Persistent storage for Redis data
    persistence:
      # -- (bool) Enable persistence for Redis AOF/RDB
      enabled: true
      # -- (string) Storage size for Redis data
      size: 1Gi
    # -- (object) Resource requests and limits for Redis
    resources:
      # -- (object) Resource requests
      requests:
        # -- (string) Memory request
        memory: "128Mi"
        # -- (string) CPU request
        cpu: "100m"
      # -- (object) Resource limits
      limits:
        # -- (string) Memory limit
        memory: "256Mi"
        # -- (string) CPU limit
        cpu: "200m"
  # -- (object) PostgreSQL database configuration
  postgresql:
    # -- (bool) Enable PostgreSQL deployment
    enabled: true
    # -- (object) PostgreSQL container image
    image:
      # -- (string) OCI registry for PostgreSQL image
      registry: docker.io

# -- (object) Observability stack (metrics, logging, tracing)
observability:
  # -- (bool) Enable deployment of observability infrastructure
  enabled: true
  # -- (object) Kubernetes Metrics Server for resource metrics
  metrics-server:
    # -- (bool) Enable Metrics Server deployment
    enabled: true
    # -- (object) Resource requests and limits for Metrics Server
    resources: {}
    # -- (object) Metrics Server container image
    image:
      # -- (string) Official Kubernetes metrics-server image
      repository: registry.k8s.io/metrics-server/metrics-server
  # -- (object) Kube State Metrics for cluster-level metrics
  kube-state-metrics:
    # -- (object) Resource requests and limits for kube-state-metrics
    resources: {}
    # -- (object) Kube state metrics container image
    image:
      # -- (string) OCI registry for kube-state-metrics
      registry: registry.k8s.io
  # -- (object) VictoriaMetrics time-series database for metrics storage
  victoria-metrics-single:
    # -- (object) VictoriaMetrics server configuration
    server:
      # -- (object) Persistent storage for metrics data
      persistentVolume:
        # -- (string) StorageClass for metrics volume (empty uses cluster default)
        storageClass: ""
        # -- (string) Storage size for metrics retention
        size: 10Gi
      # -- (object) Resource requests and limits for VictoriaMetrics
      resources: {}
      # -- (object) VictoriaMetrics container image
      image:
        # -- (string) OCI registry for VictoriaMetrics
        registry: docker.io
  # -- (object) Loki log aggregation system
  loki:
    # -- (object) Loki server configuration
    loki:
      # -- (object) Loki container image
      image:
        # -- (string) OCI registry for Loki
        registry: docker.io
    # -- (object) Loki single binary deployment mode
    singleBinary:
      # -- (object) Persistent storage for log data
      persistence:
        # -- (string) Storage size for log retention
        size: 10Gi
      # -- (object) Resource requests and limits for Loki
      resources: {}
      # -- (list) Additional environment variables for Loki
      extraEnv: []
    # -- (object) Memcached for Loki query result caching
    memcached:
      # -- (bool) Enable memcached deployment
      enabled: true
      # -- (object) Memcached container image
      image:
        # -- (string) Memcached image repository
        repository: docker.io/memcached
    # -- (object) Memcached exporter for Prometheus metrics
    memcachedExporter:
      # -- (object) Memcached exporter image
      image:
        # -- (string) Prometheus memcached exporter repository
        repository: docker.io/prom/memcached-exporter
    # -- (object) Kubernetes sidecar for dynamic configuration
    sidecar:
      # -- (object) Sidecar container image
      image:
        # -- (string) k8s-sidecar image repository
        repository: docker.io/kiwigrid/k8s-sidecar
    # -- (object) Loki gateway for load balancing
    gateway:
      # -- (object) Gateway container image
      image:
        # -- (string) OCI registry for gateway image
        registry: docker.io
  # -- (object) Grafana Alloy for telemetry pipeline
  alloy:
    # -- (object) Alloy agent configuration
    alloy:
      # -- (object) Resource requests and limits for Alloy
      resources: {}
    # -- (object) Alloy container image
    image:
      # -- (string) OCI registry for Alloy
      registry: docker.io
    # -- (object) Config reloader sidecar
    configReloader:
      # -- (object) Config reloader image
      image:
        # -- (string) OCI registry for config reloader
        registry: quay.io
  # -- (object) Grafana visualization and dashboarding
  grafana:
    # -- (object) Grafana container image
    image:
      # -- (string) OCI registry for Grafana
      registry: docker.io
    # -- (object) Sidecar for dashboard provisioning
    sidecar:
      # -- (object) Sidecar container image
      image:
        # -- (string) OCI registry for sidecar
        registry: docker.io
    # -- (object) Ingress configuration for Grafana UI
    ingress:
      # -- (list) Hostnames for Grafana access
      hosts:
        - grafana.k8s.orb.local
    # -- (string) Grafana admin username. Change for production deployments.
    adminUser: settlemint
    # -- (string) Grafana admin password. Change for production deployments.
    adminPassword: atk
  # -- (object) Tempo distributed tracing backend
  tempo:
    # -- (object) Tempo server image configuration
    tempo:
      # -- (string) Tempo image repository
      repository: docker.io/grafana/tempo
    # -- (object) Tempo query frontend image
    tempoQuery:
      # -- (string) Tempo query image repository
      repository: docker.io/grafana/tempo-query
    # -- (object) Tempo server configuration
    server:
      # -- (object) Resource requests and limits for Tempo
      resources: {}
  # -- (object) Prometheus Node Exporter for host metrics
  prometheus-node-exporter:
    # -- (object) Node exporter container image
    image:
      # -- (string) OCI registry for node exporter
      registry: quay.io<|MERGE_RESOLUTION|>--- conflicted
+++ resolved
@@ -345,13 +345,9 @@
     registry: docker.io
     # -- (string) Hasura image repository
     repository: hasura/graphql-engine
-<<<<<<< HEAD
-    tag: v2.48.5
-=======
     # -- (string) Hasura version tag
     tag: v2.48.6
     # -- (string) Image pull policy
->>>>>>> 41b91896
     pullPolicy: IfNotPresent
   # -- (object) Ingress configuration for Hasura console and API
   ingress:
