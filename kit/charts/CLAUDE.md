# Charts Module

## Stack
Helm v3 | K8s | Umbrella pattern | Bitnami dependencies

## Key Commands
```bash
bun run helm:secrets     # 1Password injection (REQUIRED)
bun run helm            # Deploy to OrbStack
bun run reset           # Reset cluster (DON'T use helm uninstall)
helm lint atk           # Validate syntax
```

<<<<<<< HEAD
## CRITICAL: Deployment Validation After Changes

**MANDATORY**: After ANY Helm chart changes, you MUST:
1. Run `bun run reset` to clean the cluster
2. Deploy with `bun run helm`
3. Verify ALL pods are running: `kubectl get pods -n atk`
4. Check for any Init/Pending/CrashLoopBackOff states
5. If any pods fail, investigate with `kubectl describe pod <pod-name> -n atk`

**NEVER** consider a Helm chart change complete without successful deployment verification!

## Architecture
=======
## Umbrella Pattern
>>>>>>> 39662efd

<example>
atk/ (main chart)
├── Chart.yaml          # Dependencies
├── values.yaml         # Centralized config
└── templates/
    ├── _common-helpers.tpl     # Shared templates
    └── image-pull.secrets.yaml
</example>

## Dependency Graph
```
PostgreSQL ← Hasura ← DApp
    ↑          ↑        ↑
Blockscout  Graph-Node  Portal
              ↑
         TxSigner
```

## Critical Patterns

<example>
# Init Container (wait for service)
while ! nc -z service port; do sleep 2; done

# GraphQL readiness check
query { __schema { queryType { name } } }
</example>

<example>
# Values hierarchy
global:              # Cross-chart config
  networkPolicy:
    enabled: true
    
dapp:               # Sub-chart overrides
  enabled: true
  image:
    tag: latest
</example>

<example>
# Image pull secrets (1Password)
imagePullCredentials:
  registries:
    docker:
      username: "op://platform/dockerhub/username"
      password: "op://platform/dockerhub/credential"
</example>

## Common Issues
- Values format: Use `{}` for empty objects
- Secret format: Use `- name: secret`
- Init order: Services must wait for dependencies
- Bitnami conflicts: Check helper name collisions

## Best Practices
- No hardcoded passwords
- Resource limits always
- Health checks required
- Network policies in prod<|MERGE_RESOLUTION|>--- conflicted
+++ resolved
@@ -11,7 +11,6 @@
 helm lint atk           # Validate syntax
 ```
 
-<<<<<<< HEAD
 ## CRITICAL: Deployment Validation After Changes
 
 **MANDATORY**: After ANY Helm chart changes, you MUST:
@@ -24,9 +23,9 @@
 **NEVER** consider a Helm chart change complete without successful deployment verification!
 
 ## Architecture
-=======
-## Umbrella Pattern
->>>>>>> 39662efd
+
+### Umbrella Pattern
+
 
 <example>
 atk/ (main chart)
