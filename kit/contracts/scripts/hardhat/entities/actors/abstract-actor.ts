--- conflicted
+++ resolved
@@ -10,12 +10,8 @@
   getContract as getViemContract,
 } from "viem";
 import type { Account } from "viem/accounts";
-<<<<<<< HEAD
 import { atkDeployer } from "../../services/deployer";
-=======
-import { smartProtocolDeployer } from "../../services/deployer";
 import { withDecodedRevertReason } from "../../utils/decode-revert-reason";
->>>>>>> aedcecf0
 import { getPublicClient } from "../../utils/public-client";
 import { waitForEvent } from "../../utils/wait-for-event";
 
@@ -89,19 +85,11 @@
     this._identityPromise = new Promise((resolve, reject) => {
       // Internal function to create the identity
       const createIdentity = async (): Promise<`0x${string}`> => {
-<<<<<<< HEAD
-        const identityFactory = atkDeployer.getIdentityFactoryContract();
-        const transactionHash = await identityFactory.write.createIdentity([
-          this.address,
-          [],
-        ]);
-=======
         const identityFactory =
-          smartProtocolDeployer.getIdentityFactoryContract();
+          atkDeployer.getIdentityFactoryContract();
         const transactionHash = await withDecodedRevertReason(() =>
           identityFactory.write.createIdentity([this.address, []])
         );
->>>>>>> aedcecf0
 
         const { identity } = (await waitForEvent({
           transactionHash,
