--- conflicted
+++ resolved
@@ -1,9 +1,5 @@
-<<<<<<< HEAD
 import { Address, isAddress as isAddressViem } from "viem";
-import { SMARTContracts } from "../../../constants/contracts";
-=======
 import { ATKContracts } from "../../../constants/contracts";
->>>>>>> 6cb67988
 import type { AbstractActor } from "../../../entities/actors/abstract-actor";
 import { owner } from "../../../entities/actors/owner";
 import type { Asset } from "../../../entities/asset";
