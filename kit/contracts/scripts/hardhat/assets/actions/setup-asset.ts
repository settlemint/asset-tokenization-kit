--- conflicted
+++ resolved
@@ -3,12 +3,8 @@
 import { ATKTopic } from "../../constants/topics";
 import { owner } from "../../entities/actors/owner";
 import type { Asset } from "../../entities/asset";
-<<<<<<< HEAD
-import { smartProtocolDeployer } from "../../services/deployer";
-import { getLatestBlockTimestamp } from "../../utils/anvil";
-=======
 import { atkDeployer } from "../../services/deployer";
->>>>>>> 6cb67988
+import { getAnvilTimeMilliseconds } from "../../utils/anvil";
 import { addCountryComplianceModule } from "./core/add-country-allow-list-compliance-module";
 import { grantRoles } from "./core/grant-roles";
 import { issueAssetClassificationClaim } from "./core/issue-asset-classification-claim";
@@ -67,13 +63,11 @@
 
   if (collateral) {
     // Update collateral
-    const latestBlockTime = new Date(
-      (await getLatestBlockTimestamp(owner)) * 1000
-    );
+    const anvilTime = new Date(await getAnvilTimeMilliseconds(owner));
     const oneYearFromNow = new Date(
-      latestBlockTime.getFullYear() + 1,
-      latestBlockTime.getMonth(),
-      latestBlockTime.getDate()
+      anvilTime.getFullYear() + 1,
+      anvilTime.getMonth(),
+      anvilTime.getDate()
     );
     await issueCollateralClaim(
       asset,
