import { encodeAbiParameters, parseAbiParameters } from "viem";

import { atkDeployer } from "../services/deployer";

import { ATKTopic } from "../constants/topics";
import {
  frozenInvestor,
  investorA,
  investorB,
} from "../entities/actors/investors";
import { owner } from "../entities/actors/owner";
import { Asset } from "../entities/asset";
import { topicManager } from "../services/topic-manager";
import { getAnvilTimeMilliseconds, getAnvilTimeSeconds } from "../utils/anvil";
import { toDecimals } from "../utils/to-decimals";
import { mature } from "./actions/bond/mature";
import { burn } from "./actions/burnable/burn";
import { setCap } from "./actions/capped/set-cap";
import { mint } from "./actions/core/mint";
import { transfer } from "./actions/core/transfer";
import { forcedTransfer } from "./actions/custodian/forced-transfer";
import { freezePartialTokens } from "./actions/custodian/freeze-partial-tokens";
import { setAddressFrozen } from "./actions/custodian/set-address-frozen";
import { unfreezePartialTokens } from "./actions/custodian/unfreeze-partial-tokens";
import { redeem } from "./actions/redeemable/redeem";
import { setupAsset } from "./actions/setup-asset";
import { claimYield } from "./actions/yield/claim-yield";
import { setYieldSchedule } from "./actions/yield/set-yield-schedule";
import { topupUnderlyingAsset } from "./actions/yield/topup-underlying-asset";
import { withdrawnUnderlyingAsset } from "./actions/yield/withdrawn-underlying-asset";

export const createBond = async (depositToken: Asset<any>) => {
  console.log("\n=== Creating bond... ===\n");

  const bondFactory = atkDeployer.getBondFactoryContract();

  const bond = new Asset<"bondFactory">(
    "Euro Bonds",
    "EURB",
    6,
    "DE000BAY0017",
    bondFactory
  );

  const encodedBlockedCountries = encodeAbiParameters(
    parseAbiParameters("uint16[]"),
    [[]]
  );

  const anvilTimeSeconds = await getAnvilTimeSeconds(owner);
  const faceValue = toDecimals(0.000123, depositToken.decimals);
  const cap = toDecimals(1000000, bond.decimals);
  const transactionHash = await bondFactory.write.createBond([
    bond.name,
    bond.symbol,
    bond.decimals,
<<<<<<< HEAD
    toDecimals(1_000_000, bond.decimals),
    BigInt(Math.floor(Date.now() / 1000) + 365 * 24 * 60 * 60), // 1 year
    BigInt(123),
=======
    cap,
    BigInt(anvilTimeSeconds + 365 * 24 * 60 * 60), // 1 year
    faceValue,
>>>>>>> d075dce4
    depositToken.address!,
    [topicManager.getTopicId(ATKTopic.kyc)],
    [
      {
        module: atkDeployer.getContractAddress("countryBlockListModule"),
        params: encodedBlockedCountries,
      },
    ],
  ]);

  await bond.waitUntilDeployed(transactionHash);

  await setupAsset(bond);

  // core
  await mint(bond, owner, 100n);
  await mint(bond, investorA, 10n);
  await transfer(bond, investorA, investorB, 5n);

  // burnable
  await burn(bond, investorB, 2n);

  // capped
  await setCap(bond, 1_500_000n);

  // custodian
  await forcedTransfer(bond, owner, investorA, investorB, 2n);
  await setAddressFrozen(bond, owner, frozenInvestor, true);
  await freezePartialTokens(bond, owner, investorB, 2n);
  await unfreezePartialTokens(bond, owner, investorB, 2n);

  // yield
  const anvilTime = await getAnvilTimeMilliseconds(owner);
  const { advanceToNextPeriod } = await setYieldSchedule(
    bond,
    new Date(anvilTime + 1 * 24 * 60 * 60 * 1000), // 1 day from now
    new Date(anvilTime + 4 * 24 * 60 * 60 * 1000), // 4 days from now
    50, // 0.5%
    12 * 60 * 60 // 12 hours in seconds
  );
  // do some mint/burns to change the yield
  await mint(bond, owner, 10n);
  await burn(bond, owner, 1n);
  await topupUnderlyingAsset(bond, depositToken, 10000n);
  // claim yield for 3 periods
  for (let i = 0; i < 3; i++) {
    const didAdvance = await advanceToNextPeriod();
    if (!didAdvance) {
      console.log(
        `[Bond] ${bond.symbol} schedule has already completed all periods. Cannot advance further.`
      );
      break;
    }
    await claimYield(bond, depositToken, owner);
    // transfer some tokens to change the claimed yields for the next period
    await transfer(bond, owner, investorA, 6n);
    await transfer(bond, owner, investorB, 3n);
  }
  await withdrawnUnderlyingAsset(bond, depositToken, investorA.address, 5n);

  // mature bond
  await mint(depositToken, bond.address, 150n);
  await mature(bond);

  // redeemable
  await redeem(bond, owner, 10n);
  await redeem(bond, investorB, 1n);

  return bond;
};<|MERGE_RESOLUTION|>--- conflicted
+++ resolved
@@ -49,20 +49,14 @@
 
   const anvilTimeSeconds = await getAnvilTimeSeconds(owner);
   const faceValue = toDecimals(0.000123, depositToken.decimals);
-  const cap = toDecimals(1000000, bond.decimals);
+  const cap = toDecimals(1_000_000, bond.decimals);
   const transactionHash = await bondFactory.write.createBond([
     bond.name,
     bond.symbol,
     bond.decimals,
-<<<<<<< HEAD
-    toDecimals(1_000_000, bond.decimals),
-    BigInt(Math.floor(Date.now() / 1000) + 365 * 24 * 60 * 60), // 1 year
-    BigInt(123),
-=======
     cap,
     BigInt(anvilTimeSeconds + 365 * 24 * 60 * 60), // 1 year
     faceValue,
->>>>>>> d075dce4
     depositToken.address!,
     [topicManager.getTopicId(ATKTopic.kyc)],
     [
