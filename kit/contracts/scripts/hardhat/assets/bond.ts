--- conflicted
+++ resolved
@@ -11,11 +11,7 @@
 import { owner } from "../entities/actors/owner";
 import { Asset } from "../entities/asset";
 import { topicManager } from "../services/topic-manager";
-<<<<<<< HEAD
-import { getLatestBlockTimestamp } from "../utils/anvil";
-=======
 import { getAnvilTimeMilliseconds } from "../utils/anvil";
->>>>>>> 6cb67988
 import { toDecimals } from "../utils/to-decimals";
 import { mature } from "./actions/bond/mature";
 import { burn } from "./actions/burnable/burn";
@@ -94,13 +90,8 @@
   const anvilTime = await getAnvilTimeMilliseconds(owner);
   const { advanceToNextPeriod } = await setYieldSchedule(
     bond,
-<<<<<<< HEAD
-    new Date(latestBlockTime.getTime() + 1 * 24 * 60 * 60 * 1000), // 1 day from latestBlockTime
-    new Date(latestBlockTime.getTime() + 4 * 24 * 60 * 60 * 1000), // 4 days from latestBlockTime
-=======
     new Date(anvilTime + 1 * 24 * 60 * 60 * 1000), // 1 day from now
     new Date(anvilTime + 4 * 24 * 60 * 60 * 1000), // 4 days from now
->>>>>>> 6cb67988
     50, // 0.5%
     12 * 60 * 60 // 12 hours in seconds
   );
