import { atkDeployer } from "../services/deployer";

import { ATKTopic } from "../constants/topics";
import {
  frozenInvestor,
  investorA,
  investorB,
} from "../entities/actors/investors";
import { owner } from "../entities/actors/owner";
import { Asset } from "../entities/asset";
import { topicManager } from "../services/topic-manager";
import { getAnvilTimeMilliseconds, getAnvilTimeSeconds } from "../utils/anvil";
import { toBaseUnits } from "../utils/to-base-units";
import { mature } from "./actions/bond/mature";
import { burn } from "./actions/burnable/burn";
import { setCap } from "./actions/capped/set-cap";
import { setAddressParametersForComplianceModule } from "./actions/compliance/set-address-parameters-for-compliance-module";
import { mint } from "./actions/core/mint";
import { transfer } from "./actions/core/transfer";
import { forcedTransfer } from "./actions/custodian/forced-transfer";
import { freezePartialTokens } from "./actions/custodian/freeze-partial-tokens";
import { setAddressFrozen } from "./actions/custodian/set-address-frozen";
import { unfreezePartialTokens } from "./actions/custodian/unfreeze-partial-tokens";
import { redeem } from "./actions/redeemable/redeem";
import { setupAsset } from "./actions/setup-asset";
import { claimYield } from "./actions/yield/claim-yield";
import { setYieldSchedule } from "./actions/yield/set-yield-schedule";
import { topupUnderlyingAsset } from "./actions/yield/topup-underlying-asset";
import { withdrawnUnderlyingAsset } from "./actions/yield/withdrawn-underlying-asset";
import { getDefaultComplianceModules } from "./utils/default-compliance-modules";
import { encodeAddressParams } from "./utils/encode-address-params";

export const createBond = async (depositToken: Asset<any>) => {
  console.log("\n=== Creating bond... ===\n");

  const bondFactory = atkDeployer.getBondFactoryContract();

  const bond = new Asset<"bondFactory">(
    "Euro Bonds",
    "EURB",
    6,
    "DE000BAY0017",
    bondFactory
  );

<<<<<<< HEAD
  // Setup allowed identities for bond token
  const bondAllowedIdentities = await Promise.all([
    owner.getIdentity(),
    investorA.getIdentity(),
    investorB.getIdentity(),
=======
  // Get allowed identities for the bond
  const bondAllowedIdentities = await Promise.all([
    investorA.getIdentity(),
    investorB.getIdentity(),
    owner.getIdentity(),
>>>>>>> b16fbb21
    frozenInvestor.getIdentity(),
  ]);

  const anvilTimeSeconds = await getAnvilTimeSeconds(owner);
  const faceValue = toBaseUnits(0.000123, depositToken.decimals);
  const cap = toBaseUnits(1_000_000, bond.decimals);
  const transactionHash = await bondFactory.write.createBond([
    bond.name,
    bond.symbol,
    bond.decimals,
    cap,
    BigInt(anvilTimeSeconds + 365 * 24 * 60 * 60), // 1 year
    faceValue,
    depositToken.address!,
    [topicManager.getTopicId(ATKTopic.kyc)],
    [
      ...getDefaultComplianceModules(),
      {
        module: atkDeployer.getContractAddress("identityAllowListModule"),
        params: encodeAddressParams(bondAllowedIdentities),
      },
    ],
  ]);

  await bond.waitUntilDeployed(transactionHash);

  await setupAsset(bond, {
    basePrice: 1.23,
  });

  // core
  await mint(bond, owner, 100n);
  await mint(bond, investorA, 10n);
  await transfer(bond, investorA, investorB, 5n);

  // burnable
  await burn(bond, investorB, 2n);

  // capped
  await setCap(bond, 1_500_000n);

  // custodian
  await forcedTransfer(bond, owner, investorA, investorB, 2n);
  await setAddressFrozen(bond, owner, frozenInvestor, true);
  await freezePartialTokens(bond, owner, investorB, 2n);
  await unfreezePartialTokens(bond, owner, investorB, 2n);

  // yield
  const anvilTime = await getAnvilTimeMilliseconds(owner);
  const { advanceToNextPeriod, scheduleContract } = await setYieldSchedule(
    bond,
    new Date(anvilTime + 1 * 24 * 60 * 60 * 1000), // 1 day from now
    new Date(anvilTime + 4 * 24 * 60 * 60 * 1000), // 4 days from now
    50, // 0.5%
    12 * 60 * 60 // 12 hours in seconds
  );

  // Make sure bond and yield can hold deposit token
  const allowedIdentities = await Promise.all([
    investorA.getIdentity(),
    investorB.getIdentity(),
    // owner also needs to be able to hold deposit token ... topUpUnderlyingAsset will mint to owner
    owner.getIdentity(),
    bond.address,
    scheduleContract.address,
  ]);

  await setAddressParametersForComplianceModule(
    depositToken,
    "identityAllowListModule",
    allowedIdentities
  );

  // do some mint/burns to change the yield
  await mint(bond, owner, 10n);
  await burn(bond, owner, 1n);
  await topupUnderlyingAsset(bond, depositToken, 10000n);
  // claim yield for 3 periods
  for (let i = 0; i < 3; i++) {
    const didAdvance = await advanceToNextPeriod();
    if (!didAdvance) {
      console.log(
        `[Bond] ${bond.symbol} schedule has already completed all periods. Cannot advance further.`
      );
      break;
    }
    await claimYield(bond, depositToken, owner);
    // transfer some tokens to change the claimed yields for the next period
    await transfer(bond, owner, investorA, 6n);
    await transfer(bond, owner, investorB, 3n);
  }
  await withdrawnUnderlyingAsset(bond, depositToken, investorA.address, 5n);

  // mature bond
  await mint(depositToken, bond.address, 150n);
  await mature(bond);

  // redeemable
  await redeem(bond, owner, 10n);
  await redeem(bond, investorB, 1n);

  return bond;
};<|MERGE_RESOLUTION|>--- conflicted
+++ resolved
@@ -43,19 +43,11 @@
     bondFactory
   );
 
-<<<<<<< HEAD
-  // Setup allowed identities for bond token
-  const bondAllowedIdentities = await Promise.all([
-    owner.getIdentity(),
-    investorA.getIdentity(),
-    investorB.getIdentity(),
-=======
   // Get allowed identities for the bond
   const bondAllowedIdentities = await Promise.all([
     investorA.getIdentity(),
     investorB.getIdentity(),
     owner.getIdentity(),
->>>>>>> b16fbb21
     frozenInvestor.getIdentity(),
   ]);
 
