--- conflicted
+++ resolved
@@ -42,20 +42,18 @@
   const { vestingAirdropFactoryImplementation } = m.useModule(
     VestingAirdropFactoryModule
   );
-<<<<<<< HEAD
+  const { pushAirdropFactoryImplementation } = m.useModule(
+    PushAirdropFactoryModule
+  );
+  const { vaultFactoryImplementation } = m.useModule(VaultFactoryModule);
+  const { atkVaultImplementation } = m.useModule(VaultModule);
+
 
   const { countryAllowListModule } = m.useModule(CountryAllowListModule);
   const { countryBlockListModule } = m.useModule(CountryBlockListModule);
   const { addressBlockListModule } = m.useModule(AddressBlockListModule);
   const { identityBlockListModule } = m.useModule(IdentityBlockListModule);
   const { identityAllowListModule } = m.useModule(IdentityAllowListModule);
-=======
-  const { pushAirdropFactoryImplementation } = m.useModule(
-    PushAirdropFactoryModule
-  );
-  const { vaultFactoryImplementation } = m.useModule(VaultFactoryModule);
-  const { atkVaultImplementation } = m.useModule(VaultModule);
->>>>>>> 3f6c98b6
 
   return {
     systemFactory,
@@ -73,18 +71,15 @@
     xvpSettlementImplementation,
     xvpSettlementFactoryImplementation,
     vestingAirdropFactoryImplementation,
-<<<<<<< HEAD
+    pushAirdropFactoryImplementation,
+    vaultFactoryImplementation,
+    atkVaultImplementation,
     // compliancemodules
     countryAllowListModule,
     countryBlockListModule,
     addressBlockListModule,
     identityBlockListModule,
     identityAllowListModule,
-=======
-    pushAirdropFactoryImplementation,
-    vaultFactoryImplementation,
-    atkVaultImplementation,
->>>>>>> 3f6c98b6
   };
 });
 
