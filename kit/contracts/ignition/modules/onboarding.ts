--- conflicted
+++ resolved
@@ -66,15 +66,12 @@
     // Compliance modules
     countryAllowListModule,
     countryBlockListModule,
-<<<<<<< HEAD
     addressBlockListModule,
     identityBlockListModule,
     identityAllowListModule,
-=======
     // Addons
     fixedYieldScheduleFactory,
     vestingAirdropFactory,
->>>>>>> 55a17e57
   };
 });
 
