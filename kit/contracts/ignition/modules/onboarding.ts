--- conflicted
+++ resolved
@@ -41,13 +41,12 @@
     ATKOnboardingFixedYieldScheduleFactoryModule
   );
 
-<<<<<<< HEAD
   const { xvpSettlementFactory } = m.useModule(
     ATKOnboardingXvPSettlementFactoryModule
-=======
+  );
+
   const { vestingAirdropFactory } = m.useModule(
     ATKOnboardingVestingAirdropFactoryModule
->>>>>>> d8ebe23c
   );
 
   return {
@@ -63,16 +62,12 @@
     equityFactory,
     fundFactory,
     stablecoinFactory,
-<<<<<<< HEAD
-    fixedYieldScheduleFactory,
-    xvpSettlementFactory,
-=======
->>>>>>> d8ebe23c
     // Compliance modules
     countryAllowListModule,
     countryBlockListModule,
     // Addons
     fixedYieldScheduleFactory,
+    xvpSettlementFactory,
     vestingAirdropFactory,
   };
 });
