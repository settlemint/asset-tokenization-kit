--- conflicted
+++ resolved
@@ -40,14 +40,7 @@
     /// @param symbol_ The symbol of the bond.
     /// @param decimals_ The number of decimals for the bond tokens.
     /// @param cap_ The maximum total supply of the bond tokens.
-<<<<<<< HEAD
-    /// @param maturityDate_ The Unix timestamp representing the bond's maturity date.
-    /// @param faceValue_ The face value of each bond token in the underlying asset's base units.
-    /// @param underlyingAsset_ The address of the ERC20 token used as the underlying asset for the bond.
-=======
     /// @param bondParams Bond-specific parameters (maturityDate, faceValue, underlyingAsset).
-    /// @param requiredClaimTopics_ An array of claim topics required for interacting with the bond.
->>>>>>> 4da5f8a4
     /// @param initialModulePairs_ An array of initial compliance module and parameter pairs.
     /// @param countryCode_ The ISO 3166-1 numeric country code for jurisdiction
     /// @return deployedBondAddress The address of the newly deployed bond contract.
@@ -56,14 +49,7 @@
         string memory symbol_,
         uint8 decimals_,
         uint256 cap_,
-<<<<<<< HEAD
-        uint256 maturityDate_,
-        uint256 faceValue_,
-        address underlyingAsset_,
-=======
         IATKBond.BondInitParams memory bondParams,
-        uint256[] memory requiredClaimTopics_,
->>>>>>> 4da5f8a4
         SMARTComplianceModuleParamPair[] memory initialModulePairs_,
         uint16 countryCode_
     )
@@ -75,14 +61,7 @@
     /// @param symbol_ The symbol of the bond.
     /// @param decimals_ The number of decimals for the bond tokens.
     /// @param cap_ The maximum total supply of the bond tokens.
-<<<<<<< HEAD
-    /// @param maturityDate_ The Unix timestamp representing the bond's maturity date.
-    /// @param faceValue_ The face value of each bond token in the underlying asset's base units.
-    /// @param underlyingAsset_ The address of the ERC20 token used as the underlying asset for the bond.
-=======
     /// @param bondParams Bond-specific parameters (maturityDate, faceValue, underlyingAsset).
-    /// @param requiredClaimTopics_ An array of claim topics required for interacting with the bond.
->>>>>>> 4da5f8a4
     /// @param initialModulePairs_ An array of initial compliance module and parameter pairs.
     /// @return predictedAddress The predicted address of the bond contract.
     function predictBondAddress(
@@ -90,14 +69,7 @@
         string memory symbol_,
         uint8 decimals_,
         uint256 cap_,
-<<<<<<< HEAD
-        uint256 maturityDate_,
-        uint256 faceValue_,
-        address underlyingAsset_,
-=======
         IATKBond.BondInitParams memory bondParams,
-        uint256[] memory requiredClaimTopics_,
->>>>>>> 4da5f8a4
         SMARTComplianceModuleParamPair[] memory initialModulePairs_
     )
         external
