--- conflicted
+++ resolved
@@ -443,23 +443,6 @@
         super._beforeBurn(from, amount);
     }
 
-<<<<<<< HEAD
-    /// @notice Hook that is called before tokens are redeemed
-    /// @dev This hook chains validation logic from multiple extensions:
-    ///      SMARTCustodianUpgradeable: Validates frozen status and partial freezes
-    /// @param owner The address that owns the tokens being redeemed
-    /// @param amount The amount of tokens to be redeemed
-    /// @inheritdoc SMARTHooks
-    function _beforeRedeem(address owner, uint256 amount)
-        internal
-        virtual
-        override(SMARTCustodianUpgradeable, SMARTHooks)
-    {
-        super._beforeRedeem(owner, amount);
-    }
-
-=======
->>>>>>> adab7f3a
     /// @notice Hook that is called after tokens are minted
     /// @dev This hook executes post-mint logic from SMARTUpgradeable which may emit events
     ///      or update internal accounting after successful minting
@@ -571,10 +554,7 @@
     ///      the redeemable extension was removed. It simply chains custodian validations.
     /// @param owner The address whose tokens are being redeemed.
     /// @param amount The amount of tokens requested for redemption.
-    function _beforeRedeem(
-        address owner,
-        uint256 amount
-    )
+    function _beforeRedeem(address owner, uint256 amount)
         internal
         virtual
         override(SMARTCustodianUpgradeable, SMARTHooks)
