// SPDX-License-Identifier: FSL-1.1-MIT

pragma solidity ^0.8.28;

<<<<<<< HEAD
import { IATKLinearVestingStrategy } from "./IATKLinearVestingStrategy.sol";
import { InvalidVestingDuration, CliffExceedsVestingDuration } from "./ATKVestingAirdropErrors.sol";
=======
import { IATKVestingStrategy } from "./IATKVestingStrategy.sol";
>>>>>>> 1254c4d4

/// @title ATK Linear Vesting Strategy
/// @author SettleMint Tokenization Services
/// @notice Implementation of a linear vesting calculation strategy for ATK airdrop contracts.
/// @dev This contract implements stateless linear vesting calculations with configurable duration and cliff.
///      The vesting parameters (duration, cliff) are set at deployment and cannot be changed.
///      It holds no state about users; all user-specific data is passed in during calculations.
contract ATKLinearVestingStrategy is IATKLinearVestingStrategy {
    bytes32 public constant override typeId = keccak256("ATKLinearVestingStrategy");

    // --- Storage Variables ---

    /// @notice The total duration of the vesting period in seconds.
    /// @dev Set once at construction and immutable thereafter.
    uint256 public immutable _vestingDuration;

    /// @notice The cliff duration before any tokens can be claimed, in seconds.
    /// @dev Set once at construction and immutable thereafter. Must be <= _vestingDuration.
    uint256 public immutable _cliffDuration;

    // --- Constructor ---

    /// @notice Initializes the linear vesting strategy with specified parameters.
    /// @dev Sets the vesting duration and cliff duration. Both are immutable after deployment.
    /// @param vestingDuration_ The total vesting duration in seconds (must be > 0).
    /// @param cliffDuration_ The initial cliff duration in seconds (must be <= vestingDuration_).
    constructor(uint256 vestingDuration_, uint256 cliffDuration_) {
        if (vestingDuration_ == 0) revert InvalidVestingDuration();
        if (cliffDuration_ > vestingDuration_) revert CliffExceedsVestingDuration();

        _vestingDuration = vestingDuration_;
        _cliffDuration = cliffDuration_;
    }

    // --- View Functions ---

    /// @notice Returns the total vesting duration.
    /// @return The vesting duration in seconds.
    function vestingDuration() external view returns (uint256) {
        return _vestingDuration;
    }

    /// @notice Returns the cliff duration.
    /// @return The cliff duration in seconds.
    function cliffDuration() external view returns (uint256) {
        return _cliffDuration;
    }

    // --- External Functions ---

    /// @notice Calculates the amount claimable based on linear vesting parameters.
    /// @dev Implements linear vesting with optional cliff period. No tokens are claimable before cliff.
    ///      After cliff, tokens vest linearly until the full vesting duration is reached.
    /// @param totalAmount The total allocation for the specific index being claimed.
    /// @param vestingStartTime The timestamp when vesting started for this allocation.
    /// @param claimedAmount The amount already claimed for this specific index.
    /// @return claimableAmount The amount that can be claimed now.
    function calculateClaimableAmount(
        address, /* account - unused */
        uint256 totalAmount,
        uint256 vestingStartTime,
        uint256 claimedAmount
    )
        external
        view
        override
        returns (uint256 claimableAmount)
    {
        // Calculate time elapsed since vesting started
        uint256 timeElapsed = block.timestamp - vestingStartTime;

        // Nothing vested before cliff period ends
        if (timeElapsed < _cliffDuration) {
            return 0;
        }

        // Calculate vested amount for this specific index's allocation
        uint256 vestedAmountForIndex;
        if (timeElapsed >= _vestingDuration) {
            // All tokens for this index are fully vested
            vestedAmountForIndex = totalAmount;
        } else {
            // Linear vesting calculation for this index
            // Safe division: _vestingDuration is checked > 0 in constructor
            vestedAmountForIndex = (totalAmount * timeElapsed) / _vestingDuration;
        }

        // Ensure vested amount doesn't exceed the index's total amount due to potential rounding
        if (vestedAmountForIndex > totalAmount) {
            vestedAmountForIndex = totalAmount;
        }

        // Return claimable amount (vested for this index minus already claimed for this index)
        claimableAmount = vestedAmountForIndex > claimedAmount ? vestedAmountForIndex - claimedAmount : 0;

        return claimableAmount;
    }

    /// @notice Returns whether this strategy supports multiple claims over time.
    /// @dev Linear vesting requires multiple claims as tokens become available gradually.
    /// @return supportsMultiple Always true for linear vesting strategy.
    function supportsMultipleClaims() external pure override returns (bool supportsMultiple) {
        return true;
    }
}<|MERGE_RESOLUTION|>--- conflicted
+++ resolved
@@ -2,12 +2,7 @@
 
 pragma solidity ^0.8.28;
 
-<<<<<<< HEAD
-import { IATKLinearVestingStrategy } from "./IATKLinearVestingStrategy.sol";
-import { InvalidVestingDuration, CliffExceedsVestingDuration } from "./ATKVestingAirdropErrors.sol";
-=======
 import { IATKVestingStrategy } from "./IATKVestingStrategy.sol";
->>>>>>> 1254c4d4
 
 /// @title ATK Linear Vesting Strategy
 /// @author SettleMint Tokenization Services
