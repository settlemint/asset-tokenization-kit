// SPDX-License-Identifier: FSL-1.1-MIT

pragma solidity ^0.8.28;

import { IWithTypeIdentifier } from "../../../system/IWithTypeIdentifier.sol";

/// @title IATKVestingStrategy
/// @author SettleMint Tokenization Services
/// @notice Interface for vesting strategy implementations in ATK vesting airdrop contracts.
/// @dev This interface allows for different vesting calculation strategies (e.g., linear, cliff-based).
///      Implementations should be stateless and calculate claimable amounts based on provided parameters.
<<<<<<< HEAD
interface IATKVestingStrategy is IWithTypeIdentifier {
=======
interface IATKVestingStrategy {
    /// @notice Error indicating that an invalid vesting duration was provided.
    error InvalidVestingDuration();

    /// @notice Error indicating that the cliff duration exceeds the vesting duration.
    error CliffExceedsVestingDuration();

>>>>>>> 1254c4d4
    // --- External Functions ---

    /// @notice Calculates the amount claimable based on the strategy's vesting parameters.
    /// @param account The address of the claimant.
    /// @param totalAmount The total allocation for the specific index being claimed.
    /// @param vestingStartTime The timestamp when vesting started for this allocation.
    /// @param claimedAmount The amount already claimed for this specific index.
    /// @return claimableAmount The amount that can be claimed now.
    function calculateClaimableAmount(
        address account,
        uint256 totalAmount,
        uint256 vestingStartTime,
        uint256 claimedAmount
    )
        external
        view
        returns (uint256 claimableAmount);

    /// @notice Returns whether this strategy supports multiple claims (vesting).
    /// @return supportsMultiple True if the strategy supports multiple claims over time.
    function supportsMultipleClaims() external pure returns (bool supportsMultiple);
}<|MERGE_RESOLUTION|>--- conflicted
+++ resolved
@@ -9,9 +9,6 @@
 /// @notice Interface for vesting strategy implementations in ATK vesting airdrop contracts.
 /// @dev This interface allows for different vesting calculation strategies (e.g., linear, cliff-based).
 ///      Implementations should be stateless and calculate claimable amounts based on provided parameters.
-<<<<<<< HEAD
-interface IATKVestingStrategy is IWithTypeIdentifier {
-=======
 interface IATKVestingStrategy {
     /// @notice Error indicating that an invalid vesting duration was provided.
     error InvalidVestingDuration();
@@ -19,7 +16,6 @@
     /// @notice Error indicating that the cliff duration exceeds the vesting duration.
     error CliffExceedsVestingDuration();
 
->>>>>>> 1254c4d4
     // --- External Functions ---
 
     /// @notice Calculates the amount claimable based on the strategy's vesting parameters.
