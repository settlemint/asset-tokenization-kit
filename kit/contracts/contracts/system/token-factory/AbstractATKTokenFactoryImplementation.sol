// SPDX-License-Identifier: FSL-1.1-MIT
pragma solidity ^0.8.28;

import { AccessControlUpgradeable } from "@openzeppelin/contracts-upgradeable/access/AccessControlUpgradeable.sol";
import { ERC2771ContextUpgradeable } from "@openzeppelin/contracts-upgradeable/metatx/ERC2771ContextUpgradeable.sol";
import { ContextUpgradeable } from "@openzeppelin/contracts-upgradeable/utils/ContextUpgradeable.sol";
import { IERC165 } from "@openzeppelin/contracts/utils/introspection/IERC165.sol";
import { IATKTokenFactory } from "./IATKTokenFactory.sol";
import { ISMART } from "../../smart/interface/ISMART.sol";
import { ATKTokenAccessManagerProxy } from "../access-manager/ATKTokenAccessManagerProxy.sol";
import { ISMARTTokenAccessManager } from "../../smart/extensions/access-managed/ISMARTTokenAccessManager.sol";
import { ISMARTIdentityRegistry } from "../../smart/interface/ISMARTIdentityRegistry.sol";
import { ISMARTCompliance } from "../../smart/interface/ISMARTCompliance.sol";
import { IIdentity } from "@onchainid/contracts/interface/IIdentity.sol";
import { IATKSystem } from "../IATKSystem.sol";
import { IATKIdentityFactory } from "../identity-factory/IATKIdentityFactory.sol";
import { ATKSystemRoles } from "../ATKSystemRoles.sol";
import { ATKRoles } from "../../assets/ATKRoles.sol";
import { ERC165Upgradeable } from "@openzeppelin/contracts-upgradeable/utils/introspection/ERC165Upgradeable.sol";
import { Create2 } from "@openzeppelin/contracts/utils/Create2.sol";
import { ISMARTComplianceModule } from "../../smart/interface/ISMARTComplianceModule.sol";
import { SMARTComplianceModuleParamPair } from "../../smart/interface/structs/SMARTComplianceModuleParamPair.sol";
import { ExpressionNode } from "../../smart/interface/structs/ExpressionNode.sol";
import { IWithTypeIdentifier } from "../../smart/interface/IWithTypeIdentifier.sol";

/// @title ATKTokenFactory - Contract for managing token registries with role-based access control
/// @author SettleMint
/// @notice This contract provides functionality for registering tokens and checking their registration status,
/// managed by roles defined in AccessControl. It also supports deploying proxy contracts using CREATE2.
/// @dev Inherits from AccessControl and ERC2771Context for role management and meta-transaction support.
/// @custom:security-contact support@settlemint.com

abstract contract AbstractATKTokenFactoryImplementation is
    ERC2771ContextUpgradeable,
    ERC165Upgradeable,
    AccessControlUpgradeable,
    IATKTokenFactory,
    IWithTypeIdentifier
{
    /// @notice Error when a predicted CREATE2 address is already marked as deployed by this factory.

    /// @notice Mapping indicating whether a token address was deployed by this factory.
    /// @dev Stores a boolean value for each token address, true if deployed by this factory.
    mapping(address tokenAddress => bool isFactoryToken) public isFactoryToken; // Added for
        // CREATE2

    /// @notice Mapping indicating whether an access manager address was deployed by this factory.
    /// @dev Stores a boolean value for each access manager address, true if deployed by this factory.
    mapping(address accessManagerAddress => bool isFactoryAccessManager) public isFactoryAccessManager;

    // --- State Variables ---

    /// @dev The address of the `IATKSystem` contract.
    address internal _systemAddress;

    /// @notice Address of the underlying token implementation contract.
    /// @dev This address points to the contract that holds the core logic for token operations.
    address internal _tokenImplementation;

    /// @notice Constructor for the token factory implementation.
    /// @param forwarder The address of the trusted forwarder for meta-transactions (ERC2771).
    constructor(address forwarder) ERC2771ContextUpgradeable(forwarder) {
        _disableInitializers();
    }

    /// @inheritdoc IATKTokenFactory
    /// @param systemAddress The address of the `IATKSystem` contract.
    /// @param tokenImplementation_ The initial address of the token implementation contract.
    /// @param initialAdmin The address to be granted the DEFAULT_ADMIN_ROLE and DEPLOYER_ROLE.
    function initialize(
        address systemAddress,
        address tokenImplementation_,
        address initialAdmin
    )
        public
        virtual
        override
        initializer
    {
        if (initialAdmin == address(0)) {
            revert InvalidTokenAddress(); // Re-using for admin address, consider a more specific error if needed
        }
        if (
            tokenImplementation_ == address(0)
                && IERC165(tokenImplementation_).supportsInterface(type(ISMART).interfaceId)
        ) {
            revert InvalidImplementationAddress();
        }
        _grantRole(DEFAULT_ADMIN_ROLE, initialAdmin);
        _grantRole(ATKSystemRoles.DEPLOYER_ROLE, initialAdmin);
        _grantRole(ATKSystemRoles.IMPLEMENTATION_MANAGER_ROLE, initialAdmin);

        _tokenImplementation = tokenImplementation_;
        _systemAddress = systemAddress;
    }

    /// @inheritdoc IATKTokenFactory
    /// @return tokenImplementation The address of the token implementation contract.
    function tokenImplementation() public view override returns (address) {
        return _tokenImplementation;
    }

    // --- Mutative functions ---

    /// @notice Updates the address of the token implementation contract.
    /// @dev This function can only be called by an account with the DEFAULT_ADMIN_ROLE.
    ///      It allows changing the underlying contract that handles token logic.
    ///      Emits a {TokenImplementationUpdated} event on success.
    /// @param newImplementation The new address for the token implementation contract. Cannot be the zero address.
    /// @custom:oz-upgrades-unsafe-allow state-variable-assignment
    function updateTokenImplementation(address newImplementation)
        public
        virtual
        onlyRole(ATKSystemRoles.IMPLEMENTATION_MANAGER_ROLE)
    {
        if (newImplementation == address(0)) {
            revert InvalidImplementationAddress();
        }
        address oldImplementation = _tokenImplementation;
        _tokenImplementation = newImplementation;
        emit TokenImplementationUpdated(_msgSender(), oldImplementation, newImplementation);
    }

    // --- Internal Functions ---

    /// @notice Returns the identity registry contract.
    /// @return The identity registry contract.
    function _identityRegistry() internal view returns (ISMARTIdentityRegistry) {
        return ISMARTIdentityRegistry(IATKSystem(_systemAddress).identityRegistry());
    }

    /// @notice Returns the compliance contract.
    /// @return The compliance contract.
    function _compliance() internal view returns (ISMARTCompliance) {
        return ISMARTCompliance(IATKSystem(_systemAddress).compliance());
    }

<<<<<<< HEAD
=======
    /// @notice Creates a pair for the identity verification module.
    /// @param requiredClaimTopics The required claim topics.
    /// @return The pair for the identity verification module.
    function _identityVerificationModulePair(uint256[] memory requiredClaimTopics)
        internal
        view
        returns (SMARTComplianceModuleParamPair memory)
    {
        return SMARTComplianceModuleParamPair({
            module: _identityVerificationModule,
            params: abi.encode(requiredClaimTopics)
        });
    }

    /// @notice Adds the identity verification module pair to the module pairs.
    /// @param modulePairs The module pairs.
    /// @param requiredClaimTopics The required claim topics.
    /// @return result The module pairs with the identity verification module pair added.
    function _addIdentityVerificationModulePair(
        SMARTComplianceModuleParamPair[] memory modulePairs,
        uint256[] memory requiredClaimTopics
    )
        internal
        view
        returns (SMARTComplianceModuleParamPair[] memory result)
    {
        result = new SMARTComplianceModuleParamPair[](modulePairs.length + 1);
        result[0] = _identityVerificationModulePair(requiredClaimTopics);
        for (uint256 i = 0; i < modulePairs.length; ++i) {
            result[i + 1] = modulePairs[i];
        }
        return result;
    }

>>>>>>> 4da5f8a4
    /// @notice Calculates the salt for CREATE2 deployment.
    /// @dev Can be overridden by derived contracts for custom salt calculation.
    /// @param systemAddress The system address to prevent cross-system collisions.
    /// @param saltInputData The ABI encoded data to be used for salt calculation.
    /// @return The calculated salt for CREATE2 deployment.
    function _calculateSalt(address systemAddress, bytes memory saltInputData) internal pure returns (bytes32) {
        return keccak256(abi.encode(systemAddress, saltInputData));
    }

    /// @notice Calculates the salt for CREATE2 deployment of an access manager.
    /// @dev Prepends "AccessManagerSalt" to the provided saltInputData.
    /// @param systemAddress The system address to prevent cross-system collisions.
    /// @param saltInputData The ABI encoded data to be used for salt calculation.
    /// @return The calculated salt for access manager CREATE2 deployment.
    function _calculateAccessManagerSalt(
        address systemAddress,
        bytes memory saltInputData
    )
        internal
        pure
        returns (bytes32)
    {
        return keccak256(abi.encode(systemAddress, "AccessManagerSalt", saltInputData));
    }

    /// @notice Builds salt input data for token creation.
    /// @dev Internal helper to build the salt input for access manager and related operations.
    /// Includes the caller address to ensure unique deployments per caller.
    /// @param name_ The name of the token.
    /// @param symbol_ The symbol of the token.
    /// @param decimals_ The number of decimals for the token.
    /// @return The ABI encoded salt input data.
    function _buildSaltInput(
        string memory name_,
        string memory symbol_,
        uint8 decimals_
    )
        internal
        pure
        returns (bytes memory)
    {
        return abi.encode(name_, symbol_, decimals_);
    }

    /// @notice Prepares the data required for access manager creation using CREATE2.
    /// @dev Internal helper function to calculate salt and full creation code.
    /// @param accessManagerSaltInputData The ABI encoded data to be used for salt calculation for the access manager.
    /// @param initialAdmin The address to be set as the initial admin of the access manager.
    /// @return salt The calculated salt for CREATE2 deployment.
    /// @return fullCreationCode The complete bytecode for deploying the access manager.
    function _prepareAccessManagerCreationData(
        bytes memory accessManagerSaltInputData,
        address initialAdmin
    )
        internal
        view
        returns (bytes32 salt, bytes memory fullCreationCode)
    {
        salt = _calculateAccessManagerSalt(_systemAddress, accessManagerSaltInputData);
        address[] memory initialAdmins = new address[](2);
        initialAdmins[0] = initialAdmin;
        initialAdmins[1] = address(this); // Add the factory as an initial admin to allow the access manager to be
            // upgraded
        bytes memory constructorArgs = abi.encode(_systemAddress, initialAdmins);
        bytes memory bytecode = type(ATKTokenAccessManagerProxy).creationCode;
        fullCreationCode = bytes.concat(bytecode, constructorArgs);
    }

    /// @notice Predicts the deployment address of an access manager using CREATE2.
    /// @param accessManagerSaltInputData The ABI encoded data to be used for salt calculation for the access manager.
    /// @return predictedAddress The predicted address where the access manager would be deployed.
    function _predictAccessManagerAddress(bytes memory accessManagerSaltInputData)
        internal
        view
        returns (address predictedAddress)
    {
        // Use _msgSender() as the initial admin to match actual deployment behavior
        (bytes32 salt, bytes memory fullCreationCode) =
            _prepareAccessManagerCreationData(accessManagerSaltInputData, _msgSender());
        bytes32 bytecodeHash = keccak256(fullCreationCode);
        predictedAddress = Create2.computeAddress(salt, bytecodeHash, address(this));
        return predictedAddress;
    }

    /// @notice Creates a new access manager for a token using CREATE2.
    /// @dev Deploys SMARTTokenAccessManagerProxy with a deterministic address.
    /// @param accessManagerSaltInputData The ABI encoded data to be used for salt calculation for the access manager.
    /// @return accessManager The instance of the newly created access manager.
    function _createAccessManager(bytes memory accessManagerSaltInputData)
        internal
        virtual
        onlyRole(ATKSystemRoles.DEPLOYER_ROLE)
        returns (ISMARTTokenAccessManager)
    {
        // Calculate salt and creation code once
        (bytes32 salt, bytes memory fullCreationCode) =
            _prepareAccessManagerCreationData(accessManagerSaltInputData, _msgSender());

        // Predict address using the same parameters that will be used for deployment
        address predictedAccessManagerAddress = _predictAccessManagerAddress(accessManagerSaltInputData);

        if (isFactoryAccessManager[predictedAccessManagerAddress]) {
            revert AccessManagerAlreadyDeployed(predictedAccessManagerAddress);
        }

        address deployedAddress = Create2.deploy(0, salt, fullCreationCode);

        if (deployedAddress != predictedAccessManagerAddress) {
            revert ProxyCreationFailed(); // Could be more specific: AccessManagerCreationFailed
        }

        isFactoryAccessManager[deployedAddress] = true;
        ISMARTTokenAccessManager accessManager = ISMARTTokenAccessManager(deployedAddress);

        return accessManager;
    }

    /// @notice Deploys a proxy contract using CREATE2.
    /// @dev This internal function handles the prediction and deployment of the asset proxy.
    ///      The proxy is deployed uninitialized, pointing to the current `_tokenImplementation`.
    /// @param proxyCreationCode The creation bytecode of the proxy contract.
    /// @param encodedConstructorArgs ABI-encoded constructor arguments for the proxy.
    /// @param tokenSaltInputData The ABI encoded data to be used for salt calculation for the token.
    /// @param accessManager The address of the access manager.
    /// @param description Human-readable description of the contract for indexing.
    /// @param country The country code for the contract identity.
    /// @return deployedAddress The address of the newly deployed proxy contract.
    /// @return deployedTokenIdentityAddress The address of the deployed contract identity.
    function _deployToken(
        bytes memory proxyCreationCode,
        bytes memory encodedConstructorArgs,
        bytes memory tokenSaltInputData,
        address accessManager,
        string memory description,
        uint16 country
    )
        internal
        onlyRole(ATKSystemRoles.DEPLOYER_ROLE)
        returns (address deployedAddress, address deployedTokenIdentityAddress)
    {
        // Combine calculation to reduce stack variables
        bytes32 salt = _calculateSalt(_systemAddress, tokenSaltInputData);

        // Calculate predicted address inline to reduce stack depth
        address predictedAddress = Create2.computeAddress(
            salt, keccak256(bytes.concat(proxyCreationCode, encodedConstructorArgs)), address(this)
        );

        if (isFactoryToken[predictedAddress]) {
            revert AddressAlreadyDeployed(predictedAddress);
        }

        deployedAddress = Create2.deploy(0, salt, bytes.concat(proxyCreationCode, encodedConstructorArgs));

        if (deployedAddress != predictedAddress) {
            revert ProxyCreationFailed();
        }

        isFactoryToken[deployedAddress] = true;

        // Create identity using simple address-based approach - no complex salt needed
        deployedTokenIdentityAddress = _deployContractIdentity(deployedAddress, description, country);

        // Grant the factory the GOVERNANCE_ROLE to allow it to upgrade the onchain ID
        ISMARTTokenAccessManager(accessManager).grantRole(ATKRoles.GOVERNANCE_ROLE, address(this));

        // Set the onchain ID on the token contract
        ISMART(deployedAddress).setOnchainID(deployedTokenIdentityAddress);

        bytes32[] memory roles = new bytes32[](2);
        roles[0] = ATKRoles.GOVERNANCE_ROLE;
        roles[1] = ATKRoles.DEFAULT_ADMIN_ROLE;
        ISMARTTokenAccessManager(accessManager).renounceMultipleRoles(roles, address(this));

        emit TokenAssetCreated(
            _msgSender(),
            deployedAddress,
            deployedTokenIdentityAddress,
            ISMART(deployedAddress).registeredInterfaces(),
            accessManager
        );

        return (deployedAddress, deployedTokenIdentityAddress);
    }

    /// @notice Predicts the deployment address of a proxy using CREATE2.
    /// @dev Internal function to compute the address without performing deployment.
    ///      Assumes the proxy constructor takes (address _logic, bytes memory _data).
    /// @param proxyCreationCode The creation bytecode of the proxy contract.
    /// @param encodedConstructorArgs ABI-encoded constructor arguments for the proxy.
    /// @param tokenSaltInputData The ABI encoded data to be used for salt calculation for the token.
    /// @return predictedAddress The predicted address where the proxy would be deployed.
    function _predictProxyAddress(
        bytes memory proxyCreationCode,
        bytes memory encodedConstructorArgs,
        bytes memory tokenSaltInputData
    )
        internal
        view
        returns (address predictedAddress)
    {
        bytes32 salt = _calculateSalt(_systemAddress, tokenSaltInputData);
        bytes memory fullCreationCode = bytes.concat(proxyCreationCode, encodedConstructorArgs);
        bytes32 bytecodeHash = keccak256(fullCreationCode);
        predictedAddress = Create2.computeAddress(salt, bytecodeHash, address(this));
    }

    /// @notice Finalizes the token creation process after deployment and initialization.
    /// @dev Sets up contract identity, on-chain ID, and necessary roles.
    /// @param contractAddress The address of the deployed contract (proxy).
    /// @param description Human-readable description of the contract.
    /// @param country The numeric country code (ISO 3166-1 alpha-2 standard) representing the contract's jurisdiction.
    /// @return The address of the deployed contract identity.
    function _deployContractIdentity(
        address contractAddress,
        string memory description,
        uint16 country
    )
        internal
        returns (address)
    {
        // Create the contract identity using simple address-based salt
        address contractIdentity =
            IATKIdentityFactory(IATKSystem(_systemAddress).identityFactory()).createContractIdentity(contractAddress);

        // Register the contract identity with the identity registry (same as any other identity)
        ISMARTIdentityRegistry(IATKSystem(_systemAddress).identityRegistry()).registerIdentity(
            contractAddress, IIdentity(contractIdentity), country
        );

        // Emit registration event for indexing
        emit ContractIdentityRegistered(_msgSender(), contractAddress, description);

        return contractIdentity;
    }

    // --- ERC165 Overrides ---

    /// @notice Checks if the contract supports a specific interface
    /// @param interfaceId The interface identifier to check
    /// @return True if the interface is supported, false otherwise
    function supportsInterface(bytes4 interfaceId)
        public
        view
        virtual
        override(AccessControlUpgradeable, ERC165Upgradeable, IERC165)
        returns (bool)
    {
        return interfaceId == type(IATKTokenFactory).interfaceId || super.supportsInterface(interfaceId);
    }

    // --- ERC2771Context Overrides ---

    /// @notice Returns the address of the current message sender
    /// @dev Overrides the default implementation of _msgSender() to return the actual sender
    ///      instead of the forwarder address when using ERC2771 context.
    /// @return The address of the message sender
    function _msgSender() internal view override(ContextUpgradeable, ERC2771ContextUpgradeable) returns (address) {
        return super._msgSender();
    }

    /// @notice Returns the calldata of the current message
    /// @dev Overrides the default implementation of _msgData() to return the actual calldata
    ///      instead of the forwarder calldata when using ERC2771 context.
    /// @return The calldata of the message
    function _msgData()
        internal
        view
        override(ContextUpgradeable, ERC2771ContextUpgradeable)
        returns (bytes calldata)
    {
        return super._msgData();
    }

    /// @notice Returns the length of the context suffix in the calldata
    /// @dev Overrides the default implementation of _contextSuffixLength() to return the actual suffix length
    ///      instead of the forwarder suffix length when using ERC2771 context.
    /// @return The length of the context suffix
    function _contextSuffixLength()
        internal
        view
        override(ContextUpgradeable, ERC2771ContextUpgradeable)
        returns (uint256)
    {
        return super._contextSuffixLength();
    }
}<|MERGE_RESOLUTION|>--- conflicted
+++ resolved
@@ -135,43 +135,6 @@
         return ISMARTCompliance(IATKSystem(_systemAddress).compliance());
     }
 
-<<<<<<< HEAD
-=======
-    /// @notice Creates a pair for the identity verification module.
-    /// @param requiredClaimTopics The required claim topics.
-    /// @return The pair for the identity verification module.
-    function _identityVerificationModulePair(uint256[] memory requiredClaimTopics)
-        internal
-        view
-        returns (SMARTComplianceModuleParamPair memory)
-    {
-        return SMARTComplianceModuleParamPair({
-            module: _identityVerificationModule,
-            params: abi.encode(requiredClaimTopics)
-        });
-    }
-
-    /// @notice Adds the identity verification module pair to the module pairs.
-    /// @param modulePairs The module pairs.
-    /// @param requiredClaimTopics The required claim topics.
-    /// @return result The module pairs with the identity verification module pair added.
-    function _addIdentityVerificationModulePair(
-        SMARTComplianceModuleParamPair[] memory modulePairs,
-        uint256[] memory requiredClaimTopics
-    )
-        internal
-        view
-        returns (SMARTComplianceModuleParamPair[] memory result)
-    {
-        result = new SMARTComplianceModuleParamPair[](modulePairs.length + 1);
-        result[0] = _identityVerificationModulePair(requiredClaimTopics);
-        for (uint256 i = 0; i < modulePairs.length; ++i) {
-            result[i + 1] = modulePairs[i];
-        }
-        return result;
-    }
-
->>>>>>> 4da5f8a4
     /// @notice Calculates the salt for CREATE2 deployment.
     /// @dev Can be overridden by derived contracts for custom salt calculation.
     /// @param systemAddress The system address to prevent cross-system collisions.
