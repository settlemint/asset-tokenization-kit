--- conflicted
+++ resolved
@@ -553,7 +553,6 @@
         // Set the identity factory's own OnChainID (this will now successfully issue claims)
         IATKIdentityFactory(localIdentityFactoryProxy).setOnchainID(identityFactoryIdentity);
 
-<<<<<<< HEAD
         // Connect the token factory registry to the system access manager for centralized role checking
         IATKTokenFactoryRegistry(localTokenFactoryRegistryProxy).setSystemAccessManager(localSystemAccessManagerProxy);
 
@@ -576,9 +575,6 @@
                 _identityVerificationModule
             );
         }
-
-=======
->>>>>>> 976335fa
         // Mark the system as bootstrapped
         _bootstrapped = true;
 
