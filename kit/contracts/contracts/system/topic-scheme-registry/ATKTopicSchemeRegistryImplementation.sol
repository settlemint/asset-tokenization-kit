--- conflicted
+++ resolved
@@ -119,16 +119,9 @@
 
         // --- Initializer ---
     /// @notice Initializes the SMARTTopicSchemeRegistryImplementation contract
-<<<<<<< HEAD
     /// @dev Sets up the system access manager reference - roles are managed centrally
     /// @param systemAccessManager_ The address of the centralized system access manager
     function initialize(address systemAccessManager_) public initializer {
-=======
-    /// @dev Sets up access control and grants initial roles to the admin
-    /// @param initialAdmin The address that will receive admin and registrar roles
-    /// @param initialRegistrars The addresses that will receive registrar roles
-    function initialize(address initialAdmin, address[] calldata initialRegistrars) public initializer {
->>>>>>> 7ad714fe
         __ERC165_init_unchained();
 
         if (systemAccessManager_ == address(0)) {
