--- conflicted
+++ resolved
@@ -41,7 +41,6 @@
         }
     }
 
-<<<<<<< HEAD
     // --- Internal Role Checking Functions ---
 
     /// @notice Internal function to check if an account has any of the specified roles
@@ -82,12 +81,12 @@
 
     // --- Role Checking Functions ---
 
-=======
+
     /// @notice Checks if an account has a specific role
     /// @param role The role identifier to check
     /// @param account The address to check for the role
     /// @return bool True if the account has the role, false otherwise
->>>>>>> 7ad714fe
+
     function hasRole(
         bytes32 role,
         address account
@@ -100,19 +99,16 @@
         return super.hasRole(role, account);
     }
 
-<<<<<<< HEAD
     function hasAnyRole(bytes32[] calldata roles, address account) external view override returns (bool) {
         return _hasAnyRole(roles, account);
     }
 
     // --- Role Management Functions ---
 
-=======
     /// @notice Grants a role to an account
     /// @param role The role identifier to grant
     /// @param account The address to grant the role to
     /// @dev Caller must have the role's admin role
->>>>>>> 7ad714fe
     function grantRole(
         bytes32 role,
         address account
@@ -218,14 +214,11 @@
         }
     }
 
-<<<<<<< HEAD
     // --- Meta-transaction Support ---
 
-=======
     /// @notice Returns the address of the current message sender
     /// @return The address of the message sender, accounting for meta-transactions
     /// @dev Overrides to use ERC2771 context for meta-transaction support
->>>>>>> 7ad714fe
     function _msgSender()
         internal
         view
