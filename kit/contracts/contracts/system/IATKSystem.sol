--- conflicted
+++ resolved
@@ -305,17 +305,15 @@
     /// @return The address of the system addon implementation contract.
     function addonImplementation(bytes32 addonTypeHash) external view returns (address);
 
-<<<<<<< HEAD
+    /// @notice Sets (updates) the address of a system addon's implementation (logic) contract.
+    /// @param addonTypeHash The hash of the addon type to update.
+    /// @param implementation The new address for the system addon logic contract.
+    function setAddonImplementation(bytes32 addonTypeHash, address implementation) external;
+
     /// @notice Returns the address of the current compliance module implementation.
     /// @param moduleTypeHash The hash of the module type.
     /// @return The address of the compliance module implementation contract.
     function complianceModule(bytes32 moduleTypeHash) external view returns (address);
-=======
-    /// @notice Sets (updates) the address of a system addon's implementation (logic) contract.
-    /// @param addonTypeHash The hash of the addon type to update.
-    /// @param implementation The new address for the system addon logic contract.
-    function setAddonImplementation(bytes32 addonTypeHash, address implementation) external;
->>>>>>> ffb73480
 
     /// @notice Retrieves the smart contract address of the proxy for the compliance module.
     /// @dev A proxy contract is an intermediary contract that delegates all function calls it receives to another
