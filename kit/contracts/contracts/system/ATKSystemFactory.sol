// SPDX-License-Identifier: FSL-1.1-MIT
pragma solidity ^0.8.28;

import { ATKSystemImplementation } from "./ATKSystemImplementation.sol";
import { IATKSystemFactory } from "./IATKSystemFactory.sol";
import {
    ComplianceImplementationNotSet,
    IdentityRegistryImplementationNotSet,
    IdentityRegistryStorageImplementationNotSet,
    TrustedIssuersRegistryImplementationNotSet,
    IdentityFactoryImplementationNotSet,
    IdentityImplementationNotSet,
    ContractIdentityImplementationNotSet,
    TokenAccessManagerImplementationNotSet,
    IndexOutOfBounds,
    TopicSchemeRegistryImplementationNotSet,
    ComplianceModuleRegistryImplementationNotSet,
    AddonRegistryImplementationNotSet,
    TokenFactoryRegistryImplementationNotSet,
    SystemAccessManagerImplementationNotSet,
    InvalidSystemImplementation
} from "./ATKSystemErrors.sol";
import { ERC2771Context } from "@openzeppelin/contracts/metatx/ERC2771Context.sol";
import { ERC1967Proxy } from "@openzeppelin/contracts/proxy/ERC1967/ERC1967Proxy.sol";

// --- Contract Definition ---

/// @title ATKSystemFactory
/// @author SettleMint
/// @notice This contract serves as a factory for deploying new instances of the `ATKSystem` contract.
/// @dev It simplifies the deployment of `ATKSystem` by using a predefined set of default implementation addresses
/// for the various modules (compliance, identity registry, etc.) that `ATKSystem` manages.
/// This factory also supports meta-transactions through OpenZeppelin's `ERC2771Context`, allowing users to interact
/// with it (e.g., to create a new `ATKSystem`) without paying for gas directly, provided a trusted forwarder is used.
/// The factory keeps track of all `ATKSystem` instances it creates.
contract ATKSystemFactory is IATKSystemFactory, ERC2771Context {
    // --- State Variables ---
    // Immutable variables are set once at construction and cannot be changed later, saving gas.

    /// @notice The address of the ATKSystem implementation contract.
    address public immutable ATK_SYSTEM_IMPLEMENTATION;

    /// @notice The default contract address for the compliance module's logic (implementation).
    /// @dev This address will be passed to newly created `ATKSystem` instances as the initial compliance
    /// implementation.
    address public immutable DEFAULT_COMPLIANCE_IMPLEMENTATION;
    /// @notice The default contract address for the identity registry module's logic (implementation).
    /// @dev This address will be passed to newly created `ATKSystem` instances as the initial identity registry
    /// implementation.
    address public immutable DEFAULT_IDENTITY_REGISTRY_IMPLEMENTATION;
    /// @notice The default contract address for the identity registry storage module's logic (implementation).
    /// @dev This address will be passed to newly created `ATKSystem` instances as the initial identity registry
    /// storage implementation.
    address public immutable DEFAULT_IDENTITY_REGISTRY_STORAGE_IMPLEMENTATION;
    /// @notice The default contract address for the trusted issuers registry module's logic (implementation).
    /// @dev This address will be passed to newly created `ATKSystem` instances as the initial trusted issuers
    /// registry implementation.
    address public immutable DEFAULT_TRUSTED_ISSUERS_REGISTRY_IMPLEMENTATION;
    /// @notice The default contract address for the topic scheme registry module's logic (implementation).
    /// @dev This address will be passed to newly created `ATKSystem` instances as the initial topic scheme
    /// registry implementation.
    address public immutable DEFAULT_TOPIC_SCHEME_REGISTRY_IMPLEMENTATION;
    /// @notice The default contract address for the identity factory module's logic (implementation).
    /// @dev This address will be passed to newly created `ATKSystem` instances as the initial identity factory
    /// implementation.
    address public immutable DEFAULT_IDENTITY_FACTORY_IMPLEMENTATION;
    /// @notice The default contract address for the standard identity contract's logic (template/implementation).
    /// @dev This address will be passed to newly created `ATKSystem` instances as the initial standard identity
    /// implementation.
    address public immutable DEFAULT_IDENTITY_IMPLEMENTATION;
    /// @notice The default contract address for the contract identity contract's logic (template/implementation).
    /// @dev This address will be passed to newly created `ATKSystem` instances as the initial contract identity
    /// implementation.
    address public immutable DEFAULT_CONTRACT_IDENTITY_IMPLEMENTATION;
    /// @notice The default contract address for the token access manager contract's logic (implementation).
    /// @dev This address will be passed to newly created `ATKSystem` instances as the initial token access manager
    /// implementation.
    address public immutable DEFAULT_TOKEN_ACCESS_MANAGER_IMPLEMENTATION;
    /// @notice The address of the trusted forwarder contract used by this factory for meta-transactions (ERC2771).
    /// @dev This same forwarder address will also be passed to each new `ATKSystem` instance created by this factory,
    /// enabling them to support meta-transactions as well.
<<<<<<< HEAD
    address public immutable factoryForwarder;
=======
    address public immutable FACTORY_FORWARDER;
    /// @notice The default contract address for the identity verification module's logic.
    /// @dev This address will be passed to newly created `ATKSystem` instances as the initial identity verification
    /// module implementation.
    address public immutable DEFAULT_IDENTITY_VERIFICATION_MODULE;
>>>>>>> 4da5f8a4
    /// @notice The default contract address for the compliance module registry module's logic.
    /// @dev This address will be passed to newly created `ATKSystem` instances as the initial compliance module
    /// registry implementation.
    address public immutable DEFAULT_COMPLIANCE_MODULE_REGISTRY_IMPLEMENTATION;
    /// @notice The default contract address for the addon registry module's logic.
    /// @dev This address will be passed to newly created `ATKSystem` instances as the initial addon registry
    /// implementation.
    address public immutable DEFAULT_ADDON_REGISTRY_IMPLEMENTATION;
    /// @notice The default contract address for the token factory registry module's logic.
    /// @dev This address will be passed to newly created `ATKSystem` instances as the initial token factory
    /// registry implementation.
    address public immutable DEFAULT_TOKEN_FACTORY_REGISTRY_IMPLEMENTATION;
    /// @notice The default contract address for the system access manager module's logic.
    /// @dev This address will be passed to newly created `ATKSystem` instances as the initial system access manager
    /// implementation.
    address public immutable DEFAULT_SYSTEM_ACCESS_MANAGER_IMPLEMENTATION;

    /// @notice An array storing the addresses of all `ATKSystem` instances that have been created by this factory.
    /// @dev This allows for easy tracking and retrieval of deployed systems.
    address[] public atkSystems;

    // --- Constructor ---

    /// @notice Constructs the `ATKSystemFactory` contract.
    /// @dev This function is called only once when the factory contract is deployed.
    /// It initializes the immutable default implementation addresses for all core ATK modules and sets the trusted
    /// forwarder address.
    /// It performs crucial checks to ensure that none of the provided implementation addresses are the zero address, as
    /// these are
    /// essential for the proper functioning of the `ATKSystem` instances that will be created.
    /// @param atkSystemImplementation_ The address of the ATKSystem implementation contract.
    /// @param complianceImplementation_ The default address for the compliance module's logic contract.
    /// @param identityRegistryImplementation_ The default address for the identity registry module's logic contract.
    /// @param identityRegistryStorageImplementation_ The default address for the identity registry storage module's
    /// logic contract.
    /// @param trustedIssuersRegistryImplementation_ The default address for the trusted issuers registry module's logic
    /// contract.
    /// @param topicSchemeRegistryImplementation_ The default address for the topic scheme registry module's logic
    /// contract.
    /// @param identityFactoryImplementation_ The default address for the identity factory module's logic contract.
    /// @param identityImplementation_ The default address for the standard identity contract's logic (template).
    /// @param contractIdentityImplementation_ The default address for the contract identity contract's logic
    /// (template).
    /// @param tokenAccessManagerImplementation_ The default address for the token access manager contract's logic
    /// (template).
    /// @param tokenFactoryRegistryImplementation_ The default address for the token factory registry module's logic
    /// contract.
    /// @param complianceModuleRegistryImplementation_ The default address for the compliance module registry module's
    /// logic contract.
    /// @param addonRegistryImplementation_ The default address for the addon registry module's logic contract.
    /// @param systemAccessManagerImplementation_ The default address for the system access manager module's logic
    /// contract.
    /// @param forwarder_ The address of the trusted forwarder contract to be used for meta-transactions (ERC2771).
    constructor(
        address atkSystemImplementation_,
        address complianceImplementation_,
        address identityRegistryImplementation_,
        address identityRegistryStorageImplementation_,
        address trustedIssuersRegistryImplementation_,
        address topicSchemeRegistryImplementation_,
        address identityFactoryImplementation_,
        address identityImplementation_,
        address contractIdentityImplementation_,
        address tokenAccessManagerImplementation_,
        address tokenFactoryRegistryImplementation_,
        address complianceModuleRegistryImplementation_,
        address addonRegistryImplementation_,
        address systemAccessManagerImplementation_,
        address forwarder_
    )
        ERC2771Context(forwarder_) // Initializes ERC2771 support with the provided forwarder address.
    {
        // Perform critical checks: ensure no implementation address is the zero address.
        // Reverting here prevents deploying a factory that would create non-functional ATKSystem instances.
        if (atkSystemImplementation_ == address(0)) revert InvalidSystemImplementation();
        if (complianceImplementation_ == address(0)) revert ComplianceImplementationNotSet();
        if (identityRegistryImplementation_ == address(0)) revert IdentityRegistryImplementationNotSet();
        if (identityRegistryStorageImplementation_ == address(0)) revert IdentityRegistryStorageImplementationNotSet();
        if (trustedIssuersRegistryImplementation_ == address(0)) revert TrustedIssuersRegistryImplementationNotSet();
        if (topicSchemeRegistryImplementation_ == address(0)) revert TopicSchemeRegistryImplementationNotSet();
        if (identityFactoryImplementation_ == address(0)) revert IdentityFactoryImplementationNotSet();
        if (identityImplementation_ == address(0)) revert IdentityImplementationNotSet();
        if (contractIdentityImplementation_ == address(0)) revert ContractIdentityImplementationNotSet();
        if (tokenAccessManagerImplementation_ == address(0)) revert TokenAccessManagerImplementationNotSet();
        if (tokenFactoryRegistryImplementation_ == address(0)) revert TokenFactoryRegistryImplementationNotSet();
        if (complianceModuleRegistryImplementation_ == address(0)) {
            revert ComplianceModuleRegistryImplementationNotSet();
        }
        if (addonRegistryImplementation_ == address(0)) revert AddonRegistryImplementationNotSet();
        if (systemAccessManagerImplementation_ == address(0)) revert SystemAccessManagerImplementationNotSet();

        // Set the immutable state variables with the provided addresses.
<<<<<<< HEAD
        atkSystemImplementation = atkSystemImplementation_;
        defaultComplianceImplementation = complianceImplementation_;
        defaultIdentityRegistryImplementation = identityRegistryImplementation_;
        defaultIdentityRegistryStorageImplementation = identityRegistryStorageImplementation_;
        defaultTrustedIssuersRegistryImplementation = trustedIssuersRegistryImplementation_;
        defaultTopicSchemeRegistryImplementation = topicSchemeRegistryImplementation_;
        defaultIdentityFactoryImplementation = identityFactoryImplementation_;
        defaultIdentityImplementation = identityImplementation_;
        defaultContractIdentityImplementation = contractIdentityImplementation_;
        defaultTokenAccessManagerImplementation = tokenAccessManagerImplementation_;
        defaultTokenFactoryRegistryImplementation = tokenFactoryRegistryImplementation_;
        defaultComplianceModuleRegistryImplementation = complianceModuleRegistryImplementation_;
        defaultAddonRegistryImplementation = addonRegistryImplementation_;
        defaultSystemAccessManagerImplementation = systemAccessManagerImplementation_;
=======
        ATK_SYSTEM_IMPLEMENTATION = atkSystemImplementation_;
        DEFAULT_COMPLIANCE_IMPLEMENTATION = complianceImplementation_;
        DEFAULT_IDENTITY_REGISTRY_IMPLEMENTATION = identityRegistryImplementation_;
        DEFAULT_IDENTITY_REGISTRY_STORAGE_IMPLEMENTATION = identityRegistryStorageImplementation_;
        DEFAULT_TRUSTED_ISSUERS_REGISTRY_IMPLEMENTATION = trustedIssuersRegistryImplementation_;
        DEFAULT_TOPIC_SCHEME_REGISTRY_IMPLEMENTATION = topicSchemeRegistryImplementation_;
        DEFAULT_IDENTITY_FACTORY_IMPLEMENTATION = identityFactoryImplementation_;
        DEFAULT_IDENTITY_IMPLEMENTATION = identityImplementation_;
        DEFAULT_CONTRACT_IDENTITY_IMPLEMENTATION = contractIdentityImplementation_;
        DEFAULT_TOKEN_ACCESS_MANAGER_IMPLEMENTATION = tokenAccessManagerImplementation_;
        DEFAULT_IDENTITY_VERIFICATION_MODULE = identityVerificationModule_;
        DEFAULT_TOKEN_FACTORY_REGISTRY_IMPLEMENTATION = tokenFactoryRegistryImplementation_;
        DEFAULT_COMPLIANCE_MODULE_REGISTRY_IMPLEMENTATION = complianceModuleRegistryImplementation_;
        DEFAULT_ADDON_REGISTRY_IMPLEMENTATION = addonRegistryImplementation_;
        DEFAULT_SYSTEM_ACCESS_MANAGER_IMPLEMENTATION = systemAccessManagerImplementation_;
>>>>>>> 4da5f8a4

        FACTORY_FORWARDER = forwarder_; // Store the forwarder address for use by this factory and new systems.
    }

    // --- Public Functions ---

    /// @notice Creates and deploys a new `ATKSystem` instance using the factory's stored default implementation
    /// addresses.
    /// @dev When this function is called, a new `ATKSystem` contract is created on the blockchain.
    /// The caller of this function (which is `_msgSender()`, resolving to the original user in an ERC2771
    /// meta-transaction context)
    /// will be set as the initial administrator (granted `DEFAULT_ADMIN_ROLE`) of the newly created `ATKSystem`.
    /// The new system's address is added to the `atkSystems` array for tracking, and a `ATKSystemCreated` event is
    /// emitted.
    /// @return systemAddress The blockchain address of the newly created `ATKSystem` contract.
    function createSystem() external returns (address systemAddress) {
        // Determine the initial admin for the new ATKSystem.
        // _msgSender() correctly identifies the original user even if called via a trusted forwarder (ERC2771).
        address sender = _msgSender();

        // Deploy a new ATKSystem contract instance.
        // It passes all the default implementation addresses stored in this factory, plus the factory's forwarder
        // address.
        bytes memory callData = abi.encodeWithSelector(
            ATKSystemImplementation.initialize.selector,
            sender,
<<<<<<< HEAD
            defaultComplianceImplementation,
            defaultIdentityRegistryImplementation,
            defaultIdentityRegistryStorageImplementation,
            defaultTrustedIssuersRegistryImplementation,
            defaultTopicSchemeRegistryImplementation,
            defaultIdentityFactoryImplementation,
            defaultIdentityImplementation,
            defaultContractIdentityImplementation,
            defaultTokenAccessManagerImplementation,
            defaultTokenFactoryRegistryImplementation,
            defaultComplianceModuleRegistryImplementation,
            defaultAddonRegistryImplementation,
            defaultSystemAccessManagerImplementation
=======
            DEFAULT_COMPLIANCE_IMPLEMENTATION,
            DEFAULT_IDENTITY_REGISTRY_IMPLEMENTATION,
            DEFAULT_IDENTITY_REGISTRY_STORAGE_IMPLEMENTATION,
            DEFAULT_TRUSTED_ISSUERS_REGISTRY_IMPLEMENTATION,
            DEFAULT_TOPIC_SCHEME_REGISTRY_IMPLEMENTATION,
            DEFAULT_IDENTITY_FACTORY_IMPLEMENTATION,
            DEFAULT_IDENTITY_IMPLEMENTATION,
            DEFAULT_CONTRACT_IDENTITY_IMPLEMENTATION,
            DEFAULT_TOKEN_ACCESS_MANAGER_IMPLEMENTATION,
            DEFAULT_IDENTITY_VERIFICATION_MODULE,
            DEFAULT_TOKEN_FACTORY_REGISTRY_IMPLEMENTATION,
            DEFAULT_COMPLIANCE_MODULE_REGISTRY_IMPLEMENTATION,
            DEFAULT_ADDON_REGISTRY_IMPLEMENTATION,
            DEFAULT_SYSTEM_ACCESS_MANAGER_IMPLEMENTATION
>>>>>>> 4da5f8a4
        );

        ERC1967Proxy proxy = new ERC1967Proxy(ATK_SYSTEM_IMPLEMENTATION, callData);

        // Get the address of the newly deployed contract.
        systemAddress = address(proxy);
        // Add the new system's address to our tracking array.
        atkSystems.push(systemAddress);

        // Emit an event to log the creation, including the new system's address and its initial admin.
        emit ATKSystemCreated(sender, systemAddress);

        // Return the address of the newly created system.
        return systemAddress;
    }

    /// @notice Gets the total number of `ATKSystem` instances that have been created by this factory.
    /// @dev This is a view function, meaning it only reads blockchain state and does not cost gas to call (if called
    /// externally, not in a transaction).
    /// @return uint256 The count of `ATKSystem` instances currently stored in the `atkSystems` array.
    function getSystemCount() external view returns (uint256) {
        return atkSystems.length;
    }

    /// @notice Gets the blockchain address of a `ATKSystem` instance at a specific index in the list of created
    /// systems.
    /// @dev This allows retrieval of addresses for previously deployed `ATKSystem` contracts.
    /// It will revert with an `IndexOutOfBounds` error if the provided `index` is greater than or equal to the
    /// current number of created systems (i.e., if `index >= atkSystems.length`).
    /// This is a view function.
    /// @param index The zero-based index of the desired `ATKSystem` in the `atkSystems` array.
    /// @return address The blockchain address of the `ATKSystem` contract found at the given `index`.
    function getSystemAtIndex(uint256 index) external view returns (address) {
        // Check for valid index to prevent errors.
        // solhint-disable-next-line gas-strict-inequalities
        if (atkSystems.length == 0 || index >= atkSystems.length) revert IndexOutOfBounds(index, atkSystems.length);
        return atkSystems[index];
    }

    /// @notice Returns the default compliance implementation address
    /// @return The address of the default compliance implementation
    function defaultComplianceImplementation() external view returns (address) {
        return DEFAULT_COMPLIANCE_IMPLEMENTATION;
    }

    /// @notice Returns the default identity registry implementation address
    /// @return The address of the default identity registry implementation
    function defaultIdentityRegistryImplementation() external view returns (address) {
        return DEFAULT_IDENTITY_REGISTRY_IMPLEMENTATION;
    }

    /// @notice Returns the default identity registry storage implementation address
    /// @return The address of the default identity registry storage implementation
    function defaultIdentityRegistryStorageImplementation() external view returns (address) {
        return DEFAULT_IDENTITY_REGISTRY_STORAGE_IMPLEMENTATION;
    }

    /// @notice Returns the default trusted issuers registry implementation address
    /// @return The address of the default trusted issuers registry implementation
    function defaultTrustedIssuersRegistryImplementation() external view returns (address) {
        return DEFAULT_TRUSTED_ISSUERS_REGISTRY_IMPLEMENTATION;
    }

    /// @notice Returns the default topic scheme registry implementation address
    /// @return The address of the default topic scheme registry implementation
    function defaultTopicSchemeRegistryImplementation() external view returns (address) {
        return DEFAULT_TOPIC_SCHEME_REGISTRY_IMPLEMENTATION;
    }

    /// @notice Returns the default identity factory implementation address
    /// @return The address of the default identity factory implementation
    function defaultIdentityFactoryImplementation() external view returns (address) {
        return DEFAULT_IDENTITY_FACTORY_IMPLEMENTATION;
    }

    /// @notice Returns the default identity implementation address
    /// @return The address of the default identity implementation
    function defaultIdentityImplementation() external view returns (address) {
        return DEFAULT_IDENTITY_IMPLEMENTATION;
    }

    /// @notice Returns the default contract identity implementation address
    /// @return The address of the default contract identity implementation
    function defaultContractIdentityImplementation() external view returns (address) {
        return DEFAULT_CONTRACT_IDENTITY_IMPLEMENTATION;
    }

    /// @notice Returns the default token access manager implementation address
    /// @return The address of the default token access manager implementation
    function defaultTokenAccessManagerImplementation() external view returns (address) {
        return DEFAULT_TOKEN_ACCESS_MANAGER_IMPLEMENTATION;
    }

    /// @notice Returns the factory forwarder address
    /// @return The address of the factory forwarder
    function factoryForwarder() external view returns (address) {
        return FACTORY_FORWARDER;
    }

    /// @notice Returns the default identity verification module address
    /// @return The address of the default identity verification module
    function defaultIdentityVerificationModule() external view returns (address) {
        return DEFAULT_IDENTITY_VERIFICATION_MODULE;
    }
}<|MERGE_RESOLUTION|>--- conflicted
+++ resolved
@@ -79,15 +79,7 @@
     /// @notice The address of the trusted forwarder contract used by this factory for meta-transactions (ERC2771).
     /// @dev This same forwarder address will also be passed to each new `ATKSystem` instance created by this factory,
     /// enabling them to support meta-transactions as well.
-<<<<<<< HEAD
-    address public immutable factoryForwarder;
-=======
     address public immutable FACTORY_FORWARDER;
-    /// @notice The default contract address for the identity verification module's logic.
-    /// @dev This address will be passed to newly created `ATKSystem` instances as the initial identity verification
-    /// module implementation.
-    address public immutable DEFAULT_IDENTITY_VERIFICATION_MODULE;
->>>>>>> 4da5f8a4
     /// @notice The default contract address for the compliance module registry module's logic.
     /// @dev This address will be passed to newly created `ATKSystem` instances as the initial compliance module
     /// registry implementation.
@@ -180,22 +172,6 @@
         if (systemAccessManagerImplementation_ == address(0)) revert SystemAccessManagerImplementationNotSet();
 
         // Set the immutable state variables with the provided addresses.
-<<<<<<< HEAD
-        atkSystemImplementation = atkSystemImplementation_;
-        defaultComplianceImplementation = complianceImplementation_;
-        defaultIdentityRegistryImplementation = identityRegistryImplementation_;
-        defaultIdentityRegistryStorageImplementation = identityRegistryStorageImplementation_;
-        defaultTrustedIssuersRegistryImplementation = trustedIssuersRegistryImplementation_;
-        defaultTopicSchemeRegistryImplementation = topicSchemeRegistryImplementation_;
-        defaultIdentityFactoryImplementation = identityFactoryImplementation_;
-        defaultIdentityImplementation = identityImplementation_;
-        defaultContractIdentityImplementation = contractIdentityImplementation_;
-        defaultTokenAccessManagerImplementation = tokenAccessManagerImplementation_;
-        defaultTokenFactoryRegistryImplementation = tokenFactoryRegistryImplementation_;
-        defaultComplianceModuleRegistryImplementation = complianceModuleRegistryImplementation_;
-        defaultAddonRegistryImplementation = addonRegistryImplementation_;
-        defaultSystemAccessManagerImplementation = systemAccessManagerImplementation_;
-=======
         ATK_SYSTEM_IMPLEMENTATION = atkSystemImplementation_;
         DEFAULT_COMPLIANCE_IMPLEMENTATION = complianceImplementation_;
         DEFAULT_IDENTITY_REGISTRY_IMPLEMENTATION = identityRegistryImplementation_;
@@ -206,12 +182,10 @@
         DEFAULT_IDENTITY_IMPLEMENTATION = identityImplementation_;
         DEFAULT_CONTRACT_IDENTITY_IMPLEMENTATION = contractIdentityImplementation_;
         DEFAULT_TOKEN_ACCESS_MANAGER_IMPLEMENTATION = tokenAccessManagerImplementation_;
-        DEFAULT_IDENTITY_VERIFICATION_MODULE = identityVerificationModule_;
         DEFAULT_TOKEN_FACTORY_REGISTRY_IMPLEMENTATION = tokenFactoryRegistryImplementation_;
         DEFAULT_COMPLIANCE_MODULE_REGISTRY_IMPLEMENTATION = complianceModuleRegistryImplementation_;
         DEFAULT_ADDON_REGISTRY_IMPLEMENTATION = addonRegistryImplementation_;
         DEFAULT_SYSTEM_ACCESS_MANAGER_IMPLEMENTATION = systemAccessManagerImplementation_;
->>>>>>> 4da5f8a4
 
         FACTORY_FORWARDER = forwarder_; // Store the forwarder address for use by this factory and new systems.
     }
@@ -238,21 +212,6 @@
         bytes memory callData = abi.encodeWithSelector(
             ATKSystemImplementation.initialize.selector,
             sender,
-<<<<<<< HEAD
-            defaultComplianceImplementation,
-            defaultIdentityRegistryImplementation,
-            defaultIdentityRegistryStorageImplementation,
-            defaultTrustedIssuersRegistryImplementation,
-            defaultTopicSchemeRegistryImplementation,
-            defaultIdentityFactoryImplementation,
-            defaultIdentityImplementation,
-            defaultContractIdentityImplementation,
-            defaultTokenAccessManagerImplementation,
-            defaultTokenFactoryRegistryImplementation,
-            defaultComplianceModuleRegistryImplementation,
-            defaultAddonRegistryImplementation,
-            defaultSystemAccessManagerImplementation
-=======
             DEFAULT_COMPLIANCE_IMPLEMENTATION,
             DEFAULT_IDENTITY_REGISTRY_IMPLEMENTATION,
             DEFAULT_IDENTITY_REGISTRY_STORAGE_IMPLEMENTATION,
@@ -262,12 +221,10 @@
             DEFAULT_IDENTITY_IMPLEMENTATION,
             DEFAULT_CONTRACT_IDENTITY_IMPLEMENTATION,
             DEFAULT_TOKEN_ACCESS_MANAGER_IMPLEMENTATION,
-            DEFAULT_IDENTITY_VERIFICATION_MODULE,
             DEFAULT_TOKEN_FACTORY_REGISTRY_IMPLEMENTATION,
             DEFAULT_COMPLIANCE_MODULE_REGISTRY_IMPLEMENTATION,
             DEFAULT_ADDON_REGISTRY_IMPLEMENTATION,
             DEFAULT_SYSTEM_ACCESS_MANAGER_IMPLEMENTATION
->>>>>>> 4da5f8a4
         );
 
         ERC1967Proxy proxy = new ERC1967Proxy(ATK_SYSTEM_IMPLEMENTATION, callData);
