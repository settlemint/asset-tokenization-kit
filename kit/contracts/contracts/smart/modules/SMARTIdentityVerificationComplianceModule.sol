// SPDX-License-Identifier: FSL-1.1-MIT
pragma solidity ^0.8.28;

import { AbstractComplianceModule } from "./AbstractComplianceModule.sol";
import { ISMARTIdentityRegistry } from "../interface/ISMARTIdentityRegistry.sol";
import { ISMART } from "../interface/ISMART.sol";
import { ExpressionNode, ExpressionType } from "../interface/structs/ExpressionNode.sol";

/// @title Identity Verification Module
/// @author SettleMint
/// @notice This module is used to verify the identity of an investor.
/// @dev This module is used to verify the identity of an investor.
contract SMARTIdentityVerificationComplianceModule is AbstractComplianceModule {
    // solhint-disable-next-line const-name-snakecase, use-natspec
    bytes32 public constant override typeId = keccak256("SMARTIdentityVerificationComplianceModule");

    /// @notice Reverted when a token operation (like transfer or mint) is attempted, but the recipient
    ///         (or potentially sender, depending on the operation) does not meet the required identity verification
    /// status.
    /// @dev Verification status is typically checked against the `ISMARTIdentityRegistry` and the token's
    /// `requiredClaimTopics`.
    ///      For example, a recipient might need to have specific claims (like KYC) issued by trusted parties.
    error RecipientNotVerified();

    /// @notice Reverted when an empty expression array is provided
    error EmptyExpressionNotAllowed();

    /// @notice Reverted when a topic ID of zero is used in an expression
    error InvalidTopicIdZeroNotAllowed();

    /// @notice Reverted when a NOT operation is used without sufficient operands
    error NotOperationRequiresOneOperand();

    /// @notice Reverted when an AND/OR operation is used without sufficient operands
    error AndOrOperationRequiresTwoOperands();

    /// @notice Reverted when an unknown expression type is encountered
    error UnknownExpressionType();

    /// @notice Reverted when an expression doesn't evaluate to exactly one result
    error InvalidExpressionMustEvaluateToOneResult();

    // --- Constructor ---
    /// @notice Constructor for the `IdentityVerificationModule`.
    /// @dev When a contract inheriting from `IdentityVerificationModule` is deployed, this constructor is called.
    /// @param trustedForwarder_ Address of the trusted forwarder for meta transactions
    constructor(address trustedForwarder_) AbstractComplianceModule(trustedForwarder_) { }

    // --- Functions ---

    /// @notice Checks if a transfer is compliant based on the receiver's identity verification status
    /// @param token The token contract address
    /// @param _to The receiver address whose identity verification is being checked
    /// @param _params Encoded array of required claim topics that the receiver must have
    // solhint-disable-next-line use-natspec
    function canTransfer(
        address token,
        address, /* _from - unused */
        address _to,
        uint256, /* _value - unused */
        bytes calldata _params
    )
        external
        view
        virtual
        override
    {
        ISMARTIdentityRegistry identityRegistry = ISMARTIdentityRegistry(ISMART(token).identityRegistry());
        ExpressionNode[] memory expression = abi.decode(_params, (ExpressionNode[]));

        if (!identityRegistry.isVerified(_to, expression)) {
            revert RecipientNotVerified();
        }
    }

    // --- Parameter Validation --- (Standard for Country Modules)

    /// @notice Validates that the provided parameters are properly formatted
    /// @param _params The parameters to validate, expected to be ABI-encoded uint256 array
    function validateParameters(bytes calldata _params) public view virtual override {
        ExpressionNode[] memory expression = abi.decode(_params, (ExpressionNode[]));
        _validateExpressionStructure(expression);
    }

<<<<<<< HEAD
    /// @dev Validates that an expression has a proper structure for postfix evaluation
    /// @param expression The expression to validate
    function _validateExpressionStructure(ExpressionNode[] memory expression) internal pure {
        if (expression.length == 0) {
            return;
        }

        int256 stackBalance = 0;

        for (uint256 i = 0; i < expression.length; i++) {
            ExpressionNode memory node = expression[i];

            if (node.nodeType == ExpressionType.TOPIC) {
                // TOPIC nodes add one item to the stack
                stackBalance += 1;
                // Validate that topic ID is not zero
                if (node.value == 0) {
                    revert InvalidTopicIdZeroNotAllowed();
                }
            } else if (node.nodeType == ExpressionType.NOT) {
                // NOT requires one operand and produces one result (no net change)
                if (stackBalance < 1) {
                    revert NotOperationRequiresOneOperand();
                }
                // Stack balance remains unchanged: -1 + 1 = 0
            } else if (node.nodeType == ExpressionType.AND || node.nodeType == ExpressionType.OR) {
                // AND/OR require two operands and produce one result (net -1)
                if (stackBalance < 2) {
                    revert AndOrOperationRequiresTwoOperands();
                }
                stackBalance -= 1; // Two operands consumed, one result produced
            } else {
                revert UnknownExpressionType();
            }
        }

        // Valid postfix expression should leave exactly one value on the stack
        if (stackBalance != 1) {
            revert InvalidExpressionMustEvaluateToOneResult();
        }
=======
    /// @notice Decodes the parameters into an array of required claim topics
    /// @param _params The ABI-encoded parameters
    /// @return requiredClaimTopics Array of claim topic IDs that are required for verification
    function _decodeParams(bytes calldata _params) internal pure returns (uint256[] memory requiredClaimTopics) {
        return abi.decode(_params, (uint256[]));
>>>>>>> 4da5f8a4
    }

    /// @inheritdoc AbstractComplianceModule
    function name() external pure override returns (string memory) {
        return "Identity Verification Module";
    }
}<|MERGE_RESOLUTION|>--- conflicted
+++ resolved
@@ -82,7 +82,6 @@
         _validateExpressionStructure(expression);
     }
 
-<<<<<<< HEAD
     /// @dev Validates that an expression has a proper structure for postfix evaluation
     /// @param expression The expression to validate
     function _validateExpressionStructure(ExpressionNode[] memory expression) internal pure {
@@ -123,13 +122,6 @@
         if (stackBalance != 1) {
             revert InvalidExpressionMustEvaluateToOneResult();
         }
-=======
-    /// @notice Decodes the parameters into an array of required claim topics
-    /// @param _params The ABI-encoded parameters
-    /// @return requiredClaimTopics Array of claim topic IDs that are required for verification
-    function _decodeParams(bytes calldata _params) internal pure returns (uint256[] memory requiredClaimTopics) {
-        return abi.decode(_params, (uint256[]));
->>>>>>> 4da5f8a4
     }
 
     /// @inheritdoc AbstractComplianceModule
