// SPDX-License-Identifier: FSL-1.1-MIT
pragma solidity ^0.8.27;

import { Equity } from "./Equity.sol";
import { ReentrancyGuard } from "@openzeppelin/contracts/utils/ReentrancyGuard.sol";
import { ERC2771Context } from "@openzeppelin/contracts/metatx/ERC2771Context.sol";

/// @title EquityFactory - A factory contract for creating Equity tokens
/// @notice This contract allows the creation of new Equity tokens with deterministic addresses using CREATE2.
/// It provides functionality to create equity tokens with specific parameters and predict their deployment addresses.
/// @dev Inherits from ReentrancyGuard for protection against reentrancy attacks and ERC2771Context for
/// meta-transaction support. Uses CREATE2 for deterministic deployment addresses and maintains a registry
/// of deployed tokens.
/// @custom:security-contact support@settlemint.com
contract EquityFactory is ReentrancyGuard, ERC2771Context {
    /// @notice Custom errors for the EquityFactory contract
    /// @dev These errors provide more gas-efficient and descriptive error handling
    error AddressAlreadyDeployed();

    /// @notice Mapping to track if an address was deployed by this factory
    /// @dev Maps token addresses to a boolean indicating if they were created by this factory
    mapping(address => bool) public isFactoryToken;

    /// @notice Emitted when a new equity token is created
    /// @param token The address of the newly created token
    event EquityCreated(address indexed token, address indexed creator);

    /// @notice Deploys a new EquityFactory contract
    /// @dev Sets up the factory with meta-transaction support
    /// @param forwarder The address of the trusted forwarder for meta-transactions
    constructor(address forwarder) ERC2771Context(forwarder) { }

    /// @notice Creates a new equity token with the specified parameters
    /// @dev Uses CREATE2 for deterministic addresses, includes reentrancy protection,
    /// and validates that the predicted address hasn't been used before.
    /// @param name The name of the token (e.g., "Company A Common Stock")
    /// @param symbol The symbol of the token (e.g., "CMPNYA")
    /// @param decimals The number of decimals for the token (must be <= 18)
    /// @param equityClass The equity class (e.g., "Common", "Preferred")
    /// @param equityCategory The equity category (e.g., "Series A", "Seed")
    /// @return token The address of the newly created token
    function create(
        string memory name,
        string memory symbol,
        uint8 decimals,
        string memory equityClass,
        string memory equityCategory
    )
        external
        nonReentrant
        returns (address token)
    {
        // Check if address is already deployed
        address predicted = predictAddress(_msgSender(), name, symbol, decimals, equityClass, equityCategory);
        if (isAddressDeployed(predicted)) revert AddressAlreadyDeployed();

        bytes32 salt = _calculateSalt(name, symbol, decimals);

        Equity newToken = new Equity{ salt: salt }(
            name, symbol, decimals, _msgSender(), equityClass, equityCategory, trustedForwarder()
        );

        token = address(newToken);
        isFactoryToken[token] = true;

        emit EquityCreated(token, _msgSender());
    }

    /// @notice Predicts the address where a token would be deployed
    /// @dev Calculates the deterministic address using CREATE2 with the same parameters and salt
    /// computation as the create function. This allows users to know the token's address before deployment.
    /// @param sender The address that would create the token
    /// @param name The name of the token
    /// @param symbol The symbol of the token
    /// @param decimals The number of decimals for the token
    /// @param equityClass The equity class (e.g., "Common", "Preferred")
    /// @param equityCategory The equity category (e.g., "Series A", "Seed")
    /// @return predicted The address where the token would be deployed
    function predictAddress(
        address sender,
        string memory name,
        string memory symbol,
        uint8 decimals,
        string memory equityClass,
        string memory equityCategory
    )
        public
        view
        returns (address predicted)
    {
        bytes32 salt = _calculateSalt(name, symbol, decimals);

        predicted = address(
            uint160(
                uint256(
                    keccak256(
                        abi.encodePacked(
                            bytes1(0xff),
                            address(this),
                            salt,
                            keccak256(
                                abi.encodePacked(
                                    type(Equity).creationCode,
                                    abi.encode(
                                        name, symbol, decimals, sender, equityClass, equityCategory, trustedForwarder()
                                    )
                                )
                            )
                        )
                    )
                )
            )
        );
    }

    /// @notice Calculates the salt for CREATE2 deployment
    /// @dev Combines the basic token parameters into a unique salt value. Used by both create and
    /// predictAddress functions to ensure consistent address calculation.
    /// @param name The name of the token
    /// @param symbol The symbol of the token
    /// @param decimals The number of decimals for the token
    /// @return The calculated salt for CREATE2 deployment
    function _calculateSalt(string memory name, string memory symbol, uint8 decimals) internal pure returns (bytes32) {
        return keccak256(abi.encodePacked(name, symbol, decimals));
    }

    /// @notice Checks if an address was deployed by this factory
    /// @dev Returns true if the address was created by this factory, false otherwise
<<<<<<< HEAD
    /// @param predicted The address to check
    /// @return True if the address was created by this factory, false otherwise
    function isAddressDeployed(address predicted) public view returns (bool) {
        return isFactoryToken[predicted];
=======
    /// @param token The address to check
    /// @return True if the address was created by this factory, false otherwise
    function isAddressDeployed(address token) public view returns (bool) {
        return isFactoryToken[token];
>>>>>>> a8cfd558
    }
}<|MERGE_RESOLUTION|>--- conflicted
+++ resolved
@@ -126,16 +126,9 @@
 
     /// @notice Checks if an address was deployed by this factory
     /// @dev Returns true if the address was created by this factory, false otherwise
-<<<<<<< HEAD
-    /// @param predicted The address to check
-    /// @return True if the address was created by this factory, false otherwise
-    function isAddressDeployed(address predicted) public view returns (bool) {
-        return isFactoryToken[predicted];
-=======
     /// @param token The address to check
     /// @return True if the address was created by this factory, false otherwise
     function isAddressDeployed(address token) public view returns (bool) {
         return isFactoryToken[token];
->>>>>>> a8cfd558
     }
 }