// SPDX-License-Identifier: MIT
pragma solidity ^0.8.28;

import { Test } from "forge-std/Test.sol";
import { MockedComplianceModule } from "./mocks/MockedComplianceModule.sol";
import { IIdentity } from "@onchainid/contracts/interface/IIdentity.sol";
import { IAccessControl } from "@openzeppelin/contracts/access/IAccessControl.sol";

// System
import { ATKSystemFactory } from "../../contracts/system/ATKSystemFactory.sol";
import { IATKSystem } from "../../contracts/system/IATKSystem.sol";
import { ATKSystemImplementation } from "../../contracts/system/ATKSystemImplementation.sol";
import { ATKSystemRoles } from "../../contracts/system/ATKSystemRoles.sol";

// Implementations
import { ATKIdentityRegistryStorageImplementation } from
    "../../contracts/system/identity-registry-storage/ATKIdentityRegistryStorageImplementation.sol";
import { ATKTrustedIssuersRegistryImplementation } from
    "../../contracts/system/trusted-issuers-registry/ATKTrustedIssuersRegistryImplementation.sol";
import { ATKIdentityRegistryImplementation } from
    "../../contracts/system/identity-registry/ATKIdentityRegistryImplementation.sol";
import { ATKComplianceImplementation } from "../../contracts/system/compliance/ATKComplianceImplementation.sol";
import { ATKIdentityFactoryImplementation } from
    "../../contracts/system/identity-factory/ATKIdentityFactoryImplementation.sol";

import { ATKIdentityImplementation } from
    "../../contracts/system/identity-factory/identities/ATKIdentityImplementation.sol";
import { ATKContractIdentityImplementation } from
    "../../contracts/system/identity-factory/identities/ATKContractIdentityImplementation.sol";
import { ATKTokenAccessManagerImplementation } from
    "../../contracts/system/access-manager/ATKTokenAccessManagerImplementation.sol";
import { ATKSystemAccessManagerImplementation } from
    "../../contracts/system/access-manager/ATKSystemAccessManagerImplementation.sol";
import { ATKTopicSchemeRegistryImplementation } from
    "../../contracts/system/topic-scheme-registry/ATKTopicSchemeRegistryImplementation.sol";
import { ATKTokenFactoryRegistryImplementation } from
    "../../contracts/system/token-factory/ATKTokenFactoryRegistryImplementation.sol";
import { ATKComplianceModuleRegistryImplementation } from
    "../../contracts/system/compliance/ATKComplianceModuleRegistryImplementation.sol";
import { ATKSystemAddonRegistryImplementation } from
    "../../contracts/system/addons/ATKSystemAddonRegistryImplementation.sol";
import { ATKSystemRoles } from "../../contracts/system/ATKSystemRoles.sol";
import { IAccessControl } from "@openzeppelin/contracts/access/IAccessControl.sol";

// Proxies
import { ATKTokenAccessManagerProxy } from "../../contracts/system/access-manager/ATKTokenAccessManagerProxy.sol";

// Interfaces
import { ISMARTIdentityRegistry } from "../../contracts/smart/interface/ISMARTIdentityRegistry.sol";
import { IATKIdentityFactory } from "../../contracts/system/identity-factory/IATKIdentityFactory.sol";
import { ISMARTCompliance } from "../../contracts/smart/interface/ISMARTCompliance.sol";
import { IERC3643TrustedIssuersRegistry } from
    "../../contracts/smart/interface/ERC-3643/IERC3643TrustedIssuersRegistry.sol";
import { ISMARTIdentityRegistryStorage } from "../../contracts/smart/interface/ISMARTIdentityRegistryStorage.sol";
import { ISMARTTokenAccessManager } from "../../contracts/smart/extensions/access-managed/ISMARTTokenAccessManager.sol";
import { ISMARTTopicSchemeRegistry } from "../../contracts/smart/interface/ISMARTTopicSchemeRegistry.sol";
import { IATKComplianceModuleRegistry } from "../../contracts/system/compliance/IATKComplianceModuleRegistry.sol";
import { IATKSystemAddonRegistry } from "../../contracts/system/addons/IATKSystemAddonRegistry.sol";
import { IATKTokenFactoryRegistry } from "../../contracts/system/token-factory/IATKTokenFactoryRegistry.sol";

// Compliance Modules
import { CountryAllowListComplianceModule } from "../../contracts/smart/modules/CountryAllowListComplianceModule.sol";
import { CountryBlockListComplianceModule } from "../../contracts/smart/modules/CountryBlockListComplianceModule.sol";
import { SMARTIdentityVerificationComplianceModule } from
    "../../contracts/smart/modules/SMARTIdentityVerificationComplianceModule.sol";

contract SystemUtils is Test {
    // System
    ATKSystemFactory public systemFactory;
    IATKSystem public system;

    // Core Contract Instances (now holding proxy addresses)
    ISMARTIdentityRegistryStorage public identityRegistryStorage; // Proxy
    IERC3643TrustedIssuersRegistry public trustedIssuersRegistry; // Proxy
    ISMARTIdentityRegistry public identityRegistry; // Proxy
    ISMARTCompliance public compliance; // Proxy
    IATKIdentityFactory public identityFactory; // Proxy
    ISMARTTopicSchemeRegistry public topicSchemeRegistry; // Proxy
    IATKComplianceModuleRegistry public complianceModuleRegistry; // Proxy
    IATKSystemAddonRegistry public systemAddonRegistry; // Proxy
    IATKTokenFactoryRegistry public tokenFactoryRegistry; // Proxy

    // Compliance Modules
    MockedComplianceModule public mockedComplianceModule;
    SMARTIdentityVerificationComplianceModule public identityVerificationModule;
    CountryAllowListComplianceModule public countryAllowListComplianceModule;
    CountryBlockListComplianceModule public countryBlockListComplianceModule;

    // --- Setup ---
    constructor(address platformAdmin) {
        // --- Predeployed implementations ---
        address forwarder = address(0);

        IIdentity identityImpl = new ATKIdentityImplementation(forwarder);
        IIdentity contractIdentityImpl = new ATKContractIdentityImplementation(forwarder);

        ATKSystemImplementation systemImplementation = new ATKSystemImplementation(forwarder);

        ATKIdentityRegistryStorageImplementation storageImpl = new ATKIdentityRegistryStorageImplementation(forwarder);
        ATKTrustedIssuersRegistryImplementation issuersImpl = new ATKTrustedIssuersRegistryImplementation(forwarder);
        ATKComplianceImplementation complianceImpl = new ATKComplianceImplementation(forwarder);
        ATKIdentityRegistryImplementation registryImpl = new ATKIdentityRegistryImplementation(forwarder);
        ATKIdentityFactoryImplementation factoryImpl = new ATKIdentityFactoryImplementation(forwarder);
        ATKTokenAccessManagerImplementation accessManagerImpl = new ATKTokenAccessManagerImplementation(forwarder);
        ATKTopicSchemeRegistryImplementation topicSchemeRegistryImpl =
            new ATKTopicSchemeRegistryImplementation(forwarder);

        ATKTokenFactoryRegistryImplementation tokenFactoryRegistryImpl =
            new ATKTokenFactoryRegistryImplementation(forwarder);

        ATKComplianceModuleRegistryImplementation complianceModuleRegistryImpl =
            new ATKComplianceModuleRegistryImplementation(forwarder);
        ATKSystemAddonRegistryImplementation systemAddonRegistryImpl =
            new ATKSystemAddonRegistryImplementation(forwarder);

        ATKSystemAccessManagerImplementation systemAccessManagerImpl =
            new ATKSystemAccessManagerImplementation(forwarder);

        systemFactory = new ATKSystemFactory(
            address(systemImplementation),
            address(complianceImpl),
            address(registryImpl),
            address(storageImpl),
            address(issuersImpl),
            address(topicSchemeRegistryImpl),
            address(factoryImpl),
            address(identityImpl),
            address(contractIdentityImpl),
            address(accessManagerImpl),
            address(tokenFactoryRegistryImpl),
            address(complianceModuleRegistryImpl),
            address(systemAddonRegistryImpl),
            address(systemAccessManagerImpl),
            forwarder
        );
        vm.label(address(systemFactory), "System Factory");

                vm.startPrank(platformAdmin); // Use admin for initialization and binding
        // --- During onboarding ---
        system = IATKSystem(systemFactory.createSystem());
        vm.label(address(system), "System");
        system.bootstrap();

        // Configure system access manager on system contracts AFTER bootstrap
        // The platformAdmin has DEFAULT_ADMIN_ROLE on these contracts after bootstrap
        ATKTrustedIssuersRegistryImplementation(address(system.trustedIssuersRegistry())).setSystemAccessManager(address(system.systemAccessManager()));
        ATKComplianceImplementation(address(system.compliance())).setSystemAccessManager(address(system.systemAccessManager()));

        compliance = ISMARTCompliance(system.compliance());
        vm.label(address(compliance), "Compliance");
        identityRegistry = ISMARTIdentityRegistry(system.identityRegistry());
        vm.label(address(identityRegistry), "Identity Registry");
        identityRegistryStorage = ISMARTIdentityRegistryStorage(system.identityRegistryStorage());
        vm.label(address(identityRegistryStorage), "Identity Registry Storage");
        trustedIssuersRegistry = IERC3643TrustedIssuersRegistry(system.trustedIssuersRegistry());
        vm.label(address(trustedIssuersRegistry), "Trusted Issuers Registry");
        topicSchemeRegistry = ISMARTTopicSchemeRegistry(system.topicSchemeRegistry());
        vm.label(address(topicSchemeRegistry), "Topic Scheme Registry");
        identityFactory = IATKIdentityFactory(system.identityFactory());
        vm.label(address(identityFactory), "Identity Factory");

        complianceModuleRegistry = IATKComplianceModuleRegistry(system.complianceModuleRegistry());
        vm.label(address(complianceModuleRegistry), "Compliance Module Registry");
        systemAddonRegistry = IATKSystemAddonRegistry(system.systemAddonRegistry());
        vm.label(address(systemAddonRegistry), "System Addon Registry");
        tokenFactoryRegistry = IATKTokenFactoryRegistry(system.tokenFactoryRegistry());
        vm.label(address(tokenFactoryRegistry), "Token Factory Registry");

        // --- Deploy Other Contracts ---
        mockedComplianceModule = new MockedComplianceModule();
        vm.label(address(mockedComplianceModule), "Mocked Compliance Module");
        identityVerificationModule = new SMARTIdentityVerificationComplianceModule(forwarder);
        vm.label(address(identityVerificationModule), "Identity Verification Module");
        countryAllowListComplianceModule = new CountryAllowListComplianceModule(forwarder);
        vm.label(address(countryAllowListComplianceModule), "Country Allow List Compliance Module");
        countryBlockListComplianceModule = new CountryBlockListComplianceModule(forwarder);
        vm.label(address(countryBlockListComplianceModule), "Country Block List Compliance Module");

<<<<<<< HEAD
        // Note: System access manager configuration is now handled in the bootstrap process
        // for all system contracts (ATKTrustedIssuersRegistry, ATKCompliance, ATKTopicSchemeRegistry, ATKIdentityRegistryStorage)

        // Grant necessary roles to platformAdmin in the system access manager
        // These roles are needed for the asset tests to work properly
        IAccessControl(address(system.systemAccessManager())).grantRole(ATKSystemRoles.DEPLOYER_ROLE, platformAdmin);
        IAccessControl(address(system.systemAccessManager())).grantRole(ATKSystemRoles.TOKEN_MANAGER_ROLE, platformAdmin);
        IAccessControl(address(system.systemAccessManager())).grantRole(ATKSystemRoles.ADDON_MANAGER_ROLE, platformAdmin);
        IAccessControl(address(system.systemAccessManager())).grantRole(ATKSystemRoles.BYPASS_LIST_MANAGER_ROLE, platformAdmin);
        IAccessControl(address(system.systemAccessManager())).grantRole(ATKSystemRoles.COMPLIANCE_MANAGER_ROLE, platformAdmin);
        IAccessControl(address(system.systemAccessManager())).grantRole(ATKSystemRoles.SYSTEM_MODULE_ROLE, platformAdmin);

        // Grant necessary roles to system registries in the system access manager
        // The registries need admin permissions to grant roles to the factories they create
        IAccessControl(address(system.systemAccessManager())).grantRole(ATKSystemRoles.DEFAULT_ADMIN_ROLE, address(tokenFactoryRegistry));
        IAccessControl(address(system.systemAccessManager())).grantRole(ATKSystemRoles.DEFAULT_ADMIN_ROLE, address(systemAddonRegistry));

        // Grant SYSTEM_MODULE_ROLE to system registries so factories they create can access compliance
        // Token factories and addon factories need to add addresses to compliance bypass lists
        IAccessControl(address(system.systemAccessManager())).grantRole(ATKSystemRoles.SYSTEM_MODULE_ROLE, address(tokenFactoryRegistry));
        IAccessControl(address(system.systemAccessManager())).grantRole(ATKSystemRoles.SYSTEM_MODULE_ROLE, address(systemAddonRegistry));

        // Grant additional roles needed for trusted issuers registry operations
        IAccessControl(address(system.systemAccessManager())).grantRole(ATKSystemRoles.CLAIM_POLICY_MANAGER_ROLE, platformAdmin);
        IAccessControl(address(system.systemAccessManager())).grantRole(ATKSystemRoles.SYSTEM_MANAGER_ROLE, platformAdmin);
        IAccessControl(address(system.systemAccessManager())).grantRole(ATKSystemRoles.IDENTITY_MANAGER_ROLE, platformAdmin);
=======
        // --- Grant roles ---
        IAccessControl(address(trustedIssuersRegistry)).grantRole(ATKSystemRoles.REGISTRAR_ROLE, platformAdmin);
        IAccessControl(address(complianceModuleRegistry)).grantRole(ATKSystemRoles.REGISTRAR_ROLE, platformAdmin);

        complianceModuleRegistry.registerComplianceModule(address(identityVerificationModule));
        complianceModuleRegistry.registerComplianceModule(address(countryAllowListComplianceModule));
        complianceModuleRegistry.registerComplianceModule(address(countryBlockListComplianceModule));
>>>>>>> 976335fa

        vm.stopPrank();
    }

    function getTopicId(string memory topicName) public view returns (uint256) {
        return topicSchemeRegistry.getTopicId(topicName);
    }

    function createTokenAccessManager(address initialAdmin) external returns (ISMARTTokenAccessManager) {
        address[] memory initialAdmins = new address[](1);
        initialAdmins[0] = initialAdmin;
        return ISMARTTokenAccessManager(address(new ATKTokenAccessManagerProxy(address(system), initialAdmins)));
    }
}<|MERGE_RESOLUTION|>--- conflicted
+++ resolved
@@ -176,7 +176,6 @@
         countryBlockListComplianceModule = new CountryBlockListComplianceModule(forwarder);
         vm.label(address(countryBlockListComplianceModule), "Country Block List Compliance Module");
 
-<<<<<<< HEAD
         // Note: System access manager configuration is now handled in the bootstrap process
         // for all system contracts (ATKTrustedIssuersRegistry, ATKCompliance, ATKTopicSchemeRegistry, ATKIdentityRegistryStorage)
 
@@ -203,15 +202,6 @@
         IAccessControl(address(system.systemAccessManager())).grantRole(ATKSystemRoles.CLAIM_POLICY_MANAGER_ROLE, platformAdmin);
         IAccessControl(address(system.systemAccessManager())).grantRole(ATKSystemRoles.SYSTEM_MANAGER_ROLE, platformAdmin);
         IAccessControl(address(system.systemAccessManager())).grantRole(ATKSystemRoles.IDENTITY_MANAGER_ROLE, platformAdmin);
-=======
-        // --- Grant roles ---
-        IAccessControl(address(trustedIssuersRegistry)).grantRole(ATKSystemRoles.REGISTRAR_ROLE, platformAdmin);
-        IAccessControl(address(complianceModuleRegistry)).grantRole(ATKSystemRoles.REGISTRAR_ROLE, platformAdmin);
-
-        complianceModuleRegistry.registerComplianceModule(address(identityVerificationModule));
-        complianceModuleRegistry.registerComplianceModule(address(countryAllowListComplianceModule));
-        complianceModuleRegistry.registerComplianceModule(address(countryBlockListComplianceModule));
->>>>>>> 976335fa
 
         vm.stopPrank();
     }
