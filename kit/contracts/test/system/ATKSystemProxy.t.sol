// SPDX-License-Identifier: MIT
pragma solidity ^0.8.28;

import { Test } from "forge-std/Test.sol";
import { ATKSystemProxy } from "../../contracts/system/ATKSystemProxy.sol";
import { IATKSystem } from "../../contracts/system/IATKSystem.sol";
import { IERC165 } from "@openzeppelin/contracts/utils/introspection/IERC165.sol";
import {
    InvalidSystemAddress,
    ETHTransfersNotAllowed,
    InitializationWithZeroAddress
} from "../../contracts/system/ATKSystemErrors.sol";

// Mock system for testing
contract MockATKSystem is IATKSystem {
    address public mockImplementation;
    bool public initializationShouldFail;

    constructor(address _mockImplementation) {
        mockImplementation = _mockImplementation;
    }

    function setMockImplementation(address _implementation) external {
        mockImplementation = _implementation;
    }

    function setInitializationFailure(bool _shouldFail) external {
        initializationShouldFail = _shouldFail;
    }

    // Implement IATKSystem interface
    function supportsInterface(bytes4 interfaceId) external pure returns (bool) {
        return interfaceId == type(IATKSystem).interfaceId || interfaceId == type(IERC165).interfaceId;
    }

    // Stub implementations for IATKSystem methods
    function bootstrap() external pure {
        return; // Empty implementation instead of revert
    }

    function complianceImplementation() external pure returns (address) {
        return address(0); // Return zero instead of revert
    }

    function identityFactoryImplementation() external pure returns (address) {
        return address(0); // Return zero instead of revert
    }

    function identityImplementation() external pure returns (address) {
        return address(0); // Return zero instead of revert
    }

    function identityRegistryImplementation() external pure returns (address) {
        return address(0); // Return zero instead of revert
    }

    function identityRegistryStorageImplementation() external pure returns (address) {
        return address(0); // Return zero instead of revert
    }

    function tokenAccessManagerImplementation() external pure returns (address) {
        return address(0); // Return zero instead of revert
    }

    function tokenIdentityImplementation() external pure returns (address) {
        return address(0); // Return zero instead of revert
    }

    function trustedIssuersRegistryImplementation() external view returns (address) {
        return mockImplementation;
    }

    function topicSchemeRegistryImplementation() external pure returns (address) {
        return address(0); // Return zero instead of revert
    }

    function tokenFactoryImplementation(bytes32) external pure returns (address) {
        return address(0); // Return zero instead of revert
    }

    function complianceProxy() external pure returns (address) {
        return address(0); // Return zero instead of revert
    }

    function identityRegistryProxy() external pure returns (address) {
        return address(0); // Return zero instead of revert
    }

    function identityRegistryStorageProxy() external pure returns (address) {
        return address(0); // Return zero instead of revert
    }

    function trustedIssuersRegistryProxy() external pure returns (address) {
        return address(0); // Return zero instead of revert
    }

    function topicSchemeRegistryProxy() external pure returns (address) {
        return address(0); // Return zero instead of revert
    }

    function identityFactoryProxy() external pure returns (address) {
        return address(0); // Return zero instead of revert
    }

    function tokenFactoryProxy(bytes32) external pure returns (address) {
        return address(0); // Return zero instead of revert
    }

    function identityVerificationModule() external pure returns (address) {
        return address(0); // Return zero instead of revert
    }

    function setComplianceImplementation(address) external pure {
        return; // Empty implementation instead of revert
    }

    function setIdentityFactoryImplementation(address) external pure {
        return; // Empty implementation instead of revert
    }

    function setIdentityImplementation(address) external pure {
        return; // Empty implementation instead of revert
    }

    function setIdentityRegistryImplementation(address) external pure {
        return; // Empty implementation instead of revert
    }

    function setIdentityRegistryStorageImplementation(address) external pure {
        return; // Empty implementation instead of revert
    }

    function setTokenAccessManagerImplementation(address) external pure {
        return; // Empty implementation instead of revert
    }

    function setTokenIdentityImplementation(address) external pure {
        return; // Empty implementation instead of revert
    }

    function setTrustedIssuersRegistryImplementation(address) external pure {
        return; // Empty implementation instead of revert
    }

    function setTopicSchemeRegistryImplementation(address) external pure {
        return; // Empty implementation instead of revert
    }

    function createTokenFactory(string calldata, address, address) external pure returns (address) {
        return address(0); // Return zero instead of revert
    }

<<<<<<< HEAD
    function createXvPFactory() external pure returns (address) {
        return address(0); // Return zero instead of revert
    }

    function xvpSettlementFactoryImplementation() external pure returns (address) {
        return address(0); // Return zero instead of revert
    }

    function xvpSettlementFactoryProxy() external pure returns (address) {
=======
    function createSystemAddon(string calldata, address, bytes calldata) external pure returns (address) {
        return address(0); // Return zero instead of revert
    }

    function addonProxy(bytes32) external pure returns (address) {
        return address(0); // Return zero instead of revert
    }

    function addonImplementation(bytes32) external pure returns (address) {
>>>>>>> 63485a8e
        return address(0); // Return zero instead of revert
    }
}

// Mock implementation for testing
contract MockImplementation {
    bool public initialized;
    address public admin;
    bool public shouldFailInitialization;

    function initialize(address _admin) external {
        if (shouldFailInitialization) {
            revert("Initialization failed");
        }
        initialized = true;
        admin = _admin;
    }

    function setShouldFailInitialization(bool _shouldFail) external {
        shouldFailInitialization = _shouldFail;
    }

    function testFunction() external pure returns (string memory) {
        return "test";
    }
}

// Mock implementation that always fails initialization
contract FailingMockImplementation {
    function initialize(address) external pure {
        revert("Initialization always fails");
    }

    function testFunction() external pure returns (string memory) {
        return "failing test";
    }
}

// Non-ERC165 compliant contract for testing
contract NonERC165Contract {
// This contract doesn't implement IERC165
}

// ERC165 compliant contract but not ISMARTSystem
contract ERC165OnlyContract is IERC165 {
    function supportsInterface(bytes4 interfaceId) external pure override returns (bool) {
        return interfaceId == type(IERC165).interfaceId;
    }
}

// Custom error for testing
error TestImplementationNotSet();

// Concrete implementation of ATKSystemProxy for testing
contract TestableATKSystemProxy is ATKSystemProxy {
    bool public shouldRevertOnImplementation;
    bool public skipInitialization;

    constructor(address systemAddress_, bool _skipInitialization) ATKSystemProxy(systemAddress_) {
        skipInitialization = _skipInitialization;

        // Only initialize if we have a valid implementation and not skipping
        if (!skipInitialization) {
            try TestableATKSystemProxy(this).getImplementationPublic() returns (address implementation) {
                if (implementation != address(0)) {
                    bytes memory initData = abi.encodeWithSelector(MockImplementation.initialize.selector, msg.sender);
                    _performInitializationDelegatecall(implementation, initData);
                }
            } catch {
                // Initialization can fail, that's ok for testing
            }
        }
    }

    function setShouldRevertOnImplementation(bool _shouldRevert) external {
        shouldRevertOnImplementation = _shouldRevert;
    }

    function _getSpecificImplementationAddress(IATKSystem system)
        internal
        view
        override
        returns (address implementationAddress)
    {
        if (shouldRevertOnImplementation) {
            revert TestImplementationNotSet();
        }

        address impl = system.trustedIssuersRegistryImplementation();
        if (impl == address(0)) {
            revert TestImplementationNotSet();
        }
        return impl;
    }

    // Expose internal functions for testing
    function getSystemPublic() external view returns (IATKSystem) {
        return _getSystem();
    }

    function getImplementationPublic() external view returns (address) {
        return _implementation();
    }

    function performInitializationDelegatecallPublic(address impl, bytes memory data) external {
        _performInitializationDelegatecall(impl, data);
    }
}

contract SMARTSystemProxyTest is Test {
    MockATKSystem public mockSystem;
    MockImplementation public mockImplementation;
    TestableATKSystemProxy public proxy;
    NonERC165Contract public nonERC165Contract;
    ERC165OnlyContract public erc165OnlyContract;

    address public admin = makeAddr("admin");
    address public user = makeAddr("user");

    function setUp() public {
        mockImplementation = new MockImplementation();
        mockSystem = new MockATKSystem(address(mockImplementation));

        // Deploy proxy with valid system, skipping initialization for most tests
        proxy = new TestableATKSystemProxy(address(mockSystem), true);

        nonERC165Contract = new NonERC165Contract();
        erc165OnlyContract = new ERC165OnlyContract();
    }

    function test_ConstructorWithValidSystem() public view {
        // Verify proxy was created successfully
        assertEq(address(proxy.getSystemPublic()), address(mockSystem));
        assertEq(proxy.getImplementationPublic(), address(mockImplementation));
    }

    function test_ConstructorWithZeroAddress() public {
        vm.expectRevert(InvalidSystemAddress.selector);
        new TestableATKSystemProxy(address(0), true);
    }

    function test_ConstructorWithNonERC165Contract() public {
        vm.expectRevert();
        new TestableATKSystemProxy(address(nonERC165Contract), true);
    }

    function test_ConstructorWithERC165OnlyContract() public {
        vm.expectRevert(InvalidSystemAddress.selector);
        new TestableATKSystemProxy(address(erc165OnlyContract), true);
    }

    function test_GetSystemReturnsCorrectSystem() public view {
        IATKSystem retrievedSystem = proxy.getSystemPublic();
        assertEq(address(retrievedSystem), address(mockSystem));
    }

    function test_GetImplementationReturnsCorrectAddress() public view {
        address implementation = proxy.getImplementationPublic();
        assertEq(implementation, address(mockImplementation));
    }

    function test_GetImplementationWithZeroAddressReverts() public {
        // Set mock implementation to zero
        mockSystem.setMockImplementation(address(0));

        vm.expectRevert(TestImplementationNotSet.selector);
        proxy.getImplementationPublic();
    }

    function test_GetImplementationWithCustomRevert() public {
        // Set proxy to revert on implementation call
        proxy.setShouldRevertOnImplementation(true);

        vm.expectRevert(TestImplementationNotSet.selector);
        proxy.getImplementationPublic();
    }

    function test_PerformInitializationDelegatecallSuccess() public {
        MockImplementation newImpl = new MockImplementation();
        bytes memory initData = abi.encodeWithSelector(MockImplementation.initialize.selector, admin);

        proxy.performInitializationDelegatecallPublic(address(newImpl), initData);

        // Check if the proxy's storage was updated via delegatecall
        // Note: This is a simplified test - in reality, delegatecall affects proxy's storage
    }

    function test_PerformInitializationDelegatecallWithZeroAddress() public {
        bytes memory initData = abi.encodeWithSelector(MockImplementation.initialize.selector, admin);

        vm.expectRevert(InitializationWithZeroAddress.selector);
        proxy.performInitializationDelegatecallPublic(address(0), initData);
    }

    function test_PerformInitializationDelegatecallWithFailingInit() public {
        FailingMockImplementation failingImpl = new FailingMockImplementation();

        bytes memory initData = abi.encodeWithSelector(FailingMockImplementation.initialize.selector, admin);

        vm.expectRevert("Initialization always fails");
        proxy.performInitializationDelegatecallPublic(address(failingImpl), initData);
    }

    function test_FallbackFunctionDelegation() public {
        // Test that calls to non-existent functions get delegated to implementation
        (bool success, bytes memory returnData) =
            address(proxy).call(abi.encodeWithSelector(MockImplementation.testFunction.selector));

        assertTrue(success);
        string memory result = abi.decode(returnData, (string));
        assertEq(result, "test");
    }

    function test_ReceiveFunctionRejectsEther() public {
        vm.deal(user, 1 ether);
        vm.prank(user);
        (bool success, bytes memory data) = address(proxy).call{ value: 1 ether }("");
        assertFalse(success);
        // Check that the revert reason is ETHTransfersNotAllowed
        bytes4 expectedSelector = ETHTransfersNotAllowed.selector;
        bytes4 actualSelector;
        assembly {
            actualSelector := mload(add(data, 0x20))
        }
        assertEq(actualSelector, expectedSelector);
    }

    function test_DirectEtherTransferRejectsEther() public {
        vm.deal(user, 1 ether);
        vm.prank(user);
        vm.expectRevert();
        payable(address(proxy)).transfer(1 ether);
    }

    function test_SendEtherRejectsEther() public {
        vm.deal(user, 1 ether);
        vm.prank(user);
        bool success = payable(address(proxy)).send(1 ether);
        assertFalse(success);
    }

    function test_ImplementationChangeDuringRuntime() public {
        // Verify initial implementation
        assertEq(proxy.getImplementationPublic(), address(mockImplementation));

        // Change implementation in the system
        MockImplementation newImplementation = new MockImplementation();
        mockSystem.setMockImplementation(address(newImplementation));

        // Verify proxy now returns new implementation
        assertEq(proxy.getImplementationPublic(), address(newImplementation));
    }

    function test_ProxyStoragePersistence() public {
        // Create another proxy with the same system
        TestableATKSystemProxy proxy2 = new TestableATKSystemProxy(address(mockSystem), true);

        // Both proxies should point to the same system
        assertEq(address(proxy.getSystemPublic()), address(proxy2.getSystemPublic()));
        assertEq(proxy.getImplementationPublic(), proxy2.getImplementationPublic());
    }

    function test_SystemInterfaceCompliance() public view {
        // Verify the mock system properly implements IATKSystem
        assertTrue(IERC165(address(mockSystem)).supportsInterface(type(IATKSystem).interfaceId));
        assertTrue(IERC165(address(mockSystem)).supportsInterface(type(IERC165).interfaceId));
    }

    function test_FuzzConstructorValidation(address randomAddress) public {
        vm.assume(randomAddress != address(0));

        // Most random addresses won't implement the required interfaces
        if (randomAddress == address(mockSystem)) {
            // Skip if it happens to be our valid mock system
            return;
        }

        try new TestableATKSystemProxy(randomAddress, true) {
            // If construction succeeds, verify the address implements required interfaces
            assertTrue(IERC165(randomAddress).supportsInterface(type(IATKSystem).interfaceId));
        } catch {
            // Expected to fail for most random addresses
            assertTrue(true);
        }
    }

    function test_ConstructorValidationComplexCase() public {
        // Test with a contract that supports ERC165 but not ISMARTSystem
        vm.expectRevert(InvalidSystemAddress.selector);
        new TestableATKSystemProxy(address(erc165OnlyContract), true);
    }

    function test_EdgeCaseEmptyInitData() public {
        MockImplementation emptyImpl = new MockImplementation();
        bytes memory emptyData = "";

        // Empty delegatecall should succeed but might trigger fallback which could fail
        // Let's expect it might revert since it's calling with no function selector
        try proxy.performInitializationDelegatecallPublic(address(emptyImpl), emptyData) {
            // If it succeeds, that's fine too
            assertTrue(true);
        } catch {
            // If it fails, that's also expected behavior for empty data
            assertTrue(true);
        }
    }

    function test_EdgeCaseInvalidInitData() public {
        MockImplementation impl = new MockImplementation();
        bytes memory invalidData = abi.encodeWithSelector(bytes4(0x12345678)); // Non-existent function

        // This should revert because the function doesn't exist
        vm.expectRevert();
        proxy.performInitializationDelegatecallPublic(address(impl), invalidData);
    }
}<|MERGE_RESOLUTION|>--- conflicted
+++ resolved
@@ -150,17 +150,6 @@
         return address(0); // Return zero instead of revert
     }
 
-<<<<<<< HEAD
-    function createXvPFactory() external pure returns (address) {
-        return address(0); // Return zero instead of revert
-    }
-
-    function xvpSettlementFactoryImplementation() external pure returns (address) {
-        return address(0); // Return zero instead of revert
-    }
-
-    function xvpSettlementFactoryProxy() external pure returns (address) {
-=======
     function createSystemAddon(string calldata, address, bytes calldata) external pure returns (address) {
         return address(0); // Return zero instead of revert
     }
@@ -170,7 +159,6 @@
     }
 
     function addonImplementation(bytes32) external pure returns (address) {
->>>>>>> 63485a8e
         return address(0); // Return zero instead of revert
     }
 }
