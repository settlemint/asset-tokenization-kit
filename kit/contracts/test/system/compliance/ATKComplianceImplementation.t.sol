// SPDX-License-Identifier: FSL-1.1-MIT
pragma solidity ^0.8.28;

import { Test } from "forge-std/Test.sol";
import { console2 } from "forge-std/console2.sol";

import { ATKComplianceImplementation, UnauthorizedAccess } from "../../../contracts/system/compliance/ATKComplianceImplementation.sol";
import { ISMARTCompliance } from "../../../contracts/smart/interface/ISMARTCompliance.sol";
import { ISMARTComplianceModule } from "../../../contracts/smart/interface/ISMARTComplianceModule.sol";
import { IATKCompliance } from "../../../contracts/system/compliance/IATKCompliance.sol";
import { ISMART } from "../../../contracts/smart/interface/ISMART.sol";
import { SMARTComplianceModuleParamPair } from
    "../../../contracts/smart/interface/structs/SMARTComplianceModuleParamPair.sol";
import { ATKSystemRoles } from "../../../contracts/system/ATKSystemRoles.sol";
import { ATKSystemAccessManagerImplementation } from "../../../contracts/system/access-manager/ATKSystemAccessManagerImplementation.sol";

import { MockedComplianceModule } from "../../utils/mocks/MockedComplianceModule.sol";
import { ERC1967Proxy } from "@openzeppelin/contracts/proxy/ERC1967/ERC1967Proxy.sol";
import { IERC165 } from "@openzeppelin/contracts/utils/introspection/IERC165.sol";
import { IAccessControl } from "@openzeppelin/contracts/access/IAccessControl.sol";

contract MockATKToken {
    SMARTComplianceModuleParamPair[] private _modules;
    address public complianceContract;

    constructor(address _compliance) {
        complianceContract = _compliance;
    }

    function addModule(address module, bytes memory params) external {
        _modules.push(SMARTComplianceModuleParamPair(module, params));
    }

    function clearModules() external {
        delete _modules;
    }

    function complianceModules() external view returns (SMARTComplianceModuleParamPair[] memory) {
        return _modules;
    }

    function simulateTransfer(address from, address to, uint256 amount) external {
        ISMARTCompliance(complianceContract).transferred(address(this), from, to, amount);
    }

    function simulateCreate(address to, uint256 amount) external {
        ISMARTCompliance(complianceContract).created(address(this), to, amount);
    }

    function simulateDestroy(address from, uint256 amount) external {
        ISMARTCompliance(complianceContract).destroyed(address(this), from, amount);
    }
}

contract MockFailingModule is ISMARTComplianceModule {
    bytes32 public constant override typeId = keccak256("MockFailingModule");

    string public failureReason;
    bool public shouldFailTransfer;
    bool public shouldFailValidation;

    constructor(string memory _failureReason, bool _shouldFailTransfer, bool _shouldFailValidation) {
        failureReason = _failureReason;
        shouldFailTransfer = _shouldFailTransfer;
        shouldFailValidation = _shouldFailValidation;
    }

    function canTransfer(address, address, address, uint256, bytes calldata) external view override {
        if (shouldFailTransfer) {
            revert ComplianceCheckFailed(failureReason);
        }
    }

    function transferred(address, address, address, uint256, bytes calldata) external override { }

    function created(address, address, uint256, bytes calldata) external override { }

    function destroyed(address, address, uint256, bytes calldata) external override { }

    function validateParameters(bytes calldata) external view override {
        if (shouldFailValidation) {
            revert InvalidParameters(failureReason);
        }
    }

    function name() external pure override returns (string memory) {
        return "MockFailingModule";
    }

    function supportsInterface(bytes4 interfaceId) external pure override returns (bool) {
        return interfaceId == type(ISMARTComplianceModule).interfaceId || interfaceId == type(IERC165).interfaceId;
    }

    function setShouldRevertOnValidation(bool _shouldRevert) external {
        shouldFailValidation = _shouldRevert;
    }
}

contract MockNonCompliantModule {
    function someFunction() external pure returns (uint256) {
        return 42;
    }
}

contract ATKComplianceImplementationTest is Test {
    ATKComplianceImplementation public implementation;
    ATKComplianceImplementation public compliance;
    ATKSystemAccessManagerImplementation public systemAccessManager;
    MockATKToken public token;
    MockedComplianceModule public validModule;
    MockFailingModule public failingModule;
    MockNonCompliantModule public nonCompliantModule;

    address public admin = makeAddr("admin");
<<<<<<< HEAD
    address public bypassListManager = makeAddr("bypassListManager");
    address public globalComplianceManager = makeAddr("globalComplianceManager");
=======
    address public complianceManager = makeAddr("complianceManager");
>>>>>>> 3c7020dc
    address public unauthorizedUser = makeAddr("unauthorizedUser");
    address public trustedForwarder = address(0x1234);
    address public alice = address(0xa11ce);
    address public bob = address(0xb0b);
    address public charlie = address(0xc4a12e);

    function setUp() public {
        // Deploy system access manager
        address[] memory initialAdmins = new address[](1);
        initialAdmins[0] = admin;
        ATKSystemAccessManagerImplementation accessManagerImpl = new ATKSystemAccessManagerImplementation(trustedForwarder);
        bytes memory accessManagerInitData = abi.encodeWithSelector(accessManagerImpl.initialize.selector, initialAdmins);
        ERC1967Proxy accessManagerProxy = new ERC1967Proxy(address(accessManagerImpl), accessManagerInitData);
        systemAccessManager = ATKSystemAccessManagerImplementation(address(accessManagerProxy));

        // Grant compliance manager role to our test user
        vm.prank(admin);
        systemAccessManager.grantRole(ATKSystemRoles.COMPLIANCE_MANAGER_ROLE, complianceManager);

        // Deploy compliance implementation
        implementation = new ATKComplianceImplementation(trustedForwarder);

        // Deploy compliance as proxy
        address[] memory initialBypassListManagers = new address[](1);
        initialBypassListManagers[0] = admin;
        bytes memory initData =
            abi.encodeWithSelector(ATKComplianceImplementation.initialize.selector, admin, initialBypassListManagers);
        ERC1967Proxy proxy = new ERC1967Proxy(address(implementation), initData);
        compliance = ATKComplianceImplementation(address(proxy));

        // Set the system access manager
        vm.prank(admin);
        compliance.setSystemAccessManager(address(systemAccessManager));

        // Grant global compliance manager role
        vm.prank(admin);
        compliance.grantRole(ATKSystemRoles.GLOBAL_COMPLIANCE_MANAGER_ROLE, globalComplianceManager);

        // Deploy mock token
        token = new MockATKToken(address(compliance));

        // Deploy mock modules
        validModule = new MockedComplianceModule();
        failingModule = new MockFailingModule("Transfer not allowed", true, false);
        nonCompliantModule = new MockNonCompliantModule();
    }

    function testInitializeCanOnlyBeCalledOnce() public {
        vm.expectRevert();
        address[] memory initialBypassListManagers = new address[](1);
        initialBypassListManagers[0] = admin;
        compliance.initialize(admin, initialBypassListManagers);
    }

    function testSupportsInterface() public view {
        assertTrue(compliance.supportsInterface(type(ISMARTCompliance).interfaceId));
        assertTrue(compliance.supportsInterface(type(IATKCompliance).interfaceId));
        assertTrue(compliance.supportsInterface(type(IERC165).interfaceId));
        assertFalse(compliance.supportsInterface(0xdeadbeef));
    }

    function testIsValidComplianceModuleWithValidModule() public view {
        bytes memory params = abi.encode(uint256(100));
        ISMARTCompliance(address(compliance)).isValidComplianceModule(address(validModule), params);
        // Should not revert
    }

    function testIsValidComplianceModuleWithZeroAddress() public {
        bytes memory params = abi.encode(uint256(100));
        vm.expectRevert(ISMARTCompliance.ZeroAddressNotAllowed.selector);
        ISMARTCompliance(address(compliance)).isValidComplianceModule(address(0), params);
    }

    function testIsValidComplianceModuleWithNonCompliantModule() public {
        bytes memory params = abi.encode(uint256(100));
        vm.expectRevert(ISMARTCompliance.InvalidModule.selector);
        ISMARTCompliance(address(compliance)).isValidComplianceModule(address(nonCompliantModule), params);
    }

    function testIsValidComplianceModuleWithInvalidParams() public {
        MockFailingModule invalidParamsModule = new MockFailingModule("Invalid params", false, true);
        bytes memory params = abi.encode(uint256(100));
        vm.expectRevert(abi.encodeWithSelector(ISMARTComplianceModule.InvalidParameters.selector, "Invalid params"));
        ISMARTCompliance(address(compliance)).isValidComplianceModule(address(invalidParamsModule), params);
    }

    function testAreValidComplianceModulesWithMultipleValidModules() public {
        MockedComplianceModule module2 = new MockedComplianceModule();

        SMARTComplianceModuleParamPair[] memory pairs = new SMARTComplianceModuleParamPair[](2);
        pairs[0] = SMARTComplianceModuleParamPair(address(validModule), abi.encode(uint256(100)));
        pairs[1] = SMARTComplianceModuleParamPair(address(module2), abi.encode(uint256(200)));

        ISMARTCompliance(address(compliance)).areValidComplianceModules(pairs);
        // Should not revert
    }

    function testAreValidComplianceModulesWithOneInvalidModule() public {
        SMARTComplianceModuleParamPair[] memory pairs = new SMARTComplianceModuleParamPair[](2);
        pairs[0] = SMARTComplianceModuleParamPair(address(validModule), abi.encode(uint256(100)));
        pairs[1] = SMARTComplianceModuleParamPair(address(0), abi.encode(uint256(200)));

        vm.expectRevert(ISMARTCompliance.ZeroAddressNotAllowed.selector);
        ISMARTCompliance(address(compliance)).areValidComplianceModules(pairs);
    }

    function testCanTransferWithNoModules() public view {
        assertTrue(ISMARTCompliance(address(compliance)).canTransfer(address(token), alice, bob, 100));
    }

    function testCanTransferWithValidModule() public {
        token.addModule(address(validModule), abi.encode(uint256(100)));
        assertTrue(ISMARTCompliance(address(compliance)).canTransfer(address(token), alice, bob, 50));
    }

    function testCanTransferWithFailingModule() public {
        token.addModule(address(failingModule), abi.encode(uint256(100)));
        vm.expectRevert(
            abi.encodeWithSelector(ISMARTComplianceModule.ComplianceCheckFailed.selector, "Transfer not allowed")
        );
        ISMARTCompliance(address(compliance)).canTransfer(address(token), alice, bob, 100);
    }

    function testCanTransferWithMultipleModulesAllPass() public {
        MockedComplianceModule module2 = new MockedComplianceModule();
        token.addModule(address(validModule), abi.encode(uint256(100)));
        token.addModule(address(module2), abi.encode(uint256(200)));

        assertTrue(ISMARTCompliance(address(compliance)).canTransfer(address(token), alice, bob, 50));
    }

    function testCanTransferWithMultipleModulesOneFails() public {
        token.addModule(address(validModule), abi.encode(uint256(100)));
        token.addModule(address(failingModule), abi.encode(uint256(200)));

        vm.expectRevert(
            abi.encodeWithSelector(ISMARTComplianceModule.ComplianceCheckFailed.selector, "Transfer not allowed")
        );
        ISMARTCompliance(address(compliance)).canTransfer(address(token), alice, bob, 100);
    }

    function testCanTransferMintOperation() public {
        token.addModule(address(validModule), abi.encode(uint256(100)));
        assertTrue(ISMARTCompliance(address(compliance)).canTransfer(address(token), address(0), alice, 1000));
    }

    function testCanTransferBurnOperation() public {
        token.addModule(address(validModule), abi.encode(uint256(100)));
        assertTrue(ISMARTCompliance(address(compliance)).canTransfer(address(token), alice, address(0), 500));
    }

    function testTransferredCallsAllModules() public {
        MockedComplianceModule module2 = new MockedComplianceModule();
        token.addModule(address(validModule), abi.encode(uint256(100)));
        token.addModule(address(module2), abi.encode(uint256(200)));

        vm.prank(address(token));
        ISMARTCompliance(address(compliance)).transferred(address(token), alice, bob, 100);

        assertEq(validModule.transferredCallCount(), 1);
        assertEq(module2.transferredCallCount(), 1);
    }

    function testTransferredWithNoModules() public {
        vm.prank(address(token));
        ISMARTCompliance(address(compliance)).transferred(address(token), alice, bob, 100);
        // Should not revert
    }

    function testCreatedCallsAllModules() public {
        MockedComplianceModule module2 = new MockedComplianceModule();
        token.addModule(address(validModule), abi.encode(uint256(100)));
        token.addModule(address(module2), abi.encode(uint256(200)));

        vm.prank(address(token));
        ISMARTCompliance(address(compliance)).created(address(token), alice, 1000);

        // Verify modules were called
        assertEq(validModule.createdCallCount(), 1);
        assertEq(module2.createdCallCount(), 1);
    }

    function testCreatedWithNoModules() public {
        vm.prank(address(token));
        ISMARTCompliance(address(compliance)).created(address(token), alice, 1000);
        // Should not revert
    }

    function testDestroyedCallsAllModules() public {
        MockedComplianceModule module2 = new MockedComplianceModule();
        token.addModule(address(validModule), abi.encode(uint256(100)));
        token.addModule(address(module2), abi.encode(uint256(200)));

        vm.prank(address(token));
        ISMARTCompliance(address(compliance)).destroyed(address(token), alice, 500);

        // Verify modules were called
        assertEq(validModule.destroyedCallCount(), 1);
        assertEq(module2.destroyedCallCount(), 1);
    }

    function testDestroyedWithNoModules() public {
        vm.prank(address(token));
        ISMARTCompliance(address(compliance)).destroyed(address(token), alice, 500);
        // Should not revert
    }

    function testGasOptimizationManyModules() public {
        // Add 10 modules to test gas efficiency
        for (uint256 i = 0; i < 10; i++) {
            MockedComplianceModule module = new MockedComplianceModule();
            token.addModule(address(module), abi.encode(i * 100));
        }

        uint256 gasBefore = gasleft();
        assertTrue(ISMARTCompliance(address(compliance)).canTransfer(address(token), alice, bob, 100));
        uint256 gasUsed = gasBefore - gasleft();

        console2.log("Gas used for canTransfer with 10 modules:", gasUsed);
        assertLt(gasUsed, 500_000); // Ensure reasonable gas usage
    }

    function testModuleParameterPropagation() public {
        // Create a module that validates specific parameters
        MockedComplianceModule paramModule = new MockedComplianceModule();
        bytes memory specificParams = abi.encode(uint256(12_345), "test");

        token.addModule(address(paramModule), specificParams);

        // The module should receive the exact parameters
        assertTrue(ISMARTCompliance(address(compliance)).canTransfer(address(token), alice, bob, 100));
    }

    function testERC2771ContextSupport() public view {
        // Test that the contract correctly identifies the trusted forwarder
        assertEq(compliance.isTrustedForwarder(trustedForwarder), true);
        assertEq(compliance.isTrustedForwarder(alice), false);
    }

    function testFuzzCanTransfer(address from, address to, uint256 amount) public {
        token.addModule(address(validModule), abi.encode(uint256(100)));
        assertTrue(ISMARTCompliance(address(compliance)).canTransfer(address(token), from, to, amount));
    }

    function testFuzzModuleValidation(address moduleAddr, bytes memory params) public {
        vm.assume(moduleAddr != address(0));
        vm.assume(moduleAddr.code.length == 0); // Ensure it's not a contract

        // Should revert for non-compliant modules (EOA addresses)
        vm.expectRevert();
        ISMARTCompliance(address(compliance)).isValidComplianceModule(moduleAddr, params);
    }

    // --- AllowList Management Tests ---

    function testAddToBypassListAsManager() public {
        vm.prank(complianceManager);
        vm.expectEmit(true, true, true, true);
        emit IATKCompliance.AddressAddedToBypassList(charlie, complianceManager);
        IATKCompliance(address(compliance)).addToBypassList(charlie);
        assertTrue(IATKCompliance(address(compliance)).isBypassed(charlie));
    }

    function testAddToBypassListAsUnauthorized() public {
        vm.prank(unauthorizedUser);
        vm.expectRevert(abi.encodeWithSelector(UnauthorizedAccess.selector));
        IATKCompliance(address(compliance)).addToBypassList(charlie);
    }

    function testAddAlreadyBypassedAddress() public {
        vm.prank(complianceManager);
        IATKCompliance(address(compliance)).addToBypassList(charlie);

        vm.prank(complianceManager);
        vm.expectRevert(abi.encodeWithSelector(IATKCompliance.AddressAlreadyOnBypassList.selector, charlie));
        IATKCompliance(address(compliance)).addToBypassList(charlie);
    }

    function testAddZeroAddressToBypassList() public {
        vm.prank(complianceManager);
        vm.expectRevert(abi.encodeWithSelector(ISMARTCompliance.ZeroAddressNotAllowed.selector));
        IATKCompliance(address(compliance)).addToBypassList(address(0));
    }

    function testRemoveFromBypassListAsManager() public {
        vm.prank(complianceManager);
        IATKCompliance(address(compliance)).addToBypassList(charlie);

        vm.prank(complianceManager);
        vm.expectEmit(true, true, true, true);
        emit IATKCompliance.AddressRemovedFromBypassList(charlie, complianceManager);
        IATKCompliance(address(compliance)).removeFromBypassList(charlie);
        assertFalse(IATKCompliance(address(compliance)).isBypassed(charlie));
    }

    function testRemoveFromBypassListAsUnauthorized() public {
        vm.prank(complianceManager);
        IATKCompliance(address(compliance)).addToBypassList(charlie);

        vm.prank(unauthorizedUser);
        vm.expectRevert(abi.encodeWithSelector(UnauthorizedAccess.selector));
        IATKCompliance(address(compliance)).removeFromBypassList(charlie);
    }

    function testRemoveNonBypassedAddress() public {
        vm.prank(complianceManager);
        vm.expectRevert(abi.encodeWithSelector(IATKCompliance.AddressNotOnBypassList.selector, charlie));
        IATKCompliance(address(compliance)).removeFromBypassList(charlie);
    }

    function testAddMultipleToBypassList() public {
        address[] memory addresses = new address[](2);
        addresses[0] = alice;
        addresses[1] = bob;

        vm.prank(complianceManager);
        vm.expectEmit(true, true, true, true);
        emit IATKCompliance.AddressAddedToBypassList(alice, complianceManager);
        vm.expectEmit(true, true, true, true);
        emit IATKCompliance.AddressAddedToBypassList(bob, complianceManager);

        IATKCompliance(address(compliance)).addMultipleToBypassList(addresses);
        assertTrue(IATKCompliance(address(compliance)).isBypassed(alice));
        assertTrue(IATKCompliance(address(compliance)).isBypassed(bob));
    }

    function testRemoveMultipleFromBypassList() public {
        address[] memory addresses = new address[](2);
        addresses[0] = alice;
        addresses[1] = bob;

        vm.prank(complianceManager);
        IATKCompliance(address(compliance)).addMultipleToBypassList(addresses);

        vm.prank(complianceManager);
        vm.expectEmit(true, true, true, true);
        emit IATKCompliance.AddressRemovedFromBypassList(alice, complianceManager);
        vm.expectEmit(true, true, true, true);
        emit IATKCompliance.AddressRemovedFromBypassList(bob, complianceManager);

        IATKCompliance(address(compliance)).removeMultipleFromBypassList(addresses);
        assertFalse(IATKCompliance(address(compliance)).isBypassed(alice));
        assertFalse(IATKCompliance(address(compliance)).isBypassed(bob));
    }

    function testCanTransferToBypassedAddress() public {
        // Add a failing module to ensure canTransfer would normally fail
        token.addModule(address(failingModule), "");

        // Add bob to the bypass list
        vm.prank(complianceManager);
        IATKCompliance(address(compliance)).addToBypassList(bob);

        // Transfer should succeed because bob is on the bypass list
        assertTrue(ISMARTCompliance(address(compliance)).canTransfer(address(token), alice, bob, 100));
    }

    function testCanTransferFromBypassedAddress() public {
        // Add a failing module to ensure canTransfer would normally fail
        token.addModule(address(failingModule), "");

        // Add alice to the bypass list
        vm.prank(complianceManager);
        IATKCompliance(address(compliance)).addToBypassList(alice);

        // Transfer should NOT succeed because only the receiver is checked
        vm.expectRevert(
            abi.encodeWithSelector(ISMARTComplianceModule.ComplianceCheckFailed.selector, "Transfer not allowed")
        );
        ISMARTCompliance(address(compliance)).canTransfer(address(token), alice, bob, 100);
    }

    // --- AllowList Effect on canTransfer Tests ---

    function testCanTransferWithAllowListedReceiver() public {
        // Add failing module that would normally prevent transfers
        token.addModule(address(failingModule), abi.encode(uint256(100)));

        // AllowList the receiver
        vm.prank(complianceManager);
        IATKCompliance(address(compliance)).addToBypassList(bob);

        // Transfer should succeed despite failing module because receiver is allow listed
        assertTrue(ISMARTCompliance(address(compliance)).canTransfer(address(token), alice, bob, 100));
    }

    function testCanTransferWithNonAllowListedReceiver() public {
        // Add failing module
        token.addModule(address(failingModule), abi.encode(uint256(100)));

        // Don't allow list receiver - should fail due to failing module
        vm.expectRevert(
            abi.encodeWithSelector(ISMARTComplianceModule.ComplianceCheckFailed.selector, "Transfer not allowed")
        );
        ISMARTCompliance(address(compliance)).canTransfer(address(token), alice, bob, 100);
    }

    function testCanTransferAllowListBypassesAllModules() public {
        // Add multiple failing modules
        MockFailingModule failingModule2 = new MockFailingModule("Another failure", true, false);
        token.addModule(address(failingModule), abi.encode(uint256(100)));
        token.addModule(address(failingModule2), abi.encode(uint256(200)));

        // AllowList receiver
        vm.prank(complianceManager);
        IATKCompliance(address(compliance)).addToBypassList(bob);

        // Should succeed despite multiple failing modules
        assertTrue(ISMARTCompliance(address(compliance)).canTransfer(address(token), alice, bob, 100));
    }

    function testCanTransferAllowListedMintOperation() public {
        // Add failing module
        token.addModule(address(failingModule), abi.encode(uint256(100)));

        // AllowList receiver for mint (from = address(0))
        vm.prank(complianceManager);
        IATKCompliance(address(compliance)).addToBypassList(alice);

        // Mint should succeed despite failing module
        assertTrue(ISMARTCompliance(address(compliance)).canTransfer(address(token), address(0), alice, 1000));
    }

    function testCanTransferNonAllowListedSenderStillChecked() public {
        // Add a valid module (allows transfers)
        token.addModule(address(validModule), abi.encode(uint256(100)));

        // Don't allow list anyone - should use normal compliance flow
        assertTrue(ISMARTCompliance(address(compliance)).canTransfer(address(token), alice, bob, 100));
    }

    // --- Gas optimization tests for allow list ---

    function testAllowListGasOptimization() public {
        // Add many modules
        for (uint256 i = 0; i < 5; i++) {
            MockedComplianceModule module = new MockedComplianceModule();
            token.addModule(address(module), abi.encode(i * 100));
        }

        // AllowList receiver
        vm.prank(complianceManager);
        IATKCompliance(address(compliance)).addToBypassList(bob);

        // Measure gas - should be much lower due to early return
        uint256 gasBefore = gasleft();
        assertTrue(ISMARTCompliance(address(compliance)).canTransfer(address(token), alice, bob, 100));
        uint256 gasUsedAllowListed = gasBefore - gasleft();

        // Remove from allow list and measure gas for normal flow
        vm.prank(complianceManager);
        IATKCompliance(address(compliance)).removeFromBypassList(bob);

        gasBefore = gasleft();
        assertTrue(ISMARTCompliance(address(compliance)).canTransfer(address(token), alice, bob, 100));
        uint256 gasUsedNormal = gasBefore - gasleft();

        console2.log("Gas used with allow listed receiver:", gasUsedAllowListed);
        console2.log("Gas used with normal flow:", gasUsedNormal);

        // AllowListed should use significantly less gas
        assertLt(gasUsedAllowListed, gasUsedNormal);
    }

    // --- Fuzz tests for allow list ---

    function testFuzzAddToBypassList(address account) public {
        vm.assume(account != address(0));

        vm.prank(complianceManager);
        IATKCompliance(address(compliance)).addToBypassList(account);

        assertTrue(IATKCompliance(address(compliance)).isBypassed(account));
    }

    function testFuzzAllowListCanTransfer(address receiver, uint256 amount) public {
        vm.assume(receiver != address(0));

        // Add failing module
        token.addModule(address(failingModule), abi.encode(uint256(100)));

        // AllowList receiver
        vm.prank(complianceManager);
        IATKCompliance(address(compliance)).addToBypassList(receiver);

        // Should always succeed with allow listed receiver
        assertTrue(ISMARTCompliance(address(compliance)).canTransfer(address(token), alice, receiver, amount));
    }

    // --- Integration tests ---

    function testAllowListIntegrationWithTransferredCallback() public {
        // Add valid module to track calls
        token.addModule(address(validModule), abi.encode(uint256(100)));

        // AllowList receiver
        vm.prank(complianceManager);
        IATKCompliance(address(compliance)).addToBypassList(bob);

        // Even with allow listed receiver, transferred callback should still work
        vm.prank(address(token));
        ISMARTCompliance(address(compliance)).transferred(address(token), alice, bob, 100);

        // Verify module was called
        assertEq(validModule.transferredCallCount(), 1);
    }

    // --- Global Compliance Module Management Tests ---

    function testAddGlobalComplianceModuleAsManager() public {
        bytes memory params = abi.encode(uint256(500));

        vm.prank(globalComplianceManager);
        vm.expectEmit(true, true, true, true);
        emit IATKCompliance.GlobalComplianceModuleAdded(address(validModule), params, globalComplianceManager);
        IATKCompliance(address(compliance)).addGlobalComplianceModule(address(validModule), params);

        // Verify module was added
        SMARTComplianceModuleParamPair[] memory globalModules = IATKCompliance(address(compliance)).getGlobalComplianceModules();
        assertEq(globalModules.length, 1);
        assertEq(globalModules[0].module, address(validModule));
        assertEq(globalModules[0].params, params);
    }

    function testAddGlobalComplianceModuleAsUnauthorized() public {
        bytes memory params = abi.encode(uint256(500));

        vm.prank(unauthorizedUser);
        vm.expectRevert(
            abi.encodeWithSelector(
                IAccessControl.AccessControlUnauthorizedAccount.selector,
                unauthorizedUser,
                ATKSystemRoles.GLOBAL_COMPLIANCE_MANAGER_ROLE
            )
        );
        IATKCompliance(address(compliance)).addGlobalComplianceModule(address(validModule), params);
    }

    function testAddGlobalComplianceModuleZeroAddress() public {
        bytes memory params = abi.encode(uint256(500));

        vm.prank(globalComplianceManager);
        vm.expectRevert(ISMARTCompliance.ZeroAddressNotAllowed.selector);
        IATKCompliance(address(compliance)).addGlobalComplianceModule(address(0), params);
    }

    function testAddGlobalComplianceModuleInvalidModule() public {
        bytes memory params = abi.encode(uint256(500));

        vm.prank(globalComplianceManager);
        vm.expectRevert(ISMARTCompliance.InvalidModule.selector);
        IATKCompliance(address(compliance)).addGlobalComplianceModule(address(nonCompliantModule), params);
    }

    function testAddGlobalComplianceModuleInvalidParams() public {
        MockFailingModule invalidParamsModule = new MockFailingModule("Invalid params", false, true);
        bytes memory params = abi.encode(uint256(500));

        vm.prank(globalComplianceManager);
        vm.expectRevert(abi.encodeWithSelector(ISMARTComplianceModule.InvalidParameters.selector, "Invalid params"));
        IATKCompliance(address(compliance)).addGlobalComplianceModule(address(invalidParamsModule), params);
    }

    function testAddGlobalComplianceModuleAlreadyAdded() public {
        bytes memory params = abi.encode(uint256(500));

        vm.prank(globalComplianceManager);
        IATKCompliance(address(compliance)).addGlobalComplianceModule(address(validModule), params);

        vm.prank(globalComplianceManager);
        vm.expectRevert(abi.encodeWithSelector(IATKCompliance.GlobalModuleAlreadyAdded.selector, address(validModule)));
        IATKCompliance(address(compliance)).addGlobalComplianceModule(address(validModule), params);
    }

    function testRemoveGlobalComplianceModuleAsManager() public {
        bytes memory params = abi.encode(uint256(500));

        // Add module first
        vm.prank(globalComplianceManager);
        IATKCompliance(address(compliance)).addGlobalComplianceModule(address(validModule), params);

        // Remove module
        vm.prank(globalComplianceManager);
        vm.expectEmit(true, true, true, true);
        emit IATKCompliance.GlobalComplianceModuleRemoved(address(validModule), globalComplianceManager);
        IATKCompliance(address(compliance)).removeGlobalComplianceModule(address(validModule));

        // Verify module was removed
        SMARTComplianceModuleParamPair[] memory globalModules = IATKCompliance(address(compliance)).getGlobalComplianceModules();
        assertEq(globalModules.length, 0);
    }

    function testRemoveGlobalComplianceModuleAsUnauthorized() public {
        bytes memory params = abi.encode(uint256(500));

        // Add module first
        vm.prank(globalComplianceManager);
        IATKCompliance(address(compliance)).addGlobalComplianceModule(address(validModule), params);

        vm.prank(unauthorizedUser);
        vm.expectRevert(
            abi.encodeWithSelector(
                IAccessControl.AccessControlUnauthorizedAccount.selector,
                unauthorizedUser,
                ATKSystemRoles.GLOBAL_COMPLIANCE_MANAGER_ROLE
            )
        );
        IATKCompliance(address(compliance)).removeGlobalComplianceModule(address(validModule));
    }

    function testRemoveGlobalComplianceModuleNotFound() public {
        vm.prank(globalComplianceManager);
        vm.expectRevert(abi.encodeWithSelector(IATKCompliance.GlobalModuleNotFound.selector, address(validModule)));
        IATKCompliance(address(compliance)).removeGlobalComplianceModule(address(validModule));
    }

    function testRemoveGlobalComplianceModuleSwapAndPop() public {
        // Add three modules
        MockedComplianceModule module2 = new MockedComplianceModule();
        MockedComplianceModule module3 = new MockedComplianceModule();

        bytes memory params1 = abi.encode(uint256(100));
        bytes memory params2 = abi.encode(uint256(200));
        bytes memory params3 = abi.encode(uint256(300));

        vm.startPrank(globalComplianceManager);
        IATKCompliance(address(compliance)).addGlobalComplianceModule(address(validModule), params1);
        IATKCompliance(address(compliance)).addGlobalComplianceModule(address(module2), params2);
        IATKCompliance(address(compliance)).addGlobalComplianceModule(address(module3), params3);
        vm.stopPrank();

        // Remove the middle module to test swap-and-pop logic
        vm.prank(globalComplianceManager);
        IATKCompliance(address(compliance)).removeGlobalComplianceModule(address(module2));

        // Verify remaining modules
        SMARTComplianceModuleParamPair[] memory globalModules = IATKCompliance(address(compliance)).getGlobalComplianceModules();
        assertEq(globalModules.length, 2);

        // Should have validModule and module3, but module3 should have moved to index 1 (swap-and-pop)
        bool foundValidModule = false;
        bool foundModule3 = false;

        for (uint256 i = 0; i < globalModules.length; i++) {
            if (globalModules[i].module == address(validModule)) {
                foundValidModule = true;
                assertEq(globalModules[i].params, params1);
            } else if (globalModules[i].module == address(module3)) {
                foundModule3 = true;
                assertEq(globalModules[i].params, params3);
            }
        }

        assertTrue(foundValidModule);
        assertTrue(foundModule3);
    }

    function testSetParametersForGlobalComplianceModuleAsManager() public {
        bytes memory initialParams = abi.encode(uint256(500));
        bytes memory newParams = abi.encode(uint256(1000));

        // Add module first
        vm.prank(globalComplianceManager);
        IATKCompliance(address(compliance)).addGlobalComplianceModule(address(validModule), initialParams);

        // Update parameters
        vm.prank(globalComplianceManager);
        vm.expectEmit(true, true, true, true);
        emit IATKCompliance.GlobalComplianceModuleParametersUpdated(address(validModule), newParams, globalComplianceManager);
        IATKCompliance(address(compliance)).setParametersForGlobalComplianceModule(address(validModule), newParams);

        // Verify parameters were updated
        SMARTComplianceModuleParamPair[] memory globalModules = IATKCompliance(address(compliance)).getGlobalComplianceModules();
        assertEq(globalModules.length, 1);
        assertEq(globalModules[0].params, newParams);
    }

    function testSetParametersForGlobalComplianceModuleAsUnauthorized() public {
        bytes memory initialParams = abi.encode(uint256(500));
        bytes memory newParams = abi.encode(uint256(1000));

        // Add module first
        vm.prank(globalComplianceManager);
        IATKCompliance(address(compliance)).addGlobalComplianceModule(address(validModule), initialParams);

        vm.prank(unauthorizedUser);
        vm.expectRevert(
            abi.encodeWithSelector(
                IAccessControl.AccessControlUnauthorizedAccount.selector,
                unauthorizedUser,
                ATKSystemRoles.GLOBAL_COMPLIANCE_MANAGER_ROLE
            )
        );
        IATKCompliance(address(compliance)).setParametersForGlobalComplianceModule(address(validModule), newParams);
    }

    function testSetParametersForGlobalComplianceModuleNotFound() public {
        bytes memory newParams = abi.encode(uint256(1000));

        vm.prank(globalComplianceManager);
        vm.expectRevert(abi.encodeWithSelector(IATKCompliance.GlobalModuleNotFound.selector, address(validModule)));
        IATKCompliance(address(compliance)).setParametersForGlobalComplianceModule(address(validModule), newParams);
    }

    function testSetParametersForGlobalComplianceModuleInvalidParams() public {
        MockFailingModule invalidParamsModule = new MockFailingModule("Invalid params", false, false);
        bytes memory initialParams = abi.encode(uint256(500));

        // Add module first
        vm.prank(globalComplianceManager);
        IATKCompliance(address(compliance)).addGlobalComplianceModule(address(invalidParamsModule), initialParams);

        // Try to update with invalid params
        bytes memory invalidParams = abi.encode(uint256(1000));

        // Change module to fail validation
        invalidParamsModule.setShouldRevertOnValidation(true);

        vm.prank(globalComplianceManager);
        vm.expectRevert(abi.encodeWithSelector(ISMARTComplianceModule.InvalidParameters.selector, "Invalid params"));
        IATKCompliance(address(compliance)).setParametersForGlobalComplianceModule(address(invalidParamsModule), invalidParams);
    }

    function testGetGlobalComplianceModulesEmpty() public view {
        SMARTComplianceModuleParamPair[] memory globalModules = IATKCompliance(address(compliance)).getGlobalComplianceModules();
        assertEq(globalModules.length, 0);
    }

    function testGetGlobalComplianceModulesMultiple() public {
        MockedComplianceModule module2 = new MockedComplianceModule();

        bytes memory params1 = abi.encode(uint256(100));
        bytes memory params2 = abi.encode(uint256(200));

        vm.startPrank(globalComplianceManager);
        IATKCompliance(address(compliance)).addGlobalComplianceModule(address(validModule), params1);
        IATKCompliance(address(compliance)).addGlobalComplianceModule(address(module2), params2);
        vm.stopPrank();

        SMARTComplianceModuleParamPair[] memory globalModules = IATKCompliance(address(compliance)).getGlobalComplianceModules();
        assertEq(globalModules.length, 2);
        assertEq(globalModules[0].module, address(validModule));
        assertEq(globalModules[0].params, params1);
        assertEq(globalModules[1].module, address(module2));
        assertEq(globalModules[1].params, params2);
    }

    // --- Global Module Integration with canTransfer Tests ---

    function testCanTransferWithGlobalModulesOnly() public {
        // Add global module
        bytes memory params = abi.encode(uint256(500));
        vm.prank(globalComplianceManager);
        IATKCompliance(address(compliance)).addGlobalComplianceModule(address(validModule), params);

        // Test canTransfer - should pass global module
        assertTrue(ISMARTCompliance(address(compliance)).canTransfer(address(token), alice, bob, 100));
    }

    function testCanTransferWithGlobalModuleFails() public {
        // Add failing global module
        bytes memory params = abi.encode(uint256(500));
        vm.prank(globalComplianceManager);
        IATKCompliance(address(compliance)).addGlobalComplianceModule(address(failingModule), params);

        // Test canTransfer - should fail due to global module
        vm.expectRevert(
            abi.encodeWithSelector(ISMARTComplianceModule.ComplianceCheckFailed.selector, "Transfer not allowed")
        );
        ISMARTCompliance(address(compliance)).canTransfer(address(token), alice, bob, 100);
    }

    function testCanTransferWithTokenAndGlobalModulesBothPass() public {
        // Add token-specific module
        token.addModule(address(validModule), abi.encode(uint256(100)));

        // Add global module
        MockedComplianceModule globalModule = new MockedComplianceModule();
        bytes memory globalParams = abi.encode(uint256(500));
        vm.prank(globalComplianceManager);
        IATKCompliance(address(compliance)).addGlobalComplianceModule(address(globalModule), globalParams);

        // Test canTransfer - should pass both modules
        assertTrue(ISMARTCompliance(address(compliance)).canTransfer(address(token), alice, bob, 100));
    }

    function testCanTransferWithTokenPassesGlobalFails() public {
        // Add token-specific module (passes)
        token.addModule(address(validModule), abi.encode(uint256(100)));

        // Add global module (fails)
        bytes memory globalParams = abi.encode(uint256(500));
        vm.prank(globalComplianceManager);
        IATKCompliance(address(compliance)).addGlobalComplianceModule(address(failingModule), globalParams);

        // Test canTransfer - should fail due to global module
        vm.expectRevert(
            abi.encodeWithSelector(ISMARTComplianceModule.ComplianceCheckFailed.selector, "Transfer not allowed")
        );
        ISMARTCompliance(address(compliance)).canTransfer(address(token), alice, bob, 100);
    }

    function testCanTransferWithTokenFailsGlobalPasses() public {
        // Add token-specific module (fails)
        token.addModule(address(failingModule), abi.encode(uint256(100)));

        // Add global module (passes)
        MockedComplianceModule globalModule = new MockedComplianceModule();
        bytes memory globalParams = abi.encode(uint256(500));
        vm.prank(globalComplianceManager);
        IATKCompliance(address(compliance)).addGlobalComplianceModule(address(globalModule), globalParams);

        // Test canTransfer - should fail due to token module
        vm.expectRevert(
            abi.encodeWithSelector(ISMARTComplianceModule.ComplianceCheckFailed.selector, "Transfer not allowed")
        );
        ISMARTCompliance(address(compliance)).canTransfer(address(token), alice, bob, 100);
    }

    function testCanTransferWithMultipleGlobalModules() public {
        // Add multiple global modules
        MockedComplianceModule globalModule2 = new MockedComplianceModule();
        MockedComplianceModule globalModule3 = new MockedComplianceModule();

        vm.startPrank(globalComplianceManager);
        IATKCompliance(address(compliance)).addGlobalComplianceModule(address(validModule), abi.encode(uint256(100)));
        IATKCompliance(address(compliance)).addGlobalComplianceModule(address(globalModule2), abi.encode(uint256(200)));
        IATKCompliance(address(compliance)).addGlobalComplianceModule(address(globalModule3), abi.encode(uint256(300)));
        vm.stopPrank();

        // Test canTransfer - should pass all global modules
        assertTrue(ISMARTCompliance(address(compliance)).canTransfer(address(token), alice, bob, 100));
    }

    function testCanTransferBypassListSkipsGlobalModules() public {
        // Add failing global module
        bytes memory params = abi.encode(uint256(500));
        vm.prank(globalComplianceManager);
        IATKCompliance(address(compliance)).addGlobalComplianceModule(address(failingModule), params);

        // Add receiver to bypass list
        vm.prank(bypassListManager);
        IATKCompliance(address(compliance)).addToBypassList(bob);

        // Test canTransfer - should succeed because receiver is bypassed
        assertTrue(ISMARTCompliance(address(compliance)).canTransfer(address(token), alice, bob, 100));
    }

    // --- Global Module Integration with Lifecycle Hooks Tests ---

    function testTransferredCallsBothTokenAndGlobalModules() public {
        // Add token-specific module
        token.addModule(address(validModule), abi.encode(uint256(100)));

        // Add global module
        MockedComplianceModule globalModule = new MockedComplianceModule();
        bytes memory globalParams = abi.encode(uint256(500));
        vm.prank(globalComplianceManager);
        IATKCompliance(address(compliance)).addGlobalComplianceModule(address(globalModule), globalParams);

        // Call transferred
        vm.prank(address(token));
        ISMARTCompliance(address(compliance)).transferred(address(token), alice, bob, 100);

        // Verify both modules were called
        assertEq(validModule.transferredCallCount(), 1);
        assertEq(globalModule.transferredCallCount(), 1);
    }

    function testCreatedCallsBothTokenAndGlobalModules() public {
        // Add token-specific module
        token.addModule(address(validModule), abi.encode(uint256(100)));

        // Add global module
        MockedComplianceModule globalModule = new MockedComplianceModule();
        bytes memory globalParams = abi.encode(uint256(500));
        vm.prank(globalComplianceManager);
        IATKCompliance(address(compliance)).addGlobalComplianceModule(address(globalModule), globalParams);

        // Call created
        vm.prank(address(token));
        ISMARTCompliance(address(compliance)).created(address(token), alice, 1000);

        // Verify both modules were called
        assertEq(validModule.createdCallCount(), 1);
        assertEq(globalModule.createdCallCount(), 1);
    }

    function testDestroyedCallsBothTokenAndGlobalModules() public {
        // Add token-specific module
        token.addModule(address(validModule), abi.encode(uint256(100)));

        // Add global module
        MockedComplianceModule globalModule = new MockedComplianceModule();
        bytes memory globalParams = abi.encode(uint256(500));
        vm.prank(globalComplianceManager);
        IATKCompliance(address(compliance)).addGlobalComplianceModule(address(globalModule), globalParams);

        // Call destroyed
        vm.prank(address(token));
        ISMARTCompliance(address(compliance)).destroyed(address(token), alice, 500);

        // Verify both modules were called
        assertEq(validModule.destroyedCallCount(), 1);
        assertEq(globalModule.destroyedCallCount(), 1);
    }

    function testLifecycleHooksWithOnlyGlobalModules() public {
        // Add only global modules
        MockedComplianceModule globalModule = new MockedComplianceModule();
        bytes memory globalParams = abi.encode(uint256(500));
        vm.prank(globalComplianceManager);
        IATKCompliance(address(compliance)).addGlobalComplianceModule(address(globalModule), globalParams);

        // Call lifecycle hooks
        vm.startPrank(address(token));
        ISMARTCompliance(address(compliance)).transferred(address(token), alice, bob, 100);
        ISMARTCompliance(address(compliance)).created(address(token), alice, 1000);
        ISMARTCompliance(address(compliance)).destroyed(address(token), alice, 500);
        vm.stopPrank();

        // Verify global module was called for all hooks
        assertEq(globalModule.transferredCallCount(), 1);
        assertEq(globalModule.createdCallCount(), 1);
        assertEq(globalModule.destroyedCallCount(), 1);
    }

    function testLifecycleHooksExecutionOrder() public {
        // Create modules that track execution order
        MockedComplianceModule tokenModule = new MockedComplianceModule();
        MockedComplianceModule globalModule = new MockedComplianceModule();

        // Add token-specific module
        token.addModule(address(tokenModule), abi.encode(uint256(100)));

        // Add global module
        bytes memory globalParams = abi.encode(uint256(500));
        vm.prank(globalComplianceManager);
        IATKCompliance(address(compliance)).addGlobalComplianceModule(address(globalModule), globalParams);

        // Call transferred to test execution order
        vm.prank(address(token));
        ISMARTCompliance(address(compliance)).transferred(address(token), alice, bob, 100);

        // Both should be called (order is tested implicitly by the implementation)
        assertEq(tokenModule.transferredCallCount(), 1);
        assertEq(globalModule.transferredCallCount(), 1);
    }

    // --- Gas Optimization Tests for Global Modules ---

    function testGlobalModulesGasUsage() public {
        // Add multiple global modules
        MockedComplianceModule[] memory globalModules = new MockedComplianceModule[](5);
        for (uint256 i = 0; i < 5; i++) {
            globalModules[i] = new MockedComplianceModule();
            vm.prank(globalComplianceManager);
            IATKCompliance(address(compliance)).addGlobalComplianceModule(address(globalModules[i]), abi.encode(i * 100));
        }

        // Measure gas for canTransfer with global modules
        uint256 gasBefore = gasleft();
        assertTrue(ISMARTCompliance(address(compliance)).canTransfer(address(token), alice, bob, 100));
        uint256 gasUsed = gasBefore - gasleft();

        console2.log("Gas used for canTransfer with 5 global modules:", gasUsed);
        assertLt(gasUsed, 300_000); // Ensure reasonable gas usage
    }

    function testGlobalModulesWithTokenModulesGasUsage() public {
        // Add token-specific modules
        for (uint256 i = 0; i < 3; i++) {
            MockedComplianceModule module = new MockedComplianceModule();
            token.addModule(address(module), abi.encode(i * 50));
        }

        // Add global modules
        for (uint256 i = 0; i < 3; i++) {
            MockedComplianceModule globalModule = new MockedComplianceModule();
            vm.prank(globalComplianceManager);
            IATKCompliance(address(compliance)).addGlobalComplianceModule(address(globalModule), abi.encode(i * 100));
        }

        // Measure gas for canTransfer with both token and global modules
        uint256 gasBefore = gasleft();
        assertTrue(ISMARTCompliance(address(compliance)).canTransfer(address(token), alice, bob, 100));
        uint256 gasUsed = gasBefore - gasleft();

        console2.log("Gas used for canTransfer with 3 token + 3 global modules:", gasUsed);
        assertLt(gasUsed, 500_000); // Ensure reasonable gas usage
    }

    // --- Fuzz Tests for Global Modules ---

    function testFuzzAddGlobalComplianceModule(uint256 paramValue) public {
        bytes memory params = abi.encode(paramValue);

        vm.prank(globalComplianceManager);
        IATKCompliance(address(compliance)).addGlobalComplianceModule(address(validModule), params);

        SMARTComplianceModuleParamPair[] memory globalModules = IATKCompliance(address(compliance)).getGlobalComplianceModules();
        assertEq(globalModules.length, 1);
        assertEq(globalModules[0].module, address(validModule));
        assertEq(globalModules[0].params, params);
    }

    function testFuzzCanTransferWithGlobalModule(address from, address to, uint256 amount) public {
        vm.assume(to != address(0)); // Avoid zero address for bypass list logic

        // Add global module
        bytes memory params = abi.encode(uint256(500));
        vm.prank(globalComplianceManager);
        IATKCompliance(address(compliance)).addGlobalComplianceModule(address(validModule), params);

        // Should always pass with valid module
        assertTrue(ISMARTCompliance(address(compliance)).canTransfer(address(token), from, to, amount));
    }

    function testFuzzGlobalModuleParameters(bytes memory params) public {
        // Assume params are valid for our simple mock module
        vm.assume(params.length > 0);

        try this.addGlobalModuleWithParams(params) {
            // If adding succeeded, test canTransfer
            assertTrue(ISMARTCompliance(address(compliance)).canTransfer(address(token), alice, bob, 100));
        } catch {
            // If adding failed due to invalid params, that's expected for some fuzz inputs
        }
    }

    // Helper function for fuzz testing
    function addGlobalModuleWithParams(bytes memory params) external {
        vm.prank(globalComplianceManager);
        IATKCompliance(address(compliance)).addGlobalComplianceModule(address(validModule), params);
    }
}<|MERGE_RESOLUTION|>--- conflicted
+++ resolved
@@ -112,12 +112,7 @@
     MockNonCompliantModule public nonCompliantModule;
 
     address public admin = makeAddr("admin");
-<<<<<<< HEAD
-    address public bypassListManager = makeAddr("bypassListManager");
-    address public globalComplianceManager = makeAddr("globalComplianceManager");
-=======
     address public complianceManager = makeAddr("complianceManager");
->>>>>>> 3c7020dc
     address public unauthorizedUser = makeAddr("unauthorizedUser");
     address public trustedForwarder = address(0x1234);
     address public alice = address(0xa11ce);
