--- conflicted
+++ resolved
@@ -113,13 +113,9 @@
     "equityFactory",
     "fundFactory",
     "stablecoinFactory",
-<<<<<<< HEAD
-    "fixedYieldScheduleFactory",
     "tokenFactoryRegistry",
     "complianceModuleRegistry",
     "systemAddonRegistry",
-=======
->>>>>>> 1c07b2f1
   ],
   tokenInfrastructure: ["accessManager", "identity", "tokenIdentity"],
   assetTokens: ["deposit", "equity", "fund", "stablecoin", "bond"],
