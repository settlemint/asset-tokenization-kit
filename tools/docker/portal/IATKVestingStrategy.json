{
  "abi": [
    {
      "type": "function",
      "name": "calculateClaimableAmount",
      "inputs": [
        {
          "name": "account",
          "type": "address",
          "internalType": "address"
        },
        {
          "name": "totalAmount",
          "type": "uint256",
          "internalType": "uint256"
        },
        {
          "name": "vestingStartTime",
          "type": "uint256",
          "internalType": "uint256"
        },
        {
          "name": "claimedAmount",
          "type": "uint256",
          "internalType": "uint256"
        }
      ],
      "outputs": [
        {
          "name": "claimableAmount",
          "type": "uint256",
          "internalType": "uint256"
        }
      ],
      "stateMutability": "view"
    },
    {
      "type": "function",
      "name": "supportsMultipleClaims",
      "inputs": [],
      "outputs": [
        {
          "name": "supportsMultiple",
          "type": "bool",
          "internalType": "bool"
        }
      ],
      "stateMutability": "pure"
    }
  ],
  "bytecode": {
    "object": "0x",
    "sourceMap": "",
    "linkReferences": {}
  },
  "deployedBytecode": {
    "object": "0x",
    "sourceMap": "",
    "linkReferences": {}
  },
  "methodIdentifiers": {
    "calculateClaimableAmount(address,uint256,uint256,uint256)": "07a297ab",
    "supportsMultipleClaims()": "f826851a"
  },
  "rawMetadata": "{\"compiler\":{\"version\":\"0.8.28+commit.7893614a\"},\"language\":\"Solidity\",\"output\":{\"abi\":[{\"inputs\":[{\"internalType\":\"address\",\"name\":\"account\",\"type\":\"address\"},{\"internalType\":\"uint256\",\"name\":\"totalAmount\",\"type\":\"uint256\"},{\"internalType\":\"uint256\",\"name\":\"vestingStartTime\",\"type\":\"uint256\"},{\"internalType\":\"uint256\",\"name\":\"claimedAmount\",\"type\":\"uint256\"}],\"name\":\"calculateClaimableAmount\",\"outputs\":[{\"internalType\":\"uint256\",\"name\":\"claimableAmount\",\"type\":\"uint256\"}],\"stateMutability\":\"view\",\"type\":\"function\"},{\"inputs\":[],\"name\":\"supportsMultipleClaims\",\"outputs\":[{\"internalType\":\"bool\",\"name\":\"supportsMultiple\",\"type\":\"bool\"}],\"stateMutability\":\"pure\",\"type\":\"function\"}],\"devdoc\":{\"author\":\"SettleMint Tokenization Services\",\"details\":\"This interface allows for different vesting calculation strategies (e.g., linear, cliff-based).      Implementations should be stateless and calculate claimable amounts based on provided parameters.\",\"kind\":\"dev\",\"methods\":{\"calculateClaimableAmount(address,uint256,uint256,uint256)\":{\"params\":{\"account\":\"The address of the claimant.\",\"claimedAmount\":\"The amount already claimed for this specific index.\",\"totalAmount\":\"The total allocation for the specific index being claimed.\",\"vestingStartTime\":\"The timestamp when vesting started for this allocation.\"},\"returns\":{\"claimableAmount\":\"The amount that can be claimed now.\"}},\"supportsMultipleClaims()\":{\"returns\":{\"supportsMultiple\":\"True if the strategy supports multiple claims over time.\"}}},\"title\":\"IATKVestingStrategy\",\"version\":1},\"userdoc\":{\"kind\":\"user\",\"methods\":{\"calculateClaimableAmount(address,uint256,uint256,uint256)\":{\"notice\":\"Calculates the amount claimable based on the strategy's vesting parameters.\"},\"supportsMultipleClaims()\":{\"notice\":\"Returns whether this strategy supports multiple claims (vesting).\"}},\"notice\":\"Interface for vesting strategy implementations in ATK vesting airdrop contracts.\",\"version\":1}},\"settings\":{\"compilationTarget\":{\"contracts/system/airdrop/vesting-airdrop/IATKVestingStrategy.sol\":\"IATKVestingStrategy\"},\"evmVersion\":\"cancun\",\"libraries\":{},\"metadata\":{\"bytecodeHash\":\"none\"},\"optimizer\":{\"enabled\":true,\"runs\":200},\"remappings\":[\":@axelar-network/axelar-gmp-sdk-solidity/=dependencies/openzeppelin-community-contracts-0.0.1/node_modules/@axelar-network/axelar-gmp-sdk-solidity/\",\":@onchainid-v2.2.1/=dependencies/@onchainid-v2.2.1/contracts/\",\":@onchainid/contracts/=dependencies/@onchainid-v2.2.1/contracts/\",\":@openzeppelin-contracts-5.2.0/=dependencies/@openzeppelin-contracts-5.2.0/\",\":@openzeppelin-contracts-5.3.0/=dependencies/@openzeppelin-contracts-5.3.0/\",\":@openzeppelin-contracts-upgradeable-5.3.0/=dependencies/@openzeppelin-contracts-upgradeable-5.3.0/\",\":@openzeppelin/community-contracts/=dependencies/openzeppelin-community-contracts-0.0.1/contracts/\",\":@openzeppelin/contracts-upgradeable/=dependencies/@openzeppelin-contracts-upgradeable-5.3.0/\",\":@openzeppelin/contracts/=dependencies/@openzeppelin-contracts-5.3.0/\",\":eas-contracts-1.4.0/=dependencies/eas-contracts-1.4.0/contracts/\",\":forge-std-1.9.5/=dependencies/forge-std-1.9.5/src/\",\":forge-std-1.9.7/=dependencies/forge-std-1.9.7/src/\",\":forge-std/=dependencies/forge-std-1.9.7/src/\",\":openzeppelin-community-contracts-0.0.1/=dependencies/openzeppelin-community-contracts-0.0.1/contracts/\"],\"viaIR\":true},\"sources\":{\"contracts/system/airdrop/vesting-airdrop/IATKVestingStrategy.sol\":{\"keccak256\":\"0x4b407d87d884f6e3f8d005f6b5f31760168dd0d7e73b4794b817f64215a33153\",\"license\":\"FSL-1.1-MIT\",\"urls\":[\"bzz-raw://27e95586b6131529d539130c90d51fa3c625f5d047451780f2c9f551737bdc84\",\"dweb:/ipfs/QmUa7u4dMP99YoWPpepXWQvGUhUNZKzYcNG44XZV8RZm6R\"]}},\"version\":1}",
  "metadata": {
    "compiler": {
      "version": "0.8.28+commit.7893614a"
    },
    "language": "Solidity",
    "output": {
      "abi": [
        {
          "inputs": [
            {
              "internalType": "address",
              "name": "account",
              "type": "address"
            },
            {
              "internalType": "uint256",
              "name": "totalAmount",
              "type": "uint256"
            },
            {
              "internalType": "uint256",
              "name": "vestingStartTime",
              "type": "uint256"
            },
            {
              "internalType": "uint256",
              "name": "claimedAmount",
              "type": "uint256"
            }
          ],
          "stateMutability": "view",
          "type": "function",
          "name": "calculateClaimableAmount",
          "outputs": [
            {
              "internalType": "uint256",
              "name": "claimableAmount",
              "type": "uint256"
            }
          ]
        },
        {
          "inputs": [],
          "stateMutability": "pure",
          "type": "function",
          "name": "supportsMultipleClaims",
          "outputs": [
            {
              "internalType": "bool",
              "name": "supportsMultiple",
              "type": "bool"
            }
          ]
        }
      ],
      "devdoc": {
        "kind": "dev",
        "methods": {
          "calculateClaimableAmount(address,uint256,uint256,uint256)": {
            "params": {
              "account": "The address of the claimant.",
              "claimedAmount": "The amount already claimed for this specific index.",
              "totalAmount": "The total allocation for the specific index being claimed.",
              "vestingStartTime": "The timestamp when vesting started for this allocation."
            },
            "returns": {
              "claimableAmount": "The amount that can be claimed now."
            }
          },
          "supportsMultipleClaims()": {
            "returns": {
              "supportsMultiple": "True if the strategy supports multiple claims over time."
            }
          }
        },
        "version": 1
      },
      "userdoc": {
        "kind": "user",
        "methods": {
          "calculateClaimableAmount(address,uint256,uint256,uint256)": {
            "notice": "Calculates the amount claimable based on the strategy's vesting parameters."
          },
          "supportsMultipleClaims()": {
            "notice": "Returns whether this strategy supports multiple claims (vesting)."
          }
        },
        "version": 1
      }
    },
    "settings": {
      "remappings": [
        "@axelar-network/axelar-gmp-sdk-solidity/=dependencies/openzeppelin-community-contracts-0.0.1/node_modules/@axelar-network/axelar-gmp-sdk-solidity/",
        "@onchainid-v2.2.1/=dependencies/@onchainid-v2.2.1/contracts/",
        "@onchainid/contracts/=dependencies/@onchainid-v2.2.1/contracts/",
        "@openzeppelin-contracts-5.2.0/=dependencies/@openzeppelin-contracts-5.2.0/",
        "@openzeppelin-contracts-5.3.0/=dependencies/@openzeppelin-contracts-5.3.0/",
        "@openzeppelin-contracts-upgradeable-5.3.0/=dependencies/@openzeppelin-contracts-upgradeable-5.3.0/",
        "@openzeppelin/community-contracts/=dependencies/openzeppelin-community-contracts-0.0.1/contracts/",
        "@openzeppelin/contracts-upgradeable/=dependencies/@openzeppelin-contracts-upgradeable-5.3.0/",
        "@openzeppelin/contracts/=dependencies/@openzeppelin-contracts-5.3.0/",
        "eas-contracts-1.4.0/=dependencies/eas-contracts-1.4.0/contracts/",
        "forge-std-1.9.5/=dependencies/forge-std-1.9.5/src/",
        "forge-std-1.9.7/=dependencies/forge-std-1.9.7/src/",
        "forge-std/=dependencies/forge-std-1.9.7/src/",
        "openzeppelin-community-contracts-0.0.1/=dependencies/openzeppelin-community-contracts-0.0.1/contracts/"
      ],
      "optimizer": {
        "enabled": true,
        "runs": 200
      },
      "metadata": {
        "bytecodeHash": "none"
      },
      "compilationTarget": {
        "contracts/system/airdrop/vesting-airdrop/IATKVestingStrategy.sol": "IATKVestingStrategy"
      },
      "evmVersion": "cancun",
      "libraries": {},
      "viaIR": true
    },
    "sources": {
      "contracts/system/airdrop/vesting-airdrop/IATKVestingStrategy.sol": {
        "keccak256": "0x4b407d87d884f6e3f8d005f6b5f31760168dd0d7e73b4794b817f64215a33153",
        "urls": [
          "bzz-raw://27e95586b6131529d539130c90d51fa3c625f5d047451780f2c9f551737bdc84",
          "dweb:/ipfs/QmUa7u4dMP99YoWPpepXWQvGUhUNZKzYcNG44XZV8RZm6R"
        ],
        "license": "FSL-1.1-MIT"
      }
    },
    "version": 1
  },
  "userdoc": {
    "version": 1,
    "kind": "user",
    "methods": {
      "calculateClaimableAmount(address,uint256,uint256,uint256)": {
        "notice": "Calculates the amount claimable based on the strategy's vesting parameters."
      },
      "supportsMultipleClaims()": {
        "notice": "Returns whether this strategy supports multiple claims (vesting)."
      }
    },
    "notice": "Interface for vesting strategy implementations in ATK vesting airdrop contracts."
  },
  "devdoc": {
    "version": 1,
    "kind": "dev",
    "author": "SettleMint Tokenization Services",
    "details": "This interface allows for different vesting calculation strategies (e.g., linear, cliff-based).      Implementations should be stateless and calculate claimable amounts based on provided parameters.",
    "methods": {
      "calculateClaimableAmount(address,uint256,uint256,uint256)": {
        "params": {
          "account": "The address of the claimant.",
          "claimedAmount": "The amount already claimed for this specific index.",
          "totalAmount": "The total allocation for the specific index being claimed.",
          "vestingStartTime": "The timestamp when vesting started for this allocation."
        },
        "returns": {
          "claimableAmount": "The amount that can be claimed now."
        }
      },
      "supportsMultipleClaims()": {
        "returns": {
          "supportsMultiple": "True if the strategy supports multiple claims over time."
        }
      }
    },
    "title": "IATKVestingStrategy"
  },
<<<<<<< HEAD
  "id": 125
=======
  "id": 135
>>>>>>> ffb73480
}<|MERGE_RESOLUTION|>--- conflicted
+++ resolved
@@ -234,9 +234,5 @@
     },
     "title": "IATKVestingStrategy"
   },
-<<<<<<< HEAD
-  "id": 125
-=======
   "id": 135
->>>>>>> ffb73480
 }