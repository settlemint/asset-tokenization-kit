{
  "abi": [
    {
      "type": "function",
      "name": "addComplianceModule",
      "inputs": [
        {
          "name": "_module",
          "type": "address",
          "internalType": "address"
        },
        {
          "name": "_params",
          "type": "bytes",
          "internalType": "bytes"
        }
      ],
      "outputs": [],
      "stateMutability": "nonpayable"
    },
    {
      "type": "function",
      "name": "allowance",
      "inputs": [
        {
          "name": "owner",
          "type": "address",
          "internalType": "address"
        },
        {
          "name": "spender",
          "type": "address",
          "internalType": "address"
        }
      ],
      "outputs": [
        {
          "name": "",
          "type": "uint256",
          "internalType": "uint256"
        }
      ],
      "stateMutability": "view"
    },
    {
      "type": "function",
      "name": "approve",
      "inputs": [
        {
          "name": "spender",
          "type": "address",
          "internalType": "address"
        },
        {
          "name": "value",
          "type": "uint256",
          "internalType": "uint256"
        }
      ],
      "outputs": [
        {
          "name": "",
          "type": "bool",
          "internalType": "bool"
        }
      ],
      "stateMutability": "nonpayable"
    },
    {
      "type": "function",
      "name": "balanceOf",
      "inputs": [
        {
          "name": "account",
          "type": "address",
          "internalType": "address"
        }
      ],
      "outputs": [
        {
          "name": "",
          "type": "uint256",
          "internalType": "uint256"
        }
      ],
      "stateMutability": "view"
    },
    {
      "type": "function",
      "name": "balanceOfAt",
      "inputs": [
        {
          "name": "account",
          "type": "address",
          "internalType": "address"
        },
        {
          "name": "timepoint",
          "type": "uint256",
          "internalType": "uint256"
        }
      ],
      "outputs": [
        {
          "name": "",
          "type": "uint256",
          "internalType": "uint256"
        }
      ],
      "stateMutability": "view"
    },
    {
      "type": "function",
      "name": "batchMint",
      "inputs": [
        {
          "name": "_toList",
          "type": "address[]",
          "internalType": "address[]"
        },
        {
          "name": "_amounts",
          "type": "uint256[]",
          "internalType": "uint256[]"
        }
      ],
      "outputs": [],
      "stateMutability": "nonpayable"
    },
    {
      "type": "function",
      "name": "batchTransfer",
      "inputs": [
        {
          "name": "_toList",
          "type": "address[]",
          "internalType": "address[]"
        },
        {
          "name": "_amounts",
          "type": "uint256[]",
          "internalType": "uint256[]"
        }
      ],
      "outputs": [],
      "stateMutability": "nonpayable"
    },
    {
      "type": "function",
      "name": "compliance",
      "inputs": [],
      "outputs": [
        {
          "name": "complianceContract",
          "type": "address",
          "internalType": "contract ISMARTCompliance"
        }
      ],
      "stateMutability": "view"
    },
    {
      "type": "function",
      "name": "complianceModules",
      "inputs": [],
      "outputs": [
        {
          "name": "modulesList",
          "type": "tuple[]",
          "internalType": "struct SMARTComplianceModuleParamPair[]",
          "components": [
            {
              "name": "module",
              "type": "address",
              "internalType": "address"
            },
            {
              "name": "params",
              "type": "bytes",
              "internalType": "bytes"
            }
          ]
        }
      ],
      "stateMutability": "view"
    },
    {
      "type": "function",
      "name": "decimals",
      "inputs": [],
      "outputs": [
        {
          "name": "",
          "type": "uint8",
          "internalType": "uint8"
        }
      ],
      "stateMutability": "view"
    },
    {
      "type": "function",
      "name": "identityRegistry",
      "inputs": [],
      "outputs": [
        {
          "name": "registryContract",
          "type": "address",
          "internalType": "contract ISMARTIdentityRegistry"
        }
      ],
      "stateMutability": "view"
    },
    {
      "type": "function",
      "name": "mint",
      "inputs": [
        {
          "name": "_to",
          "type": "address",
          "internalType": "address"
        },
        {
          "name": "_amount",
          "type": "uint256",
          "internalType": "uint256"
        }
      ],
      "outputs": [],
      "stateMutability": "nonpayable"
    },
    {
      "type": "function",
      "name": "name",
      "inputs": [],
      "outputs": [
        {
          "name": "",
          "type": "string",
          "internalType": "string"
        }
      ],
      "stateMutability": "view"
    },
    {
      "type": "function",
      "name": "onchainID",
      "inputs": [],
      "outputs": [
        {
          "name": "idAddress",
          "type": "address",
          "internalType": "address"
        }
      ],
      "stateMutability": "view"
    },
    {
      "type": "function",
      "name": "recoverERC20",
      "inputs": [
        {
          "name": "token",
          "type": "address",
          "internalType": "address"
        },
        {
          "name": "to",
          "type": "address",
          "internalType": "address"
        },
        {
          "name": "amount",
          "type": "uint256",
          "internalType": "uint256"
        }
      ],
      "outputs": [],
      "stateMutability": "nonpayable"
    },
    {
      "type": "function",
      "name": "recoverTokens",
      "inputs": [
        {
          "name": "_lostWallet",
          "type": "address",
          "internalType": "address"
        }
      ],
      "outputs": [],
      "stateMutability": "nonpayable"
    },
    {
      "type": "function",
      "name": "registeredInterfaces",
      "inputs": [],
      "outputs": [
        {
          "name": "",
          "type": "bytes4[]",
          "internalType": "bytes4[]"
        }
      ],
      "stateMutability": "view"
    },
    {
      "type": "function",
      "name": "removeComplianceModule",
      "inputs": [
        {
          "name": "_module",
          "type": "address",
          "internalType": "address"
        }
      ],
      "outputs": [],
      "stateMutability": "nonpayable"
    },
    {
      "type": "function",
      "name": "setCompliance",
      "inputs": [
        {
          "name": "_compliance",
          "type": "address",
          "internalType": "address"
        }
      ],
      "outputs": [],
      "stateMutability": "nonpayable"
    },
    {
      "type": "function",
      "name": "setIdentityRegistry",
      "inputs": [
        {
          "name": "_identityRegistry",
          "type": "address",
          "internalType": "address"
        }
      ],
      "outputs": [],
      "stateMutability": "nonpayable"
    },
    {
      "type": "function",
      "name": "setOnchainID",
      "inputs": [
        {
          "name": "_onchainID",
          "type": "address",
          "internalType": "address"
        }
      ],
      "outputs": [],
      "stateMutability": "nonpayable"
    },
    {
      "type": "function",
      "name": "setParametersForComplianceModule",
      "inputs": [
        {
          "name": "_module",
          "type": "address",
          "internalType": "address"
        },
        {
          "name": "_params",
          "type": "bytes",
          "internalType": "bytes"
        }
      ],
      "outputs": [],
      "stateMutability": "nonpayable"
    },
    {
      "type": "function",
      "name": "setYieldSchedule",
      "inputs": [
        {
          "name": "schedule",
          "type": "address",
          "internalType": "address"
        }
      ],
      "outputs": [],
      "stateMutability": "nonpayable"
    },
    {
      "type": "function",
      "name": "supportsInterface",
      "inputs": [
        {
          "name": "interfaceId",
          "type": "bytes4",
          "internalType": "bytes4"
        }
      ],
      "outputs": [
        {
          "name": "",
          "type": "bool",
          "internalType": "bool"
        }
      ],
      "stateMutability": "view"
    },
    {
      "type": "function",
      "name": "symbol",
      "inputs": [],
      "outputs": [
        {
          "name": "",
          "type": "string",
          "internalType": "string"
        }
      ],
      "stateMutability": "view"
    },
    {
      "type": "function",
      "name": "totalSupply",
      "inputs": [],
      "outputs": [
        {
          "name": "",
          "type": "uint256",
          "internalType": "uint256"
        }
      ],
      "stateMutability": "view"
    },
    {
      "type": "function",
      "name": "totalSupplyAt",
      "inputs": [
        {
          "name": "timepoint",
          "type": "uint256",
          "internalType": "uint256"
        }
      ],
      "outputs": [
        {
          "name": "",
          "type": "uint256",
          "internalType": "uint256"
        }
      ],
      "stateMutability": "view"
    },
    {
      "type": "function",
      "name": "transfer",
      "inputs": [
        {
          "name": "to",
          "type": "address",
          "internalType": "address"
        },
        {
          "name": "value",
          "type": "uint256",
          "internalType": "uint256"
        }
      ],
      "outputs": [
        {
          "name": "",
          "type": "bool",
          "internalType": "bool"
        }
      ],
      "stateMutability": "nonpayable"
    },
    {
      "type": "function",
      "name": "transferFrom",
      "inputs": [
        {
          "name": "from",
          "type": "address",
          "internalType": "address"
        },
        {
          "name": "to",
          "type": "address",
          "internalType": "address"
        },
        {
          "name": "value",
          "type": "uint256",
          "internalType": "uint256"
        }
      ],
      "outputs": [
        {
          "name": "",
          "type": "bool",
          "internalType": "bool"
        }
      ],
      "stateMutability": "nonpayable"
    },
    {
      "type": "function",
      "name": "yieldBasisPerUnit",
      "inputs": [
        {
          "name": "holder",
          "type": "address",
          "internalType": "address"
        }
      ],
      "outputs": [
        {
          "name": "basisPerUnit",
          "type": "uint256",
          "internalType": "uint256"
        }
      ],
      "stateMutability": "view"
    },
    {
      "type": "function",
      "name": "yieldSchedule",
      "inputs": [],
      "outputs": [
        {
          "name": "",
          "type": "address",
          "internalType": "address"
        }
      ],
      "stateMutability": "view"
    },
    {
      "type": "function",
      "name": "yieldToken",
      "inputs": [],
      "outputs": [
        {
          "name": "paymentToken",
          "type": "address",
          "internalType": "contract IERC20"
        }
      ],
      "stateMutability": "view"
    },
    {
      "type": "event",
      "name": "Approval",
      "inputs": [
        {
          "name": "owner",
          "type": "address",
          "indexed": true,
          "internalType": "address"
        },
        {
          "name": "spender",
          "type": "address",
          "indexed": true,
          "internalType": "address"
        },
        {
          "name": "value",
          "type": "uint256",
          "indexed": false,
          "internalType": "uint256"
        }
      ],
      "anonymous": false
    },
    {
      "type": "event",
      "name": "CheckpointUpdated",
      "inputs": [
        {
          "name": "sender",
          "type": "address",
          "indexed": true,
          "internalType": "address"
        },
        {
          "name": "account",
          "type": "address",
          "indexed": true,
          "internalType": "address"
        },
        {
          "name": "oldBalance",
          "type": "uint256",
          "indexed": false,
          "internalType": "uint256"
        },
        {
          "name": "newBalance",
          "type": "uint256",
          "indexed": false,
          "internalType": "uint256"
        }
      ],
      "anonymous": false
    },
    {
      "type": "event",
      "name": "ComplianceAdded",
      "inputs": [
        {
          "name": "sender",
          "type": "address",
          "indexed": true,
          "internalType": "address"
        },
        {
          "name": "_compliance",
          "type": "address",
          "indexed": true,
          "internalType": "address"
        }
      ],
      "anonymous": false
    },
    {
      "type": "event",
      "name": "ComplianceModuleAdded",
      "inputs": [
        {
          "name": "sender",
          "type": "address",
          "indexed": true,
          "internalType": "address"
        },
        {
          "name": "_module",
          "type": "address",
          "indexed": true,
          "internalType": "address"
        },
        {
          "name": "_params",
          "type": "bytes",
          "indexed": false,
          "internalType": "bytes"
        }
      ],
      "anonymous": false
    },
    {
      "type": "event",
      "name": "ComplianceModuleRemoved",
      "inputs": [
        {
          "name": "sender",
          "type": "address",
          "indexed": true,
          "internalType": "address"
        },
        {
          "name": "_module",
          "type": "address",
          "indexed": true,
          "internalType": "address"
        }
      ],
      "anonymous": false
    },
    {
      "type": "event",
      "name": "ERC20TokenRecovered",
      "inputs": [
        {
          "name": "sender",
          "type": "address",
          "indexed": true,
          "internalType": "address"
        },
        {
          "name": "token",
          "type": "address",
          "indexed": true,
          "internalType": "address"
        },
        {
          "name": "to",
          "type": "address",
          "indexed": true,
          "internalType": "address"
        },
        {
          "name": "amount",
          "type": "uint256",
          "indexed": false,
          "internalType": "uint256"
        }
      ],
      "anonymous": false
    },
    {
      "type": "event",
      "name": "IdentityRegistryAdded",
      "inputs": [
        {
          "name": "sender",
          "type": "address",
          "indexed": true,
          "internalType": "address"
        },
        {
          "name": "_identityRegistry",
          "type": "address",
          "indexed": true,
          "internalType": "address"
        }
      ],
      "anonymous": false
    },
    {
      "type": "event",
      "name": "Initialized",
      "inputs": [
        {
          "name": "version",
          "type": "uint64",
          "indexed": false,
          "internalType": "uint64"
        }
      ],
      "anonymous": false
    },
    {
      "type": "event",
      "name": "MintCompleted",
      "inputs": [
        {
          "name": "sender",
          "type": "address",
          "indexed": true,
          "internalType": "address"
        },
        {
          "name": "to",
          "type": "address",
          "indexed": true,
          "internalType": "address"
        },
        {
          "name": "amount",
          "type": "uint256",
          "indexed": false,
          "internalType": "uint256"
        }
      ],
      "anonymous": false
    },
    {
      "type": "event",
      "name": "ModuleParametersUpdated",
      "inputs": [
        {
          "name": "sender",
          "type": "address",
          "indexed": true,
          "internalType": "address"
        },
        {
          "name": "_module",
          "type": "address",
          "indexed": true,
          "internalType": "address"
        },
        {
          "name": "_params",
          "type": "bytes",
          "indexed": false,
          "internalType": "bytes"
        }
      ],
      "anonymous": false
    },
    {
      "type": "event",
      "name": "TokensRecovered",
      "inputs": [
        {
          "name": "sender",
          "type": "address",
          "indexed": true,
          "internalType": "address"
        },
        {
          "name": "lostWallet",
          "type": "address",
          "indexed": true,
          "internalType": "address"
        },
        {
          "name": "newWallet",
          "type": "address",
          "indexed": true,
          "internalType": "address"
        },
        {
          "name": "amount",
          "type": "uint256",
          "indexed": false,
          "internalType": "uint256"
        }
      ],
      "anonymous": false
    },
    {
      "type": "event",
      "name": "Transfer",
      "inputs": [
        {
          "name": "from",
          "type": "address",
          "indexed": true,
          "internalType": "address"
        },
        {
          "name": "to",
          "type": "address",
          "indexed": true,
          "internalType": "address"
        },
        {
          "name": "value",
          "type": "uint256",
          "indexed": false,
          "internalType": "uint256"
        }
      ],
      "anonymous": false
    },
    {
      "type": "event",
      "name": "TransferCompleted",
      "inputs": [
        {
          "name": "sender",
          "type": "address",
          "indexed": true,
          "internalType": "address"
        },
        {
          "name": "from",
          "type": "address",
          "indexed": true,
          "internalType": "address"
        },
        {
          "name": "to",
          "type": "address",
          "indexed": true,
          "internalType": "address"
        },
        {
          "name": "amount",
          "type": "uint256",
          "indexed": false,
          "internalType": "uint256"
        }
      ],
      "anonymous": false
    },
    {
      "type": "event",
      "name": "UpdatedTokenInformation",
      "inputs": [
        {
          "name": "sender",
          "type": "address",
          "indexed": true,
          "internalType": "address"
        },
        {
          "name": "_newDecimals",
          "type": "uint8",
          "indexed": false,
          "internalType": "uint8"
        },
        {
          "name": "_newOnchainID",
          "type": "address",
          "indexed": true,
          "internalType": "address"
        }
      ],
      "anonymous": false
    },
    {
      "type": "event",
      "name": "YieldScheduleSet",
      "inputs": [
        {
          "name": "sender",
          "type": "address",
          "indexed": true,
          "internalType": "address"
        },
        {
          "name": "schedule",
          "type": "address",
          "indexed": true,
          "internalType": "address"
        }
      ],
      "anonymous": false
    },
    {
      "type": "error",
      "name": "CannotRecoverSelf",
      "inputs": []
    },
    {
      "type": "error",
      "name": "DuplicateModule",
      "inputs": [
        {
          "name": "module",
          "type": "address",
          "internalType": "address"
        }
      ]
    },
    {
      "type": "error",
      "name": "ERC20InsufficientAllowance",
      "inputs": [
        {
          "name": "spender",
          "type": "address",
          "internalType": "address"
        },
        {
          "name": "allowance",
          "type": "uint256",
          "internalType": "uint256"
        },
        {
          "name": "needed",
          "type": "uint256",
          "internalType": "uint256"
        }
      ]
    },
    {
      "type": "error",
      "name": "ERC20InsufficientBalance",
      "inputs": [
        {
          "name": "sender",
          "type": "address",
          "internalType": "address"
        },
        {
          "name": "balance",
          "type": "uint256",
          "internalType": "uint256"
        },
        {
          "name": "needed",
          "type": "uint256",
          "internalType": "uint256"
        }
      ]
    },
    {
      "type": "error",
      "name": "ERC20InvalidApprover",
      "inputs": [
        {
          "name": "approver",
          "type": "address",
          "internalType": "address"
        }
      ]
    },
    {
      "type": "error",
      "name": "ERC20InvalidReceiver",
      "inputs": [
        {
          "name": "receiver",
          "type": "address",
          "internalType": "address"
        }
      ]
    },
    {
      "type": "error",
      "name": "ERC20InvalidSender",
      "inputs": [
        {
          "name": "sender",
          "type": "address",
          "internalType": "address"
        }
      ]
    },
    {
      "type": "error",
      "name": "ERC20InvalidSpender",
      "inputs": [
        {
          "name": "spender",
          "type": "address",
          "internalType": "address"
        }
      ]
    },
    {
      "type": "error",
      "name": "FutureLookup",
      "inputs": [
        {
          "name": "requestedTimepoint",
          "type": "uint256",
          "internalType": "uint256"
        },
        {
          "name": "currentTimepoint",
          "type": "uint48",
          "internalType": "uint48"
        }
      ]
    },
    {
      "type": "error",
      "name": "InsufficientTokenBalance",
      "inputs": []
    },
    {
      "type": "error",
      "name": "InvalidDecimals",
      "inputs": [
        {
          "name": "decimals",
          "type": "uint8",
          "internalType": "uint8"
        }
      ]
    },
    {
      "type": "error",
      "name": "InvalidInitialization",
      "inputs": []
    },
    {
      "type": "error",
      "name": "InvalidLostWallet",
      "inputs": []
    },
    {
      "type": "error",
      "name": "LengthMismatch",
      "inputs": []
    },
    {
      "type": "error",
      "name": "MintNotCompliant",
      "inputs": []
    },
    {
      "type": "error",
      "name": "ModuleAlreadyAdded",
      "inputs": []
    },
    {
      "type": "error",
      "name": "ModuleNotFound",
      "inputs": []
    },
    {
      "type": "error",
      "name": "NoTokensToRecover",
      "inputs": []
    },
    {
      "type": "error",
      "name": "NotInitializing",
      "inputs": []
    },
    {
      "type": "error",
      "name": "TransferNotCompliant",
      "inputs": []
    },
    {
      "type": "error",
      "name": "YieldScheduleActive",
      "inputs": []
    },
    {
      "type": "error",
      "name": "YieldScheduleAlreadySet",
      "inputs": []
    },
    {
      "type": "error",
      "name": "ZeroAddressNotAllowed",
      "inputs": []
    }
  ],
  "bytecode": {
    "object": "0x",
    "sourceMap": "",
    "linkReferences": {}
  },
  "deployedBytecode": {
    "object": "0x",
    "sourceMap": "",
    "linkReferences": {}
  },
  "methodIdentifiers": {
    "addComplianceModule(address,bytes)": "77d2f8d9",
    "allowance(address,address)": "dd62ed3e",
    "approve(address,uint256)": "095ea7b3",
    "balanceOf(address)": "70a08231",
    "balanceOfAt(address,uint256)": "4ee2cd7e",
    "batchMint(address[],uint256[])": "68573107",
    "batchTransfer(address[],uint256[])": "88d695b2",
    "compliance()": "6290865d",
    "complianceModules()": "a98ac17a",
    "decimals()": "313ce567",
    "identityRegistry()": "134e18f4",
    "mint(address,uint256)": "40c10f19",
    "name()": "06fdde03",
    "onchainID()": "aba63705",
    "recoverERC20(address,address,uint256)": "1171bda9",
    "recoverTokens(address)": "16114acd",
    "registeredInterfaces()": "1fd522a8",
    "removeComplianceModule(address)": "c76f3d9b",
    "setCompliance(address)": "f8981789",
    "setIdentityRegistry(address)": "cbf3f861",
    "setOnchainID(address)": "3d1ddc5b",
    "setParametersForComplianceModule(address,bytes)": "1ef5205f",
    "setYieldSchedule(address)": "d5274738",
    "supportsInterface(bytes4)": "01ffc9a7",
    "symbol()": "95d89b41",
    "totalSupply()": "18160ddd",
    "totalSupplyAt(uint256)": "981b24d0",
    "transfer(address,uint256)": "a9059cbb",
    "transferFrom(address,address,uint256)": "23b872dd",
    "yieldBasisPerUnit(address)": "81e5bc36",
    "yieldSchedule()": "a7fc9e3f",
    "yieldToken()": "76d5de85"
  },
  "rawMetadata": "{\"compiler\":{\"version\":\"0.8.28+commit.7893614a\"},\"language\":\"Solidity\",\"output\":{\"abi\":[{\"inputs\":[],\"name\":\"CannotRecoverSelf\",\"type\":\"error\"},{\"inputs\":[{\"internalType\":\"address\",\"name\":\"module\",\"type\":\"address\"}],\"name\":\"DuplicateModule\",\"type\":\"error\"},{\"inputs\":[{\"internalType\":\"address\",\"name\":\"spender\",\"type\":\"address\"},{\"internalType\":\"uint256\",\"name\":\"allowance\",\"type\":\"uint256\"},{\"internalType\":\"uint256\",\"name\":\"needed\",\"type\":\"uint256\"}],\"name\":\"ERC20InsufficientAllowance\",\"type\":\"error\"},{\"inputs\":[{\"internalType\":\"address\",\"name\":\"sender\",\"type\":\"address\"},{\"internalType\":\"uint256\",\"name\":\"balance\",\"type\":\"uint256\"},{\"internalType\":\"uint256\",\"name\":\"needed\",\"type\":\"uint256\"}],\"name\":\"ERC20InsufficientBalance\",\"type\":\"error\"},{\"inputs\":[{\"internalType\":\"address\",\"name\":\"approver\",\"type\":\"address\"}],\"name\":\"ERC20InvalidApprover\",\"type\":\"error\"},{\"inputs\":[{\"internalType\":\"address\",\"name\":\"receiver\",\"type\":\"address\"}],\"name\":\"ERC20InvalidReceiver\",\"type\":\"error\"},{\"inputs\":[{\"internalType\":\"address\",\"name\":\"sender\",\"type\":\"address\"}],\"name\":\"ERC20InvalidSender\",\"type\":\"error\"},{\"inputs\":[{\"internalType\":\"address\",\"name\":\"spender\",\"type\":\"address\"}],\"name\":\"ERC20InvalidSpender\",\"type\":\"error\"},{\"inputs\":[{\"internalType\":\"uint256\",\"name\":\"requestedTimepoint\",\"type\":\"uint256\"},{\"internalType\":\"uint48\",\"name\":\"currentTimepoint\",\"type\":\"uint48\"}],\"name\":\"FutureLookup\",\"type\":\"error\"},{\"inputs\":[],\"name\":\"InsufficientTokenBalance\",\"type\":\"error\"},{\"inputs\":[{\"internalType\":\"uint8\",\"name\":\"decimals\",\"type\":\"uint8\"}],\"name\":\"InvalidDecimals\",\"type\":\"error\"},{\"inputs\":[],\"name\":\"InvalidInitialization\",\"type\":\"error\"},{\"inputs\":[],\"name\":\"InvalidLostWallet\",\"type\":\"error\"},{\"inputs\":[],\"name\":\"LengthMismatch\",\"type\":\"error\"},{\"inputs\":[],\"name\":\"MintNotCompliant\",\"type\":\"error\"},{\"inputs\":[],\"name\":\"ModuleAlreadyAdded\",\"type\":\"error\"},{\"inputs\":[],\"name\":\"ModuleNotFound\",\"type\":\"error\"},{\"inputs\":[],\"name\":\"NoTokensToRecover\",\"type\":\"error\"},{\"inputs\":[],\"name\":\"NotInitializing\",\"type\":\"error\"},{\"inputs\":[],\"name\":\"TransferNotCompliant\",\"type\":\"error\"},{\"inputs\":[],\"name\":\"YieldScheduleActive\",\"type\":\"error\"},{\"inputs\":[],\"name\":\"YieldScheduleAlreadySet\",\"type\":\"error\"},{\"inputs\":[],\"name\":\"ZeroAddressNotAllowed\",\"type\":\"error\"},{\"anonymous\":false,\"inputs\":[{\"indexed\":true,\"internalType\":\"address\",\"name\":\"owner\",\"type\":\"address\"},{\"indexed\":true,\"internalType\":\"address\",\"name\":\"spender\",\"type\":\"address\"},{\"indexed\":false,\"internalType\":\"uint256\",\"name\":\"value\",\"type\":\"uint256\"}],\"name\":\"Approval\",\"type\":\"event\"},{\"anonymous\":false,\"inputs\":[{\"indexed\":true,\"internalType\":\"address\",\"name\":\"sender\",\"type\":\"address\"},{\"indexed\":true,\"internalType\":\"address\",\"name\":\"account\",\"type\":\"address\"},{\"indexed\":false,\"internalType\":\"uint256\",\"name\":\"oldBalance\",\"type\":\"uint256\"},{\"indexed\":false,\"internalType\":\"uint256\",\"name\":\"newBalance\",\"type\":\"uint256\"}],\"name\":\"CheckpointUpdated\",\"type\":\"event\"},{\"anonymous\":false,\"inputs\":[{\"indexed\":true,\"internalType\":\"address\",\"name\":\"sender\",\"type\":\"address\"},{\"indexed\":true,\"internalType\":\"address\",\"name\":\"_compliance\",\"type\":\"address\"}],\"name\":\"ComplianceAdded\",\"type\":\"event\"},{\"anonymous\":false,\"inputs\":[{\"indexed\":true,\"internalType\":\"address\",\"name\":\"sender\",\"type\":\"address\"},{\"indexed\":true,\"internalType\":\"address\",\"name\":\"_module\",\"type\":\"address\"},{\"indexed\":false,\"internalType\":\"bytes\",\"name\":\"_params\",\"type\":\"bytes\"}],\"name\":\"ComplianceModuleAdded\",\"type\":\"event\"},{\"anonymous\":false,\"inputs\":[{\"indexed\":true,\"internalType\":\"address\",\"name\":\"sender\",\"type\":\"address\"},{\"indexed\":true,\"internalType\":\"address\",\"name\":\"_module\",\"type\":\"address\"}],\"name\":\"ComplianceModuleRemoved\",\"type\":\"event\"},{\"anonymous\":false,\"inputs\":[{\"indexed\":true,\"internalType\":\"address\",\"name\":\"sender\",\"type\":\"address\"},{\"indexed\":true,\"internalType\":\"address\",\"name\":\"token\",\"type\":\"address\"},{\"indexed\":true,\"internalType\":\"address\",\"name\":\"to\",\"type\":\"address\"},{\"indexed\":false,\"internalType\":\"uint256\",\"name\":\"amount\",\"type\":\"uint256\"}],\"name\":\"ERC20TokenRecovered\",\"type\":\"event\"},{\"anonymous\":false,\"inputs\":[{\"indexed\":true,\"internalType\":\"address\",\"name\":\"sender\",\"type\":\"address\"},{\"indexed\":true,\"internalType\":\"address\",\"name\":\"_identityRegistry\",\"type\":\"address\"}],\"name\":\"IdentityRegistryAdded\",\"type\":\"event\"},{\"anonymous\":false,\"inputs\":[{\"indexed\":false,\"internalType\":\"uint64\",\"name\":\"version\",\"type\":\"uint64\"}],\"name\":\"Initialized\",\"type\":\"event\"},{\"anonymous\":false,\"inputs\":[{\"indexed\":true,\"internalType\":\"address\",\"name\":\"sender\",\"type\":\"address\"},{\"indexed\":true,\"internalType\":\"address\",\"name\":\"to\",\"type\":\"address\"},{\"indexed\":false,\"internalType\":\"uint256\",\"name\":\"amount\",\"type\":\"uint256\"}],\"name\":\"MintCompleted\",\"type\":\"event\"},{\"anonymous\":false,\"inputs\":[{\"indexed\":true,\"internalType\":\"address\",\"name\":\"sender\",\"type\":\"address\"},{\"indexed\":true,\"internalType\":\"address\",\"name\":\"_module\",\"type\":\"address\"},{\"indexed\":false,\"internalType\":\"bytes\",\"name\":\"_params\",\"type\":\"bytes\"}],\"name\":\"ModuleParametersUpdated\",\"type\":\"event\"},{\"anonymous\":false,\"inputs\":[{\"indexed\":true,\"internalType\":\"address\",\"name\":\"sender\",\"type\":\"address\"},{\"indexed\":true,\"internalType\":\"address\",\"name\":\"lostWallet\",\"type\":\"address\"},{\"indexed\":true,\"internalType\":\"address\",\"name\":\"newWallet\",\"type\":\"address\"},{\"indexed\":false,\"internalType\":\"uint256\",\"name\":\"amount\",\"type\":\"uint256\"}],\"name\":\"TokensRecovered\",\"type\":\"event\"},{\"anonymous\":false,\"inputs\":[{\"indexed\":true,\"internalType\":\"address\",\"name\":\"from\",\"type\":\"address\"},{\"indexed\":true,\"internalType\":\"address\",\"name\":\"to\",\"type\":\"address\"},{\"indexed\":false,\"internalType\":\"uint256\",\"name\":\"value\",\"type\":\"uint256\"}],\"name\":\"Transfer\",\"type\":\"event\"},{\"anonymous\":false,\"inputs\":[{\"indexed\":true,\"internalType\":\"address\",\"name\":\"sender\",\"type\":\"address\"},{\"indexed\":true,\"internalType\":\"address\",\"name\":\"from\",\"type\":\"address\"},{\"indexed\":true,\"internalType\":\"address\",\"name\":\"to\",\"type\":\"address\"},{\"indexed\":false,\"internalType\":\"uint256\",\"name\":\"amount\",\"type\":\"uint256\"}],\"name\":\"TransferCompleted\",\"type\":\"event\"},{\"anonymous\":false,\"inputs\":[{\"indexed\":true,\"internalType\":\"address\",\"name\":\"sender\",\"type\":\"address\"},{\"indexed\":false,\"internalType\":\"uint8\",\"name\":\"_newDecimals\",\"type\":\"uint8\"},{\"indexed\":true,\"internalType\":\"address\",\"name\":\"_newOnchainID\",\"type\":\"address\"}],\"name\":\"UpdatedTokenInformation\",\"type\":\"event\"},{\"anonymous\":false,\"inputs\":[{\"indexed\":true,\"internalType\":\"address\",\"name\":\"sender\",\"type\":\"address\"},{\"indexed\":true,\"internalType\":\"address\",\"name\":\"schedule\",\"type\":\"address\"}],\"name\":\"YieldScheduleSet\",\"type\":\"event\"},{\"inputs\":[{\"internalType\":\"address\",\"name\":\"_module\",\"type\":\"address\"},{\"internalType\":\"bytes\",\"name\":\"_params\",\"type\":\"bytes\"}],\"name\":\"addComplianceModule\",\"outputs\":[],\"stateMutability\":\"nonpayable\",\"type\":\"function\"},{\"inputs\":[{\"internalType\":\"address\",\"name\":\"owner\",\"type\":\"address\"},{\"internalType\":\"address\",\"name\":\"spender\",\"type\":\"address\"}],\"name\":\"allowance\",\"outputs\":[{\"internalType\":\"uint256\",\"name\":\"\",\"type\":\"uint256\"}],\"stateMutability\":\"view\",\"type\":\"function\"},{\"inputs\":[{\"internalType\":\"address\",\"name\":\"spender\",\"type\":\"address\"},{\"internalType\":\"uint256\",\"name\":\"value\",\"type\":\"uint256\"}],\"name\":\"approve\",\"outputs\":[{\"internalType\":\"bool\",\"name\":\"\",\"type\":\"bool\"}],\"stateMutability\":\"nonpayable\",\"type\":\"function\"},{\"inputs\":[{\"internalType\":\"address\",\"name\":\"account\",\"type\":\"address\"}],\"name\":\"balanceOf\",\"outputs\":[{\"internalType\":\"uint256\",\"name\":\"\",\"type\":\"uint256\"}],\"stateMutability\":\"view\",\"type\":\"function\"},{\"inputs\":[{\"internalType\":\"address\",\"name\":\"account\",\"type\":\"address\"},{\"internalType\":\"uint256\",\"name\":\"timepoint\",\"type\":\"uint256\"}],\"name\":\"balanceOfAt\",\"outputs\":[{\"internalType\":\"uint256\",\"name\":\"\",\"type\":\"uint256\"}],\"stateMutability\":\"view\",\"type\":\"function\"},{\"inputs\":[{\"internalType\":\"address[]\",\"name\":\"_toList\",\"type\":\"address[]\"},{\"internalType\":\"uint256[]\",\"name\":\"_amounts\",\"type\":\"uint256[]\"}],\"name\":\"batchMint\",\"outputs\":[],\"stateMutability\":\"nonpayable\",\"type\":\"function\"},{\"inputs\":[{\"internalType\":\"address[]\",\"name\":\"_toList\",\"type\":\"address[]\"},{\"internalType\":\"uint256[]\",\"name\":\"_amounts\",\"type\":\"uint256[]\"}],\"name\":\"batchTransfer\",\"outputs\":[],\"stateMutability\":\"nonpayable\",\"type\":\"function\"},{\"inputs\":[],\"name\":\"compliance\",\"outputs\":[{\"internalType\":\"contract ISMARTCompliance\",\"name\":\"complianceContract\",\"type\":\"address\"}],\"stateMutability\":\"view\",\"type\":\"function\"},{\"inputs\":[],\"name\":\"complianceModules\",\"outputs\":[{\"components\":[{\"internalType\":\"address\",\"name\":\"module\",\"type\":\"address\"},{\"internalType\":\"bytes\",\"name\":\"params\",\"type\":\"bytes\"}],\"internalType\":\"struct SMARTComplianceModuleParamPair[]\",\"name\":\"modulesList\",\"type\":\"tuple[]\"}],\"stateMutability\":\"view\",\"type\":\"function\"},{\"inputs\":[],\"name\":\"decimals\",\"outputs\":[{\"internalType\":\"uint8\",\"name\":\"\",\"type\":\"uint8\"}],\"stateMutability\":\"view\",\"type\":\"function\"},{\"inputs\":[],\"name\":\"identityRegistry\",\"outputs\":[{\"internalType\":\"contract ISMARTIdentityRegistry\",\"name\":\"registryContract\",\"type\":\"address\"}],\"stateMutability\":\"view\",\"type\":\"function\"},{\"inputs\":[{\"internalType\":\"address\",\"name\":\"_to\",\"type\":\"address\"},{\"internalType\":\"uint256\",\"name\":\"_amount\",\"type\":\"uint256\"}],\"name\":\"mint\",\"outputs\":[],\"stateMutability\":\"nonpayable\",\"type\":\"function\"},{\"inputs\":[],\"name\":\"name\",\"outputs\":[{\"internalType\":\"string\",\"name\":\"\",\"type\":\"string\"}],\"stateMutability\":\"view\",\"type\":\"function\"},{\"inputs\":[],\"name\":\"onchainID\",\"outputs\":[{\"internalType\":\"address\",\"name\":\"idAddress\",\"type\":\"address\"}],\"stateMutability\":\"view\",\"type\":\"function\"},{\"inputs\":[{\"internalType\":\"address\",\"name\":\"token\",\"type\":\"address\"},{\"internalType\":\"address\",\"name\":\"to\",\"type\":\"address\"},{\"internalType\":\"uint256\",\"name\":\"amount\",\"type\":\"uint256\"}],\"name\":\"recoverERC20\",\"outputs\":[],\"stateMutability\":\"nonpayable\",\"type\":\"function\"},{\"inputs\":[{\"internalType\":\"address\",\"name\":\"_lostWallet\",\"type\":\"address\"}],\"name\":\"recoverTokens\",\"outputs\":[],\"stateMutability\":\"nonpayable\",\"type\":\"function\"},{\"inputs\":[],\"name\":\"registeredInterfaces\",\"outputs\":[{\"internalType\":\"bytes4[]\",\"name\":\"\",\"type\":\"bytes4[]\"}],\"stateMutability\":\"view\",\"type\":\"function\"},{\"inputs\":[{\"internalType\":\"address\",\"name\":\"_module\",\"type\":\"address\"}],\"name\":\"removeComplianceModule\",\"outputs\":[],\"stateMutability\":\"nonpayable\",\"type\":\"function\"},{\"inputs\":[{\"internalType\":\"address\",\"name\":\"_compliance\",\"type\":\"address\"}],\"name\":\"setCompliance\",\"outputs\":[],\"stateMutability\":\"nonpayable\",\"type\":\"function\"},{\"inputs\":[{\"internalType\":\"address\",\"name\":\"_identityRegistry\",\"type\":\"address\"}],\"name\":\"setIdentityRegistry\",\"outputs\":[],\"stateMutability\":\"nonpayable\",\"type\":\"function\"},{\"inputs\":[{\"internalType\":\"address\",\"name\":\"_onchainID\",\"type\":\"address\"}],\"name\":\"setOnchainID\",\"outputs\":[],\"stateMutability\":\"nonpayable\",\"type\":\"function\"},{\"inputs\":[{\"internalType\":\"address\",\"name\":\"_module\",\"type\":\"address\"},{\"internalType\":\"bytes\",\"name\":\"_params\",\"type\":\"bytes\"}],\"name\":\"setParametersForComplianceModule\",\"outputs\":[],\"stateMutability\":\"nonpayable\",\"type\":\"function\"},{\"inputs\":[{\"internalType\":\"address\",\"name\":\"schedule\",\"type\":\"address\"}],\"name\":\"setYieldSchedule\",\"outputs\":[],\"stateMutability\":\"nonpayable\",\"type\":\"function\"},{\"inputs\":[{\"internalType\":\"bytes4\",\"name\":\"interfaceId\",\"type\":\"bytes4\"}],\"name\":\"supportsInterface\",\"outputs\":[{\"internalType\":\"bool\",\"name\":\"\",\"type\":\"bool\"}],\"stateMutability\":\"view\",\"type\":\"function\"},{\"inputs\":[],\"name\":\"symbol\",\"outputs\":[{\"internalType\":\"string\",\"name\":\"\",\"type\":\"string\"}],\"stateMutability\":\"view\",\"type\":\"function\"},{\"inputs\":[],\"name\":\"totalSupply\",\"outputs\":[{\"internalType\":\"uint256\",\"name\":\"\",\"type\":\"uint256\"}],\"stateMutability\":\"view\",\"type\":\"function\"},{\"inputs\":[{\"internalType\":\"uint256\",\"name\":\"timepoint\",\"type\":\"uint256\"}],\"name\":\"totalSupplyAt\",\"outputs\":[{\"internalType\":\"uint256\",\"name\":\"\",\"type\":\"uint256\"}],\"stateMutability\":\"view\",\"type\":\"function\"},{\"inputs\":[{\"internalType\":\"address\",\"name\":\"to\",\"type\":\"address\"},{\"internalType\":\"uint256\",\"name\":\"value\",\"type\":\"uint256\"}],\"name\":\"transfer\",\"outputs\":[{\"internalType\":\"bool\",\"name\":\"\",\"type\":\"bool\"}],\"stateMutability\":\"nonpayable\",\"type\":\"function\"},{\"inputs\":[{\"internalType\":\"address\",\"name\":\"from\",\"type\":\"address\"},{\"internalType\":\"address\",\"name\":\"to\",\"type\":\"address\"},{\"internalType\":\"uint256\",\"name\":\"value\",\"type\":\"uint256\"}],\"name\":\"transferFrom\",\"outputs\":[{\"internalType\":\"bool\",\"name\":\"\",\"type\":\"bool\"}],\"stateMutability\":\"nonpayable\",\"type\":\"function\"},{\"inputs\":[{\"internalType\":\"address\",\"name\":\"holder\",\"type\":\"address\"}],\"name\":\"yieldBasisPerUnit\",\"outputs\":[{\"internalType\":\"uint256\",\"name\":\"basisPerUnit\",\"type\":\"uint256\"}],\"stateMutability\":\"view\",\"type\":\"function\"},{\"inputs\":[],\"name\":\"yieldSchedule\",\"outputs\":[{\"internalType\":\"address\",\"name\":\"\",\"type\":\"address\"}],\"stateMutability\":\"view\",\"type\":\"function\"},{\"inputs\":[],\"name\":\"yieldToken\",\"outputs\":[{\"internalType\":\"contract IERC20\",\"name\":\"paymentToken\",\"type\":\"address\"}],\"stateMutability\":\"view\",\"type\":\"function\"}],\"devdoc\":{\"details\":\"This is an `abstract` contract, designed to be inherited by a final, concrete upgradeable token contract. It inherits from: - `ContextUpgradeable`: Provides `_msgSender()` in an upgradeable context. - `SMARTExtensionUpgradeable`: Provides common functionalities for SMART extensions in an upgradeable context (e.g., ERC165 registration). - `_SMARTYieldLogic`: Contains the core logic for managing `yieldSchedule` and the `_beforeMint` hook logic. It also implicitly requires `Initializable` for its own `__SMARTYield_init` function. This contract integrates `_SMARTYieldLogic` into an upgradeable token structure. It overrides the `_beforeMint` hook (expected to be available from an inherited `SMARTUpgradeable` or similar base that includes `SMARTHooks`) to include the yield-specific minting condition from `__yield_beforeMintLogic`. The final concrete token is expected to inherit `ERC20Upgradeable`, `SMARTUpgradeable`, and call `__SMARTYield_init()` in its main initializer. It must also implement other `ISMARTYield` functions.\",\"errors\":{\"CannotRecoverSelf()\":[{\"details\":\"The `recoverERC20` function is designed to recover other ERC20 tokens mistakenly sent to this contract,      not the token this contract itself represents.\"}],\"DuplicateModule(address)\":[{\"params\":{\"module\":\"The address of the duplicate compliance module.\"}}],\"ERC20InsufficientAllowance(address,uint256,uint256)\":[{\"details\":\"Indicates a failure with the `spender`\\u2019s `allowance`. Used in transfers.\",\"params\":{\"allowance\":\"Amount of tokens a `spender` is allowed to operate with.\",\"needed\":\"Minimum amount required to perform a transfer.\",\"spender\":\"Address that may be allowed to operate on tokens without being their owner.\"}}],\"ERC20InsufficientBalance(address,uint256,uint256)\":[{\"details\":\"Indicates an error related to the current `balance` of a `sender`. Used in transfers.\",\"params\":{\"balance\":\"Current balance for the interacting account.\",\"needed\":\"Minimum amount required to perform a transfer.\",\"sender\":\"Address whose tokens are being transferred.\"}}],\"ERC20InvalidApprover(address)\":[{\"details\":\"Indicates a failure with the `approver` of a token to be approved. Used in approvals.\",\"params\":{\"approver\":\"Address initiating an approval operation.\"}}],\"ERC20InvalidReceiver(address)\":[{\"details\":\"Indicates a failure with the token `receiver`. Used in transfers.\",\"params\":{\"receiver\":\"Address to which tokens are being transferred.\"}}],\"ERC20InvalidSender(address)\":[{\"details\":\"Indicates a failure with the token `sender`. Used in transfers.\",\"params\":{\"sender\":\"Address whose tokens are being transferred.\"}}],\"ERC20InvalidSpender(address)\":[{\"details\":\"Indicates a failure with the `spender` to be approved. Used in approvals.\",\"params\":{\"spender\":\"Address that may be allowed to operate on tokens without being their owner.\"}}],\"FutureLookup(uint256,uint48)\":[{\"details\":\"Historical data is only available for past timepoints. The `clock()` function in the implementing      contract determines the current reference timepoint.\",\"params\":{\"currentTimepoint\":\"The current valid timepoint (e.g., current block number) according to the contract's `clock()`.\",\"requestedTimepoint\":\"The future timepoint (e.g., block number) that was invalidly requested.\"}}],\"InsufficientTokenBalance()\":[{\"details\":\"This typically occurs during token recovery if the contract holds less of the target token than the amount requested for recovery.\"}],\"InvalidDecimals(uint8)\":[{\"details\":\"This error is typically reverted if `decimals` is greater than 18, which is a common upper limit.\",\"params\":{\"decimals\":\"The invalid decimals value that was provided.\"}}],\"InvalidInitialization()\":[{\"details\":\"The contract is already initialized.\"}],\"InvalidLostWallet()\":[{\"details\":\"This can occur if the wallet is not associated with any lost identity.\"}],\"LengthMismatch()\":[{\"details\":\"This error is typically triggered in functions that process multiple items in batches,      such as `batchBurn` or `batchTransfer`, when the input arrays (e.g., an array of addresses      and an array of corresponding amounts) do not have the same number of elements.      For example, if 3 addresses are provided but only 2 amounts, this error would be raised      because it's unclear how to map the amounts to the addresses.\"}],\"MintNotCompliant()\":[{\"details\":\"This means the conditions required by the active compliance modules for minting were not met.\"}],\"ModuleNotFound()\":[{\"details\":\"This can occur when trying to remove or update parameters for a non-existent module.\"}],\"NoTokensToRecover()\":[{\"details\":\"This can occur if the contract holds no tokens to recover.\"}],\"NotInitializing()\":[{\"details\":\"The contract is not initializing.\"}],\"TransferNotCompliant()\":[{\"details\":\"This means the conditions required by the active compliance modules for transferring tokens were not met.\"}],\"YieldScheduleActive()\":[{\"details\":\"For example, this might be reverted if an attempt is made to modify certain parameters of the token or the yield mechanism (like `_beforeMint` in `_SMARTYieldLogic` preventing minting) once the yield schedule has started (i.e., `schedule.startDate() <= block.timestamp`). Some operations might be restricted to only occur before the yield schedule begins distributing rewards.\"}],\"YieldScheduleAlreadySet()\":[{\"details\":\"This error is typically reverted when a function like `setYieldSchedule` is called but the token already has an active or previously configured yield schedule. To change a schedule, it might need to be unset or updated via a different mechanism if supported.\"}],\"ZeroAddressNotAllowed()\":[{\"details\":\"This error is used to indicate that an operation or initialization was attempted with the      zero address (`address(0)`), which is often an invalid or disallowed address in many contexts.      For example, setting a critical administrative role to the zero address, or transferring tokens      to the zero address (which can effectively burn them, but should be explicit if intended).\"}]},\"events\":{\"Approval(address,address,uint256)\":{\"details\":\"Emitted when the allowance of a `spender` for an `owner` is set by a call to {approve}. `value` is the new allowance.\"},\"CheckpointUpdated(address,address,uint256,uint256)\":{\"details\":\"This event signals that a historical data point has been recorded.      Off-chain services can listen to this event to know when to update their own historical data caches      or to trigger other actions based on balance changes.\",\"params\":{\"account\":\"The address for which a balance checkpoint was created. If this is `address(0)`,                it signifies that the checkpoint is for the token's `totalSupply`.                `indexed` for tracking specific accounts or total supply updates.\",\"newBalance\":\"The balance (either of `account` or `totalSupply`) *after* the operation and at the                   time of this checkpoint.\",\"oldBalance\":\"The balance (either of `account` or `totalSupply`) *before* the operation that triggered                   the checkpoint.\",\"sender\":\"The address that initiated the token operation (e.g., minter, transferer, burner)               which resulted in this checkpoint update. `indexed` for easier filtering.\"}},\"ComplianceAdded(address,address)\":{\"details\":\"This event indicates a change in the primary contract responsible for enforcing compliance rules on token transfers.\",\"params\":{\"_compliance\":\"The address of the newly configured `ISMARTCompliance` contract.\",\"sender\":\"The address of the account (e.g., admin) that initiated this configuration change.\"}},\"ComplianceModuleAdded(address,address,bytes)\":{\"details\":\"Compliance modules implement specific rules (e.g., geographic restrictions, holding limits).\",\"params\":{\"_module\":\"The address of the newly added compliance module contract (which should implement `ISMARTComplianceModule`).\",\"_params\":\"The ABI-encoded configuration parameters initially set for this module instance on this token.\",\"sender\":\"The address of the account (e.g., admin) that added the module.\"}},\"ComplianceModuleRemoved(address,address)\":{\"details\":\"Removing a module means its rules will no longer be applied to token operations.\",\"params\":{\"_module\":\"The address of the compliance module contract that was removed.\",\"sender\":\"The address of the account (e.g., admin) that removed the module.\"}},\"ERC20TokenRecovered(address,address,address,uint256)\":{\"params\":{\"amount\":\"The amount of tokens recovered.\",\"sender\":\"The address that initiated the recovery operation.\",\"to\":\"The address to which the tokens were recovered.\",\"token\":\"The address of the ERC20 token recovered.\"}},\"IdentityRegistryAdded(address,address)\":{\"details\":\"This event signals a change in the system component responsible for managing and verifying user identities.\",\"params\":{\"_identityRegistry\":\"The address of the newly configured `ISMARTIdentityRegistry` contract.\",\"sender\":\"The address of the account (e.g., admin) that initiated this configuration change.\"}},\"Initialized(uint64)\":{\"details\":\"Triggered when the contract has been initialized or reinitialized.\"},\"MintCompleted(address,address,uint256)\":{\"params\":{\"amount\":\"The quantity of tokens minted.\",\"sender\":\"The address of the account (e.g., minter role) that initiated the minting.\",\"to\":\"The address that received the newly minted tokens.\"}},\"ModuleParametersUpdated(address,address,bytes)\":{\"details\":\"This allows tweaking the behavior of a module without removing and re-adding it.\",\"params\":{\"_module\":\"The address of the compliance module whose parameters were updated.\",\"_params\":\"The new ABI-encoded configuration parameters for the module.\",\"sender\":\"The address of the account (e.g., admin) that updated the parameters.\"}},\"TokensRecovered(address,address,address,uint256)\":{\"params\":{\"amount\":\"The amount of tokens recovered.\",\"lostWallet\":\"The address of the lost wallet containing tokens to recover.\",\"newWallet\":\"The address to which the tokens were recovered.\",\"sender\":\"The address that initiated the recovery operation.\"}},\"Transfer(address,address,uint256)\":{\"details\":\"Emitted when `value` tokens are moved from one account (`from`) to another (`to`). Note that `value` may be zero.\"},\"TransferCompleted(address,address,address,uint256)\":{\"params\":{\"amount\":\"The quantity of tokens transferred.\",\"from\":\"The address from which tokens were sent.\",\"sender\":\"The address that initiated the transfer action (could be the `from` address or an operator).\",\"to\":\"The address to which tokens were received.\"}},\"UpdatedTokenInformation(address,uint8,address)\":{\"details\":\"Note: While `name` and `symbol` are part of `IERC20Metadata`, their update mechanism isn't explicitly defined here,      but if updatable, would likely also trigger such an event. This event specifically calls out decimals and onchainID.\",\"params\":{\"_newDecimals\":\"The new number of decimal places the token uses. (Note: Changing decimals post-deployment is highly unusual and complex for ERC20 tokens).\",\"_newOnchainID\":\"The address of the new on-chain Identity contract representing the token itself (if applicable).\",\"sender\":\"The address of the account (e.g., admin) that initiated the update.\"}},\"YieldScheduleSet(address,address)\":{\"details\":\"This event is critical for transparency and tracking changes to how a token generates and distributes yield. When this event is emitted, it signifies that the `schedule` address is now the authoritative contract dictating the terms of yield for this token. The `indexed` keyword for `sender` and `schedule` allows for efficient searching and filtering of these events based on these addresses. For example, one could easily find all tokens for which a specific yield schedule was set, or all schedules set by a particular admin.\",\"params\":{\"schedule\":\"The address of the newly set yield schedule contract. This contract implements `ISMARTYieldSchedule` and contains the yield logic.\",\"sender\":\"The address of the account (e.g., an admin or owner) that initiated the transaction to set the yield schedule.\"}}},\"kind\":\"dev\",\"methods\":{\"addComplianceModule(address,bytes)\":{\"details\":\"Before adding, the implementation (or the main `ISMARTCompliance` contract) MUST validate:      1. That `_module` is a valid contract address.      2. That `_module` correctly implements the `ISMARTComplianceModule` interface (e.g., via ERC165 `supportsInterface`).      3. That the provided `_params` are valid for the `_module` (by calling `_module.validateParameters(_params)`).      Typically restricted to an administrative role. Emits `ComplianceModuleAdded`.\",\"params\":{\"_module\":\"The address of the compliance module contract to add.\",\"_params\":\"The initial ABI-encoded configuration parameters for this module specific to this token.\"}},\"allowance(address,address)\":{\"details\":\"See {IERC20-allowance}.\"},\"approve(address,uint256)\":{\"details\":\"See {IERC20-approve}. NOTE: If `value` is the maximum `uint256`, the allowance is not updated on `transferFrom`. This is semantically equivalent to an infinite approval. Requirements: - `spender` cannot be the zero address.\"},\"balanceOf(address)\":{\"details\":\"See {IERC20-balanceOf}.\"},\"balanceOfAt(address,uint256)\":{\"details\":\"The `timepoint` usually refers to a block number in the past. Implementations should revert      if a `timepoint` in the future (or the current timepoint) is queried.      `view` functions do not modify state and do not consume gas when called externally.\",\"params\":{\"account\":\"The address of the account whose historical balance is being queried.\",\"timepoint\":\"The specific past timepoint (e.g., block number) to retrieve the balance for.\"},\"returns\":{\"_0\":\"uint256 The token balance of `account` at the specified `timepoint`.\"}},\"batchMint(address[],uint256[])\":{\"details\":\"This is an efficiency function to reduce transaction costs when minting to many users.      Typically restricted to accounts with a specific minter role.      Implementations MUST perform identity verification and compliance checks for *each* recipient in `_toList`.      If any recipient fails checks, the entire batch operation should revert to maintain atomicity.      Emits multiple `MintCompleted` and ERC20 `Transfer` events.\",\"params\":{\"_amounts\":\"An array of corresponding token quantities to mint for each address in `_toList`. The lengths of `_toList` and `_amounts` MUST be equal.\",\"_toList\":\"An array of addresses to receive the newly minted tokens.\"}},\"batchTransfer(address[],uint256[])\":{\"details\":\"This is an efficiency function, useful for distributions or airdrops (if compliant).      The caller (`msg.sender`) must have a sufficient balance to cover the sum of all `_amounts`.      Implementations MUST perform identity verification and compliance checks for *each* recipient in `_toList`      and also check the sender (`msg.sender`) if sender-side compliance rules apply.      If any part of the batch fails checks, the entire operation should revert.      Emits multiple `TransferCompleted` and ERC20 `Transfer` events.\",\"params\":{\"_amounts\":\"An array of corresponding token quantities to transfer. The lengths of `_toList` and `_amounts` MUST be equal.\",\"_toList\":\"An array of addresses to receive the tokens.\"}},\"compliance()\":{\"details\":\"The Compliance contract is responsible for orchestrating compliance checks for token operations.\",\"returns\":{\"complianceContract\":\"The `ISMARTCompliance` contract instance currently in use.\"}},\"complianceModules()\":{\"details\":\"Each element in the returned array is a `SMARTComplianceModuleParamPair` struct, containing the module's address      and its current ABI-encoded parameters specific to this token.\",\"returns\":{\"modulesList\":\"An array of `SMARTComplianceModuleParamPair` structs.\"}},\"decimals()\":{\"details\":\"Returns the number of decimals used to get its user representation. For example, if `decimals` equals `2`, a balance of `505` tokens should be displayed to a user as `5.05` (`505 / 10 ** 2`). Tokens usually opt for a value of 18, imitating the relationship between Ether and Wei. This is the default value returned by this function, unless it's overridden. NOTE: This information is only used for _display_ purposes: it in no way affects any of the arithmetic of the contract, including {IERC20-balanceOf} and {IERC20-transfer}.\"},\"identityRegistry()\":{\"details\":\"The Identity Registry is used for verifying token holders against required claims and linking wallets to identities.\",\"returns\":{\"registryContract\":\"The `ISMARTIdentityRegistry` contract instance currently in use.\"}},\"mint(address,uint256)\":{\"details\":\"This function is typically restricted to accounts with a specific minter role.      Implementations MUST perform identity verification and compliance checks on the `_to` address before minting.      Failure to meet these checks should result in a revert (e.g., with `RecipientNotVerified` or a compliance error).      Emits `MintCompleted` and the standard ERC20 `Transfer` event (from `address(0)` to `_to`).\",\"params\":{\"_amount\":\"The quantity of tokens to mint.\",\"_to\":\"The address that will receive the newly minted tokens.\"}},\"name()\":{\"details\":\"Returns the name of the token.\"},\"onchainID()\":{\"details\":\"This can represent the token issuer or the token entity.\",\"returns\":{\"idAddress\":\"The address of the on-chain ID contract, or `address(0)` if no on-chain ID is set for the token.\"}},\"recoverERC20(address,address,uint256)\":{\"details\":\"This function is crucial for retrieving assets that are not the SMART token itself but are held by the contract.      Access to this function MUST be strictly controlled (e.g., via an `_authorizeRecoverERC20` internal hook or role).      It is critical that this function CANNOT be used to recover the SMART token itself, as that could drain the contract or interfere with its logic.      It should use a safe transfer mechanism (like OpenZeppelin's `SafeERC20.safeTransfer`) to prevent issues with non-standard ERC20 tokens.\",\"params\":{\"amount\":\"The quantity of the `token` to recover and send to `to`.\",\"to\":\"The address where the recovered tokens will be sent.\",\"token\":\"The contract address of the ERC20 token to be recovered. This MUST NOT be `address(this)`.\"}},\"recoverTokens(address)\":{\"details\":\"This will make it possible to recover SMART tokens from the lostWallet to msgSender, if it was correctly marked as lost in the identity registry.\",\"params\":{\"_lostWallet\":\"The address of the lost wallet containing tokens to recover.\"}},\"registeredInterfaces()\":{\"details\":\"This function allows external contracts and users to discover all interfaces      that this contract claims to support. This is useful for introspection and      automated interface detection.\",\"returns\":{\"_0\":\"An array of `bytes4` interface identifiers that have been registered.\"}},\"removeComplianceModule(address)\":{\"details\":\"Once removed, the rules enforced by this `_module` will no longer apply to token operations.      Typically restricted to an administrative role. Emits `ComplianceModuleRemoved`.\",\"params\":{\"_module\":\"The address of the compliance module contract to remove.\"}},\"setCompliance(address)\":{\"details\":\"The Compliance contract orchestrates checks across various compliance modules to determine transfer legality.      Typically restricted to an administrative role. Emits `ComplianceAdded`.\",\"params\":{\"_compliance\":\"The address of the new `ISMARTCompliance` contract. Must not be `address(0)`.\"}},\"setIdentityRegistry(address)\":{\"details\":\"The Identity Registry is responsible for managing associations between investor wallet addresses and their on-chain Identity contracts,      and for verifying identities against required claims.      Typically restricted to an administrative role. Emits `IdentityRegistryAdded`.\",\"params\":{\"_identityRegistry\":\"The address of the new `ISMARTIdentityRegistry` contract. Must not be `address(0)`.\"}},\"setOnchainID(address)\":{\"details\":\"This can be used to represent the token issuer or the token itself as an on-chain entity.      Typically, this function is restricted to an administrative role.\",\"params\":{\"_onchainID\":\"The address of the on-chain ID contract. Pass `address(0)` to remove an existing ID.\"}},\"setParametersForComplianceModule(address,bytes)\":{\"details\":\"This allows an administrator to change how a particular compliance rule behaves for this token.      The implementing contract (or the `ISMARTCompliance` contract) MUST validate these `_params` by calling      the module's `validateParameters(_params)` function before applying them.      Typically restricted to an administrative role. Emits `ModuleParametersUpdated`.\",\"params\":{\"_module\":\"The address of the compliance module (must be an active module for this token).\",\"_params\":\"The new ABI-encoded configuration parameters for the module.\"}},\"setYieldSchedule(address)\":{\"details\":\"This function is crucial for configuring how yield is generated and distributed for the token. The `schedule` address points to another smart contract that implements the `ISMARTYieldSchedule` interface (or a more specific one like `ISMARTFixedYieldSchedule`). This schedule contract will contain the detailed logic for yield calculation, timing, and distribution. Implementers should consider adding access control to this function (e.g., only allowing an admin or owner role) to prevent unauthorized changes to the yield mechanism.\",\"params\":{\"schedule\":\"The address of the smart contract that defines the yield schedule. This contract must adhere to `ISMARTYieldSchedule`.\"}},\"supportsInterface(bytes4)\":{\"details\":\"Returns true if this contract implements the interface defined by `interfaceId`. See the corresponding https://eips.ethereum.org/EIPS/eip-165#how-interfaces-are-identified[ERC section] to learn more about how these ids are created. This function call must use less than 30 000 gas.\"},\"symbol()\":{\"details\":\"Returns the symbol of the token, usually a shorter version of the name.\"},\"totalSupply()\":{\"details\":\"See {IERC20-totalSupply}.\"},\"totalSupplyAt(uint256)\":{\"details\":\"Similar to `balanceOfAt`, `timepoint` refers to a past block number. Implementations should      revert for future or current timepoints.\",\"params\":{\"timepoint\":\"The specific past timepoint (e.g., block number) to retrieve the total supply for.\"},\"returns\":{\"_0\":\"uint256 The total token supply at the specified `timepoint`.\"}},\"transfer(address,uint256)\":{\"details\":\"See {IERC20-transfer}. Requirements: - `to` cannot be the zero address. - the caller must have a balance of at least `value`.\"},\"transferFrom(address,address,uint256)\":{\"details\":\"See {IERC20-transferFrom}. Skips emitting an {Approval} event indicating an allowance update. This is not required by the ERC. See {xref-ERC20-_approve-address-address-uint256-bool-}[_approve]. NOTE: Does not update the allowance if the current allowance is the maximum `uint256`. Requirements: - `from` and `to` cannot be the zero address. - `from` must have a balance of at least `value`. - the caller must have allowance for ``from``'s tokens of at least `value`.\"},\"yieldBasisPerUnit(address)\":{\"details\":\"The \\\"yield basis\\\" is a fundamental value upon which yield calculations are performed. For example: - For a bond-like token, this might be its face value (e.g., 100 USD). - For an equity-like token, it might be its nominal value or a value derived from an oracle. This function allows the basis to be specific to a `holder`, enabling scenarios where different holders might have different yield bases (though often it will be a global value, in which case `holder` might be ignored). The returned value is typically a raw number (e.g., if basis is $100 and token has 2 decimals, this might return 10000).\",\"params\":{\"holder\":\"The address of the token holder for whom the yield basis is being queried. This allows for holder-specific configurations.\"},\"returns\":{\"basisPerUnit\":\"The amount (in the smallest unit of the basis currency/asset) per single unit of the token, used for yield calculations.\"}},\"yieldToken()\":{\"details\":\"Yield can be paid in the token itself or in a different token (e.g., a stablecoin). This function specifies which ERC20 token will be transferred to holders when they claim their accrued yield.\",\"returns\":{\"paymentToken\":\"An `IERC20` interface instance representing the token used for yield payments.\"}}},\"title\":\"Upgradeable SMART Yield Extension\",\"version\":1},\"userdoc\":{\"errors\":{\"CannotRecoverSelf()\":[{\"notice\":\"Error indicating an attempt to recover the token contract's own tokens.\"}],\"DuplicateModule(address)\":[{\"notice\":\"Error indicating that a compliance module is being added but already exists.\"}],\"FutureLookup(uint256,uint48)\":[{\"notice\":\"Error reverted when a historical data lookup (e.g., `balanceOfAt`, `totalSupplyAt`) is attempted         for a `timepoint` that is in the future or is the current `timepoint`.\"}],\"InsufficientTokenBalance()\":[{\"notice\":\"Error indicating that the token balance is insufficient for an operation.\"}],\"InvalidDecimals(uint8)\":[{\"notice\":\"Error indicating that the provided decimals value is invalid.\"}],\"InvalidLostWallet()\":[{\"notice\":\"Error indicating that the provided lost wallet is not marked as lost.\"}],\"LengthMismatch()\":[{\"notice\":\"Error: Array Length Mismatch in Batch Operation.\"}],\"MintNotCompliant()\":[{\"notice\":\"Error indicating that a mint operation failed compliance checks.\"}],\"ModuleAlreadyAdded()\":[{\"notice\":\"Error indicating that an attempt was made to add a compliance module that is already registered.\"}],\"ModuleNotFound()\":[{\"notice\":\"Error indicating that a specified compliance module was not found.\"}],\"NoTokensToRecover()\":[{\"notice\":\"Error indicating that there are no tokens to recover.\"}],\"TransferNotCompliant()\":[{\"notice\":\"Error indicating that a transfer operation failed compliance checks.\"}],\"YieldScheduleActive()\":[{\"notice\":\"Error indicating that an action cannot be performed because the yield schedule is currently active.\"}],\"YieldScheduleAlreadySet()\":[{\"notice\":\"Error indicating that a yield schedule has already been set for the token and an attempt was made to set it again.\"}],\"ZeroAddressNotAllowed()\":[{\"notice\":\"Error: Zero Address Not Allowed.\"}]},\"events\":{\"CheckpointUpdated(address,address,uint256,uint256)\":{\"notice\":\"Emitted when a new checkpoint is written for an account's balance or for the total supply         due to a token operation (mint, burn, transfer).\"},\"ComplianceAdded(address,address)\":{\"notice\":\"Emitted when the address of the main `ISMARTCompliance` contract, used by this token, is successfully updated.\"},\"ComplianceModuleAdded(address,address,bytes)\":{\"notice\":\"Emitted when a new compliance module is successfully added to the token's compliance framework.\"},\"ComplianceModuleRemoved(address,address)\":{\"notice\":\"Emitted when an existing compliance module is successfully removed from the token's compliance framework.\"},\"ERC20TokenRecovered(address,address,address,uint256)\":{\"notice\":\"Emitted when mistakenly sent ERC20 tokens are recovered from the contract.\"},\"IdentityRegistryAdded(address,address)\":{\"notice\":\"Emitted when the address of the `ISMARTIdentityRegistry` contract, used by this token, is successfully updated.\"},\"MintCompleted(address,address,uint256)\":{\"notice\":\"Emitted after a token minting operation has successfully completed, passing all relevant checks.\"},\"ModuleParametersUpdated(address,address,bytes)\":{\"notice\":\"Emitted when the configuration parameters for an existing, active compliance module are successfully updated.\"},\"TokensRecovered(address,address,address,uint256)\":{\"notice\":\"Emitted when tokens are recovered from a lost wallet to the caller's address.\"},\"TransferCompleted(address,address,address,uint256)\":{\"notice\":\"Emitted after a token transfer operation (e.g., via `transfer` or `transferFrom`) has successfully completed,         passing all identity and compliance checks.\"},\"UpdatedTokenInformation(address,uint8,address)\":{\"notice\":\"Emitted when fundamental information about the token, such as its decimals or on-chain ID, is updated.\"},\"YieldScheduleSet(address,address)\":{\"notice\":\"Emitted when a new yield schedule is successfully set or updated for a token.\"}},\"kind\":\"user\",\"methods\":{\"addComplianceModule(address,bytes)\":{\"notice\":\"Adds a new compliance module contract to this token's compliance framework and sets its initial configuration parameters.\"},\"balanceOfAt(address,uint256)\":{\"notice\":\"Returns the token balance of a specific `account` at a given `timepoint`.\"},\"batchMint(address[],uint256[])\":{\"notice\":\"Mints tokens to multiple recipient addresses in a single batch transaction.\"},\"batchTransfer(address[],uint256[])\":{\"notice\":\"Transfers tokens from the caller to multiple recipient addresses in a single batch transaction.\"},\"compliance()\":{\"notice\":\"Retrieves the address of the main `ISMARTCompliance` contract currently configured for this token.\"},\"complianceModules()\":{\"notice\":\"Retrieves a list of all currently active compliance modules for this token, along with their configuration parameters.\"},\"identityRegistry()\":{\"notice\":\"Retrieves the address of the `ISMARTIdentityRegistry` contract currently configured for this token.\"},\"mint(address,uint256)\":{\"notice\":\"Creates (mints) a specified `_amount` of new tokens and assigns them to the `_to` address.\"},\"onchainID()\":{\"notice\":\"Retrieves the optional on-chain identifier (e.g., an `IIdentity` contract) associated with the token contract itself.\"},\"recoverERC20(address,address,uint256)\":{\"notice\":\"Allows an authorized account to recover ERC20 tokens that were mistakenly sent to this SMART token contract's address.\"},\"recoverTokens(address)\":{\"notice\":\"Recovers SMART tokens from a lost wallet to the caller's address.\"},\"registeredInterfaces()\":{\"notice\":\"Returns an array of all registered interface IDs.\"},\"removeComplianceModule(address)\":{\"notice\":\"Removes an active compliance module from this token's compliance framework.\"},\"setCompliance(address)\":{\"notice\":\"Sets or updates the address of the main `ISMARTCompliance` contract used by this token.\"},\"setIdentityRegistry(address)\":{\"notice\":\"Sets or updates the address of the `ISMARTIdentityRegistry` contract used by this token.\"},\"setOnchainID(address)\":{\"notice\":\"Sets or updates the optional on-chain identifier (e.g., an `IIdentity` contract) associated with the token contract itself.\"},\"setParametersForComplianceModule(address,bytes)\":{\"notice\":\"Sets or updates the configuration parameters for a specific, already added compliance module.\"},\"setYieldSchedule(address)\":{\"notice\":\"Sets or updates the yield schedule contract for this token.\"},\"totalSupplyAt(uint256)\":{\"notice\":\"Returns the total token supply at a given `timepoint`.\"},\"yieldBasisPerUnit(address)\":{\"notice\":\"Returns the basis amount used to calculate yield per single unit of the token (e.g., per 1 token with 18 decimals).\"},\"yieldSchedule()\":{\"notice\":\"The address of the smart contract that defines the yield schedule for this token.\"},\"yieldToken()\":{\"notice\":\"Returns the ERC20 token contract that is used for paying out the yield.\"}},\"notice\":\"This contract provides an upgradeable implementation for the SMART Yield extension. It allows a token to have an associated yield schedule. Being \\\"upgradeable\\\" means its logic can be updated after deployment via a proxy pattern.\",\"version\":1}},\"settings\":{\"compilationTarget\":{\"contracts/smart/extensions/yield/SMARTYieldUpgradeable.sol\":\"SMARTYieldUpgradeable\"},\"evmVersion\":\"cancun\",\"libraries\":{},\"metadata\":{\"bytecodeHash\":\"none\"},\"optimizer\":{\"enabled\":true,\"runs\":200},\"remappings\":[\":@axelar-network/axelar-gmp-sdk-solidity/=dependencies/openzeppelin-community-contracts-0.0.1/node_modules/@axelar-network/axelar-gmp-sdk-solidity/\",\":@onchainid-v2.2.1/=dependencies/@onchainid-v2.2.1/contracts/\",\":@onchainid/contracts/=dependencies/@onchainid-v2.2.1/contracts/\",\":@openzeppelin-contracts-5.2.0/=dependencies/@openzeppelin-contracts-5.2.0/\",\":@openzeppelin-contracts-5.3.0/=dependencies/@openzeppelin-contracts-5.3.0/\",\":@openzeppelin-contracts-upgradeable-5.3.0/=dependencies/@openzeppelin-contracts-upgradeable-5.3.0/\",\":@openzeppelin/community-contracts/=dependencies/openzeppelin-community-contracts-0.0.1/contracts/\",\":@openzeppelin/contracts-upgradeable/=dependencies/@openzeppelin-contracts-upgradeable-5.3.0/\",\":@openzeppelin/contracts/=dependencies/@openzeppelin-contracts-5.3.0/\",\":eas-contracts-1.4.0/=dependencies/eas-contracts-1.4.0/contracts/\",\":forge-std-1.9.5/=dependencies/forge-std-1.9.5/src/\",\":forge-std-1.9.7/=dependencies/forge-std-1.9.7/src/\",\":forge-std/=dependencies/forge-std-1.9.7/src/\",\":openzeppelin-community-contracts-0.0.1/=dependencies/openzeppelin-community-contracts-0.0.1/contracts/\"],\"viaIR\":true},\"sources\":{\"contracts/smart/extensions/common/SMARTContext.sol\":{\"keccak256\":\"0x93de881d605f705729ccdc60c72a2e33cc90220f652d999c165ffa44e19745a4\",\"license\":\"FSL-1.1-MIT\",\"urls\":[\"bzz-raw://7bff2fd34d370970b57aa1b4fcbf84921a184e9eacc3f4846fba66da0e03e7f2\",\"dweb:/ipfs/QmfAQ6aHrSzh3KhLbN6jxWHAUmkHRR7geC6YNgVrmawtFr\"]},\"contracts/smart/extensions/common/SMARTExtensionUpgradeable.sol\":{\"keccak256\":\"0x3342c9fc1ccd824037ea0104fec2fa0856150205b3329d54469a7befa35e13f9\",\"license\":\"FSL-1.1-MIT\",\"urls\":[\"bzz-raw://a4c185e2058e345862a8d4e46a0595ef3147eca7ec16a1b21d17e6a6a312568e\",\"dweb:/ipfs/QmSjgsJDhJMd16pCeLbMC1w2tJVcAHXtP3MMJ8taMP9Kpy\"]},\"contracts/smart/extensions/common/SMARTHooks.sol\":{\"keccak256\":\"0x241082e06589edc00accef716c9c745fcc7caa87ad1e50f1edaccdd65d061880\",\"license\":\"FSL-1.1-MIT\",\"urls\":[\"bzz-raw://6e2a1619cdec07a50661eb676a24a8688d5dc5dbe5b5c60ea5056cdf5b40ce5e\",\"dweb:/ipfs/QmYbJKQSPt7rk5UECsoQxtRSM4wk28kyCSrMBqfZFbFo4d\"]},\"contracts/smart/extensions/common/_SMARTExtension.sol\":{\"keccak256\":\"0xe14f34fa858f2c5689fad9f44dfbc50437208a36c3cee6d23f9cf6116e4cdc19\",\"license\":\"FSL-1.1-MIT\",\"urls\":[\"bzz-raw://78d3a08bdc8d8aa68ea503002cf8dd486053bbfe6e8fdd73063a38c23b717e78\",\"dweb:/ipfs/QmSBzyyejfMpa1H2oEVF4j9jcajDBhjCQ7rWFD4NUKf7Cd\"]},\"contracts/smart/extensions/historical-balances/ISMARTHistoricalBalances.sol\":{\"keccak256\":\"0x748c28628df829a95a42783247fd2e2f082bf644370f54463dd8c060a1a4fdb8\",\"license\":\"FSL-1.1-MIT\",\"urls\":[\"bzz-raw://ca138ff3a56bdcdbfc7dd9ff17f56c0e15643d7f63172fe03dd47da35b47515f\",\"dweb:/ipfs/Qme1CeWEWgbr2YPJ9dRK98VCZ94naen9BhrrKb2wFhs6iC\"]},\"contracts/smart/extensions/yield/ISMARTYield.sol\":{\"keccak256\":\"0xabc3a75854b3b1b2fade84c3ea2fe058dbbbe88fa07e256e62d92359863e33b4\",\"license\":\"FSL-1.1-MIT\",\"urls\":[\"bzz-raw://fe6b2e9add6b6abe4c715f6750a8c55c14b4a88edcc2b93f98777fa71303297b\",\"dweb:/ipfs/QmdRmeFStp5yqqZgmeRBpZxvwvEat5qb7szgC6Chom7nGG\"]},\"contracts/smart/extensions/yield/SMARTYieldUpgradeable.sol\":{\"keccak256\":\"0x17bdc58155ed5d066f201956187ab5ab4289d73380578b232a65e478bd97e5ae\",\"license\":\"FSL-1.1-MIT\",\"urls\":[\"bzz-raw://73f11c4a93b57ffc34b23f912f48b32cfadb9fedae2560c2074d95d520393116\",\"dweb:/ipfs/QmeoHSbgzDz4bamMEy97TEmfLc6coefFnJWn3Nzypt9qgH\"]},\"contracts/smart/extensions/yield/internal/_SMARTYieldLogic.sol\":{\"keccak256\":\"0x27fd7eea4281816655f2766eefadbff9ba13c72080e4bb0d1bdc7ebd93becb74\",\"license\":\"FSL-1.1-MIT\",\"urls\":[\"bzz-raw://45156052426c168e3727497d5b1ea34b557417b960b5412600604085b47559af\",\"dweb:/ipfs/QmbDK3F5ba673JnVLjoAx3qgWpmZtXPNtkPxrWKF94c52D\"]},\"contracts/smart/extensions/yield/schedules/ISMARTYieldSchedule.sol\":{\"keccak256\":\"0xdfbf07a23c23697347fb56aee34b8ca40f6833d71a3f641f48e7867af27d32f6\",\"license\":\"FSL-1.1-MIT\",\"urls\":[\"bzz-raw://4d8dccf3d331fd4e9b0fa5f26f9386a6ef432f0c304735ef274d8866e029dd5e\",\"dweb:/ipfs/QmPeH5qE3CTWCWUQgxJ2es7iHzLr4NsFsJzttsPTpqErVK\"]},\"contracts/smart/interface/ERC-3643/IERC3643IdentityRegistryStorage.sol\":{\"keccak256\":\"0x3a8a72df8da5bf4d988bbfb00151b933ff17cdc8d4be47dc121cd9e2083ba86f\",\"license\":\"CC0-1.0\",\"urls\":[\"bzz-raw://369250658bf8d3ebb583946820afa494271ce6bfde607d15c7060cdf7a303cf3\",\"dweb:/ipfs/QmSJjaK6vyv8K9RX1k3rwxsoKfVNyMoHEszxyxdTQfDKQG\"]},\"contracts/smart/interface/ERC-3643/IERC3643TrustedIssuersRegistry.sol\":{\"keccak256\":\"0x15b72940814cd959b57bf75623f16c51fc6c50eab51fd2420a8b653519ebd76c\",\"license\":\"CC0-1.0\",\"urls\":[\"bzz-raw://479f5e24a1b608776d9d5d7da9c76dd3c9b1dd300d8b4eee7a15dcfba4817bee\",\"dweb:/ipfs/QmPhMBfQAqt5NeRcSu3jDTwhoQXnB7nXNEcmoJ7KoWVt7V\"]},\"contracts/smart/interface/ISMART.sol\":{\"keccak256\":\"0xfce323160dd5cd8c9db34de0ea872bec41fd2ea8d8496e1e3c17865d374994da\",\"license\":\"FSL-1.1-MIT\",\"urls\":[\"bzz-raw://1a1fafbdec0c59e078798438d2a3cd05bd70b864d7dfa67faf135d5634c5ae51\",\"dweb:/ipfs/QmehZwexgZN2BZKA6eFrG3DHUMRUZnzYTen6j5Ry5Znbf2\"]},\"contracts/smart/interface/ISMARTCompliance.sol\":{\"keccak256\":\"0x948341e4ad374e1dded6d1b30c395ad0f01e6ea2099fb6b96c5476e8b28c1d77\",\"license\":\"FSL-1.1-MIT\",\"urls\":[\"bzz-raw://d261e9a0c8682f11ac86048f13e367caee6d5f512d51b8752186b8c01b6ba618\",\"dweb:/ipfs/Qmdp14emh3NFSAphyuAgsTE7qZt1g1UYcNLS3tNNM8T6Hv\"]},\"contracts/smart/interface/ISMARTIdentityRegistry.sol\":{\"keccak256\":\"0x62a95a9db2ac97ceaf59f7585d7bbaf3acb65ed9b5e57597b9d1fe1b4d7c4eda\",\"license\":\"FSL-1.1-MIT\",\"urls\":[\"bzz-raw://bd870710359396db48e70ef7e40449125ff744c6c8ce15ad7e1894df430c87ea\",\"dweb:/ipfs/QmZ6khf5Vm6hBkkUgYC1b161jSQaZeegJVRY6ndjRW1EcG\"]},\"contracts/smart/interface/ISMARTIdentityRegistryStorage.sol\":{\"keccak256\":\"0x219b3d03958859e2f082aac5cbf3b40acf243e326ee6e74e6bb03be7724c2985\",\"license\":\"FSL-1.1-MIT\",\"urls\":[\"bzz-raw://8cf8d30ec47cb2aed5b51d373837584fb6f08deab1d35142510271e733404f52\",\"dweb:/ipfs/Qmc9NnABx9ouhhCR8qgJC3RtU5oAyycSjZkY6nGtuWFwuz\"]},\"contracts/smart/interface/ISMARTTopicSchemeRegistry.sol\":{\"keccak256\":\"0xec5e42dcf7d929f8a0db42c9c8a0fa81d089a9f7177b7da10df029f94334ca8a\",\"license\":\"FSL-1.1-MIT\",\"urls\":[\"bzz-raw://e346e3241e3110b3f17d2b244a49d68a1d79c6928bef7d372ea3458c1029cea0\",\"dweb:/ipfs/QmeSyCYN9qYXRjn799fRFP7X9apf7bubVhnFEUGQatx3xd\"]},\"contracts/smart/interface/structs/SMARTComplianceModuleParamPair.sol\":{\"keccak256\":\"0x489a55538b554a0c935bee7efc28f7e821e161638c5726c9d367a644a0b7c62a\",\"license\":\"FSL-1.1-MIT\",\"urls\":[\"bzz-raw://04bb06aed3ee3c5c6f3df9a59721c08ddd57b5521da1c9c6fd96b7c8b57db813\",\"dweb:/ipfs/QmRuzqKDr2sBHNuQhCzWGa8euNiMyvP7LTjSFjvAj5uFqh\"]},\"dependencies/@onchainid-v2.2.1/contracts/interface/IClaimIssuer.sol\":{\"keccak256\":\"0xae785f63b3cb3a94bcb454ef4ad6376aa4848fa29cff1cc8db3bef4a2994a779\",\"license\":\"GPL-3.0\",\"urls\":[\"bzz-raw://d8223d2710c51ee39cdfd2cb2f1858b3d64a3222c78ea8ed5eb3e11a93e1222e\",\"dweb:/ipfs/QmYRXPCww7BorScTC6QNMbrRm2zprUmSYFpWomwarJH7Df\"]},\"dependencies/@onchainid-v2.2.1/contracts/interface/IERC734.sol\":{\"keccak256\":\"0x35a14a0d1a3ed51689f1a2cb12e26d30601afbcc1cc9b9b288a03cd11e6d049e\",\"license\":\"GPL-3.0\",\"urls\":[\"bzz-raw://156aac402e73e6bd2fa8c0ccd85b2add8d1bb505d8a652218173dbc8e7b9a3cb\",\"dweb:/ipfs/QmPzPyc3kKxoNCGqKAooUju6YvMkDN4MCUH198TEXnA82o\"]},\"dependencies/@onchainid-v2.2.1/contracts/interface/IERC735.sol\":{\"keccak256\":\"0xeac82c37b16c1c1c83df3e88be987332b1230ed13e1d017f9d2929f978ac0122\",\"license\":\"GPL-3.0\",\"urls\":[\"bzz-raw://695a66b789ac417b7b2b78c578981779db374704382921ff499351cccab0323e\",\"dweb:/ipfs/QmeZoogvsEWf688Z849zZ2dLPDnor6YnnNQLMgedY9Tc9D\"]},\"dependencies/@onchainid-v2.2.1/contracts/interface/IIdentity.sol\":{\"keccak256\":\"0x5ed42ab81b9b734c79e61d1f7e0734baab5479a356ab6bb469414d3c66269862\",\"license\":\"GPL-3.0\",\"urls\":[\"bzz-raw://a0863999b1ed334179a43e699e6057815eea011a78ed51e61b6110fc392e26f8\",\"dweb:/ipfs/Qme6hdHZCAy1V4sLgAZ5NxdrEjEf5mYMabf5UDmUDjkuzW\"]},\"dependencies/@openzeppelin-contracts-5.3.0/interfaces/draft-IERC6093.sol\":{\"keccak256\":\"0x880da465c203cec76b10d72dbd87c80f387df4102274f23eea1f9c9b0918792b\",\"license\":\"MIT\",\"urls\":[\"bzz-raw://399594cd8bb0143bc9e55e0f1d071d0d8c850a394fb7a319d50edd55d9ed822b\",\"dweb:/ipfs/QmbPZzgtT6LEm9CMqWfagQFwETbV1ztpECBB1DtQHrKiRz\"]},\"dependencies/@openzeppelin-contracts-5.3.0/token/ERC20/IERC20.sol\":{\"keccak256\":\"0xe06a3f08a987af6ad2e1c1e774405d4fe08f1694b67517438b467cecf0da0ef7\",\"license\":\"MIT\",\"urls\":[\"bzz-raw://df6f0c459663c9858b6cba2cda1d14a7d05a985bed6d2de72bd8e78c25ee79db\",\"dweb:/ipfs/QmeTTxZ7qVk9rjEv2R4CpCwdf8UMCcRqDNMvzNxHc3Fnn9\"]},\"dependencies/@openzeppelin-contracts-5.3.0/token/ERC20/extensions/IERC20Metadata.sol\":{\"keccak256\":\"0x70f2f713b13b7ce4610bcd0ac9fec0f3cc43693b043abcb8dc40a42a726eb330\",\"license\":\"MIT\",\"urls\":[\"bzz-raw://c13d13304ac79a83ab1c30168967d19e2203342ebbd6a9bbce4db7550522dcbf\",\"dweb:/ipfs/QmeN5jKMN2vw5bhacr6tkg78afbTTZUeaacNHqjWt4Ew1r\"]},\"dependencies/@openzeppelin-contracts-5.3.0/utils/Context.sol\":{\"keccak256\":\"0x493033a8d1b176a037b2cc6a04dad01a5c157722049bbecf632ca876224dd4b2\",\"license\":\"MIT\",\"urls\":[\"bzz-raw://6a708e8a5bdb1011c2c381c9a5cfd8a9a956d7d0a9dc1bd8bcdaf52f76ef2f12\",\"dweb:/ipfs/Qmax9WHBnVsZP46ZxEMNRQpLQnrdE4dK8LehML1Py8FowF\"]},\"dependencies/@openzeppelin-contracts-5.3.0/utils/introspection/IERC165.sol\":{\"keccak256\":\"0x79796192ec90263f21b464d5bc90b777a525971d3de8232be80d9c4f9fb353b8\",\"license\":\"MIT\",\"urls\":[\"bzz-raw://f6fda447a62815e8064f47eff0dd1cf58d9207ad69b5d32280f8d7ed1d1e4621\",\"dweb:/ipfs/QmfDRc7pxfaXB2Dh9np5Uf29Na3pQ7tafRS684wd3GLjVL\"]},\"dependencies/@openzeppelin-contracts-upgradeable-5.3.0/proxy/utils/Initializable.sol\":{\"keccak256\":\"0xdb4d24ee2c087c391d587cd17adfe5b3f9d93b3110b1388c2ab6c7c0ad1dcd05\",\"license\":\"MIT\",\"urls\":[\"bzz-raw://ab7b6d5b9e2b88176312967fe0f0e78f3d9a1422fa5e4b64e2440c35869b5d08\",\"dweb:/ipfs/QmXKYWWyzcLg1B2k7Sb1qkEXgLCYfXecR9wYW5obRzWP1Q\"]},\"dependencies/@openzeppelin-contracts-upgradeable-5.3.0/token/ERC20/ERC20Upgradeable.sol\":{\"keccak256\":\"0xa0e86b70fa5a7bd63795161c0882676fde6a18bbb1991938ef014fb0184b4b13\",\"license\":\"MIT\",\"urls\":[\"bzz-raw://1727a5d693a56ed6af48bace20d8ec26232f0a8f78ff482c5a691cc5c348a019\",\"dweb:/ipfs/QmdXaYmoETBqAv4YBnSmZyuoovjQMsDjfjnCnBFqXhhQEB\"]},\"dependencies/@openzeppelin-contracts-upgradeable-5.3.0/utils/ContextUpgradeable.sol\":{\"keccak256\":\"0xdbef5f0c787055227243a7318ef74c8a5a1108ca3a07f2b3a00ef67769e1e397\",\"license\":\"MIT\",\"urls\":[\"bzz-raw://08e39f23d5b4692f9a40803e53a8156b72b4c1f9902a88cd65ba964db103dab9\",\"dweb:/ipfs/QmPKn6EYDgpga7KtpkA8wV2yJCYGMtc9K4LkJfhKX2RVSV\"]}},\"version\":1}",
  "metadata": {
    "compiler": {
      "version": "0.8.28+commit.7893614a"
    },
    "language": "Solidity",
    "output": {
      "abi": [
        {
          "inputs": [],
          "type": "error",
          "name": "CannotRecoverSelf"
        },
        {
          "inputs": [
            {
              "internalType": "address",
              "name": "module",
              "type": "address"
            }
          ],
          "type": "error",
          "name": "DuplicateModule"
        },
        {
          "inputs": [
            {
              "internalType": "address",
              "name": "spender",
              "type": "address"
            },
            {
              "internalType": "uint256",
              "name": "allowance",
              "type": "uint256"
            },
            {
              "internalType": "uint256",
              "name": "needed",
              "type": "uint256"
            }
          ],
          "type": "error",
          "name": "ERC20InsufficientAllowance"
        },
        {
          "inputs": [
            {
              "internalType": "address",
              "name": "sender",
              "type": "address"
            },
            {
              "internalType": "uint256",
              "name": "balance",
              "type": "uint256"
            },
            {
              "internalType": "uint256",
              "name": "needed",
              "type": "uint256"
            }
          ],
          "type": "error",
          "name": "ERC20InsufficientBalance"
        },
        {
          "inputs": [
            {
              "internalType": "address",
              "name": "approver",
              "type": "address"
            }
          ],
          "type": "error",
          "name": "ERC20InvalidApprover"
        },
        {
          "inputs": [
            {
              "internalType": "address",
              "name": "receiver",
              "type": "address"
            }
          ],
          "type": "error",
          "name": "ERC20InvalidReceiver"
        },
        {
          "inputs": [
            {
              "internalType": "address",
              "name": "sender",
              "type": "address"
            }
          ],
          "type": "error",
          "name": "ERC20InvalidSender"
        },
        {
          "inputs": [
            {
              "internalType": "address",
              "name": "spender",
              "type": "address"
            }
          ],
          "type": "error",
          "name": "ERC20InvalidSpender"
        },
        {
          "inputs": [
            {
              "internalType": "uint256",
              "name": "requestedTimepoint",
              "type": "uint256"
            },
            {
              "internalType": "uint48",
              "name": "currentTimepoint",
              "type": "uint48"
            }
          ],
          "type": "error",
          "name": "FutureLookup"
        },
        {
          "inputs": [],
          "type": "error",
          "name": "InsufficientTokenBalance"
        },
        {
          "inputs": [
            {
              "internalType": "uint8",
              "name": "decimals",
              "type": "uint8"
            }
          ],
          "type": "error",
          "name": "InvalidDecimals"
        },
        {
          "inputs": [],
          "type": "error",
          "name": "InvalidInitialization"
        },
        {
          "inputs": [],
          "type": "error",
          "name": "InvalidLostWallet"
        },
        {
          "inputs": [],
          "type": "error",
          "name": "LengthMismatch"
        },
        {
          "inputs": [],
          "type": "error",
          "name": "MintNotCompliant"
        },
        {
          "inputs": [],
          "type": "error",
          "name": "ModuleAlreadyAdded"
        },
        {
          "inputs": [],
          "type": "error",
          "name": "ModuleNotFound"
        },
        {
          "inputs": [],
          "type": "error",
          "name": "NoTokensToRecover"
        },
        {
          "inputs": [],
          "type": "error",
          "name": "NotInitializing"
        },
        {
          "inputs": [],
          "type": "error",
          "name": "TransferNotCompliant"
        },
        {
          "inputs": [],
          "type": "error",
          "name": "YieldScheduleActive"
        },
        {
          "inputs": [],
          "type": "error",
          "name": "YieldScheduleAlreadySet"
        },
        {
          "inputs": [],
          "type": "error",
          "name": "ZeroAddressNotAllowed"
        },
        {
          "inputs": [
            {
              "internalType": "address",
              "name": "owner",
              "type": "address",
              "indexed": true
            },
            {
              "internalType": "address",
              "name": "spender",
              "type": "address",
              "indexed": true
            },
            {
              "internalType": "uint256",
              "name": "value",
              "type": "uint256",
              "indexed": false
            }
          ],
          "type": "event",
          "name": "Approval",
          "anonymous": false
        },
        {
          "inputs": [
            {
              "internalType": "address",
              "name": "sender",
              "type": "address",
              "indexed": true
            },
            {
              "internalType": "address",
              "name": "account",
              "type": "address",
              "indexed": true
            },
            {
              "internalType": "uint256",
              "name": "oldBalance",
              "type": "uint256",
              "indexed": false
            },
            {
              "internalType": "uint256",
              "name": "newBalance",
              "type": "uint256",
              "indexed": false
            }
          ],
          "type": "event",
          "name": "CheckpointUpdated",
          "anonymous": false
        },
        {
          "inputs": [
            {
              "internalType": "address",
              "name": "sender",
              "type": "address",
              "indexed": true
            },
            {
              "internalType": "address",
              "name": "_compliance",
              "type": "address",
              "indexed": true
            }
          ],
          "type": "event",
          "name": "ComplianceAdded",
          "anonymous": false
        },
        {
          "inputs": [
            {
              "internalType": "address",
              "name": "sender",
              "type": "address",
              "indexed": true
            },
            {
              "internalType": "address",
              "name": "_module",
              "type": "address",
              "indexed": true
            },
            {
              "internalType": "bytes",
              "name": "_params",
              "type": "bytes",
              "indexed": false
            }
          ],
          "type": "event",
          "name": "ComplianceModuleAdded",
          "anonymous": false
        },
        {
          "inputs": [
            {
              "internalType": "address",
              "name": "sender",
              "type": "address",
              "indexed": true
            },
            {
              "internalType": "address",
              "name": "_module",
              "type": "address",
              "indexed": true
            }
          ],
          "type": "event",
          "name": "ComplianceModuleRemoved",
          "anonymous": false
        },
        {
          "inputs": [
            {
              "internalType": "address",
              "name": "sender",
              "type": "address",
              "indexed": true
            },
            {
              "internalType": "address",
              "name": "token",
              "type": "address",
              "indexed": true
            },
            {
              "internalType": "address",
              "name": "to",
              "type": "address",
              "indexed": true
            },
            {
              "internalType": "uint256",
              "name": "amount",
              "type": "uint256",
              "indexed": false
            }
          ],
          "type": "event",
          "name": "ERC20TokenRecovered",
          "anonymous": false
        },
        {
          "inputs": [
            {
              "internalType": "address",
              "name": "sender",
              "type": "address",
              "indexed": true
            },
            {
              "internalType": "address",
              "name": "_identityRegistry",
              "type": "address",
              "indexed": true
            }
          ],
          "type": "event",
          "name": "IdentityRegistryAdded",
          "anonymous": false
        },
        {
          "inputs": [
            {
              "internalType": "uint64",
              "name": "version",
              "type": "uint64",
              "indexed": false
            }
          ],
          "type": "event",
          "name": "Initialized",
          "anonymous": false
        },
        {
          "inputs": [
            {
              "internalType": "address",
              "name": "sender",
              "type": "address",
              "indexed": true
            },
            {
              "internalType": "address",
              "name": "to",
              "type": "address",
              "indexed": true
            },
            {
              "internalType": "uint256",
              "name": "amount",
              "type": "uint256",
              "indexed": false
            }
          ],
          "type": "event",
          "name": "MintCompleted",
          "anonymous": false
        },
        {
          "inputs": [
            {
              "internalType": "address",
              "name": "sender",
              "type": "address",
              "indexed": true
            },
            {
              "internalType": "address",
              "name": "_module",
              "type": "address",
              "indexed": true
            },
            {
              "internalType": "bytes",
              "name": "_params",
              "type": "bytes",
              "indexed": false
            }
          ],
          "type": "event",
          "name": "ModuleParametersUpdated",
          "anonymous": false
        },
        {
          "inputs": [
            {
              "internalType": "address",
              "name": "sender",
              "type": "address",
              "indexed": true
            },
            {
              "internalType": "address",
              "name": "lostWallet",
              "type": "address",
              "indexed": true
            },
            {
              "internalType": "address",
              "name": "newWallet",
              "type": "address",
              "indexed": true
            },
            {
              "internalType": "uint256",
              "name": "amount",
              "type": "uint256",
              "indexed": false
            }
          ],
          "type": "event",
          "name": "TokensRecovered",
          "anonymous": false
        },
        {
          "inputs": [
            {
              "internalType": "address",
              "name": "from",
              "type": "address",
              "indexed": true
            },
            {
              "internalType": "address",
              "name": "to",
              "type": "address",
              "indexed": true
            },
            {
              "internalType": "uint256",
              "name": "value",
              "type": "uint256",
              "indexed": false
            }
          ],
          "type": "event",
          "name": "Transfer",
          "anonymous": false
        },
        {
          "inputs": [
            {
              "internalType": "address",
              "name": "sender",
              "type": "address",
              "indexed": true
            },
            {
              "internalType": "address",
              "name": "from",
              "type": "address",
              "indexed": true
            },
            {
              "internalType": "address",
              "name": "to",
              "type": "address",
              "indexed": true
            },
            {
              "internalType": "uint256",
              "name": "amount",
              "type": "uint256",
              "indexed": false
            }
          ],
          "type": "event",
          "name": "TransferCompleted",
          "anonymous": false
        },
        {
          "inputs": [
            {
              "internalType": "address",
              "name": "sender",
              "type": "address",
              "indexed": true
            },
            {
              "internalType": "uint8",
              "name": "_newDecimals",
              "type": "uint8",
              "indexed": false
            },
            {
              "internalType": "address",
              "name": "_newOnchainID",
              "type": "address",
              "indexed": true
            }
          ],
          "type": "event",
          "name": "UpdatedTokenInformation",
          "anonymous": false
        },
        {
          "inputs": [
            {
              "internalType": "address",
              "name": "sender",
              "type": "address",
              "indexed": true
            },
            {
              "internalType": "address",
              "name": "schedule",
              "type": "address",
              "indexed": true
            }
          ],
          "type": "event",
          "name": "YieldScheduleSet",
          "anonymous": false
        },
        {
          "inputs": [
            {
              "internalType": "address",
              "name": "_module",
              "type": "address"
            },
            {
              "internalType": "bytes",
              "name": "_params",
              "type": "bytes"
            }
          ],
          "stateMutability": "nonpayable",
          "type": "function",
          "name": "addComplianceModule"
        },
        {
          "inputs": [
            {
              "internalType": "address",
              "name": "owner",
              "type": "address"
            },
            {
              "internalType": "address",
              "name": "spender",
              "type": "address"
            }
          ],
          "stateMutability": "view",
          "type": "function",
          "name": "allowance",
          "outputs": [
            {
              "internalType": "uint256",
              "name": "",
              "type": "uint256"
            }
          ]
        },
        {
          "inputs": [
            {
              "internalType": "address",
              "name": "spender",
              "type": "address"
            },
            {
              "internalType": "uint256",
              "name": "value",
              "type": "uint256"
            }
          ],
          "stateMutability": "nonpayable",
          "type": "function",
          "name": "approve",
          "outputs": [
            {
              "internalType": "bool",
              "name": "",
              "type": "bool"
            }
          ]
        },
        {
          "inputs": [
            {
              "internalType": "address",
              "name": "account",
              "type": "address"
            }
          ],
          "stateMutability": "view",
          "type": "function",
          "name": "balanceOf",
          "outputs": [
            {
              "internalType": "uint256",
              "name": "",
              "type": "uint256"
            }
          ]
        },
        {
          "inputs": [
            {
              "internalType": "address",
              "name": "account",
              "type": "address"
            },
            {
              "internalType": "uint256",
              "name": "timepoint",
              "type": "uint256"
            }
          ],
          "stateMutability": "view",
          "type": "function",
          "name": "balanceOfAt",
          "outputs": [
            {
              "internalType": "uint256",
              "name": "",
              "type": "uint256"
            }
          ]
        },
        {
          "inputs": [
            {
              "internalType": "address[]",
              "name": "_toList",
              "type": "address[]"
            },
            {
              "internalType": "uint256[]",
              "name": "_amounts",
              "type": "uint256[]"
            }
          ],
          "stateMutability": "nonpayable",
          "type": "function",
          "name": "batchMint"
        },
        {
          "inputs": [
            {
              "internalType": "address[]",
              "name": "_toList",
              "type": "address[]"
            },
            {
              "internalType": "uint256[]",
              "name": "_amounts",
              "type": "uint256[]"
            }
          ],
          "stateMutability": "nonpayable",
          "type": "function",
          "name": "batchTransfer"
        },
        {
          "inputs": [],
          "stateMutability": "view",
          "type": "function",
          "name": "compliance",
          "outputs": [
            {
              "internalType": "contract ISMARTCompliance",
              "name": "complianceContract",
              "type": "address"
            }
          ]
        },
        {
          "inputs": [],
          "stateMutability": "view",
          "type": "function",
          "name": "complianceModules",
          "outputs": [
            {
              "internalType": "struct SMARTComplianceModuleParamPair[]",
              "name": "modulesList",
              "type": "tuple[]",
              "components": [
                {
                  "internalType": "address",
                  "name": "module",
                  "type": "address"
                },
                {
                  "internalType": "bytes",
                  "name": "params",
                  "type": "bytes"
                }
              ]
            }
          ]
        },
        {
          "inputs": [],
          "stateMutability": "view",
          "type": "function",
          "name": "decimals",
          "outputs": [
            {
              "internalType": "uint8",
              "name": "",
              "type": "uint8"
            }
          ]
        },
        {
          "inputs": [],
          "stateMutability": "view",
          "type": "function",
          "name": "identityRegistry",
          "outputs": [
            {
              "internalType": "contract ISMARTIdentityRegistry",
              "name": "registryContract",
              "type": "address"
            }
          ]
        },
        {
          "inputs": [
            {
              "internalType": "address",
              "name": "_to",
              "type": "address"
            },
            {
              "internalType": "uint256",
              "name": "_amount",
              "type": "uint256"
            }
          ],
          "stateMutability": "nonpayable",
          "type": "function",
          "name": "mint"
        },
        {
          "inputs": [],
          "stateMutability": "view",
          "type": "function",
          "name": "name",
          "outputs": [
            {
              "internalType": "string",
              "name": "",
              "type": "string"
            }
          ]
        },
        {
          "inputs": [],
          "stateMutability": "view",
          "type": "function",
          "name": "onchainID",
          "outputs": [
            {
              "internalType": "address",
              "name": "idAddress",
              "type": "address"
            }
          ]
        },
        {
          "inputs": [
            {
              "internalType": "address",
              "name": "token",
              "type": "address"
            },
            {
              "internalType": "address",
              "name": "to",
              "type": "address"
            },
            {
              "internalType": "uint256",
              "name": "amount",
              "type": "uint256"
            }
          ],
          "stateMutability": "nonpayable",
          "type": "function",
          "name": "recoverERC20"
        },
        {
          "inputs": [
            {
              "internalType": "address",
              "name": "_lostWallet",
              "type": "address"
            }
          ],
          "stateMutability": "nonpayable",
          "type": "function",
          "name": "recoverTokens"
        },
        {
          "inputs": [],
          "stateMutability": "view",
          "type": "function",
          "name": "registeredInterfaces",
          "outputs": [
            {
              "internalType": "bytes4[]",
              "name": "",
              "type": "bytes4[]"
            }
          ]
        },
        {
          "inputs": [
            {
              "internalType": "address",
              "name": "_module",
              "type": "address"
            }
          ],
          "stateMutability": "nonpayable",
          "type": "function",
          "name": "removeComplianceModule"
        },
        {
          "inputs": [
            {
              "internalType": "address",
              "name": "_compliance",
              "type": "address"
            }
          ],
          "stateMutability": "nonpayable",
          "type": "function",
          "name": "setCompliance"
        },
        {
          "inputs": [
            {
              "internalType": "address",
              "name": "_identityRegistry",
              "type": "address"
            }
          ],
          "stateMutability": "nonpayable",
          "type": "function",
          "name": "setIdentityRegistry"
        },
        {
          "inputs": [
            {
              "internalType": "address",
              "name": "_onchainID",
              "type": "address"
            }
          ],
          "stateMutability": "nonpayable",
          "type": "function",
          "name": "setOnchainID"
        },
        {
          "inputs": [
            {
              "internalType": "address",
              "name": "_module",
              "type": "address"
            },
            {
              "internalType": "bytes",
              "name": "_params",
              "type": "bytes"
            }
          ],
          "stateMutability": "nonpayable",
          "type": "function",
          "name": "setParametersForComplianceModule"
        },
        {
          "inputs": [
            {
              "internalType": "address",
              "name": "schedule",
              "type": "address"
            }
          ],
          "stateMutability": "nonpayable",
          "type": "function",
          "name": "setYieldSchedule"
        },
        {
          "inputs": [
            {
              "internalType": "bytes4",
              "name": "interfaceId",
              "type": "bytes4"
            }
          ],
          "stateMutability": "view",
          "type": "function",
          "name": "supportsInterface",
          "outputs": [
            {
              "internalType": "bool",
              "name": "",
              "type": "bool"
            }
          ]
        },
        {
          "inputs": [],
          "stateMutability": "view",
          "type": "function",
          "name": "symbol",
          "outputs": [
            {
              "internalType": "string",
              "name": "",
              "type": "string"
            }
          ]
        },
        {
          "inputs": [],
          "stateMutability": "view",
          "type": "function",
          "name": "totalSupply",
          "outputs": [
            {
              "internalType": "uint256",
              "name": "",
              "type": "uint256"
            }
          ]
        },
        {
          "inputs": [
            {
              "internalType": "uint256",
              "name": "timepoint",
              "type": "uint256"
            }
          ],
          "stateMutability": "view",
          "type": "function",
          "name": "totalSupplyAt",
          "outputs": [
            {
              "internalType": "uint256",
              "name": "",
              "type": "uint256"
            }
          ]
        },
        {
          "inputs": [
            {
              "internalType": "address",
              "name": "to",
              "type": "address"
            },
            {
              "internalType": "uint256",
              "name": "value",
              "type": "uint256"
            }
          ],
          "stateMutability": "nonpayable",
          "type": "function",
          "name": "transfer",
          "outputs": [
            {
              "internalType": "bool",
              "name": "",
              "type": "bool"
            }
          ]
        },
        {
          "inputs": [
            {
              "internalType": "address",
              "name": "from",
              "type": "address"
            },
            {
              "internalType": "address",
              "name": "to",
              "type": "address"
            },
            {
              "internalType": "uint256",
              "name": "value",
              "type": "uint256"
            }
          ],
          "stateMutability": "nonpayable",
          "type": "function",
          "name": "transferFrom",
          "outputs": [
            {
              "internalType": "bool",
              "name": "",
              "type": "bool"
            }
          ]
        },
        {
          "inputs": [
            {
              "internalType": "address",
              "name": "holder",
              "type": "address"
            }
          ],
          "stateMutability": "view",
          "type": "function",
          "name": "yieldBasisPerUnit",
          "outputs": [
            {
              "internalType": "uint256",
              "name": "basisPerUnit",
              "type": "uint256"
            }
          ]
        },
        {
          "inputs": [],
          "stateMutability": "view",
          "type": "function",
          "name": "yieldSchedule",
          "outputs": [
            {
              "internalType": "address",
              "name": "",
              "type": "address"
            }
          ]
        },
        {
          "inputs": [],
          "stateMutability": "view",
          "type": "function",
          "name": "yieldToken",
          "outputs": [
            {
              "internalType": "contract IERC20",
              "name": "paymentToken",
              "type": "address"
            }
          ]
        }
      ],
      "devdoc": {
        "kind": "dev",
        "methods": {
          "addComplianceModule(address,bytes)": {
            "details": "Before adding, the implementation (or the main `ISMARTCompliance` contract) MUST validate:      1. That `_module` is a valid contract address.      2. That `_module` correctly implements the `ISMARTComplianceModule` interface (e.g., via ERC165 `supportsInterface`).      3. That the provided `_params` are valid for the `_module` (by calling `_module.validateParameters(_params)`).      Typically restricted to an administrative role. Emits `ComplianceModuleAdded`.",
            "params": {
              "_module": "The address of the compliance module contract to add.",
              "_params": "The initial ABI-encoded configuration parameters for this module specific to this token."
            }
          },
          "allowance(address,address)": {
            "details": "See {IERC20-allowance}."
          },
          "approve(address,uint256)": {
            "details": "See {IERC20-approve}. NOTE: If `value` is the maximum `uint256`, the allowance is not updated on `transferFrom`. This is semantically equivalent to an infinite approval. Requirements: - `spender` cannot be the zero address."
          },
          "balanceOf(address)": {
            "details": "See {IERC20-balanceOf}."
          },
          "balanceOfAt(address,uint256)": {
            "details": "The `timepoint` usually refers to a block number in the past. Implementations should revert      if a `timepoint` in the future (or the current timepoint) is queried.      `view` functions do not modify state and do not consume gas when called externally.",
            "params": {
              "account": "The address of the account whose historical balance is being queried.",
              "timepoint": "The specific past timepoint (e.g., block number) to retrieve the balance for."
            },
            "returns": {
              "_0": "uint256 The token balance of `account` at the specified `timepoint`."
            }
          },
          "batchMint(address[],uint256[])": {
            "details": "This is an efficiency function to reduce transaction costs when minting to many users.      Typically restricted to accounts with a specific minter role.      Implementations MUST perform identity verification and compliance checks for *each* recipient in `_toList`.      If any recipient fails checks, the entire batch operation should revert to maintain atomicity.      Emits multiple `MintCompleted` and ERC20 `Transfer` events.",
            "params": {
              "_amounts": "An array of corresponding token quantities to mint for each address in `_toList`. The lengths of `_toList` and `_amounts` MUST be equal.",
              "_toList": "An array of addresses to receive the newly minted tokens."
            }
          },
          "batchTransfer(address[],uint256[])": {
            "details": "This is an efficiency function, useful for distributions or airdrops (if compliant).      The caller (`msg.sender`) must have a sufficient balance to cover the sum of all `_amounts`.      Implementations MUST perform identity verification and compliance checks for *each* recipient in `_toList`      and also check the sender (`msg.sender`) if sender-side compliance rules apply.      If any part of the batch fails checks, the entire operation should revert.      Emits multiple `TransferCompleted` and ERC20 `Transfer` events.",
            "params": {
              "_amounts": "An array of corresponding token quantities to transfer. The lengths of `_toList` and `_amounts` MUST be equal.",
              "_toList": "An array of addresses to receive the tokens."
            }
          },
          "compliance()": {
            "details": "The Compliance contract is responsible for orchestrating compliance checks for token operations.",
            "returns": {
              "complianceContract": "The `ISMARTCompliance` contract instance currently in use."
            }
          },
          "complianceModules()": {
            "details": "Each element in the returned array is a `SMARTComplianceModuleParamPair` struct, containing the module's address      and its current ABI-encoded parameters specific to this token.",
            "returns": {
              "modulesList": "An array of `SMARTComplianceModuleParamPair` structs."
            }
          },
          "decimals()": {
            "details": "Returns the number of decimals used to get its user representation. For example, if `decimals` equals `2`, a balance of `505` tokens should be displayed to a user as `5.05` (`505 / 10 ** 2`). Tokens usually opt for a value of 18, imitating the relationship between Ether and Wei. This is the default value returned by this function, unless it's overridden. NOTE: This information is only used for _display_ purposes: it in no way affects any of the arithmetic of the contract, including {IERC20-balanceOf} and {IERC20-transfer}."
          },
          "identityRegistry()": {
            "details": "The Identity Registry is used for verifying token holders against required claims and linking wallets to identities.",
            "returns": {
              "registryContract": "The `ISMARTIdentityRegistry` contract instance currently in use."
            }
          },
          "mint(address,uint256)": {
            "details": "This function is typically restricted to accounts with a specific minter role.      Implementations MUST perform identity verification and compliance checks on the `_to` address before minting.      Failure to meet these checks should result in a revert (e.g., with `RecipientNotVerified` or a compliance error).      Emits `MintCompleted` and the standard ERC20 `Transfer` event (from `address(0)` to `_to`).",
            "params": {
              "_amount": "The quantity of tokens to mint.",
              "_to": "The address that will receive the newly minted tokens."
            }
          },
          "name()": {
            "details": "Returns the name of the token."
          },
          "onchainID()": {
            "details": "This can represent the token issuer or the token entity.",
            "returns": {
              "idAddress": "The address of the on-chain ID contract, or `address(0)` if no on-chain ID is set for the token."
            }
          },
          "recoverERC20(address,address,uint256)": {
            "details": "This function is crucial for retrieving assets that are not the SMART token itself but are held by the contract.      Access to this function MUST be strictly controlled (e.g., via an `_authorizeRecoverERC20` internal hook or role).      It is critical that this function CANNOT be used to recover the SMART token itself, as that could drain the contract or interfere with its logic.      It should use a safe transfer mechanism (like OpenZeppelin's `SafeERC20.safeTransfer`) to prevent issues with non-standard ERC20 tokens.",
            "params": {
              "amount": "The quantity of the `token` to recover and send to `to`.",
              "to": "The address where the recovered tokens will be sent.",
              "token": "The contract address of the ERC20 token to be recovered. This MUST NOT be `address(this)`."
            }
          },
          "recoverTokens(address)": {
            "details": "This will make it possible to recover SMART tokens from the lostWallet to msgSender, if it was correctly marked as lost in the identity registry.",
            "params": {
              "_lostWallet": "The address of the lost wallet containing tokens to recover."
            }
          },
          "registeredInterfaces()": {
            "details": "This function allows external contracts and users to discover all interfaces      that this contract claims to support. This is useful for introspection and      automated interface detection.",
            "returns": {
              "_0": "An array of `bytes4` interface identifiers that have been registered."
            }
          },
          "removeComplianceModule(address)": {
            "details": "Once removed, the rules enforced by this `_module` will no longer apply to token operations.      Typically restricted to an administrative role. Emits `ComplianceModuleRemoved`.",
            "params": {
              "_module": "The address of the compliance module contract to remove."
            }
          },
          "setCompliance(address)": {
            "details": "The Compliance contract orchestrates checks across various compliance modules to determine transfer legality.      Typically restricted to an administrative role. Emits `ComplianceAdded`.",
            "params": {
              "_compliance": "The address of the new `ISMARTCompliance` contract. Must not be `address(0)`."
            }
          },
          "setIdentityRegistry(address)": {
            "details": "The Identity Registry is responsible for managing associations between investor wallet addresses and their on-chain Identity contracts,      and for verifying identities against required claims.      Typically restricted to an administrative role. Emits `IdentityRegistryAdded`.",
            "params": {
              "_identityRegistry": "The address of the new `ISMARTIdentityRegistry` contract. Must not be `address(0)`."
            }
          },
          "setOnchainID(address)": {
            "details": "This can be used to represent the token issuer or the token itself as an on-chain entity.      Typically, this function is restricted to an administrative role.",
            "params": {
              "_onchainID": "The address of the on-chain ID contract. Pass `address(0)` to remove an existing ID."
            }
          },
          "setParametersForComplianceModule(address,bytes)": {
            "details": "This allows an administrator to change how a particular compliance rule behaves for this token.      The implementing contract (or the `ISMARTCompliance` contract) MUST validate these `_params` by calling      the module's `validateParameters(_params)` function before applying them.      Typically restricted to an administrative role. Emits `ModuleParametersUpdated`.",
            "params": {
              "_module": "The address of the compliance module (must be an active module for this token).",
              "_params": "The new ABI-encoded configuration parameters for the module."
            }
          },
          "setYieldSchedule(address)": {
            "details": "This function is crucial for configuring how yield is generated and distributed for the token. The `schedule` address points to another smart contract that implements the `ISMARTYieldSchedule` interface (or a more specific one like `ISMARTFixedYieldSchedule`). This schedule contract will contain the detailed logic for yield calculation, timing, and distribution. Implementers should consider adding access control to this function (e.g., only allowing an admin or owner role) to prevent unauthorized changes to the yield mechanism.",
            "params": {
              "schedule": "The address of the smart contract that defines the yield schedule. This contract must adhere to `ISMARTYieldSchedule`."
            }
          },
          "supportsInterface(bytes4)": {
            "details": "Returns true if this contract implements the interface defined by `interfaceId`. See the corresponding https://eips.ethereum.org/EIPS/eip-165#how-interfaces-are-identified[ERC section] to learn more about how these ids are created. This function call must use less than 30 000 gas."
          },
          "symbol()": {
            "details": "Returns the symbol of the token, usually a shorter version of the name."
          },
          "totalSupply()": {
            "details": "See {IERC20-totalSupply}."
          },
          "totalSupplyAt(uint256)": {
            "details": "Similar to `balanceOfAt`, `timepoint` refers to a past block number. Implementations should      revert for future or current timepoints.",
            "params": {
              "timepoint": "The specific past timepoint (e.g., block number) to retrieve the total supply for."
            },
            "returns": {
              "_0": "uint256 The total token supply at the specified `timepoint`."
            }
          },
          "transfer(address,uint256)": {
            "details": "See {IERC20-transfer}. Requirements: - `to` cannot be the zero address. - the caller must have a balance of at least `value`."
          },
          "transferFrom(address,address,uint256)": {
            "details": "See {IERC20-transferFrom}. Skips emitting an {Approval} event indicating an allowance update. This is not required by the ERC. See {xref-ERC20-_approve-address-address-uint256-bool-}[_approve]. NOTE: Does not update the allowance if the current allowance is the maximum `uint256`. Requirements: - `from` and `to` cannot be the zero address. - `from` must have a balance of at least `value`. - the caller must have allowance for ``from``'s tokens of at least `value`."
          },
          "yieldBasisPerUnit(address)": {
            "details": "The \"yield basis\" is a fundamental value upon which yield calculations are performed. For example: - For a bond-like token, this might be its face value (e.g., 100 USD). - For an equity-like token, it might be its nominal value or a value derived from an oracle. This function allows the basis to be specific to a `holder`, enabling scenarios where different holders might have different yield bases (though often it will be a global value, in which case `holder` might be ignored). The returned value is typically a raw number (e.g., if basis is $100 and token has 2 decimals, this might return 10000).",
            "params": {
              "holder": "The address of the token holder for whom the yield basis is being queried. This allows for holder-specific configurations."
            },
            "returns": {
              "basisPerUnit": "The amount (in the smallest unit of the basis currency/asset) per single unit of the token, used for yield calculations."
            }
          },
          "yieldToken()": {
            "details": "Yield can be paid in the token itself or in a different token (e.g., a stablecoin). This function specifies which ERC20 token will be transferred to holders when they claim their accrued yield.",
            "returns": {
              "paymentToken": "An `IERC20` interface instance representing the token used for yield payments."
            }
          }
        },
        "version": 1
      },
      "userdoc": {
        "kind": "user",
        "methods": {
          "addComplianceModule(address,bytes)": {
            "notice": "Adds a new compliance module contract to this token's compliance framework and sets its initial configuration parameters."
          },
          "balanceOfAt(address,uint256)": {
            "notice": "Returns the token balance of a specific `account` at a given `timepoint`."
          },
          "batchMint(address[],uint256[])": {
            "notice": "Mints tokens to multiple recipient addresses in a single batch transaction."
          },
          "batchTransfer(address[],uint256[])": {
            "notice": "Transfers tokens from the caller to multiple recipient addresses in a single batch transaction."
          },
          "compliance()": {
            "notice": "Retrieves the address of the main `ISMARTCompliance` contract currently configured for this token."
          },
          "complianceModules()": {
            "notice": "Retrieves a list of all currently active compliance modules for this token, along with their configuration parameters."
          },
          "identityRegistry()": {
            "notice": "Retrieves the address of the `ISMARTIdentityRegistry` contract currently configured for this token."
          },
          "mint(address,uint256)": {
            "notice": "Creates (mints) a specified `_amount` of new tokens and assigns them to the `_to` address."
          },
          "onchainID()": {
            "notice": "Retrieves the optional on-chain identifier (e.g., an `IIdentity` contract) associated with the token contract itself."
          },
          "recoverERC20(address,address,uint256)": {
            "notice": "Allows an authorized account to recover ERC20 tokens that were mistakenly sent to this SMART token contract's address."
          },
          "recoverTokens(address)": {
            "notice": "Recovers SMART tokens from a lost wallet to the caller's address."
          },
          "registeredInterfaces()": {
            "notice": "Returns an array of all registered interface IDs."
          },
          "removeComplianceModule(address)": {
            "notice": "Removes an active compliance module from this token's compliance framework."
          },
          "setCompliance(address)": {
            "notice": "Sets or updates the address of the main `ISMARTCompliance` contract used by this token."
          },
          "setIdentityRegistry(address)": {
            "notice": "Sets or updates the address of the `ISMARTIdentityRegistry` contract used by this token."
          },
          "setOnchainID(address)": {
            "notice": "Sets or updates the optional on-chain identifier (e.g., an `IIdentity` contract) associated with the token contract itself."
          },
          "setParametersForComplianceModule(address,bytes)": {
            "notice": "Sets or updates the configuration parameters for a specific, already added compliance module."
          },
          "setYieldSchedule(address)": {
            "notice": "Sets or updates the yield schedule contract for this token."
          },
          "totalSupplyAt(uint256)": {
            "notice": "Returns the total token supply at a given `timepoint`."
          },
          "yieldBasisPerUnit(address)": {
            "notice": "Returns the basis amount used to calculate yield per single unit of the token (e.g., per 1 token with 18 decimals)."
          },
          "yieldSchedule()": {
            "notice": "The address of the smart contract that defines the yield schedule for this token."
          },
          "yieldToken()": {
            "notice": "Returns the ERC20 token contract that is used for paying out the yield."
          }
        },
        "version": 1
      }
    },
    "settings": {
      "remappings": [
        "@axelar-network/axelar-gmp-sdk-solidity/=dependencies/openzeppelin-community-contracts-0.0.1/node_modules/@axelar-network/axelar-gmp-sdk-solidity/",
        "@onchainid-v2.2.1/=dependencies/@onchainid-v2.2.1/contracts/",
        "@onchainid/contracts/=dependencies/@onchainid-v2.2.1/contracts/",
        "@openzeppelin-contracts-5.2.0/=dependencies/@openzeppelin-contracts-5.2.0/",
        "@openzeppelin-contracts-5.3.0/=dependencies/@openzeppelin-contracts-5.3.0/",
        "@openzeppelin-contracts-upgradeable-5.3.0/=dependencies/@openzeppelin-contracts-upgradeable-5.3.0/",
        "@openzeppelin/community-contracts/=dependencies/openzeppelin-community-contracts-0.0.1/contracts/",
        "@openzeppelin/contracts-upgradeable/=dependencies/@openzeppelin-contracts-upgradeable-5.3.0/",
        "@openzeppelin/contracts/=dependencies/@openzeppelin-contracts-5.3.0/",
        "eas-contracts-1.4.0/=dependencies/eas-contracts-1.4.0/contracts/",
        "forge-std-1.9.5/=dependencies/forge-std-1.9.5/src/",
        "forge-std-1.9.7/=dependencies/forge-std-1.9.7/src/",
        "forge-std/=dependencies/forge-std-1.9.7/src/",
        "openzeppelin-community-contracts-0.0.1/=dependencies/openzeppelin-community-contracts-0.0.1/contracts/"
      ],
      "optimizer": {
        "enabled": true,
        "runs": 200
      },
      "metadata": {
        "bytecodeHash": "none"
      },
      "compilationTarget": {
        "contracts/smart/extensions/yield/SMARTYieldUpgradeable.sol": "SMARTYieldUpgradeable"
      },
      "evmVersion": "cancun",
      "libraries": {},
      "viaIR": true
    },
    "sources": {
      "contracts/smart/extensions/common/SMARTContext.sol": {
        "keccak256": "0x93de881d605f705729ccdc60c72a2e33cc90220f652d999c165ffa44e19745a4",
        "urls": [
          "bzz-raw://7bff2fd34d370970b57aa1b4fcbf84921a184e9eacc3f4846fba66da0e03e7f2",
          "dweb:/ipfs/QmfAQ6aHrSzh3KhLbN6jxWHAUmkHRR7geC6YNgVrmawtFr"
        ],
        "license": "FSL-1.1-MIT"
      },
      "contracts/smart/extensions/common/SMARTExtensionUpgradeable.sol": {
        "keccak256": "0x3342c9fc1ccd824037ea0104fec2fa0856150205b3329d54469a7befa35e13f9",
        "urls": [
          "bzz-raw://a4c185e2058e345862a8d4e46a0595ef3147eca7ec16a1b21d17e6a6a312568e",
          "dweb:/ipfs/QmSjgsJDhJMd16pCeLbMC1w2tJVcAHXtP3MMJ8taMP9Kpy"
        ],
        "license": "FSL-1.1-MIT"
      },
      "contracts/smart/extensions/common/SMARTHooks.sol": {
        "keccak256": "0x241082e06589edc00accef716c9c745fcc7caa87ad1e50f1edaccdd65d061880",
        "urls": [
          "bzz-raw://6e2a1619cdec07a50661eb676a24a8688d5dc5dbe5b5c60ea5056cdf5b40ce5e",
          "dweb:/ipfs/QmYbJKQSPt7rk5UECsoQxtRSM4wk28kyCSrMBqfZFbFo4d"
        ],
        "license": "FSL-1.1-MIT"
      },
      "contracts/smart/extensions/common/_SMARTExtension.sol": {
        "keccak256": "0xe14f34fa858f2c5689fad9f44dfbc50437208a36c3cee6d23f9cf6116e4cdc19",
        "urls": [
          "bzz-raw://78d3a08bdc8d8aa68ea503002cf8dd486053bbfe6e8fdd73063a38c23b717e78",
          "dweb:/ipfs/QmSBzyyejfMpa1H2oEVF4j9jcajDBhjCQ7rWFD4NUKf7Cd"
        ],
        "license": "FSL-1.1-MIT"
      },
      "contracts/smart/extensions/historical-balances/ISMARTHistoricalBalances.sol": {
        "keccak256": "0x748c28628df829a95a42783247fd2e2f082bf644370f54463dd8c060a1a4fdb8",
        "urls": [
          "bzz-raw://ca138ff3a56bdcdbfc7dd9ff17f56c0e15643d7f63172fe03dd47da35b47515f",
          "dweb:/ipfs/Qme1CeWEWgbr2YPJ9dRK98VCZ94naen9BhrrKb2wFhs6iC"
        ],
        "license": "FSL-1.1-MIT"
      },
      "contracts/smart/extensions/yield/ISMARTYield.sol": {
        "keccak256": "0xabc3a75854b3b1b2fade84c3ea2fe058dbbbe88fa07e256e62d92359863e33b4",
        "urls": [
          "bzz-raw://fe6b2e9add6b6abe4c715f6750a8c55c14b4a88edcc2b93f98777fa71303297b",
          "dweb:/ipfs/QmdRmeFStp5yqqZgmeRBpZxvwvEat5qb7szgC6Chom7nGG"
        ],
        "license": "FSL-1.1-MIT"
      },
      "contracts/smart/extensions/yield/SMARTYieldUpgradeable.sol": {
        "keccak256": "0x17bdc58155ed5d066f201956187ab5ab4289d73380578b232a65e478bd97e5ae",
        "urls": [
          "bzz-raw://73f11c4a93b57ffc34b23f912f48b32cfadb9fedae2560c2074d95d520393116",
          "dweb:/ipfs/QmeoHSbgzDz4bamMEy97TEmfLc6coefFnJWn3Nzypt9qgH"
        ],
        "license": "FSL-1.1-MIT"
      },
      "contracts/smart/extensions/yield/internal/_SMARTYieldLogic.sol": {
        "keccak256": "0x27fd7eea4281816655f2766eefadbff9ba13c72080e4bb0d1bdc7ebd93becb74",
        "urls": [
          "bzz-raw://45156052426c168e3727497d5b1ea34b557417b960b5412600604085b47559af",
          "dweb:/ipfs/QmbDK3F5ba673JnVLjoAx3qgWpmZtXPNtkPxrWKF94c52D"
        ],
        "license": "FSL-1.1-MIT"
      },
      "contracts/smart/extensions/yield/schedules/ISMARTYieldSchedule.sol": {
        "keccak256": "0xdfbf07a23c23697347fb56aee34b8ca40f6833d71a3f641f48e7867af27d32f6",
        "urls": [
          "bzz-raw://4d8dccf3d331fd4e9b0fa5f26f9386a6ef432f0c304735ef274d8866e029dd5e",
          "dweb:/ipfs/QmPeH5qE3CTWCWUQgxJ2es7iHzLr4NsFsJzttsPTpqErVK"
        ],
        "license": "FSL-1.1-MIT"
      },
      "contracts/smart/interface/ERC-3643/IERC3643IdentityRegistryStorage.sol": {
        "keccak256": "0x3a8a72df8da5bf4d988bbfb00151b933ff17cdc8d4be47dc121cd9e2083ba86f",
        "urls": [
          "bzz-raw://369250658bf8d3ebb583946820afa494271ce6bfde607d15c7060cdf7a303cf3",
          "dweb:/ipfs/QmSJjaK6vyv8K9RX1k3rwxsoKfVNyMoHEszxyxdTQfDKQG"
        ],
        "license": "CC0-1.0"
      },
      "contracts/smart/interface/ERC-3643/IERC3643TrustedIssuersRegistry.sol": {
        "keccak256": "0x15b72940814cd959b57bf75623f16c51fc6c50eab51fd2420a8b653519ebd76c",
        "urls": [
          "bzz-raw://479f5e24a1b608776d9d5d7da9c76dd3c9b1dd300d8b4eee7a15dcfba4817bee",
          "dweb:/ipfs/QmPhMBfQAqt5NeRcSu3jDTwhoQXnB7nXNEcmoJ7KoWVt7V"
        ],
        "license": "CC0-1.0"
      },
      "contracts/smart/interface/ISMART.sol": {
        "keccak256": "0xfce323160dd5cd8c9db34de0ea872bec41fd2ea8d8496e1e3c17865d374994da",
        "urls": [
          "bzz-raw://1a1fafbdec0c59e078798438d2a3cd05bd70b864d7dfa67faf135d5634c5ae51",
          "dweb:/ipfs/QmehZwexgZN2BZKA6eFrG3DHUMRUZnzYTen6j5Ry5Znbf2"
        ],
        "license": "FSL-1.1-MIT"
      },
      "contracts/smart/interface/ISMARTCompliance.sol": {
        "keccak256": "0x948341e4ad374e1dded6d1b30c395ad0f01e6ea2099fb6b96c5476e8b28c1d77",
        "urls": [
          "bzz-raw://d261e9a0c8682f11ac86048f13e367caee6d5f512d51b8752186b8c01b6ba618",
          "dweb:/ipfs/Qmdp14emh3NFSAphyuAgsTE7qZt1g1UYcNLS3tNNM8T6Hv"
        ],
        "license": "FSL-1.1-MIT"
      },
      "contracts/smart/interface/ISMARTIdentityRegistry.sol": {
        "keccak256": "0x62a95a9db2ac97ceaf59f7585d7bbaf3acb65ed9b5e57597b9d1fe1b4d7c4eda",
        "urls": [
          "bzz-raw://bd870710359396db48e70ef7e40449125ff744c6c8ce15ad7e1894df430c87ea",
          "dweb:/ipfs/QmZ6khf5Vm6hBkkUgYC1b161jSQaZeegJVRY6ndjRW1EcG"
        ],
        "license": "FSL-1.1-MIT"
      },
      "contracts/smart/interface/ISMARTIdentityRegistryStorage.sol": {
        "keccak256": "0x219b3d03958859e2f082aac5cbf3b40acf243e326ee6e74e6bb03be7724c2985",
        "urls": [
          "bzz-raw://8cf8d30ec47cb2aed5b51d373837584fb6f08deab1d35142510271e733404f52",
          "dweb:/ipfs/Qmc9NnABx9ouhhCR8qgJC3RtU5oAyycSjZkY6nGtuWFwuz"
        ],
        "license": "FSL-1.1-MIT"
      },
      "contracts/smart/interface/ISMARTTopicSchemeRegistry.sol": {
        "keccak256": "0xec5e42dcf7d929f8a0db42c9c8a0fa81d089a9f7177b7da10df029f94334ca8a",
        "urls": [
          "bzz-raw://e346e3241e3110b3f17d2b244a49d68a1d79c6928bef7d372ea3458c1029cea0",
          "dweb:/ipfs/QmeSyCYN9qYXRjn799fRFP7X9apf7bubVhnFEUGQatx3xd"
        ],
        "license": "FSL-1.1-MIT"
      },
      "contracts/smart/interface/structs/SMARTComplianceModuleParamPair.sol": {
        "keccak256": "0x489a55538b554a0c935bee7efc28f7e821e161638c5726c9d367a644a0b7c62a",
        "urls": [
          "bzz-raw://04bb06aed3ee3c5c6f3df9a59721c08ddd57b5521da1c9c6fd96b7c8b57db813",
          "dweb:/ipfs/QmRuzqKDr2sBHNuQhCzWGa8euNiMyvP7LTjSFjvAj5uFqh"
        ],
        "license": "FSL-1.1-MIT"
      },
      "dependencies/@onchainid-v2.2.1/contracts/interface/IClaimIssuer.sol": {
        "keccak256": "0xae785f63b3cb3a94bcb454ef4ad6376aa4848fa29cff1cc8db3bef4a2994a779",
        "urls": [
          "bzz-raw://d8223d2710c51ee39cdfd2cb2f1858b3d64a3222c78ea8ed5eb3e11a93e1222e",
          "dweb:/ipfs/QmYRXPCww7BorScTC6QNMbrRm2zprUmSYFpWomwarJH7Df"
        ],
        "license": "GPL-3.0"
      },
      "dependencies/@onchainid-v2.2.1/contracts/interface/IERC734.sol": {
        "keccak256": "0x35a14a0d1a3ed51689f1a2cb12e26d30601afbcc1cc9b9b288a03cd11e6d049e",
        "urls": [
          "bzz-raw://156aac402e73e6bd2fa8c0ccd85b2add8d1bb505d8a652218173dbc8e7b9a3cb",
          "dweb:/ipfs/QmPzPyc3kKxoNCGqKAooUju6YvMkDN4MCUH198TEXnA82o"
        ],
        "license": "GPL-3.0"
      },
      "dependencies/@onchainid-v2.2.1/contracts/interface/IERC735.sol": {
        "keccak256": "0xeac82c37b16c1c1c83df3e88be987332b1230ed13e1d017f9d2929f978ac0122",
        "urls": [
          "bzz-raw://695a66b789ac417b7b2b78c578981779db374704382921ff499351cccab0323e",
          "dweb:/ipfs/QmeZoogvsEWf688Z849zZ2dLPDnor6YnnNQLMgedY9Tc9D"
        ],
        "license": "GPL-3.0"
      },
      "dependencies/@onchainid-v2.2.1/contracts/interface/IIdentity.sol": {
        "keccak256": "0x5ed42ab81b9b734c79e61d1f7e0734baab5479a356ab6bb469414d3c66269862",
        "urls": [
          "bzz-raw://a0863999b1ed334179a43e699e6057815eea011a78ed51e61b6110fc392e26f8",
          "dweb:/ipfs/Qme6hdHZCAy1V4sLgAZ5NxdrEjEf5mYMabf5UDmUDjkuzW"
        ],
        "license": "GPL-3.0"
      },
      "dependencies/@openzeppelin-contracts-5.3.0/interfaces/draft-IERC6093.sol": {
        "keccak256": "0x880da465c203cec76b10d72dbd87c80f387df4102274f23eea1f9c9b0918792b",
        "urls": [
          "bzz-raw://399594cd8bb0143bc9e55e0f1d071d0d8c850a394fb7a319d50edd55d9ed822b",
          "dweb:/ipfs/QmbPZzgtT6LEm9CMqWfagQFwETbV1ztpECBB1DtQHrKiRz"
        ],
        "license": "MIT"
      },
      "dependencies/@openzeppelin-contracts-5.3.0/token/ERC20/IERC20.sol": {
        "keccak256": "0xe06a3f08a987af6ad2e1c1e774405d4fe08f1694b67517438b467cecf0da0ef7",
        "urls": [
          "bzz-raw://df6f0c459663c9858b6cba2cda1d14a7d05a985bed6d2de72bd8e78c25ee79db",
          "dweb:/ipfs/QmeTTxZ7qVk9rjEv2R4CpCwdf8UMCcRqDNMvzNxHc3Fnn9"
        ],
        "license": "MIT"
      },
      "dependencies/@openzeppelin-contracts-5.3.0/token/ERC20/extensions/IERC20Metadata.sol": {
        "keccak256": "0x70f2f713b13b7ce4610bcd0ac9fec0f3cc43693b043abcb8dc40a42a726eb330",
        "urls": [
          "bzz-raw://c13d13304ac79a83ab1c30168967d19e2203342ebbd6a9bbce4db7550522dcbf",
          "dweb:/ipfs/QmeN5jKMN2vw5bhacr6tkg78afbTTZUeaacNHqjWt4Ew1r"
        ],
        "license": "MIT"
      },
      "dependencies/@openzeppelin-contracts-5.3.0/utils/Context.sol": {
        "keccak256": "0x493033a8d1b176a037b2cc6a04dad01a5c157722049bbecf632ca876224dd4b2",
        "urls": [
          "bzz-raw://6a708e8a5bdb1011c2c381c9a5cfd8a9a956d7d0a9dc1bd8bcdaf52f76ef2f12",
          "dweb:/ipfs/Qmax9WHBnVsZP46ZxEMNRQpLQnrdE4dK8LehML1Py8FowF"
        ],
        "license": "MIT"
      },
      "dependencies/@openzeppelin-contracts-5.3.0/utils/introspection/IERC165.sol": {
        "keccak256": "0x79796192ec90263f21b464d5bc90b777a525971d3de8232be80d9c4f9fb353b8",
        "urls": [
          "bzz-raw://f6fda447a62815e8064f47eff0dd1cf58d9207ad69b5d32280f8d7ed1d1e4621",
          "dweb:/ipfs/QmfDRc7pxfaXB2Dh9np5Uf29Na3pQ7tafRS684wd3GLjVL"
        ],
        "license": "MIT"
      },
      "dependencies/@openzeppelin-contracts-upgradeable-5.3.0/proxy/utils/Initializable.sol": {
        "keccak256": "0xdb4d24ee2c087c391d587cd17adfe5b3f9d93b3110b1388c2ab6c7c0ad1dcd05",
        "urls": [
          "bzz-raw://ab7b6d5b9e2b88176312967fe0f0e78f3d9a1422fa5e4b64e2440c35869b5d08",
          "dweb:/ipfs/QmXKYWWyzcLg1B2k7Sb1qkEXgLCYfXecR9wYW5obRzWP1Q"
        ],
        "license": "MIT"
      },
      "dependencies/@openzeppelin-contracts-upgradeable-5.3.0/token/ERC20/ERC20Upgradeable.sol": {
        "keccak256": "0xa0e86b70fa5a7bd63795161c0882676fde6a18bbb1991938ef014fb0184b4b13",
        "urls": [
          "bzz-raw://1727a5d693a56ed6af48bace20d8ec26232f0a8f78ff482c5a691cc5c348a019",
          "dweb:/ipfs/QmdXaYmoETBqAv4YBnSmZyuoovjQMsDjfjnCnBFqXhhQEB"
        ],
        "license": "MIT"
      },
      "dependencies/@openzeppelin-contracts-upgradeable-5.3.0/utils/ContextUpgradeable.sol": {
        "keccak256": "0xdbef5f0c787055227243a7318ef74c8a5a1108ca3a07f2b3a00ef67769e1e397",
        "urls": [
          "bzz-raw://08e39f23d5b4692f9a40803e53a8156b72b4c1f9902a88cd65ba964db103dab9",
          "dweb:/ipfs/QmPKn6EYDgpga7KtpkA8wV2yJCYGMtc9K4LkJfhKX2RVSV"
        ],
        "license": "MIT"
      }
    },
    "version": 1
  },
  "userdoc": {
    "version": 1,
    "kind": "user",
    "methods": {
      "addComplianceModule(address,bytes)": {
        "notice": "Adds a new compliance module contract to this token's compliance framework and sets its initial configuration parameters."
      },
      "balanceOfAt(address,uint256)": {
        "notice": "Returns the token balance of a specific `account` at a given `timepoint`."
      },
      "batchMint(address[],uint256[])": {
        "notice": "Mints tokens to multiple recipient addresses in a single batch transaction."
      },
      "batchTransfer(address[],uint256[])": {
        "notice": "Transfers tokens from the caller to multiple recipient addresses in a single batch transaction."
      },
      "compliance()": {
        "notice": "Retrieves the address of the main `ISMARTCompliance` contract currently configured for this token."
      },
      "complianceModules()": {
        "notice": "Retrieves a list of all currently active compliance modules for this token, along with their configuration parameters."
      },
      "identityRegistry()": {
        "notice": "Retrieves the address of the `ISMARTIdentityRegistry` contract currently configured for this token."
      },
      "mint(address,uint256)": {
        "notice": "Creates (mints) a specified `_amount` of new tokens and assigns them to the `_to` address."
      },
      "onchainID()": {
        "notice": "Retrieves the optional on-chain identifier (e.g., an `IIdentity` contract) associated with the token contract itself."
      },
      "recoverERC20(address,address,uint256)": {
        "notice": "Allows an authorized account to recover ERC20 tokens that were mistakenly sent to this SMART token contract's address."
      },
      "recoverTokens(address)": {
        "notice": "Recovers SMART tokens from a lost wallet to the caller's address."
      },
      "registeredInterfaces()": {
        "notice": "Returns an array of all registered interface IDs."
      },
      "removeComplianceModule(address)": {
        "notice": "Removes an active compliance module from this token's compliance framework."
      },
      "setCompliance(address)": {
        "notice": "Sets or updates the address of the main `ISMARTCompliance` contract used by this token."
      },
      "setIdentityRegistry(address)": {
        "notice": "Sets or updates the address of the `ISMARTIdentityRegistry` contract used by this token."
      },
      "setOnchainID(address)": {
        "notice": "Sets or updates the optional on-chain identifier (e.g., an `IIdentity` contract) associated with the token contract itself."
      },
      "setParametersForComplianceModule(address,bytes)": {
        "notice": "Sets or updates the configuration parameters for a specific, already added compliance module."
      },
      "setYieldSchedule(address)": {
        "notice": "Sets or updates the yield schedule contract for this token."
      },
      "totalSupplyAt(uint256)": {
        "notice": "Returns the total token supply at a given `timepoint`."
      },
      "yieldBasisPerUnit(address)": {
        "notice": "Returns the basis amount used to calculate yield per single unit of the token (e.g., per 1 token with 18 decimals)."
      },
      "yieldSchedule()": {
        "notice": "The address of the smart contract that defines the yield schedule for this token."
      },
      "yieldToken()": {
        "notice": "Returns the ERC20 token contract that is used for paying out the yield."
      }
    },
    "events": {
      "CheckpointUpdated(address,address,uint256,uint256)": {
        "notice": "Emitted when a new checkpoint is written for an account's balance or for the total supply         due to a token operation (mint, burn, transfer)."
      },
      "ComplianceAdded(address,address)": {
        "notice": "Emitted when the address of the main `ISMARTCompliance` contract, used by this token, is successfully updated."
      },
      "ComplianceModuleAdded(address,address,bytes)": {
        "notice": "Emitted when a new compliance module is successfully added to the token's compliance framework."
      },
      "ComplianceModuleRemoved(address,address)": {
        "notice": "Emitted when an existing compliance module is successfully removed from the token's compliance framework."
      },
      "ERC20TokenRecovered(address,address,address,uint256)": {
        "notice": "Emitted when mistakenly sent ERC20 tokens are recovered from the contract."
      },
      "IdentityRegistryAdded(address,address)": {
        "notice": "Emitted when the address of the `ISMARTIdentityRegistry` contract, used by this token, is successfully updated."
      },
      "MintCompleted(address,address,uint256)": {
        "notice": "Emitted after a token minting operation has successfully completed, passing all relevant checks."
      },
      "ModuleParametersUpdated(address,address,bytes)": {
        "notice": "Emitted when the configuration parameters for an existing, active compliance module are successfully updated."
      },
      "TokensRecovered(address,address,address,uint256)": {
        "notice": "Emitted when tokens are recovered from a lost wallet to the caller's address."
      },
      "TransferCompleted(address,address,address,uint256)": {
        "notice": "Emitted after a token transfer operation (e.g., via `transfer` or `transferFrom`) has successfully completed,         passing all identity and compliance checks."
      },
      "UpdatedTokenInformation(address,uint8,address)": {
        "notice": "Emitted when fundamental information about the token, such as its decimals or on-chain ID, is updated."
      },
      "YieldScheduleSet(address,address)": {
        "notice": "Emitted when a new yield schedule is successfully set or updated for a token."
      }
    },
    "errors": {
      "CannotRecoverSelf()": [
        {
          "notice": "Error indicating an attempt to recover the token contract's own tokens."
        }
      ],
      "DuplicateModule(address)": [
        {
          "notice": "Error indicating that a compliance module is being added but already exists."
        }
      ],
      "FutureLookup(uint256,uint48)": [
        {
          "notice": "Error reverted when a historical data lookup (e.g., `balanceOfAt`, `totalSupplyAt`) is attempted         for a `timepoint` that is in the future or is the current `timepoint`."
        }
      ],
      "InsufficientTokenBalance()": [
        {
          "notice": "Error indicating that the token balance is insufficient for an operation."
        }
      ],
      "InvalidDecimals(uint8)": [
        {
          "notice": "Error indicating that the provided decimals value is invalid."
        }
      ],
      "InvalidLostWallet()": [
        {
          "notice": "Error indicating that the provided lost wallet is not marked as lost."
        }
      ],
      "LengthMismatch()": [
        {
          "notice": "Error: Array Length Mismatch in Batch Operation."
        }
      ],
      "MintNotCompliant()": [
        {
          "notice": "Error indicating that a mint operation failed compliance checks."
        }
      ],
      "ModuleAlreadyAdded()": [
        {
          "notice": "Error indicating that an attempt was made to add a compliance module that is already registered."
        }
      ],
      "ModuleNotFound()": [
        {
          "notice": "Error indicating that a specified compliance module was not found."
        }
      ],
      "NoTokensToRecover()": [
        {
          "notice": "Error indicating that there are no tokens to recover."
        }
      ],
      "TransferNotCompliant()": [
        {
          "notice": "Error indicating that a transfer operation failed compliance checks."
        }
      ],
      "YieldScheduleActive()": [
        {
          "notice": "Error indicating that an action cannot be performed because the yield schedule is currently active."
        }
      ],
      "YieldScheduleAlreadySet()": [
        {
          "notice": "Error indicating that a yield schedule has already been set for the token and an attempt was made to set it again."
        }
      ],
      "ZeroAddressNotAllowed()": [
        {
          "notice": "Error: Zero Address Not Allowed."
        }
      ]
    },
    "notice": "This contract provides an upgradeable implementation for the SMART Yield extension. It allows a token to have an associated yield schedule. Being \"upgradeable\" means its logic can be updated after deployment via a proxy pattern."
  },
  "devdoc": {
    "version": 1,
    "kind": "dev",
    "details": "This is an `abstract` contract, designed to be inherited by a final, concrete upgradeable token contract. It inherits from: - `ContextUpgradeable`: Provides `_msgSender()` in an upgradeable context. - `SMARTExtensionUpgradeable`: Provides common functionalities for SMART extensions in an upgradeable context (e.g., ERC165 registration). - `_SMARTYieldLogic`: Contains the core logic for managing `yieldSchedule` and the `_beforeMint` hook logic. It also implicitly requires `Initializable` for its own `__SMARTYield_init` function. This contract integrates `_SMARTYieldLogic` into an upgradeable token structure. It overrides the `_beforeMint` hook (expected to be available from an inherited `SMARTUpgradeable` or similar base that includes `SMARTHooks`) to include the yield-specific minting condition from `__yield_beforeMintLogic`. The final concrete token is expected to inherit `ERC20Upgradeable`, `SMARTUpgradeable`, and call `__SMARTYield_init()` in its main initializer. It must also implement other `ISMARTYield` functions.",
    "methods": {
      "addComplianceModule(address,bytes)": {
        "details": "Before adding, the implementation (or the main `ISMARTCompliance` contract) MUST validate:      1. That `_module` is a valid contract address.      2. That `_module` correctly implements the `ISMARTComplianceModule` interface (e.g., via ERC165 `supportsInterface`).      3. That the provided `_params` are valid for the `_module` (by calling `_module.validateParameters(_params)`).      Typically restricted to an administrative role. Emits `ComplianceModuleAdded`.",
        "params": {
          "_module": "The address of the compliance module contract to add.",
          "_params": "The initial ABI-encoded configuration parameters for this module specific to this token."
        }
      },
      "allowance(address,address)": {
        "details": "See {IERC20-allowance}."
      },
      "approve(address,uint256)": {
        "details": "See {IERC20-approve}. NOTE: If `value` is the maximum `uint256`, the allowance is not updated on `transferFrom`. This is semantically equivalent to an infinite approval. Requirements: - `spender` cannot be the zero address."
      },
      "balanceOf(address)": {
        "details": "See {IERC20-balanceOf}."
      },
      "balanceOfAt(address,uint256)": {
        "details": "The `timepoint` usually refers to a block number in the past. Implementations should revert      if a `timepoint` in the future (or the current timepoint) is queried.      `view` functions do not modify state and do not consume gas when called externally.",
        "params": {
          "account": "The address of the account whose historical balance is being queried.",
          "timepoint": "The specific past timepoint (e.g., block number) to retrieve the balance for."
        },
        "returns": {
          "_0": "uint256 The token balance of `account` at the specified `timepoint`."
        }
      },
      "batchMint(address[],uint256[])": {
        "details": "This is an efficiency function to reduce transaction costs when minting to many users.      Typically restricted to accounts with a specific minter role.      Implementations MUST perform identity verification and compliance checks for *each* recipient in `_toList`.      If any recipient fails checks, the entire batch operation should revert to maintain atomicity.      Emits multiple `MintCompleted` and ERC20 `Transfer` events.",
        "params": {
          "_amounts": "An array of corresponding token quantities to mint for each address in `_toList`. The lengths of `_toList` and `_amounts` MUST be equal.",
          "_toList": "An array of addresses to receive the newly minted tokens."
        }
      },
      "batchTransfer(address[],uint256[])": {
        "details": "This is an efficiency function, useful for distributions or airdrops (if compliant).      The caller (`msg.sender`) must have a sufficient balance to cover the sum of all `_amounts`.      Implementations MUST perform identity verification and compliance checks for *each* recipient in `_toList`      and also check the sender (`msg.sender`) if sender-side compliance rules apply.      If any part of the batch fails checks, the entire operation should revert.      Emits multiple `TransferCompleted` and ERC20 `Transfer` events.",
        "params": {
          "_amounts": "An array of corresponding token quantities to transfer. The lengths of `_toList` and `_amounts` MUST be equal.",
          "_toList": "An array of addresses to receive the tokens."
        }
      },
      "compliance()": {
        "details": "The Compliance contract is responsible for orchestrating compliance checks for token operations.",
        "returns": {
          "complianceContract": "The `ISMARTCompliance` contract instance currently in use."
        }
      },
      "complianceModules()": {
        "details": "Each element in the returned array is a `SMARTComplianceModuleParamPair` struct, containing the module's address      and its current ABI-encoded parameters specific to this token.",
        "returns": {
          "modulesList": "An array of `SMARTComplianceModuleParamPair` structs."
        }
      },
      "decimals()": {
        "details": "Returns the number of decimals used to get its user representation. For example, if `decimals` equals `2`, a balance of `505` tokens should be displayed to a user as `5.05` (`505 / 10 ** 2`). Tokens usually opt for a value of 18, imitating the relationship between Ether and Wei. This is the default value returned by this function, unless it's overridden. NOTE: This information is only used for _display_ purposes: it in no way affects any of the arithmetic of the contract, including {IERC20-balanceOf} and {IERC20-transfer}."
      },
      "identityRegistry()": {
        "details": "The Identity Registry is used for verifying token holders against required claims and linking wallets to identities.",
        "returns": {
          "registryContract": "The `ISMARTIdentityRegistry` contract instance currently in use."
        }
      },
      "mint(address,uint256)": {
        "details": "This function is typically restricted to accounts with a specific minter role.      Implementations MUST perform identity verification and compliance checks on the `_to` address before minting.      Failure to meet these checks should result in a revert (e.g., with `RecipientNotVerified` or a compliance error).      Emits `MintCompleted` and the standard ERC20 `Transfer` event (from `address(0)` to `_to`).",
        "params": {
          "_amount": "The quantity of tokens to mint.",
          "_to": "The address that will receive the newly minted tokens."
        }
      },
      "name()": {
        "details": "Returns the name of the token."
      },
      "onchainID()": {
        "details": "This can represent the token issuer or the token entity.",
        "returns": {
          "idAddress": "The address of the on-chain ID contract, or `address(0)` if no on-chain ID is set for the token."
        }
      },
      "recoverERC20(address,address,uint256)": {
        "details": "This function is crucial for retrieving assets that are not the SMART token itself but are held by the contract.      Access to this function MUST be strictly controlled (e.g., via an `_authorizeRecoverERC20` internal hook or role).      It is critical that this function CANNOT be used to recover the SMART token itself, as that could drain the contract or interfere with its logic.      It should use a safe transfer mechanism (like OpenZeppelin's `SafeERC20.safeTransfer`) to prevent issues with non-standard ERC20 tokens.",
        "params": {
          "amount": "The quantity of the `token` to recover and send to `to`.",
          "to": "The address where the recovered tokens will be sent.",
          "token": "The contract address of the ERC20 token to be recovered. This MUST NOT be `address(this)`."
        }
      },
      "recoverTokens(address)": {
        "details": "This will make it possible to recover SMART tokens from the lostWallet to msgSender, if it was correctly marked as lost in the identity registry.",
        "params": {
          "_lostWallet": "The address of the lost wallet containing tokens to recover."
        }
      },
      "registeredInterfaces()": {
        "details": "This function allows external contracts and users to discover all interfaces      that this contract claims to support. This is useful for introspection and      automated interface detection.",
        "returns": {
          "_0": "An array of `bytes4` interface identifiers that have been registered."
        }
      },
      "removeComplianceModule(address)": {
        "details": "Once removed, the rules enforced by this `_module` will no longer apply to token operations.      Typically restricted to an administrative role. Emits `ComplianceModuleRemoved`.",
        "params": {
          "_module": "The address of the compliance module contract to remove."
        }
      },
      "setCompliance(address)": {
        "details": "The Compliance contract orchestrates checks across various compliance modules to determine transfer legality.      Typically restricted to an administrative role. Emits `ComplianceAdded`.",
        "params": {
          "_compliance": "The address of the new `ISMARTCompliance` contract. Must not be `address(0)`."
        }
      },
      "setIdentityRegistry(address)": {
        "details": "The Identity Registry is responsible for managing associations between investor wallet addresses and their on-chain Identity contracts,      and for verifying identities against required claims.      Typically restricted to an administrative role. Emits `IdentityRegistryAdded`.",
        "params": {
          "_identityRegistry": "The address of the new `ISMARTIdentityRegistry` contract. Must not be `address(0)`."
        }
      },
      "setOnchainID(address)": {
        "details": "This can be used to represent the token issuer or the token itself as an on-chain entity.      Typically, this function is restricted to an administrative role.",
        "params": {
          "_onchainID": "The address of the on-chain ID contract. Pass `address(0)` to remove an existing ID."
        }
      },
      "setParametersForComplianceModule(address,bytes)": {
        "details": "This allows an administrator to change how a particular compliance rule behaves for this token.      The implementing contract (or the `ISMARTCompliance` contract) MUST validate these `_params` by calling      the module's `validateParameters(_params)` function before applying them.      Typically restricted to an administrative role. Emits `ModuleParametersUpdated`.",
        "params": {
          "_module": "The address of the compliance module (must be an active module for this token).",
          "_params": "The new ABI-encoded configuration parameters for the module."
        }
      },
      "setYieldSchedule(address)": {
        "details": "This function is crucial for configuring how yield is generated and distributed for the token. The `schedule` address points to another smart contract that implements the `ISMARTYieldSchedule` interface (or a more specific one like `ISMARTFixedYieldSchedule`). This schedule contract will contain the detailed logic for yield calculation, timing, and distribution. Implementers should consider adding access control to this function (e.g., only allowing an admin or owner role) to prevent unauthorized changes to the yield mechanism.",
        "params": {
          "schedule": "The address of the smart contract that defines the yield schedule. This contract must adhere to `ISMARTYieldSchedule`."
        }
      },
      "supportsInterface(bytes4)": {
        "details": "Returns true if this contract implements the interface defined by `interfaceId`. See the corresponding https://eips.ethereum.org/EIPS/eip-165#how-interfaces-are-identified[ERC section] to learn more about how these ids are created. This function call must use less than 30 000 gas."
      },
      "symbol()": {
        "details": "Returns the symbol of the token, usually a shorter version of the name."
      },
      "totalSupply()": {
        "details": "See {IERC20-totalSupply}."
      },
      "totalSupplyAt(uint256)": {
        "details": "Similar to `balanceOfAt`, `timepoint` refers to a past block number. Implementations should      revert for future or current timepoints.",
        "params": {
          "timepoint": "The specific past timepoint (e.g., block number) to retrieve the total supply for."
        },
        "returns": {
          "_0": "uint256 The total token supply at the specified `timepoint`."
        }
      },
      "transfer(address,uint256)": {
        "details": "See {IERC20-transfer}. Requirements: - `to` cannot be the zero address. - the caller must have a balance of at least `value`."
      },
      "transferFrom(address,address,uint256)": {
        "details": "See {IERC20-transferFrom}. Skips emitting an {Approval} event indicating an allowance update. This is not required by the ERC. See {xref-ERC20-_approve-address-address-uint256-bool-}[_approve]. NOTE: Does not update the allowance if the current allowance is the maximum `uint256`. Requirements: - `from` and `to` cannot be the zero address. - `from` must have a balance of at least `value`. - the caller must have allowance for ``from``'s tokens of at least `value`."
      },
      "yieldBasisPerUnit(address)": {
        "details": "The \"yield basis\" is a fundamental value upon which yield calculations are performed. For example: - For a bond-like token, this might be its face value (e.g., 100 USD). - For an equity-like token, it might be its nominal value or a value derived from an oracle. This function allows the basis to be specific to a `holder`, enabling scenarios where different holders might have different yield bases (though often it will be a global value, in which case `holder` might be ignored). The returned value is typically a raw number (e.g., if basis is $100 and token has 2 decimals, this might return 10000).",
        "params": {
          "holder": "The address of the token holder for whom the yield basis is being queried. This allows for holder-specific configurations."
        },
        "returns": {
          "basisPerUnit": "The amount (in the smallest unit of the basis currency/asset) per single unit of the token, used for yield calculations."
        }
      },
      "yieldToken()": {
        "details": "Yield can be paid in the token itself or in a different token (e.g., a stablecoin). This function specifies which ERC20 token will be transferred to holders when they claim their accrued yield.",
        "returns": {
          "paymentToken": "An `IERC20` interface instance representing the token used for yield payments."
        }
      }
    },
    "events": {
      "Approval(address,address,uint256)": {
        "details": "Emitted when the allowance of a `spender` for an `owner` is set by a call to {approve}. `value` is the new allowance."
      },
      "CheckpointUpdated(address,address,uint256,uint256)": {
        "details": "This event signals that a historical data point has been recorded.      Off-chain services can listen to this event to know when to update their own historical data caches      or to trigger other actions based on balance changes.",
        "params": {
          "account": "The address for which a balance checkpoint was created. If this is `address(0)`,                it signifies that the checkpoint is for the token's `totalSupply`.                `indexed` for tracking specific accounts or total supply updates.",
          "newBalance": "The balance (either of `account` or `totalSupply`) *after* the operation and at the                   time of this checkpoint.",
          "oldBalance": "The balance (either of `account` or `totalSupply`) *before* the operation that triggered                   the checkpoint.",
          "sender": "The address that initiated the token operation (e.g., minter, transferer, burner)               which resulted in this checkpoint update. `indexed` for easier filtering."
        }
      },
      "ComplianceAdded(address,address)": {
        "details": "This event indicates a change in the primary contract responsible for enforcing compliance rules on token transfers.",
        "params": {
          "_compliance": "The address of the newly configured `ISMARTCompliance` contract.",
          "sender": "The address of the account (e.g., admin) that initiated this configuration change."
        }
      },
      "ComplianceModuleAdded(address,address,bytes)": {
        "details": "Compliance modules implement specific rules (e.g., geographic restrictions, holding limits).",
        "params": {
          "_module": "The address of the newly added compliance module contract (which should implement `ISMARTComplianceModule`).",
          "_params": "The ABI-encoded configuration parameters initially set for this module instance on this token.",
          "sender": "The address of the account (e.g., admin) that added the module."
        }
      },
      "ComplianceModuleRemoved(address,address)": {
        "details": "Removing a module means its rules will no longer be applied to token operations.",
        "params": {
          "_module": "The address of the compliance module contract that was removed.",
          "sender": "The address of the account (e.g., admin) that removed the module."
        }
      },
      "ERC20TokenRecovered(address,address,address,uint256)": {
        "params": {
          "amount": "The amount of tokens recovered.",
          "sender": "The address that initiated the recovery operation.",
          "to": "The address to which the tokens were recovered.",
          "token": "The address of the ERC20 token recovered."
        }
      },
      "IdentityRegistryAdded(address,address)": {
        "details": "This event signals a change in the system component responsible for managing and verifying user identities.",
        "params": {
          "_identityRegistry": "The address of the newly configured `ISMARTIdentityRegistry` contract.",
          "sender": "The address of the account (e.g., admin) that initiated this configuration change."
        }
      },
      "Initialized(uint64)": {
        "details": "Triggered when the contract has been initialized or reinitialized."
      },
      "MintCompleted(address,address,uint256)": {
        "params": {
          "amount": "The quantity of tokens minted.",
          "sender": "The address of the account (e.g., minter role) that initiated the minting.",
          "to": "The address that received the newly minted tokens."
        }
      },
      "ModuleParametersUpdated(address,address,bytes)": {
        "details": "This allows tweaking the behavior of a module without removing and re-adding it.",
        "params": {
          "_module": "The address of the compliance module whose parameters were updated.",
          "_params": "The new ABI-encoded configuration parameters for the module.",
          "sender": "The address of the account (e.g., admin) that updated the parameters."
        }
      },
      "TokensRecovered(address,address,address,uint256)": {
        "params": {
          "amount": "The amount of tokens recovered.",
          "lostWallet": "The address of the lost wallet containing tokens to recover.",
          "newWallet": "The address to which the tokens were recovered.",
          "sender": "The address that initiated the recovery operation."
        }
      },
      "Transfer(address,address,uint256)": {
        "details": "Emitted when `value` tokens are moved from one account (`from`) to another (`to`). Note that `value` may be zero."
      },
      "TransferCompleted(address,address,address,uint256)": {
        "params": {
          "amount": "The quantity of tokens transferred.",
          "from": "The address from which tokens were sent.",
          "sender": "The address that initiated the transfer action (could be the `from` address or an operator).",
          "to": "The address to which tokens were received."
        }
      },
      "UpdatedTokenInformation(address,uint8,address)": {
        "details": "Note: While `name` and `symbol` are part of `IERC20Metadata`, their update mechanism isn't explicitly defined here,      but if updatable, would likely also trigger such an event. This event specifically calls out decimals and onchainID.",
        "params": {
          "_newDecimals": "The new number of decimal places the token uses. (Note: Changing decimals post-deployment is highly unusual and complex for ERC20 tokens).",
          "_newOnchainID": "The address of the new on-chain Identity contract representing the token itself (if applicable).",
          "sender": "The address of the account (e.g., admin) that initiated the update."
        }
      },
      "YieldScheduleSet(address,address)": {
        "details": "This event is critical for transparency and tracking changes to how a token generates and distributes yield. When this event is emitted, it signifies that the `schedule` address is now the authoritative contract dictating the terms of yield for this token. The `indexed` keyword for `sender` and `schedule` allows for efficient searching and filtering of these events based on these addresses. For example, one could easily find all tokens for which a specific yield schedule was set, or all schedules set by a particular admin.",
        "params": {
          "schedule": "The address of the newly set yield schedule contract. This contract implements `ISMARTYieldSchedule` and contains the yield logic.",
          "sender": "The address of the account (e.g., an admin or owner) that initiated the transaction to set the yield schedule."
        }
      }
    },
    "errors": {
      "CannotRecoverSelf()": [
        {
          "details": "The `recoverERC20` function is designed to recover other ERC20 tokens mistakenly sent to this contract,      not the token this contract itself represents."
        }
      ],
      "DuplicateModule(address)": [
        {
          "params": {
            "module": "The address of the duplicate compliance module."
          }
        }
      ],
      "ERC20InsufficientAllowance(address,uint256,uint256)": [
        {
          "details": "Indicates a failure with the `spender`’s `allowance`. Used in transfers.",
          "params": {
            "allowance": "Amount of tokens a `spender` is allowed to operate with.",
            "needed": "Minimum amount required to perform a transfer.",
            "spender": "Address that may be allowed to operate on tokens without being their owner."
          }
        }
      ],
      "ERC20InsufficientBalance(address,uint256,uint256)": [
        {
          "details": "Indicates an error related to the current `balance` of a `sender`. Used in transfers.",
          "params": {
            "balance": "Current balance for the interacting account.",
            "needed": "Minimum amount required to perform a transfer.",
            "sender": "Address whose tokens are being transferred."
          }
        }
      ],
      "ERC20InvalidApprover(address)": [
        {
          "details": "Indicates a failure with the `approver` of a token to be approved. Used in approvals.",
          "params": {
            "approver": "Address initiating an approval operation."
          }
        }
      ],
      "ERC20InvalidReceiver(address)": [
        {
          "details": "Indicates a failure with the token `receiver`. Used in transfers.",
          "params": {
            "receiver": "Address to which tokens are being transferred."
          }
        }
      ],
      "ERC20InvalidSender(address)": [
        {
          "details": "Indicates a failure with the token `sender`. Used in transfers.",
          "params": {
            "sender": "Address whose tokens are being transferred."
          }
        }
      ],
      "ERC20InvalidSpender(address)": [
        {
          "details": "Indicates a failure with the `spender` to be approved. Used in approvals.",
          "params": {
            "spender": "Address that may be allowed to operate on tokens without being their owner."
          }
        }
      ],
      "FutureLookup(uint256,uint48)": [
        {
          "details": "Historical data is only available for past timepoints. The `clock()` function in the implementing      contract determines the current reference timepoint.",
          "params": {
            "currentTimepoint": "The current valid timepoint (e.g., current block number) according to the contract's `clock()`.",
            "requestedTimepoint": "The future timepoint (e.g., block number) that was invalidly requested."
          }
        }
      ],
      "InsufficientTokenBalance()": [
        {
          "details": "This typically occurs during token recovery if the contract holds less of the target token than the amount requested for recovery."
        }
      ],
      "InvalidDecimals(uint8)": [
        {
          "details": "This error is typically reverted if `decimals` is greater than 18, which is a common upper limit.",
          "params": {
            "decimals": "The invalid decimals value that was provided."
          }
        }
      ],
      "InvalidInitialization()": [
        {
          "details": "The contract is already initialized."
        }
      ],
      "InvalidLostWallet()": [
        {
          "details": "This can occur if the wallet is not associated with any lost identity."
        }
      ],
      "LengthMismatch()": [
        {
          "details": "This error is typically triggered in functions that process multiple items in batches,      such as `batchBurn` or `batchTransfer`, when the input arrays (e.g., an array of addresses      and an array of corresponding amounts) do not have the same number of elements.      For example, if 3 addresses are provided but only 2 amounts, this error would be raised      because it's unclear how to map the amounts to the addresses."
        }
      ],
      "MintNotCompliant()": [
        {
          "details": "This means the conditions required by the active compliance modules for minting were not met."
        }
      ],
      "ModuleNotFound()": [
        {
          "details": "This can occur when trying to remove or update parameters for a non-existent module."
        }
      ],
      "NoTokensToRecover()": [
        {
          "details": "This can occur if the contract holds no tokens to recover."
        }
      ],
      "NotInitializing()": [
        {
          "details": "The contract is not initializing."
        }
      ],
      "TransferNotCompliant()": [
        {
          "details": "This means the conditions required by the active compliance modules for transferring tokens were not met."
        }
      ],
      "YieldScheduleActive()": [
        {
          "details": "For example, this might be reverted if an attempt is made to modify certain parameters of the token or the yield mechanism (like `_beforeMint` in `_SMARTYieldLogic` preventing minting) once the yield schedule has started (i.e., `schedule.startDate() <= block.timestamp`). Some operations might be restricted to only occur before the yield schedule begins distributing rewards."
        }
      ],
      "YieldScheduleAlreadySet()": [
        {
          "details": "This error is typically reverted when a function like `setYieldSchedule` is called but the token already has an active or previously configured yield schedule. To change a schedule, it might need to be unset or updated via a different mechanism if supported."
        }
      ],
      "ZeroAddressNotAllowed()": [
        {
          "details": "This error is used to indicate that an operation or initialization was attempted with the      zero address (`address(0)`), which is often an invalid or disallowed address in many contexts.      For example, setting a critical administrative role to the zero address, or transferring tokens      to the zero address (which can effectively burn them, but should be explicit if intended)."
        }
      ]
    },
    "title": "Upgradeable SMART Yield Extension"
  },
<<<<<<< HEAD
  "id": 74
=======
  "id": 80
>>>>>>> b1bf2623
}<|MERGE_RESOLUTION|>--- conflicted
+++ resolved
@@ -3384,9 +3384,5 @@
     },
     "title": "Upgradeable SMART Yield Extension"
   },
-<<<<<<< HEAD
-  "id": 74
-=======
   "id": 80
->>>>>>> b1bf2623
 }