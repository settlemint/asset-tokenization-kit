{
  "abi": [
    {
      "type": "function",
      "name": "initialize",
      "inputs": [
        {
          "name": "systemAddress",
          "type": "address",
          "internalType": "address"
        },
        {
          "name": "tokenImplementation_",
          "type": "address",
          "internalType": "address"
        },
        {
          "name": "initialAdmin",
          "type": "address",
          "internalType": "address"
        },
        {
          "name": "identityVerificationModule",
          "type": "address",
          "internalType": "address"
        }
      ],
      "outputs": [],
      "stateMutability": "nonpayable"
    },
    {
      "type": "function",
      "name": "isValidTokenImplementation",
      "inputs": [
        {
          "name": "tokenImplementation_",
          "type": "address",
          "internalType": "address"
        }
      ],
      "outputs": [
        {
          "name": "",
          "type": "bool",
          "internalType": "bool"
        }
      ],
      "stateMutability": "view"
    },
    {
      "type": "function",
      "name": "supportsInterface",
      "inputs": [
        {
          "name": "interfaceId",
          "type": "bytes4",
          "internalType": "bytes4"
        }
      ],
      "outputs": [
        {
          "name": "",
          "type": "bool",
          "internalType": "bool"
        }
      ],
      "stateMutability": "view"
    },
    {
      "type": "function",
      "name": "tokenImplementation",
      "inputs": [],
      "outputs": [
        {
          "name": "",
          "type": "address",
          "internalType": "address"
        }
      ],
      "stateMutability": "view"
    },
    {
      "type": "event",
      "name": "TokenAssetCreated",
      "inputs": [
        {
          "name": "sender",
          "type": "address",
          "indexed": true,
          "internalType": "address"
        },
        {
          "name": "tokenAddress",
          "type": "address",
          "indexed": true,
          "internalType": "address"
        },
        {
          "name": "tokenIdentity",
          "type": "address",
          "indexed": true,
          "internalType": "address"
        },
        {
          "name": "interfaces",
          "type": "bytes4[]",
          "indexed": false,
          "internalType": "bytes4[]"
        },
        {
          "name": "accessManager",
          "type": "address",
          "indexed": false,
          "internalType": "address"
        }
      ],
      "anonymous": false
    },
    {
      "type": "event",
      "name": "TokenImplementationUpdated",
      "inputs": [
        {
          "name": "sender",
          "type": "address",
          "indexed": true,
          "internalType": "address"
        },
        {
          "name": "oldImplementation",
          "type": "address",
          "indexed": true,
          "internalType": "address"
        },
        {
          "name": "newImplementation",
          "type": "address",
          "indexed": true,
          "internalType": "address"
        }
      ],
      "anonymous": false
    },
    {
      "type": "error",
      "name": "AccessManagerAlreadyDeployed",
      "inputs": [
        {
          "name": "predictedAddress",
          "type": "address",
          "internalType": "address"
        }
      ]
    },
    {
      "type": "error",
      "name": "AddressAlreadyDeployed",
      "inputs": [
        {
          "name": "predictedAddress",
          "type": "address",
          "internalType": "address"
        }
      ]
    },
    {
      "type": "error",
      "name": "InvalidIdentityVerificationModuleAddress",
      "inputs": []
    },
    {
      "type": "error",
      "name": "InvalidImplementationAddress",
      "inputs": []
    },
    {
      "type": "error",
      "name": "InvalidTokenAddress",
      "inputs": []
    },
    {
      "type": "error",
      "name": "ProxyCreationFailed",
      "inputs": []
    },
    {
      "type": "error",
      "name": "TokenIdentityAddressMismatch",
      "inputs": [
        {
          "name": "deployedTokenIdentityAddress",
          "type": "address",
          "internalType": "address"
        },
        {
          "name": "tokenIdentityAddress",
          "type": "address",
          "internalType": "address"
        }
      ]
    }
  ],
  "bytecode": {
    "object": "0x",
    "sourceMap": "",
    "linkReferences": {}
  },
  "deployedBytecode": {
    "object": "0x",
    "sourceMap": "",
    "linkReferences": {}
  },
  "methodIdentifiers": {
    "initialize(address,address,address,address)": "f8c8765e",
    "isValidTokenImplementation(address)": "995087de",
    "supportsInterface(bytes4)": "01ffc9a7",
    "tokenImplementation()": "2f3a3d5d"
  },
  "rawMetadata": "{\"compiler\":{\"version\":\"0.8.28+commit.7893614a\"},\"language\":\"Solidity\",\"output\":{\"abi\":[{\"inputs\":[{\"internalType\":\"address\",\"name\":\"predictedAddress\",\"type\":\"address\"}],\"name\":\"AccessManagerAlreadyDeployed\",\"type\":\"error\"},{\"inputs\":[{\"internalType\":\"address\",\"name\":\"predictedAddress\",\"type\":\"address\"}],\"name\":\"AddressAlreadyDeployed\",\"type\":\"error\"},{\"inputs\":[],\"name\":\"InvalidIdentityVerificationModuleAddress\",\"type\":\"error\"},{\"inputs\":[],\"name\":\"InvalidImplementationAddress\",\"type\":\"error\"},{\"inputs\":[],\"name\":\"InvalidTokenAddress\",\"type\":\"error\"},{\"inputs\":[],\"name\":\"ProxyCreationFailed\",\"type\":\"error\"},{\"inputs\":[{\"internalType\":\"address\",\"name\":\"deployedTokenIdentityAddress\",\"type\":\"address\"},{\"internalType\":\"address\",\"name\":\"tokenIdentityAddress\",\"type\":\"address\"}],\"name\":\"TokenIdentityAddressMismatch\",\"type\":\"error\"},{\"anonymous\":false,\"inputs\":[{\"indexed\":true,\"internalType\":\"address\",\"name\":\"sender\",\"type\":\"address\"},{\"indexed\":true,\"internalType\":\"address\",\"name\":\"tokenAddress\",\"type\":\"address\"},{\"indexed\":true,\"internalType\":\"address\",\"name\":\"tokenIdentity\",\"type\":\"address\"},{\"indexed\":false,\"internalType\":\"bytes4[]\",\"name\":\"interfaces\",\"type\":\"bytes4[]\"},{\"indexed\":false,\"internalType\":\"address\",\"name\":\"accessManager\",\"type\":\"address\"}],\"name\":\"TokenAssetCreated\",\"type\":\"event\"},{\"anonymous\":false,\"inputs\":[{\"indexed\":true,\"internalType\":\"address\",\"name\":\"sender\",\"type\":\"address\"},{\"indexed\":true,\"internalType\":\"address\",\"name\":\"oldImplementation\",\"type\":\"address\"},{\"indexed\":true,\"internalType\":\"address\",\"name\":\"newImplementation\",\"type\":\"address\"}],\"name\":\"TokenImplementationUpdated\",\"type\":\"event\"},{\"inputs\":[{\"internalType\":\"address\",\"name\":\"systemAddress\",\"type\":\"address\"},{\"internalType\":\"address\",\"name\":\"tokenImplementation_\",\"type\":\"address\"},{\"internalType\":\"address\",\"name\":\"initialAdmin\",\"type\":\"address\"},{\"internalType\":\"address\",\"name\":\"identityVerificationModule\",\"type\":\"address\"}],\"name\":\"initialize\",\"outputs\":[],\"stateMutability\":\"nonpayable\",\"type\":\"function\"},{\"inputs\":[{\"internalType\":\"address\",\"name\":\"tokenImplementation_\",\"type\":\"address\"}],\"name\":\"isValidTokenImplementation\",\"outputs\":[{\"internalType\":\"bool\",\"name\":\"\",\"type\":\"bool\"}],\"stateMutability\":\"view\",\"type\":\"function\"},{\"inputs\":[{\"internalType\":\"bytes4\",\"name\":\"interfaceId\",\"type\":\"bytes4\"}],\"name\":\"supportsInterface\",\"outputs\":[{\"internalType\":\"bool\",\"name\":\"\",\"type\":\"bool\"}],\"stateMutability\":\"view\",\"type\":\"function\"},{\"inputs\":[],\"name\":\"tokenImplementation\",\"outputs\":[{\"internalType\":\"address\",\"name\":\"\",\"type\":\"address\"}],\"stateMutability\":\"view\",\"type\":\"function\"}],\"devdoc\":{\"author\":\"SettleMint Tokenization Services\",\"details\":\"This interface extends IERC165 for interface detection support.\",\"errors\":{\"InvalidTokenAddress()\":[{\"details\":\"Defines custom error types used by the contract for various failure conditions.\"}]},\"events\":{\"TokenAssetCreated(address,address,address,bytes4[],address)\":{\"params\":{\"accessManager\":\"The address of the access manager.\",\"interfaces\":\"The array of interfaces that the token supports.\",\"sender\":\"The address of the sender.\",\"tokenAddress\":\"The address of the newly created token.\",\"tokenIdentity\":\"The address of the token identity.\"}},\"TokenImplementationUpdated(address,address,address)\":{\"params\":{\"newImplementation\":\"The address of the new token implementation.\",\"oldImplementation\":\"The address of the old token implementation.\"}}},\"kind\":\"dev\",\"methods\":{\"initialize(address,address,address,address)\":{\"params\":{\"identityVerificationModule\":\"The address of the identity verification module.\",\"initialAdmin\":\"The address of the initial admin for the token registry.\",\"systemAddress\":\"The address of the `IATKSystem` contract.\",\"tokenImplementation_\":\"The address of the token implementation contract.\"}},\"isValidTokenImplementation(address)\":{\"returns\":{\"_0\":\"tokenImplementation The address of the token implementation contract.\"}},\"supportsInterface(bytes4)\":{\"details\":\"Returns true if this contract implements the interface defined by `interfaceId`. See the corresponding https://eips.ethereum.org/EIPS/eip-165#how-interfaces-are-identified[ERC section] to learn more about how these ids are created. This function call must use less than 30 000 gas.\"},\"tokenImplementation()\":{\"returns\":{\"_0\":\"tokenImplementation The address of the token implementation contract.\"}}},\"title\":\"IATKTokenFactory Interface\",\"version\":1},\"userdoc\":{\"errors\":{\"AccessManagerAlreadyDeployed(address)\":[{\"notice\":\"Error when a predicted CREATE2 address for an access manager is already marked as deployed by this factory.\"}],\"AddressAlreadyDeployed(address)\":[{\"notice\":\"Error when a CREATE2 proxy deployment fails.\"}],\"InvalidIdentityVerificationModuleAddress()\":[{\"notice\":\"Error when the provided identity verification module address is the zero address.\"}],\"InvalidImplementationAddress()\":[{\"notice\":\"Error for attempting to unregister a token that is not registered.\"}],\"InvalidTokenAddress()\":[{\"notice\":\"Custom errors for the factory contract\"}],\"ProxyCreationFailed()\":[{\"notice\":\"Error for when the provided token implementation address is the zero address.\"}],\"TokenIdentityAddressMismatch(address,address)\":[{\"notice\":\"Error when a token identity address mismatch is detected.\"}]},\"events\":{\"TokenAssetCreated(address,address,address,bytes4[],address)\":{\"notice\":\"Emitted when a new proxy contract is created using CREATE2.\"},\"TokenImplementationUpdated(address,address,address)\":{\"notice\":\"Emitted when the token implementation address is updated.\"}},\"kind\":\"user\",\"methods\":{\"initialize(address,address,address,address)\":{\"notice\":\"Initializes the token registry.\"},\"isValidTokenImplementation(address)\":{\"notice\":\"Returns the address of the token implementation contract.\"},\"tokenImplementation()\":{\"notice\":\"Returns the address of the token implementation contract.\"}},\"notice\":\"This interface defines the functions for a factory contract responsible for creating ATK tokens.\",\"version\":1}},\"settings\":{\"compilationTarget\":{\"contracts/system/token-factory/IATKTokenFactory.sol\":\"IATKTokenFactory\"},\"evmVersion\":\"cancun\",\"libraries\":{},\"metadata\":{\"bytecodeHash\":\"none\"},\"optimizer\":{\"enabled\":true,\"runs\":200},\"remappings\":[\":@axelar-network/axelar-gmp-sdk-solidity/=dependencies/openzeppelin-community-contracts-0.0.1/node_modules/@axelar-network/axelar-gmp-sdk-solidity/\",\":@onchainid-v2.2.1/=dependencies/@onchainid-v2.2.1/contracts/\",\":@onchainid/contracts/=dependencies/@onchainid-v2.2.1/contracts/\",\":@openzeppelin-contracts-5.2.0/=dependencies/@openzeppelin-contracts-5.2.0/\",\":@openzeppelin-contracts-5.3.0/=dependencies/@openzeppelin-contracts-5.3.0/\",\":@openzeppelin-contracts-upgradeable-5.3.0/=dependencies/@openzeppelin-contracts-upgradeable-5.3.0/\",\":@openzeppelin/community-contracts/=dependencies/openzeppelin-community-contracts-0.0.1/contracts/\",\":@openzeppelin/contracts-upgradeable/=dependencies/@openzeppelin-contracts-upgradeable-5.3.0/\",\":@openzeppelin/contracts/=dependencies/@openzeppelin-contracts-5.3.0/\",\":eas-contracts-1.4.0/=dependencies/eas-contracts-1.4.0/contracts/\",\":forge-std-1.9.5/=dependencies/forge-std-1.9.5/src/\",\":forge-std-1.9.7/=dependencies/forge-std-1.9.7/src/\",\":forge-std/=dependencies/forge-std-1.9.7/src/\",\":openzeppelin-community-contracts-0.0.1/=dependencies/openzeppelin-community-contracts-0.0.1/contracts/\"],\"viaIR\":true},\"sources\":{\"contracts/system/token-factory/IATKTokenFactory.sol\":{\"keccak256\":\"0xdbb6b89048b12218b8c10fc0ae96e92d1aa246ced85f01f8eaf59be3bcbb98c8\",\"license\":\"FSL-1.1-MIT\",\"urls\":[\"bzz-raw://8b46c67fdddd870efbad064413e6d707e60d8b920d27bcccdce91fc00969a7b0\",\"dweb:/ipfs/QmchmsPth5NwDC4mL88tf3CLwTKErxb8dpWehrZCJy2uWa\"]},\"dependencies/@openzeppelin-contracts-5.3.0/utils/introspection/IERC165.sol\":{\"keccak256\":\"0x79796192ec90263f21b464d5bc90b777a525971d3de8232be80d9c4f9fb353b8\",\"license\":\"MIT\",\"urls\":[\"bzz-raw://f6fda447a62815e8064f47eff0dd1cf58d9207ad69b5d32280f8d7ed1d1e4621\",\"dweb:/ipfs/QmfDRc7pxfaXB2Dh9np5Uf29Na3pQ7tafRS684wd3GLjVL\"]}},\"version\":1}",
  "metadata": {
    "compiler": {
      "version": "0.8.28+commit.7893614a"
    },
    "language": "Solidity",
    "output": {
      "abi": [
        {
          "inputs": [
            {
              "internalType": "address",
              "name": "predictedAddress",
              "type": "address"
            }
          ],
          "type": "error",
          "name": "AccessManagerAlreadyDeployed"
        },
        {
          "inputs": [
            {
              "internalType": "address",
              "name": "predictedAddress",
              "type": "address"
            }
          ],
          "type": "error",
          "name": "AddressAlreadyDeployed"
        },
        {
          "inputs": [],
          "type": "error",
          "name": "InvalidIdentityVerificationModuleAddress"
        },
        {
          "inputs": [],
          "type": "error",
          "name": "InvalidImplementationAddress"
        },
        {
          "inputs": [],
          "type": "error",
          "name": "InvalidTokenAddress"
        },
        {
          "inputs": [],
          "type": "error",
          "name": "ProxyCreationFailed"
        },
        {
          "inputs": [
            {
              "internalType": "address",
              "name": "deployedTokenIdentityAddress",
              "type": "address"
            },
            {
              "internalType": "address",
              "name": "tokenIdentityAddress",
              "type": "address"
            }
          ],
          "type": "error",
          "name": "TokenIdentityAddressMismatch"
        },
        {
          "inputs": [
            {
              "internalType": "address",
              "name": "sender",
              "type": "address",
              "indexed": true
            },
            {
              "internalType": "address",
              "name": "tokenAddress",
              "type": "address",
              "indexed": true
            },
            {
              "internalType": "address",
              "name": "tokenIdentity",
              "type": "address",
              "indexed": true
            },
            {
              "internalType": "bytes4[]",
              "name": "interfaces",
              "type": "bytes4[]",
              "indexed": false
            },
            {
              "internalType": "address",
              "name": "accessManager",
              "type": "address",
              "indexed": false
            }
          ],
          "type": "event",
          "name": "TokenAssetCreated",
          "anonymous": false
        },
        {
          "inputs": [
            {
              "internalType": "address",
              "name": "sender",
              "type": "address",
              "indexed": true
            },
            {
              "internalType": "address",
              "name": "oldImplementation",
              "type": "address",
              "indexed": true
            },
            {
              "internalType": "address",
              "name": "newImplementation",
              "type": "address",
              "indexed": true
            }
          ],
          "type": "event",
          "name": "TokenImplementationUpdated",
          "anonymous": false
        },
        {
          "inputs": [
            {
              "internalType": "address",
              "name": "systemAddress",
              "type": "address"
            },
            {
              "internalType": "address",
              "name": "tokenImplementation_",
              "type": "address"
            },
            {
              "internalType": "address",
              "name": "initialAdmin",
              "type": "address"
            },
            {
              "internalType": "address",
              "name": "identityVerificationModule",
              "type": "address"
            }
          ],
          "stateMutability": "nonpayable",
          "type": "function",
          "name": "initialize"
        },
        {
          "inputs": [
            {
              "internalType": "address",
              "name": "tokenImplementation_",
              "type": "address"
            }
          ],
          "stateMutability": "view",
          "type": "function",
          "name": "isValidTokenImplementation",
          "outputs": [
            {
              "internalType": "bool",
              "name": "",
              "type": "bool"
            }
          ]
        },
        {
          "inputs": [
            {
              "internalType": "bytes4",
              "name": "interfaceId",
              "type": "bytes4"
            }
          ],
          "stateMutability": "view",
          "type": "function",
          "name": "supportsInterface",
          "outputs": [
            {
              "internalType": "bool",
              "name": "",
              "type": "bool"
            }
          ]
        },
        {
          "inputs": [],
          "stateMutability": "view",
          "type": "function",
          "name": "tokenImplementation",
          "outputs": [
            {
              "internalType": "address",
              "name": "",
              "type": "address"
            }
          ]
        }
      ],
      "devdoc": {
        "kind": "dev",
        "methods": {
          "initialize(address,address,address,address)": {
            "params": {
              "identityVerificationModule": "The address of the identity verification module.",
              "initialAdmin": "The address of the initial admin for the token registry.",
              "systemAddress": "The address of the `IATKSystem` contract.",
              "tokenImplementation_": "The address of the token implementation contract."
            }
          },
          "isValidTokenImplementation(address)": {
            "returns": {
              "_0": "tokenImplementation The address of the token implementation contract."
            }
          },
          "supportsInterface(bytes4)": {
            "details": "Returns true if this contract implements the interface defined by `interfaceId`. See the corresponding https://eips.ethereum.org/EIPS/eip-165#how-interfaces-are-identified[ERC section] to learn more about how these ids are created. This function call must use less than 30 000 gas."
          },
          "tokenImplementation()": {
            "returns": {
              "_0": "tokenImplementation The address of the token implementation contract."
            }
          }
        },
        "version": 1
      },
      "userdoc": {
        "kind": "user",
        "methods": {
          "initialize(address,address,address,address)": {
            "notice": "Initializes the token registry."
          },
          "isValidTokenImplementation(address)": {
            "notice": "Returns the address of the token implementation contract."
          },
          "tokenImplementation()": {
            "notice": "Returns the address of the token implementation contract."
          }
        },
        "version": 1
      }
    },
    "settings": {
      "remappings": [
        "@axelar-network/axelar-gmp-sdk-solidity/=dependencies/openzeppelin-community-contracts-0.0.1/node_modules/@axelar-network/axelar-gmp-sdk-solidity/",
        "@onchainid-v2.2.1/=dependencies/@onchainid-v2.2.1/contracts/",
        "@onchainid/contracts/=dependencies/@onchainid-v2.2.1/contracts/",
        "@openzeppelin-contracts-5.2.0/=dependencies/@openzeppelin-contracts-5.2.0/",
        "@openzeppelin-contracts-5.3.0/=dependencies/@openzeppelin-contracts-5.3.0/",
        "@openzeppelin-contracts-upgradeable-5.3.0/=dependencies/@openzeppelin-contracts-upgradeable-5.3.0/",
        "@openzeppelin/community-contracts/=dependencies/openzeppelin-community-contracts-0.0.1/contracts/",
        "@openzeppelin/contracts-upgradeable/=dependencies/@openzeppelin-contracts-upgradeable-5.3.0/",
        "@openzeppelin/contracts/=dependencies/@openzeppelin-contracts-5.3.0/",
        "eas-contracts-1.4.0/=dependencies/eas-contracts-1.4.0/contracts/",
        "forge-std-1.9.5/=dependencies/forge-std-1.9.5/src/",
        "forge-std-1.9.7/=dependencies/forge-std-1.9.7/src/",
        "forge-std/=dependencies/forge-std-1.9.7/src/",
        "openzeppelin-community-contracts-0.0.1/=dependencies/openzeppelin-community-contracts-0.0.1/contracts/"
      ],
      "optimizer": {
        "enabled": true,
        "runs": 200
      },
      "metadata": {
        "bytecodeHash": "none"
      },
      "compilationTarget": {
        "contracts/system/token-factory/IATKTokenFactory.sol": "IATKTokenFactory"
      },
      "evmVersion": "cancun",
      "libraries": {},
      "viaIR": true
    },
    "sources": {
      "contracts/system/token-factory/IATKTokenFactory.sol": {
        "keccak256": "0xdbb6b89048b12218b8c10fc0ae96e92d1aa246ced85f01f8eaf59be3bcbb98c8",
        "urls": [
          "bzz-raw://8b46c67fdddd870efbad064413e6d707e60d8b920d27bcccdce91fc00969a7b0",
          "dweb:/ipfs/QmchmsPth5NwDC4mL88tf3CLwTKErxb8dpWehrZCJy2uWa"
        ],
        "license": "FSL-1.1-MIT"
      },
      "dependencies/@openzeppelin-contracts-5.3.0/utils/introspection/IERC165.sol": {
        "keccak256": "0x79796192ec90263f21b464d5bc90b777a525971d3de8232be80d9c4f9fb353b8",
        "urls": [
          "bzz-raw://f6fda447a62815e8064f47eff0dd1cf58d9207ad69b5d32280f8d7ed1d1e4621",
          "dweb:/ipfs/QmfDRc7pxfaXB2Dh9np5Uf29Na3pQ7tafRS684wd3GLjVL"
        ],
        "license": "MIT"
      }
    },
    "version": 1
  },
  "userdoc": {
    "version": 1,
    "kind": "user",
    "methods": {
      "initialize(address,address,address,address)": {
        "notice": "Initializes the token registry."
      },
      "isValidTokenImplementation(address)": {
        "notice": "Returns the address of the token implementation contract."
      },
      "tokenImplementation()": {
        "notice": "Returns the address of the token implementation contract."
      }
    },
    "events": {
      "TokenAssetCreated(address,address,address,bytes4[],address)": {
        "notice": "Emitted when a new proxy contract is created using CREATE2."
      },
      "TokenImplementationUpdated(address,address,address)": {
        "notice": "Emitted when the token implementation address is updated."
      }
    },
    "errors": {
      "AccessManagerAlreadyDeployed(address)": [
        {
          "notice": "Error when a predicted CREATE2 address for an access manager is already marked as deployed by this factory."
        }
      ],
      "AddressAlreadyDeployed(address)": [
        {
          "notice": "Error when a CREATE2 proxy deployment fails."
        }
      ],
      "InvalidIdentityVerificationModuleAddress()": [
        {
          "notice": "Error when the provided identity verification module address is the zero address."
        }
      ],
      "InvalidImplementationAddress()": [
        {
          "notice": "Error for attempting to unregister a token that is not registered."
        }
      ],
      "InvalidTokenAddress()": [
        {
          "notice": "Custom errors for the factory contract"
        }
      ],
      "ProxyCreationFailed()": [
        {
          "notice": "Error for when the provided token implementation address is the zero address."
        }
      ],
      "TokenIdentityAddressMismatch(address,address)": [
        {
          "notice": "Error when a token identity address mismatch is detected."
        }
      ]
    },
    "notice": "This interface defines the functions for a factory contract responsible for creating ATK tokens."
  },
  "devdoc": {
    "version": 1,
    "kind": "dev",
    "author": "SettleMint Tokenization Services",
    "details": "This interface extends IERC165 for interface detection support.",
    "methods": {
      "initialize(address,address,address,address)": {
        "params": {
          "identityVerificationModule": "The address of the identity verification module.",
          "initialAdmin": "The address of the initial admin for the token registry.",
          "systemAddress": "The address of the `IATKSystem` contract.",
          "tokenImplementation_": "The address of the token implementation contract."
        }
      },
      "isValidTokenImplementation(address)": {
        "returns": {
          "_0": "tokenImplementation The address of the token implementation contract."
        }
      },
      "supportsInterface(bytes4)": {
        "details": "Returns true if this contract implements the interface defined by `interfaceId`. See the corresponding https://eips.ethereum.org/EIPS/eip-165#how-interfaces-are-identified[ERC section] to learn more about how these ids are created. This function call must use less than 30 000 gas."
      },
      "tokenImplementation()": {
        "returns": {
          "_0": "tokenImplementation The address of the token implementation contract."
        }
      }
    },
    "events": {
      "TokenAssetCreated(address,address,address,bytes4[],address)": {
        "params": {
          "accessManager": "The address of the access manager.",
          "interfaces": "The array of interfaces that the token supports.",
          "sender": "The address of the sender.",
          "tokenAddress": "The address of the newly created token.",
          "tokenIdentity": "The address of the token identity."
        }
      },
      "TokenImplementationUpdated(address,address,address)": {
        "params": {
          "newImplementation": "The address of the new token implementation.",
          "oldImplementation": "The address of the old token implementation."
        }
      }
    },
    "errors": {
      "InvalidTokenAddress()": [
        {
          "details": "Defines custom error types used by the contract for various failure conditions."
        }
      ]
    },
    "title": "IATKTokenFactory Interface"
  },
<<<<<<< HEAD
  "id": 145
=======
  "id": 155
>>>>>>> b1bf2623
}<|MERGE_RESOLUTION|>--- conflicted
+++ resolved
@@ -632,9 +632,5 @@
     },
     "title": "IATKTokenFactory Interface"
   },
-<<<<<<< HEAD
-  "id": 145
-=======
   "id": 155
->>>>>>> b1bf2623
 }