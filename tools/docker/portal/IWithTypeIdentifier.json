{
  "abi": [
    {
      "type": "function",
      "name": "typeId",
      "inputs": [],
      "outputs": [
        {
          "name": "",
          "type": "bytes32",
          "internalType": "bytes32"
        }
      ],
      "stateMutability": "pure"
    }
  ],
  "bytecode": {
    "object": "0x",
    "sourceMap": "",
    "linkReferences": {}
  },
  "deployedBytecode": {
    "object": "0x",
    "sourceMap": "",
    "linkReferences": {}
  },
  "methodIdentifiers": {
    "typeId()": "8f940f63"
  },
  "rawMetadata": "{\"compiler\":{\"version\":\"0.8.28+commit.7893614a\"},\"language\":\"Solidity\",\"output\":{\"abi\":[{\"inputs\":[],\"name\":\"typeId\",\"outputs\":[{\"internalType\":\"bytes32\",\"name\":\"\",\"type\":\"bytes32\"}],\"stateMutability\":\"pure\",\"type\":\"function\"}],\"devdoc\":{\"details\":\"This interface is used to identify the type of a contract.      It is used to identify the type of a contract.      It is used to identify the type of a contract.\",\"kind\":\"dev\",\"methods\":{},\"title\":\"IWithTypeIdentifier\",\"version\":1},\"userdoc\":{\"kind\":\"user\",\"methods\":{\"typeId()\":{\"notice\":\"Returns a unique identifier for the type of this contract.\"}},\"notice\":\"Interface for contracts that have a unique type identifier.\",\"version\":1}},\"settings\":{\"compilationTarget\":{\"contracts/system/IWithTypeIdentifier.sol\":\"IWithTypeIdentifier\"},\"evmVersion\":\"cancun\",\"libraries\":{},\"metadata\":{\"bytecodeHash\":\"none\"},\"optimizer\":{\"enabled\":true,\"runs\":200},\"remappings\":[\":@axelar-network/axelar-gmp-sdk-solidity/=dependencies/openzeppelin-community-contracts-0.0.1/node_modules/@axelar-network/axelar-gmp-sdk-solidity/\",\":@onchainid-v2.2.1/=dependencies/@onchainid-v2.2.1/contracts/\",\":@onchainid/contracts/=dependencies/@onchainid-v2.2.1/contracts/\",\":@openzeppelin-contracts-5.2.0/=dependencies/@openzeppelin-contracts-5.2.0/\",\":@openzeppelin-contracts-5.3.0/=dependencies/@openzeppelin-contracts-5.3.0/\",\":@openzeppelin-contracts-upgradeable-5.3.0/=dependencies/@openzeppelin-contracts-upgradeable-5.3.0/\",\":@openzeppelin/community-contracts/=dependencies/openzeppelin-community-contracts-0.0.1/contracts/\",\":@openzeppelin/contracts-upgradeable/=dependencies/@openzeppelin-contracts-upgradeable-5.3.0/\",\":@openzeppelin/contracts/=dependencies/@openzeppelin-contracts-5.3.0/\",\":eas-contracts-1.4.0/=dependencies/eas-contracts-1.4.0/contracts/\",\":forge-std-1.9.5/=dependencies/forge-std-1.9.5/src/\",\":forge-std-1.9.7/=dependencies/forge-std-1.9.7/src/\",\":forge-std/=dependencies/forge-std-1.9.7/src/\",\":openzeppelin-community-contracts-0.0.1/=dependencies/openzeppelin-community-contracts-0.0.1/contracts/\"],\"viaIR\":true},\"sources\":{\"contracts/system/IWithTypeIdentifier.sol\":{\"keccak256\":\"0x5daeff2cd8e4fdd75391e29db38bce1dce171216a0155fba695e0b7d5cabd4ee\",\"license\":\"FSL-1.1-MIT\",\"urls\":[\"bzz-raw://ea7a2fb858b8c9a05d6e67791264656a7577f1642a3a4310bd35164d73794764\",\"dweb:/ipfs/QmNnL4GMCsa7p1TBkbC43g7jcDNoUJNRdHe5CpJrTZTQTY\"]}},\"version\":1}",
  "metadata": {
    "compiler": {
      "version": "0.8.28+commit.7893614a"
    },
    "language": "Solidity",
    "output": {
      "abi": [
        {
          "inputs": [],
          "stateMutability": "pure",
          "type": "function",
          "name": "typeId",
          "outputs": [
            {
              "internalType": "bytes32",
              "name": "",
              "type": "bytes32"
            }
          ]
        }
      ],
      "devdoc": {
        "kind": "dev",
        "methods": {},
        "version": 1
      },
      "userdoc": {
        "kind": "user",
        "methods": {
          "typeId()": {
            "notice": "Returns a unique identifier for the type of this contract."
          }
        },
        "version": 1
      }
    },
    "settings": {
      "remappings": [
        "@axelar-network/axelar-gmp-sdk-solidity/=dependencies/openzeppelin-community-contracts-0.0.1/node_modules/@axelar-network/axelar-gmp-sdk-solidity/",
        "@onchainid-v2.2.1/=dependencies/@onchainid-v2.2.1/contracts/",
        "@onchainid/contracts/=dependencies/@onchainid-v2.2.1/contracts/",
        "@openzeppelin-contracts-5.2.0/=dependencies/@openzeppelin-contracts-5.2.0/",
        "@openzeppelin-contracts-5.3.0/=dependencies/@openzeppelin-contracts-5.3.0/",
        "@openzeppelin-contracts-upgradeable-5.3.0/=dependencies/@openzeppelin-contracts-upgradeable-5.3.0/",
        "@openzeppelin/community-contracts/=dependencies/openzeppelin-community-contracts-0.0.1/contracts/",
        "@openzeppelin/contracts-upgradeable/=dependencies/@openzeppelin-contracts-upgradeable-5.3.0/",
        "@openzeppelin/contracts/=dependencies/@openzeppelin-contracts-5.3.0/",
        "eas-contracts-1.4.0/=dependencies/eas-contracts-1.4.0/contracts/",
        "forge-std-1.9.5/=dependencies/forge-std-1.9.5/src/",
        "forge-std-1.9.7/=dependencies/forge-std-1.9.7/src/",
        "forge-std/=dependencies/forge-std-1.9.7/src/",
        "openzeppelin-community-contracts-0.0.1/=dependencies/openzeppelin-community-contracts-0.0.1/contracts/"
      ],
      "optimizer": {
        "enabled": true,
        "runs": 200
      },
      "metadata": {
        "bytecodeHash": "none"
      },
      "compilationTarget": {
        "contracts/system/IWithTypeIdentifier.sol": "IWithTypeIdentifier"
      },
      "evmVersion": "cancun",
      "libraries": {},
      "viaIR": true
    },
    "sources": {
      "contracts/system/IWithTypeIdentifier.sol": {
        "keccak256": "0x5daeff2cd8e4fdd75391e29db38bce1dce171216a0155fba695e0b7d5cabd4ee",
        "urls": [
          "bzz-raw://ea7a2fb858b8c9a05d6e67791264656a7577f1642a3a4310bd35164d73794764",
          "dweb:/ipfs/QmNnL4GMCsa7p1TBkbC43g7jcDNoUJNRdHe5CpJrTZTQTY"
        ],
        "license": "FSL-1.1-MIT"
      }
    },
    "version": 1
  },
  "userdoc": {
    "version": 1,
    "kind": "user",
    "methods": {
      "typeId()": {
        "notice": "Returns a unique identifier for the type of this contract."
      }
    },
    "notice": "Interface for contracts that have a unique type identifier."
  },
  "devdoc": {
    "version": 1,
    "kind": "dev",
    "details": "This interface is used to identify the type of a contract.      It is used to identify the type of a contract.      It is used to identify the type of a contract.",
    "title": "IWithTypeIdentifier"
  },
<<<<<<< HEAD
  "id": 110
=======
  "id": 120
>>>>>>> b1bf2623
}<|MERGE_RESOLUTION|>--- conflicted
+++ resolved
@@ -123,9 +123,5 @@
     "details": "This interface is used to identify the type of a contract.      It is used to identify the type of a contract.      It is used to identify the type of a contract.",
     "title": "IWithTypeIdentifier"
   },
-<<<<<<< HEAD
-  "id": 110
-=======
   "id": 120
->>>>>>> b1bf2623
 }