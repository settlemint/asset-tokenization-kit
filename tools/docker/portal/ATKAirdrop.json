{
  "abi": [
    {
      "type": "function",
      "name": "MAX_BATCH_SIZE",
      "inputs": [],
      "outputs": [
        {
          "name": "",
          "type": "uint256",
          "internalType": "uint256"
        }
      ],
      "stateMutability": "view"
    },
    {
      "type": "function",
      "name": "batchClaim",
      "inputs": [
        {
          "name": "indices",
          "type": "uint256[]",
          "internalType": "uint256[]"
        },
        {
          "name": "totalAmounts",
          "type": "uint256[]",
          "internalType": "uint256[]"
        },
        {
          "name": "merkleProofs",
          "type": "bytes32[][]",
          "internalType": "bytes32[][]"
        }
      ],
      "outputs": [],
      "stateMutability": "nonpayable"
    },
    {
      "type": "function",
      "name": "claim",
      "inputs": [
        {
          "name": "index",
          "type": "uint256",
          "internalType": "uint256"
        },
        {
          "name": "totalAmount",
          "type": "uint256",
          "internalType": "uint256"
        },
        {
          "name": "merkleProof",
          "type": "bytes32[]",
          "internalType": "bytes32[]"
        }
      ],
      "outputs": [],
      "stateMutability": "nonpayable"
    },
    {
      "type": "function",
      "name": "claimTracker",
      "inputs": [],
      "outputs": [
        {
          "name": "",
          "type": "address",
          "internalType": "contract IATKClaimTracker"
        }
      ],
      "stateMutability": "view"
    },
    {
      "type": "function",
      "name": "getClaimedAmount",
      "inputs": [
        {
          "name": "index",
          "type": "uint256",
          "internalType": "uint256"
        }
      ],
      "outputs": [
        {
          "name": "",
          "type": "uint256",
          "internalType": "uint256"
        }
      ],
      "stateMutability": "view"
    },
    {
      "type": "function",
      "name": "isClaimed",
      "inputs": [
        {
          "name": "index",
          "type": "uint256",
          "internalType": "uint256"
        },
        {
          "name": "totalAmount",
          "type": "uint256",
          "internalType": "uint256"
        }
      ],
      "outputs": [
        {
          "name": "",
          "type": "bool",
          "internalType": "bool"
        }
      ],
      "stateMutability": "view"
    },
    {
      "type": "function",
      "name": "isTrustedForwarder",
      "inputs": [
        {
          "name": "forwarder",
          "type": "address",
          "internalType": "address"
        }
      ],
      "outputs": [
        {
          "name": "",
          "type": "bool",
          "internalType": "bool"
        }
      ],
      "stateMutability": "view"
    },
    {
      "type": "function",
      "name": "merkleRoot",
      "inputs": [],
      "outputs": [
        {
          "name": "",
          "type": "bytes32",
          "internalType": "bytes32"
        }
      ],
      "stateMutability": "view"
    },
    {
      "type": "function",
      "name": "owner",
      "inputs": [],
      "outputs": [
        {
          "name": "",
          "type": "address",
          "internalType": "address"
        }
      ],
      "stateMutability": "view"
    },
    {
      "type": "function",
      "name": "renounceOwnership",
      "inputs": [],
      "outputs": [],
      "stateMutability": "nonpayable"
    },
    {
      "type": "function",
      "name": "token",
      "inputs": [],
      "outputs": [
        {
          "name": "",
          "type": "address",
          "internalType": "contract IERC20"
        }
      ],
      "stateMutability": "view"
    },
    {
      "type": "function",
      "name": "transferOwnership",
      "inputs": [
        {
          "name": "newOwner",
          "type": "address",
          "internalType": "address"
        }
      ],
      "outputs": [],
      "stateMutability": "nonpayable"
    },
    {
      "type": "function",
      "name": "trustedForwarder",
      "inputs": [],
      "outputs": [
        {
          "name": "",
          "type": "address",
          "internalType": "address"
        }
      ],
      "stateMutability": "view"
    },
    {
      "type": "function",
      "name": "withdrawTokens",
      "inputs": [
        {
          "name": "to",
          "type": "address",
          "internalType": "address"
        }
      ],
      "outputs": [],
      "stateMutability": "nonpayable"
    },
    {
      "type": "event",
      "name": "BatchClaimed",
      "inputs": [
        {
          "name": "claimant",
          "type": "address",
          "indexed": true,
          "internalType": "address"
        },
        {
          "name": "totalAmount",
          "type": "uint256",
          "indexed": false,
          "internalType": "uint256"
        },
        {
          "name": "indices",
          "type": "uint256[]",
          "indexed": false,
          "internalType": "uint256[]"
        },
        {
          "name": "amounts",
          "type": "uint256[]",
          "indexed": false,
          "internalType": "uint256[]"
        }
      ],
      "anonymous": false
    },
    {
      "type": "event",
      "name": "Claimed",
      "inputs": [
        {
          "name": "claimant",
          "type": "address",
          "indexed": true,
          "internalType": "address"
        },
        {
          "name": "amount",
          "type": "uint256",
          "indexed": false,
          "internalType": "uint256"
        },
        {
          "name": "index",
          "type": "uint256",
          "indexed": false,
          "internalType": "uint256"
        }
      ],
      "anonymous": false
    },
    {
      "type": "event",
      "name": "Initialized",
      "inputs": [
        {
          "name": "version",
          "type": "uint64",
          "indexed": false,
          "internalType": "uint64"
        }
      ],
      "anonymous": false
    },
    {
      "type": "event",
      "name": "OwnershipTransferred",
      "inputs": [
        {
          "name": "previousOwner",
          "type": "address",
          "indexed": true,
          "internalType": "address"
        },
        {
          "name": "newOwner",
          "type": "address",
          "indexed": true,
          "internalType": "address"
        }
      ],
      "anonymous": false
    },
    {
      "type": "event",
      "name": "TokensWithdrawn",
      "inputs": [
        {
          "name": "to",
          "type": "address",
          "indexed": true,
          "internalType": "address"
        },
        {
          "name": "amount",
          "type": "uint256",
          "indexed": false,
          "internalType": "uint256"
        }
      ],
      "anonymous": false
    },
    {
      "type": "error",
      "name": "InvalidInitialization",
      "inputs": []
    },
    {
      "type": "error",
      "name": "InvalidWithdrawalAddress",
      "inputs": []
    },
    {
      "type": "error",
      "name": "NotInitializing",
      "inputs": []
    },
    {
      "type": "error",
      "name": "OwnableInvalidOwner",
      "inputs": [
        {
          "name": "owner",
          "type": "address",
          "internalType": "address"
        }
      ]
    },
    {
      "type": "error",
      "name": "OwnableUnauthorizedAccount",
      "inputs": [
        {
          "name": "account",
          "type": "address",
          "internalType": "address"
        }
      ]
    },
    {
      "type": "error",
      "name": "SafeERC20FailedOperation",
      "inputs": [
        {
          "name": "token",
          "type": "address",
          "internalType": "address"
        }
      ]
    }
  ],
  "bytecode": {
    "object": "0x",
    "sourceMap": "",
    "linkReferences": {}
  },
  "deployedBytecode": {
    "object": "0x",
    "sourceMap": "",
    "linkReferences": {}
  },
  "methodIdentifiers": {
    "MAX_BATCH_SIZE()": "cfdbf254",
    "batchClaim(uint256[],uint256[],bytes32[][])": "4be7adee",
    "claim(uint256,uint256,bytes32[])": "ae0b51df",
    "claimTracker()": "222abc11",
    "getClaimedAmount(uint256)": "429c6e5b",
    "isClaimed(uint256,uint256)": "f364c90c",
    "isTrustedForwarder(address)": "572b6c05",
    "merkleRoot()": "2eb4a7ab",
    "owner()": "8da5cb5b",
    "renounceOwnership()": "715018a6",
    "token()": "fc0c546a",
    "transferOwnership(address)": "f2fde38b",
    "trustedForwarder()": "7da0a877",
    "withdrawTokens(address)": "49df728c"
  },
  "rawMetadata": "{\"compiler\":{\"version\":\"0.8.28+commit.7893614a\"},\"language\":\"Solidity\",\"output\":{\"abi\":[{\"inputs\":[],\"name\":\"InvalidInitialization\",\"type\":\"error\"},{\"inputs\":[],\"name\":\"InvalidWithdrawalAddress\",\"type\":\"error\"},{\"inputs\":[],\"name\":\"NotInitializing\",\"type\":\"error\"},{\"inputs\":[{\"internalType\":\"address\",\"name\":\"owner\",\"type\":\"address\"}],\"name\":\"OwnableInvalidOwner\",\"type\":\"error\"},{\"inputs\":[{\"internalType\":\"address\",\"name\":\"account\",\"type\":\"address\"}],\"name\":\"OwnableUnauthorizedAccount\",\"type\":\"error\"},{\"inputs\":[{\"internalType\":\"address\",\"name\":\"token\",\"type\":\"address\"}],\"name\":\"SafeERC20FailedOperation\",\"type\":\"error\"},{\"anonymous\":false,\"inputs\":[{\"indexed\":true,\"internalType\":\"address\",\"name\":\"claimant\",\"type\":\"address\"},{\"indexed\":false,\"internalType\":\"uint256\",\"name\":\"totalAmount\",\"type\":\"uint256\"},{\"indexed\":false,\"internalType\":\"uint256[]\",\"name\":\"indices\",\"type\":\"uint256[]\"},{\"indexed\":false,\"internalType\":\"uint256[]\",\"name\":\"amounts\",\"type\":\"uint256[]\"}],\"name\":\"BatchClaimed\",\"type\":\"event\"},{\"anonymous\":false,\"inputs\":[{\"indexed\":true,\"internalType\":\"address\",\"name\":\"claimant\",\"type\":\"address\"},{\"indexed\":false,\"internalType\":\"uint256\",\"name\":\"amount\",\"type\":\"uint256\"},{\"indexed\":false,\"internalType\":\"uint256\",\"name\":\"index\",\"type\":\"uint256\"}],\"name\":\"Claimed\",\"type\":\"event\"},{\"anonymous\":false,\"inputs\":[{\"indexed\":false,\"internalType\":\"uint64\",\"name\":\"version\",\"type\":\"uint64\"}],\"name\":\"Initialized\",\"type\":\"event\"},{\"anonymous\":false,\"inputs\":[{\"indexed\":true,\"internalType\":\"address\",\"name\":\"previousOwner\",\"type\":\"address\"},{\"indexed\":true,\"internalType\":\"address\",\"name\":\"newOwner\",\"type\":\"address\"}],\"name\":\"OwnershipTransferred\",\"type\":\"event\"},{\"anonymous\":false,\"inputs\":[{\"indexed\":true,\"internalType\":\"address\",\"name\":\"to\",\"type\":\"address\"},{\"indexed\":false,\"internalType\":\"uint256\",\"name\":\"amount\",\"type\":\"uint256\"}],\"name\":\"TokensWithdrawn\",\"type\":\"event\"},{\"inputs\":[],\"name\":\"MAX_BATCH_SIZE\",\"outputs\":[{\"internalType\":\"uint256\",\"name\":\"\",\"type\":\"uint256\"}],\"stateMutability\":\"view\",\"type\":\"function\"},{\"inputs\":[{\"internalType\":\"uint256[]\",\"name\":\"indices\",\"type\":\"uint256[]\"},{\"internalType\":\"uint256[]\",\"name\":\"totalAmounts\",\"type\":\"uint256[]\"},{\"internalType\":\"bytes32[][]\",\"name\":\"merkleProofs\",\"type\":\"bytes32[][]\"}],\"name\":\"batchClaim\",\"outputs\":[],\"stateMutability\":\"nonpayable\",\"type\":\"function\"},{\"inputs\":[{\"internalType\":\"uint256\",\"name\":\"index\",\"type\":\"uint256\"},{\"internalType\":\"uint256\",\"name\":\"totalAmount\",\"type\":\"uint256\"},{\"internalType\":\"bytes32[]\",\"name\":\"merkleProof\",\"type\":\"bytes32[]\"}],\"name\":\"claim\",\"outputs\":[],\"stateMutability\":\"nonpayable\",\"type\":\"function\"},{\"inputs\":[],\"name\":\"claimTracker\",\"outputs\":[{\"internalType\":\"contract IATKClaimTracker\",\"name\":\"\",\"type\":\"address\"}],\"stateMutability\":\"view\",\"type\":\"function\"},{\"inputs\":[{\"internalType\":\"uint256\",\"name\":\"index\",\"type\":\"uint256\"}],\"name\":\"getClaimedAmount\",\"outputs\":[{\"internalType\":\"uint256\",\"name\":\"\",\"type\":\"uint256\"}],\"stateMutability\":\"view\",\"type\":\"function\"},{\"inputs\":[{\"internalType\":\"uint256\",\"name\":\"index\",\"type\":\"uint256\"},{\"internalType\":\"uint256\",\"name\":\"totalAmount\",\"type\":\"uint256\"}],\"name\":\"isClaimed\",\"outputs\":[{\"internalType\":\"bool\",\"name\":\"\",\"type\":\"bool\"}],\"stateMutability\":\"view\",\"type\":\"function\"},{\"inputs\":[{\"internalType\":\"address\",\"name\":\"forwarder\",\"type\":\"address\"}],\"name\":\"isTrustedForwarder\",\"outputs\":[{\"internalType\":\"bool\",\"name\":\"\",\"type\":\"bool\"}],\"stateMutability\":\"view\",\"type\":\"function\"},{\"inputs\":[],\"name\":\"merkleRoot\",\"outputs\":[{\"internalType\":\"bytes32\",\"name\":\"\",\"type\":\"bytes32\"}],\"stateMutability\":\"view\",\"type\":\"function\"},{\"inputs\":[],\"name\":\"owner\",\"outputs\":[{\"internalType\":\"address\",\"name\":\"\",\"type\":\"address\"}],\"stateMutability\":\"view\",\"type\":\"function\"},{\"inputs\":[],\"name\":\"renounceOwnership\",\"outputs\":[],\"stateMutability\":\"nonpayable\",\"type\":\"function\"},{\"inputs\":[],\"name\":\"token\",\"outputs\":[{\"internalType\":\"contract IERC20\",\"name\":\"\",\"type\":\"address\"}],\"stateMutability\":\"view\",\"type\":\"function\"},{\"inputs\":[{\"internalType\":\"address\",\"name\":\"newOwner\",\"type\":\"address\"}],\"name\":\"transferOwnership\",\"outputs\":[],\"stateMutability\":\"nonpayable\",\"type\":\"function\"},{\"inputs\":[],\"name\":\"trustedForwarder\",\"outputs\":[{\"internalType\":\"address\",\"name\":\"\",\"type\":\"address\"}],\"stateMutability\":\"view\",\"type\":\"function\"},{\"inputs\":[{\"internalType\":\"address\",\"name\":\"to\",\"type\":\"address\"}],\"name\":\"withdrawTokens\",\"outputs\":[],\"stateMutability\":\"nonpayable\",\"type\":\"function\"}],\"devdoc\":{\"author\":\"SettleMint Tokenization Services\",\"details\":\"This contract provides enhanced core logic for Merkle proof-based airdrop claims, including:  - Flexible claim tracking using the IATKClaimTracker interface  - Support for partial claims and progressive distributions  - Meta-transaction support via ERC2771 (trusted forwarder)  - Withdrawals of unclaimed tokens by the owner  - Abstract claim and batchClaim functions for extension by concrete airdrop implementations The contract is intended to be inherited by specific airdrop implementations (e.g., standard, vesting, push). It is not meant to be deployed directly.\",\"errors\":{\"InvalidInitialization()\":[{\"details\":\"The contract is already initialized.\"}],\"NotInitializing()\":[{\"details\":\"The contract is not initializing.\"}],\"OwnableInvalidOwner(address)\":[{\"details\":\"The owner is not a valid owner account. (eg. `address(0)`)\"}],\"OwnableUnauthorizedAccount(address)\":[{\"details\":\"The caller account is not authorized to perform an operation.\"}],\"SafeERC20FailedOperation(address)\":[{\"details\":\"An operation with an ERC-20 token failed.\"}]},\"events\":{\"BatchClaimed(address,uint256,uint256[],uint256[])\":{\"params\":{\"amounts\":\"The amounts claimed for each index.\",\"claimant\":\"The address that claimed the tokens.\",\"indices\":\"The indices of the claims in the Merkle tree.\",\"totalAmount\":\"The total amount of tokens claimed in the batch.\"}},\"Claimed(address,uint256,uint256)\":{\"params\":{\"amount\":\"The amount of tokens claimed.\",\"claimant\":\"The address that claimed the tokens.\",\"index\":\"The index of the claim in the Merkle tree.\"}},\"Initialized(uint64)\":{\"details\":\"Triggered when the contract has been initialized or reinitialized.\"},\"TokensWithdrawn(address,uint256)\":{\"params\":{\"amount\":\"The amount of tokens withdrawn.\",\"to\":\"The address receiving the withdrawn tokens.\"}}},\"kind\":\"dev\",\"methods\":{\"batchClaim(uint256[],uint256[],bytes32[][])\":{\"details\":\"Must be implemented by derived contracts. Implementations must use `_msgSender()` instead of `msg.sender` and pass it to `_processBatchClaim`.\",\"params\":{\"indices\":\"The indices of the claims in the Merkle tree.\",\"merkleProofs\":\"The Merkle proofs for each index.\",\"totalAmounts\":\"The total amounts allocated for each index.\"}},\"claim(uint256,uint256,bytes32[])\":{\"details\":\"Must be implemented by derived contracts. Implementations must use `_msgSender()` instead of `msg.sender` and pass it to `_processClaim`.\",\"params\":{\"index\":\"The index of the claim in the Merkle tree.\",\"merkleProof\":\"The Merkle proof array.\",\"totalAmount\":\"The total amount allocated for this index.\"}},\"claimTracker()\":{\"returns\":{\"_0\":\"The claim tracker contract.\"}},\"constructor\":{\"custom:oz-upgrades-unsafe-allow\":\"constructor\",\"params\":{\"forwarder_\":\"The address of the forwarder contract.\"}},\"getClaimedAmount(uint256)\":{\"params\":{\"index\":\"The index to check.\"},\"returns\":{\"_0\":\"claimedAmount The amount already claimed for this index.\"}},\"isClaimed(uint256,uint256)\":{\"params\":{\"index\":\"The index to check in the Merkle tree.\",\"totalAmount\":\"The total amount allocated for this index.\"},\"returns\":{\"_0\":\"claimed True if the index has been fully claimed, false otherwise.\"}},\"isTrustedForwarder(address)\":{\"details\":\"Indicates whether any particular address is the trusted forwarder.\"},\"merkleRoot()\":{\"returns\":{\"_0\":\"The Merkle root for verifying airdrop claims.\"}},\"owner()\":{\"details\":\"Returns the address of the current owner.\"},\"renounceOwnership()\":{\"details\":\"Leaves the contract without owner. It will not be possible to call `onlyOwner` functions. Can only be called by the current owner. NOTE: Renouncing ownership will leave the contract without an owner, thereby disabling any functionality that is only available to the owner.\"},\"token()\":{\"returns\":{\"_0\":\"The ERC20 token being distributed.\"}},\"transferOwnership(address)\":{\"details\":\"Transfers ownership of the contract to a new account (`newOwner`). Can only be called by the current owner.\"},\"trustedForwarder()\":{\"details\":\"Returns the address of the trusted forwarder.\"},\"withdrawTokens(address)\":{\"params\":{\"to\":\"The address to send the withdrawn tokens to.\"}}},\"stateVariables\":{\"MAX_BATCH_SIZE\":{\"details\":\"Set to 100 to balance usability with gas efficiency.\"},\"_claimTracker\":{\"details\":\"Set once at initialization and immutable thereafter. Handles claim tracking logic.\"},\"_merkleRoot\":{\"details\":\"Set once at initialization and immutable thereafter. Used for Merkle proof verification.\"},\"_token\":{\"details\":\"Set once at initialization and immutable thereafter.\"}},\"title\":\"ATK Airdrop (Abstract)\",\"version\":1},\"userdoc\":{\"errors\":{\"InvalidWithdrawalAddress()\":[{\"notice\":\"Error indicating that an invalid withdrawal address was provided.\"}]},\"events\":{\"BatchClaimed(address,uint256,uint256[],uint256[])\":{\"notice\":\"Emitted when a user claims multiple allocations in a single transaction.\"},\"Claimed(address,uint256,uint256)\":{\"notice\":\"Emitted when a user successfully claims their airdrop allocation.\"},\"TokensWithdrawn(address,uint256)\":{\"notice\":\"Emitted when the contract owner withdraws unclaimed tokens.\"}},\"kind\":\"user\",\"methods\":{\"MAX_BATCH_SIZE()\":{\"notice\":\"Maximum number of items allowed in batch operations to prevent OOM and gas limit issues.\"},\"batchClaim(uint256[],uint256[],bytes32[][])\":{\"notice\":\"Claims multiple airdrop allocations for the caller in a single transaction.\"},\"claim(uint256,uint256,bytes32[])\":{\"notice\":\"Claims an airdrop allocation for the caller.\"},\"claimTracker()\":{\"notice\":\"Returns the claim tracker contract.\"},\"getClaimedAmount(uint256)\":{\"notice\":\"Gets the amount already claimed for a specific index.\"},\"isClaimed(uint256,uint256)\":{\"notice\":\"Checks if a claim has been fully claimed for a specific index.\"},\"merkleRoot()\":{\"notice\":\"Returns the Merkle root for verifying airdrop claims.\"},\"token()\":{\"notice\":\"Returns the token being distributed in this airdrop.\"},\"withdrawTokens(address)\":{\"notice\":\"Allows the owner to withdraw any tokens remaining in the contract.\"}},\"notice\":\"Abstract base contract for reusable Merkle-based airdrop distributions in the ATK Protocol.         This contract provides the core logic for Merkle proof-based airdrop claims, including:         - Flexible claim tracking using pluggable strategies         - Support for partial and full claims         - Meta-transaction support via ERC2771 (trusted forwarder)         - Withdrawals of unclaimed tokens by the owner         - Abstract claim and batchClaim functions for extension by concrete airdrop implementations\",\"version\":1}},\"settings\":{\"compilationTarget\":{\"contracts/addons/airdrop/ATKAirdrop.sol\":\"ATKAirdrop\"},\"evmVersion\":\"cancun\",\"libraries\":{},\"metadata\":{\"bytecodeHash\":\"none\"},\"optimizer\":{\"enabled\":true,\"runs\":200},\"remappings\":[\":@axelar-network/axelar-gmp-sdk-solidity/=dependencies/openzeppelin-community-contracts-0.0.1/node_modules/@axelar-network/axelar-gmp-sdk-solidity/\",\":@onchainid-v2.2.1/=dependencies/@onchainid-v2.2.1/contracts/\",\":@onchainid/contracts/=dependencies/@onchainid-v2.2.1/contracts/\",\":@openzeppelin-contracts-5.2.0/=dependencies/@openzeppelin-contracts-5.2.0/\",\":@openzeppelin-contracts-5.3.0/=dependencies/@openzeppelin-contracts-5.3.0/\",\":@openzeppelin-contracts-upgradeable-5.3.0/=dependencies/@openzeppelin-contracts-upgradeable-5.3.0/\",\":@openzeppelin/community-contracts/=dependencies/openzeppelin-community-contracts-0.0.1/contracts/\",\":@openzeppelin/contracts-upgradeable/=dependencies/@openzeppelin-contracts-upgradeable-5.3.0/\",\":@openzeppelin/contracts/=dependencies/@openzeppelin-contracts-5.3.0/\",\":eas-contracts-1.4.0/=dependencies/eas-contracts-1.4.0/contracts/\",\":forge-std-1.9.5/=dependencies/forge-std-1.9.5/src/\",\":forge-std-1.9.7/=dependencies/forge-std-1.9.7/src/\",\":forge-std/=dependencies/forge-std-1.9.7/src/\",\":openzeppelin-community-contracts-0.0.1/=dependencies/openzeppelin-community-contracts-0.0.1/contracts/\"],\"viaIR\":true},\"sources\":{\"contracts/addons/airdrop/ATKAirdrop.sol\":{\"keccak256\":\"0xd0e004c6ebab9fb2ee0a888b59da8e8429a22e9e1bb9f7b522adccdd477c8839\",\"license\":\"FSL-1.1-MIT\",\"urls\":[\"bzz-raw://99efc79da77add06b1b5700301030859dae8ed5c3ca5044a3ff51906c0d41468\",\"dweb:/ipfs/QmYWCUkifCfVyA53P54siBGeKpMNekxjyZtbaJ4kbkgQBn\"]},\"contracts/addons/airdrop/ATKAirdropErrors.sol\":{\"keccak256\":\"0xa93b24c2e8660cad5b9941dc0d41aac535af781e66f36d5f2fddf1c692998b4a\",\"license\":\"FSL-1.1-MIT\",\"urls\":[\"bzz-raw://92dff09331337aae31cc944bd0d6394da4f360be163ed55e36396139f3b44b9b\",\"dweb:/ipfs/Qmc6t58jdku5FhJ61b2B6ajjh8BNt2xc46vL7qYW25oPEg\"]},\"contracts/addons/airdrop/IATKAirdrop.sol\":{\"keccak256\":\"0x5693909b573592bc415bc92930d365b8ec1d7ef8eddc0a9e45e3fb3ca07c9eb7\",\"license\":\"FSL-1.1-MIT\",\"urls\":[\"bzz-raw://fbeaa32c2f1ad5513f01abb8500f05fc86e756180a386f933f502ae8f8457fee\",\"dweb:/ipfs/QmciPuDp6YuJjHuGTJxpi7eBBSL2Ac1aX9p8US7wP7YzA7\"]},\"contracts/addons/airdrop/claim-tracker/IATKClaimTracker.sol\":{\"keccak256\":\"0x9e3a319030370650afc13f8c1fc8c3fb3570072849200787b68c19546b6c68be\",\"license\":\"FSL-1.1-MIT\",\"urls\":[\"bzz-raw://85ba8ece757f0f2bce8a517ac93e7a967cd5fc60eb5b4af65004396453fe792f\",\"dweb:/ipfs/QmQ9Wvi78aWmEvT3LmisnM1QGKRPBLJUhKeRKM6g8yUzne\"]},\"dependencies/@openzeppelin-contracts-5.3.0/interfaces/IERC1363.sol\":{\"keccak256\":\"0x9b6b3e7803bc5f2f8cd7ad57db8ac1def61a9930a5a3107df4882e028a9605d7\",\"license\":\"MIT\",\"urls\":[\"bzz-raw://da62d6be1f5c6edf577f0cb45666a8aa9c2086a4bac87d95d65f02e2f4c36a4b\",\"dweb:/ipfs/QmNkpvBpoCMvX8JwAFNSc5XxJ2q5BXJpL5L1txb4QkqVFF\"]},\"dependencies/@openzeppelin-contracts-5.3.0/interfaces/IERC165.sol\":{\"keccak256\":\"0xde7e9fd9aee8d4f40772f96bb3b58836cbc6dfc0227014a061947f8821ea9724\",\"license\":\"MIT\",\"urls\":[\"bzz-raw://11fea9f8bc98949ac6709f0c1699db7430d2948137aa94d5a9e95a91f61a710a\",\"dweb:/ipfs/QmQdfRXxQjwP6yn3DVo1GHPpriKNcFghSPi94Z1oKEFUNS\"]},\"dependencies/@openzeppelin-contracts-5.3.0/interfaces/IERC20.sol\":{\"keccak256\":\"0xce41876e78d1badc0512229b4d14e4daf83bc1003d7f83978d18e0e56f965b9c\",\"license\":\"MIT\",\"urls\":[\"bzz-raw://a2608291cb038b388d80b79a06b6118a42f7894ff67b7da10ec0dbbf5b2973ba\",\"dweb:/ipfs/QmWohqcBLbcxmA4eGPhZDXe5RYMMEEpFq22nfkaUMvTfw1\"]},\"dependencies/@openzeppelin-contracts-5.3.0/token/ERC20/IERC20.sol\":{\"keccak256\":\"0xe06a3f08a987af6ad2e1c1e774405d4fe08f1694b67517438b467cecf0da0ef7\",\"license\":\"MIT\",\"urls\":[\"bzz-raw://df6f0c459663c9858b6cba2cda1d14a7d05a985bed6d2de72bd8e78c25ee79db\",\"dweb:/ipfs/QmeTTxZ7qVk9rjEv2R4CpCwdf8UMCcRqDNMvzNxHc3Fnn9\"]},\"dependencies/@openzeppelin-contracts-5.3.0/token/ERC20/utils/SafeERC20.sol\":{\"keccak256\":\"0x982c5cb790ab941d1e04f807120a71709d4c313ba0bfc16006447ffbd27fbbd5\",\"license\":\"MIT\",\"urls\":[\"bzz-raw://8150ceb4ac947e8a442b2a9c017e01e880b2be2dd958f1fa9bc405f4c5a86508\",\"dweb:/ipfs/QmbcBmFX66AY6Kbhnd5gx7zpkgqnUafo43XnmayAM7zVdB\"]},\"dependencies/@openzeppelin-contracts-5.3.0/utils/cryptography/Hashes.sol\":{\"keccak256\":\"0x8cbd338f083224b4b6f0ff42cbda641a0a6c31ffcdca197452b97fe4d0918269\",\"license\":\"MIT\",\"urls\":[\"bzz-raw://f517dec5ba0c6491395acbf7f1d621f4e89e8f218bf5303c867b1c5ad70c6b11\",\"dweb:/ipfs/QmWmXHRLEw8W6ckth7NyYTU88YfvuS7xSsfae5ksL8qNUe\"]},\"dependencies/@openzeppelin-contracts-5.3.0/utils/cryptography/MerkleProof.sol\":{\"keccak256\":\"0x36a0c409c437a753cac9b92b75f93b0fbe92803bf2c8ff1517e54b247f166134\",\"license\":\"MIT\",\"urls\":[\"bzz-raw://0f91ba472de411aa557cdbf6560c40750d87bd11c9060bc04d2ba7119af9d5a6\",\"dweb:/ipfs/QmQjtYo2i7dDvzCEzZ67bDoNSG4RrwMoxPWuqFmX5Xzpuw\"]},\"dependencies/@openzeppelin-contracts-5.3.0/utils/introspection/IERC165.sol\":{\"keccak256\":\"0x79796192ec90263f21b464d5bc90b777a525971d3de8232be80d9c4f9fb353b8\",\"license\":\"MIT\",\"urls\":[\"bzz-raw://f6fda447a62815e8064f47eff0dd1cf58d9207ad69b5d32280f8d7ed1d1e4621\",\"dweb:/ipfs/QmfDRc7pxfaXB2Dh9np5Uf29Na3pQ7tafRS684wd3GLjVL\"]},\"dependencies/@openzeppelin-contracts-upgradeable-5.3.0/access/OwnableUpgradeable.sol\":{\"keccak256\":\"0xc163fcf9bb10138631a9ba5564df1fa25db9adff73bd9ee868a8ae1858fe093a\",\"license\":\"MIT\",\"urls\":[\"bzz-raw://9706d43a0124053d9880f6e31a59f31bc0a6a3dc1acd66ce0a16e1111658c5f6\",\"dweb:/ipfs/QmUFmfowzkRwGtDu36cXV9SPTBHJ3n7dG9xQiK5B28jTf2\"]},\"dependencies/@openzeppelin-contracts-upgradeable-5.3.0/metatx/ERC2771ContextUpgradeable.sol\":{\"keccak256\":\"0x290ba719fd784ff406a8de038c10dc2d0914794c8b016781712fcbb36ca7bffb\",\"license\":\"MIT\",\"urls\":[\"bzz-raw://8b5764ef1dab80c115c14e307c5cbd5845320a653a2d8a3658d20dfba6bc7758\",\"dweb:/ipfs/QmSPSasRTVtYyAEnEVCBPZwoQzgKU7gu7q8NeT9AMMpmmx\"]},\"dependencies/@openzeppelin-contracts-upgradeable-5.3.0/proxy/utils/Initializable.sol\":{\"keccak256\":\"0xdb4d24ee2c087c391d587cd17adfe5b3f9d93b3110b1388c2ab6c7c0ad1dcd05\",\"license\":\"MIT\",\"urls\":[\"bzz-raw://ab7b6d5b9e2b88176312967fe0f0e78f3d9a1422fa5e4b64e2440c35869b5d08\",\"dweb:/ipfs/QmXKYWWyzcLg1B2k7Sb1qkEXgLCYfXecR9wYW5obRzWP1Q\"]},\"dependencies/@openzeppelin-contracts-upgradeable-5.3.0/utils/ContextUpgradeable.sol\":{\"keccak256\":\"0xdbef5f0c787055227243a7318ef74c8a5a1108ca3a07f2b3a00ef67769e1e397\",\"license\":\"MIT\",\"urls\":[\"bzz-raw://08e39f23d5b4692f9a40803e53a8156b72b4c1f9902a88cd65ba964db103dab9\",\"dweb:/ipfs/QmPKn6EYDgpga7KtpkA8wV2yJCYGMtc9K4LkJfhKX2RVSV\"]}},\"version\":1}",
  "metadata": {
    "compiler": {
      "version": "0.8.28+commit.7893614a"
    },
    "language": "Solidity",
    "output": {
      "abi": [
        {
          "inputs": [],
          "type": "error",
          "name": "InvalidInitialization"
        },
        {
          "inputs": [],
          "type": "error",
          "name": "InvalidWithdrawalAddress"
        },
        {
          "inputs": [],
          "type": "error",
          "name": "NotInitializing"
        },
        {
          "inputs": [
            {
              "internalType": "address",
              "name": "owner",
              "type": "address"
            }
          ],
          "type": "error",
          "name": "OwnableInvalidOwner"
        },
        {
          "inputs": [
            {
              "internalType": "address",
              "name": "account",
              "type": "address"
            }
          ],
          "type": "error",
          "name": "OwnableUnauthorizedAccount"
        },
        {
          "inputs": [
            {
              "internalType": "address",
              "name": "token",
              "type": "address"
            }
          ],
          "type": "error",
          "name": "SafeERC20FailedOperation"
        },
        {
          "inputs": [
            {
              "internalType": "address",
              "name": "claimant",
              "type": "address",
              "indexed": true
            },
            {
              "internalType": "uint256",
              "name": "totalAmount",
              "type": "uint256",
              "indexed": false
            },
            {
              "internalType": "uint256[]",
              "name": "indices",
              "type": "uint256[]",
              "indexed": false
            },
            {
              "internalType": "uint256[]",
              "name": "amounts",
              "type": "uint256[]",
              "indexed": false
            }
          ],
          "type": "event",
          "name": "BatchClaimed",
          "anonymous": false
        },
        {
          "inputs": [
            {
              "internalType": "address",
              "name": "claimant",
              "type": "address",
              "indexed": true
            },
            {
              "internalType": "uint256",
              "name": "amount",
              "type": "uint256",
              "indexed": false
            },
            {
              "internalType": "uint256",
              "name": "index",
              "type": "uint256",
              "indexed": false
            }
          ],
          "type": "event",
          "name": "Claimed",
          "anonymous": false
        },
        {
          "inputs": [
            {
              "internalType": "uint64",
              "name": "version",
              "type": "uint64",
              "indexed": false
            }
          ],
          "type": "event",
          "name": "Initialized",
          "anonymous": false
        },
        {
          "inputs": [
            {
              "internalType": "address",
              "name": "previousOwner",
              "type": "address",
              "indexed": true
            },
            {
              "internalType": "address",
              "name": "newOwner",
              "type": "address",
              "indexed": true
            }
          ],
          "type": "event",
          "name": "OwnershipTransferred",
          "anonymous": false
        },
        {
          "inputs": [
            {
              "internalType": "address",
              "name": "to",
              "type": "address",
              "indexed": true
            },
            {
              "internalType": "uint256",
              "name": "amount",
              "type": "uint256",
              "indexed": false
            }
          ],
          "type": "event",
          "name": "TokensWithdrawn",
          "anonymous": false
        },
        {
          "inputs": [],
          "stateMutability": "view",
          "type": "function",
          "name": "MAX_BATCH_SIZE",
          "outputs": [
            {
              "internalType": "uint256",
              "name": "",
              "type": "uint256"
            }
          ]
        },
        {
          "inputs": [
            {
              "internalType": "uint256[]",
              "name": "indices",
              "type": "uint256[]"
            },
            {
              "internalType": "uint256[]",
              "name": "totalAmounts",
              "type": "uint256[]"
            },
            {
              "internalType": "bytes32[][]",
              "name": "merkleProofs",
              "type": "bytes32[][]"
            }
          ],
          "stateMutability": "nonpayable",
          "type": "function",
          "name": "batchClaim"
        },
        {
          "inputs": [
            {
              "internalType": "uint256",
              "name": "index",
              "type": "uint256"
            },
            {
              "internalType": "uint256",
              "name": "totalAmount",
              "type": "uint256"
            },
            {
              "internalType": "bytes32[]",
              "name": "merkleProof",
              "type": "bytes32[]"
            }
          ],
          "stateMutability": "nonpayable",
          "type": "function",
          "name": "claim"
        },
        {
          "inputs": [],
          "stateMutability": "view",
          "type": "function",
          "name": "claimTracker",
          "outputs": [
            {
              "internalType": "contract IATKClaimTracker",
              "name": "",
              "type": "address"
            }
          ]
        },
        {
          "inputs": [
            {
              "internalType": "uint256",
              "name": "index",
              "type": "uint256"
            }
          ],
          "stateMutability": "view",
          "type": "function",
          "name": "getClaimedAmount",
          "outputs": [
            {
              "internalType": "uint256",
              "name": "",
              "type": "uint256"
            }
          ]
        },
        {
          "inputs": [
            {
              "internalType": "uint256",
              "name": "index",
              "type": "uint256"
            },
            {
              "internalType": "uint256",
              "name": "totalAmount",
              "type": "uint256"
            }
          ],
          "stateMutability": "view",
          "type": "function",
          "name": "isClaimed",
          "outputs": [
            {
              "internalType": "bool",
              "name": "",
              "type": "bool"
            }
          ]
        },
        {
          "inputs": [
            {
              "internalType": "address",
              "name": "forwarder",
              "type": "address"
            }
          ],
          "stateMutability": "view",
          "type": "function",
          "name": "isTrustedForwarder",
          "outputs": [
            {
              "internalType": "bool",
              "name": "",
              "type": "bool"
            }
          ]
        },
        {
          "inputs": [],
          "stateMutability": "view",
          "type": "function",
          "name": "merkleRoot",
          "outputs": [
            {
              "internalType": "bytes32",
              "name": "",
              "type": "bytes32"
            }
          ]
        },
        {
          "inputs": [],
          "stateMutability": "view",
          "type": "function",
          "name": "owner",
          "outputs": [
            {
              "internalType": "address",
              "name": "",
              "type": "address"
            }
          ]
        },
        {
          "inputs": [],
          "stateMutability": "nonpayable",
          "type": "function",
          "name": "renounceOwnership"
        },
        {
          "inputs": [],
          "stateMutability": "view",
          "type": "function",
          "name": "token",
          "outputs": [
            {
              "internalType": "contract IERC20",
              "name": "",
              "type": "address"
            }
          ]
        },
        {
          "inputs": [
            {
              "internalType": "address",
              "name": "newOwner",
              "type": "address"
            }
          ],
          "stateMutability": "nonpayable",
          "type": "function",
          "name": "transferOwnership"
        },
        {
          "inputs": [],
          "stateMutability": "view",
          "type": "function",
          "name": "trustedForwarder",
          "outputs": [
            {
              "internalType": "address",
              "name": "",
              "type": "address"
            }
          ]
        },
        {
          "inputs": [
            {
              "internalType": "address",
              "name": "to",
              "type": "address"
            }
          ],
          "stateMutability": "nonpayable",
          "type": "function",
          "name": "withdrawTokens"
        }
      ],
      "devdoc": {
        "kind": "dev",
        "methods": {
          "batchClaim(uint256[],uint256[],bytes32[][])": {
            "details": "Must be implemented by derived contracts. Implementations must use `_msgSender()` instead of `msg.sender` and pass it to `_processBatchClaim`.",
            "params": {
              "indices": "The indices of the claims in the Merkle tree.",
              "merkleProofs": "The Merkle proofs for each index.",
              "totalAmounts": "The total amounts allocated for each index."
            }
          },
          "claim(uint256,uint256,bytes32[])": {
            "details": "Must be implemented by derived contracts. Implementations must use `_msgSender()` instead of `msg.sender` and pass it to `_processClaim`.",
            "params": {
              "index": "The index of the claim in the Merkle tree.",
              "merkleProof": "The Merkle proof array.",
              "totalAmount": "The total amount allocated for this index."
            }
          },
          "claimTracker()": {
            "returns": {
              "_0": "The claim tracker contract."
            }
          },
          "constructor": {
            "custom:oz-upgrades-unsafe-allow": "constructor",
            "params": {
              "forwarder_": "The address of the forwarder contract."
            }
          },
          "getClaimedAmount(uint256)": {
            "params": {
              "index": "The index to check."
            },
            "returns": {
              "_0": "claimedAmount The amount already claimed for this index."
            }
          },
          "isClaimed(uint256,uint256)": {
            "params": {
              "index": "The index to check in the Merkle tree.",
              "totalAmount": "The total amount allocated for this index."
            },
            "returns": {
              "_0": "claimed True if the index has been fully claimed, false otherwise."
            }
          },
          "isTrustedForwarder(address)": {
            "details": "Indicates whether any particular address is the trusted forwarder."
          },
          "merkleRoot()": {
            "returns": {
              "_0": "The Merkle root for verifying airdrop claims."
            }
          },
          "owner()": {
            "details": "Returns the address of the current owner."
          },
          "renounceOwnership()": {
            "details": "Leaves the contract without owner. It will not be possible to call `onlyOwner` functions. Can only be called by the current owner. NOTE: Renouncing ownership will leave the contract without an owner, thereby disabling any functionality that is only available to the owner."
          },
          "token()": {
            "returns": {
              "_0": "The ERC20 token being distributed."
            }
          },
          "transferOwnership(address)": {
            "details": "Transfers ownership of the contract to a new account (`newOwner`). Can only be called by the current owner."
          },
          "trustedForwarder()": {
            "details": "Returns the address of the trusted forwarder."
          },
          "withdrawTokens(address)": {
            "params": {
              "to": "The address to send the withdrawn tokens to."
            }
          }
        },
        "version": 1
      },
      "userdoc": {
        "kind": "user",
        "methods": {
          "MAX_BATCH_SIZE()": {
            "notice": "Maximum number of items allowed in batch operations to prevent OOM and gas limit issues."
          },
          "batchClaim(uint256[],uint256[],bytes32[][])": {
            "notice": "Claims multiple airdrop allocations for the caller in a single transaction."
          },
          "claim(uint256,uint256,bytes32[])": {
            "notice": "Claims an airdrop allocation for the caller."
          },
          "claimTracker()": {
            "notice": "Returns the claim tracker contract."
          },
          "getClaimedAmount(uint256)": {
            "notice": "Gets the amount already claimed for a specific index."
          },
          "isClaimed(uint256,uint256)": {
            "notice": "Checks if a claim has been fully claimed for a specific index."
          },
          "merkleRoot()": {
            "notice": "Returns the Merkle root for verifying airdrop claims."
          },
          "token()": {
            "notice": "Returns the token being distributed in this airdrop."
          },
          "withdrawTokens(address)": {
            "notice": "Allows the owner to withdraw any tokens remaining in the contract."
          }
        },
        "version": 1
      }
    },
    "settings": {
      "remappings": [
        "@axelar-network/axelar-gmp-sdk-solidity/=dependencies/openzeppelin-community-contracts-0.0.1/node_modules/@axelar-network/axelar-gmp-sdk-solidity/",
        "@onchainid-v2.2.1/=dependencies/@onchainid-v2.2.1/contracts/",
        "@onchainid/contracts/=dependencies/@onchainid-v2.2.1/contracts/",
        "@openzeppelin-contracts-5.2.0/=dependencies/@openzeppelin-contracts-5.2.0/",
        "@openzeppelin-contracts-5.3.0/=dependencies/@openzeppelin-contracts-5.3.0/",
        "@openzeppelin-contracts-upgradeable-5.3.0/=dependencies/@openzeppelin-contracts-upgradeable-5.3.0/",
        "@openzeppelin/community-contracts/=dependencies/openzeppelin-community-contracts-0.0.1/contracts/",
        "@openzeppelin/contracts-upgradeable/=dependencies/@openzeppelin-contracts-upgradeable-5.3.0/",
        "@openzeppelin/contracts/=dependencies/@openzeppelin-contracts-5.3.0/",
        "eas-contracts-1.4.0/=dependencies/eas-contracts-1.4.0/contracts/",
        "forge-std-1.9.5/=dependencies/forge-std-1.9.5/src/",
        "forge-std-1.9.7/=dependencies/forge-std-1.9.7/src/",
        "forge-std/=dependencies/forge-std-1.9.7/src/",
        "openzeppelin-community-contracts-0.0.1/=dependencies/openzeppelin-community-contracts-0.0.1/contracts/"
      ],
      "optimizer": {
        "enabled": true,
        "runs": 200
      },
      "metadata": {
        "bytecodeHash": "none"
      },
      "compilationTarget": {
        "contracts/addons/airdrop/ATKAirdrop.sol": "ATKAirdrop"
      },
      "evmVersion": "cancun",
      "libraries": {},
      "viaIR": true
    },
    "sources": {
      "contracts/addons/airdrop/ATKAirdrop.sol": {
        "keccak256": "0xd0e004c6ebab9fb2ee0a888b59da8e8429a22e9e1bb9f7b522adccdd477c8839",
        "urls": [
          "bzz-raw://99efc79da77add06b1b5700301030859dae8ed5c3ca5044a3ff51906c0d41468",
          "dweb:/ipfs/QmYWCUkifCfVyA53P54siBGeKpMNekxjyZtbaJ4kbkgQBn"
        ],
        "license": "FSL-1.1-MIT"
      },
      "contracts/addons/airdrop/ATKAirdropErrors.sol": {
        "keccak256": "0xa93b24c2e8660cad5b9941dc0d41aac535af781e66f36d5f2fddf1c692998b4a",
        "urls": [
          "bzz-raw://92dff09331337aae31cc944bd0d6394da4f360be163ed55e36396139f3b44b9b",
          "dweb:/ipfs/Qmc6t58jdku5FhJ61b2B6ajjh8BNt2xc46vL7qYW25oPEg"
        ],
        "license": "FSL-1.1-MIT"
      },
      "contracts/addons/airdrop/IATKAirdrop.sol": {
        "keccak256": "0x5693909b573592bc415bc92930d365b8ec1d7ef8eddc0a9e45e3fb3ca07c9eb7",
        "urls": [
          "bzz-raw://fbeaa32c2f1ad5513f01abb8500f05fc86e756180a386f933f502ae8f8457fee",
          "dweb:/ipfs/QmciPuDp6YuJjHuGTJxpi7eBBSL2Ac1aX9p8US7wP7YzA7"
        ],
        "license": "FSL-1.1-MIT"
      },
      "contracts/addons/airdrop/claim-tracker/IATKClaimTracker.sol": {
        "keccak256": "0x9e3a319030370650afc13f8c1fc8c3fb3570072849200787b68c19546b6c68be",
        "urls": [
          "bzz-raw://85ba8ece757f0f2bce8a517ac93e7a967cd5fc60eb5b4af65004396453fe792f",
          "dweb:/ipfs/QmQ9Wvi78aWmEvT3LmisnM1QGKRPBLJUhKeRKM6g8yUzne"
        ],
        "license": "FSL-1.1-MIT"
      },
      "dependencies/@openzeppelin-contracts-5.3.0/interfaces/IERC1363.sol": {
        "keccak256": "0x9b6b3e7803bc5f2f8cd7ad57db8ac1def61a9930a5a3107df4882e028a9605d7",
        "urls": [
          "bzz-raw://da62d6be1f5c6edf577f0cb45666a8aa9c2086a4bac87d95d65f02e2f4c36a4b",
          "dweb:/ipfs/QmNkpvBpoCMvX8JwAFNSc5XxJ2q5BXJpL5L1txb4QkqVFF"
        ],
        "license": "MIT"
      },
      "dependencies/@openzeppelin-contracts-5.3.0/interfaces/IERC165.sol": {
        "keccak256": "0xde7e9fd9aee8d4f40772f96bb3b58836cbc6dfc0227014a061947f8821ea9724",
        "urls": [
          "bzz-raw://11fea9f8bc98949ac6709f0c1699db7430d2948137aa94d5a9e95a91f61a710a",
          "dweb:/ipfs/QmQdfRXxQjwP6yn3DVo1GHPpriKNcFghSPi94Z1oKEFUNS"
        ],
        "license": "MIT"
      },
      "dependencies/@openzeppelin-contracts-5.3.0/interfaces/IERC20.sol": {
        "keccak256": "0xce41876e78d1badc0512229b4d14e4daf83bc1003d7f83978d18e0e56f965b9c",
        "urls": [
          "bzz-raw://a2608291cb038b388d80b79a06b6118a42f7894ff67b7da10ec0dbbf5b2973ba",
          "dweb:/ipfs/QmWohqcBLbcxmA4eGPhZDXe5RYMMEEpFq22nfkaUMvTfw1"
        ],
        "license": "MIT"
      },
      "dependencies/@openzeppelin-contracts-5.3.0/token/ERC20/IERC20.sol": {
        "keccak256": "0xe06a3f08a987af6ad2e1c1e774405d4fe08f1694b67517438b467cecf0da0ef7",
        "urls": [
          "bzz-raw://df6f0c459663c9858b6cba2cda1d14a7d05a985bed6d2de72bd8e78c25ee79db",
          "dweb:/ipfs/QmeTTxZ7qVk9rjEv2R4CpCwdf8UMCcRqDNMvzNxHc3Fnn9"
        ],
        "license": "MIT"
      },
      "dependencies/@openzeppelin-contracts-5.3.0/token/ERC20/utils/SafeERC20.sol": {
        "keccak256": "0x982c5cb790ab941d1e04f807120a71709d4c313ba0bfc16006447ffbd27fbbd5",
        "urls": [
          "bzz-raw://8150ceb4ac947e8a442b2a9c017e01e880b2be2dd958f1fa9bc405f4c5a86508",
          "dweb:/ipfs/QmbcBmFX66AY6Kbhnd5gx7zpkgqnUafo43XnmayAM7zVdB"
        ],
        "license": "MIT"
      },
      "dependencies/@openzeppelin-contracts-5.3.0/utils/cryptography/Hashes.sol": {
        "keccak256": "0x8cbd338f083224b4b6f0ff42cbda641a0a6c31ffcdca197452b97fe4d0918269",
        "urls": [
          "bzz-raw://f517dec5ba0c6491395acbf7f1d621f4e89e8f218bf5303c867b1c5ad70c6b11",
          "dweb:/ipfs/QmWmXHRLEw8W6ckth7NyYTU88YfvuS7xSsfae5ksL8qNUe"
        ],
        "license": "MIT"
      },
      "dependencies/@openzeppelin-contracts-5.3.0/utils/cryptography/MerkleProof.sol": {
        "keccak256": "0x36a0c409c437a753cac9b92b75f93b0fbe92803bf2c8ff1517e54b247f166134",
        "urls": [
          "bzz-raw://0f91ba472de411aa557cdbf6560c40750d87bd11c9060bc04d2ba7119af9d5a6",
          "dweb:/ipfs/QmQjtYo2i7dDvzCEzZ67bDoNSG4RrwMoxPWuqFmX5Xzpuw"
        ],
        "license": "MIT"
      },
      "dependencies/@openzeppelin-contracts-5.3.0/utils/introspection/IERC165.sol": {
        "keccak256": "0x79796192ec90263f21b464d5bc90b777a525971d3de8232be80d9c4f9fb353b8",
        "urls": [
          "bzz-raw://f6fda447a62815e8064f47eff0dd1cf58d9207ad69b5d32280f8d7ed1d1e4621",
          "dweb:/ipfs/QmfDRc7pxfaXB2Dh9np5Uf29Na3pQ7tafRS684wd3GLjVL"
        ],
        "license": "MIT"
      },
      "dependencies/@openzeppelin-contracts-upgradeable-5.3.0/access/OwnableUpgradeable.sol": {
        "keccak256": "0xc163fcf9bb10138631a9ba5564df1fa25db9adff73bd9ee868a8ae1858fe093a",
        "urls": [
          "bzz-raw://9706d43a0124053d9880f6e31a59f31bc0a6a3dc1acd66ce0a16e1111658c5f6",
          "dweb:/ipfs/QmUFmfowzkRwGtDu36cXV9SPTBHJ3n7dG9xQiK5B28jTf2"
        ],
        "license": "MIT"
      },
      "dependencies/@openzeppelin-contracts-upgradeable-5.3.0/metatx/ERC2771ContextUpgradeable.sol": {
        "keccak256": "0x290ba719fd784ff406a8de038c10dc2d0914794c8b016781712fcbb36ca7bffb",
        "urls": [
          "bzz-raw://8b5764ef1dab80c115c14e307c5cbd5845320a653a2d8a3658d20dfba6bc7758",
          "dweb:/ipfs/QmSPSasRTVtYyAEnEVCBPZwoQzgKU7gu7q8NeT9AMMpmmx"
        ],
        "license": "MIT"
      },
      "dependencies/@openzeppelin-contracts-upgradeable-5.3.0/proxy/utils/Initializable.sol": {
        "keccak256": "0xdb4d24ee2c087c391d587cd17adfe5b3f9d93b3110b1388c2ab6c7c0ad1dcd05",
        "urls": [
          "bzz-raw://ab7b6d5b9e2b88176312967fe0f0e78f3d9a1422fa5e4b64e2440c35869b5d08",
          "dweb:/ipfs/QmXKYWWyzcLg1B2k7Sb1qkEXgLCYfXecR9wYW5obRzWP1Q"
        ],
        "license": "MIT"
      },
      "dependencies/@openzeppelin-contracts-upgradeable-5.3.0/utils/ContextUpgradeable.sol": {
        "keccak256": "0xdbef5f0c787055227243a7318ef74c8a5a1108ca3a07f2b3a00ef67769e1e397",
        "urls": [
          "bzz-raw://08e39f23d5b4692f9a40803e53a8156b72b4c1f9902a88cd65ba964db103dab9",
          "dweb:/ipfs/QmPKn6EYDgpga7KtpkA8wV2yJCYGMtc9K4LkJfhKX2RVSV"
        ],
        "license": "MIT"
      }
    },
    "version": 1
  },
  "userdoc": {
    "version": 1,
    "kind": "user",
    "methods": {
      "MAX_BATCH_SIZE()": {
        "notice": "Maximum number of items allowed in batch operations to prevent OOM and gas limit issues."
      },
      "batchClaim(uint256[],uint256[],bytes32[][])": {
        "notice": "Claims multiple airdrop allocations for the caller in a single transaction."
      },
      "claim(uint256,uint256,bytes32[])": {
        "notice": "Claims an airdrop allocation for the caller."
      },
      "claimTracker()": {
        "notice": "Returns the claim tracker contract."
      },
      "getClaimedAmount(uint256)": {
        "notice": "Gets the amount already claimed for a specific index."
      },
      "isClaimed(uint256,uint256)": {
        "notice": "Checks if a claim has been fully claimed for a specific index."
      },
      "merkleRoot()": {
        "notice": "Returns the Merkle root for verifying airdrop claims."
      },
      "token()": {
        "notice": "Returns the token being distributed in this airdrop."
      },
      "withdrawTokens(address)": {
        "notice": "Allows the owner to withdraw any tokens remaining in the contract."
      }
    },
    "events": {
      "BatchClaimed(address,uint256,uint256[],uint256[])": {
        "notice": "Emitted when a user claims multiple allocations in a single transaction."
      },
      "Claimed(address,uint256,uint256)": {
        "notice": "Emitted when a user successfully claims their airdrop allocation."
      },
      "TokensWithdrawn(address,uint256)": {
        "notice": "Emitted when the contract owner withdraws unclaimed tokens."
      }
    },
    "errors": {
      "InvalidWithdrawalAddress()": [
        {
          "notice": "Error indicating that an invalid withdrawal address was provided."
        }
      ]
    },
    "notice": "Abstract base contract for reusable Merkle-based airdrop distributions in the ATK Protocol.         This contract provides the core logic for Merkle proof-based airdrop claims, including:         - Flexible claim tracking using pluggable strategies         - Support for partial and full claims         - Meta-transaction support via ERC2771 (trusted forwarder)         - Withdrawals of unclaimed tokens by the owner         - Abstract claim and batchClaim functions for extension by concrete airdrop implementations"
  },
  "devdoc": {
    "version": 1,
    "kind": "dev",
    "author": "SettleMint Tokenization Services",
    "details": "This contract provides enhanced core logic for Merkle proof-based airdrop claims, including:  - Flexible claim tracking using the IATKClaimTracker interface  - Support for partial claims and progressive distributions  - Meta-transaction support via ERC2771 (trusted forwarder)  - Withdrawals of unclaimed tokens by the owner  - Abstract claim and batchClaim functions for extension by concrete airdrop implementations The contract is intended to be inherited by specific airdrop implementations (e.g., standard, vesting, push). It is not meant to be deployed directly.",
    "methods": {
      "batchClaim(uint256[],uint256[],bytes32[][])": {
        "details": "Must be implemented by derived contracts. Implementations must use `_msgSender()` instead of `msg.sender` and pass it to `_processBatchClaim`.",
        "params": {
          "indices": "The indices of the claims in the Merkle tree.",
          "merkleProofs": "The Merkle proofs for each index.",
          "totalAmounts": "The total amounts allocated for each index."
        }
      },
      "claim(uint256,uint256,bytes32[])": {
        "details": "Must be implemented by derived contracts. Implementations must use `_msgSender()` instead of `msg.sender` and pass it to `_processClaim`.",
        "params": {
          "index": "The index of the claim in the Merkle tree.",
          "merkleProof": "The Merkle proof array.",
          "totalAmount": "The total amount allocated for this index."
        }
      },
      "claimTracker()": {
        "returns": {
          "_0": "The claim tracker contract."
        }
      },
      "constructor": {
        "params": {
          "forwarder_": "The address of the forwarder contract."
        }
      },
      "getClaimedAmount(uint256)": {
        "params": {
          "index": "The index to check."
        },
        "returns": {
          "_0": "claimedAmount The amount already claimed for this index."
        }
      },
      "isClaimed(uint256,uint256)": {
        "params": {
          "index": "The index to check in the Merkle tree.",
          "totalAmount": "The total amount allocated for this index."
        },
        "returns": {
          "_0": "claimed True if the index has been fully claimed, false otherwise."
        }
      },
      "isTrustedForwarder(address)": {
        "details": "Indicates whether any particular address is the trusted forwarder."
      },
      "merkleRoot()": {
        "returns": {
          "_0": "The Merkle root for verifying airdrop claims."
        }
      },
      "owner()": {
        "details": "Returns the address of the current owner."
      },
      "renounceOwnership()": {
        "details": "Leaves the contract without owner. It will not be possible to call `onlyOwner` functions. Can only be called by the current owner. NOTE: Renouncing ownership will leave the contract without an owner, thereby disabling any functionality that is only available to the owner."
      },
      "token()": {
        "returns": {
          "_0": "The ERC20 token being distributed."
        }
      },
      "transferOwnership(address)": {
        "details": "Transfers ownership of the contract to a new account (`newOwner`). Can only be called by the current owner."
      },
      "trustedForwarder()": {
        "details": "Returns the address of the trusted forwarder."
      },
      "withdrawTokens(address)": {
        "params": {
          "to": "The address to send the withdrawn tokens to."
        }
      }
    },
    "events": {
      "BatchClaimed(address,uint256,uint256[],uint256[])": {
        "params": {
          "amounts": "The amounts claimed for each index.",
          "claimant": "The address that claimed the tokens.",
          "indices": "The indices of the claims in the Merkle tree.",
          "totalAmount": "The total amount of tokens claimed in the batch."
        }
      },
      "Claimed(address,uint256,uint256)": {
        "params": {
          "amount": "The amount of tokens claimed.",
          "claimant": "The address that claimed the tokens.",
          "index": "The index of the claim in the Merkle tree."
        }
      },
      "Initialized(uint64)": {
        "details": "Triggered when the contract has been initialized or reinitialized."
      },
      "TokensWithdrawn(address,uint256)": {
        "params": {
          "amount": "The amount of tokens withdrawn.",
          "to": "The address receiving the withdrawn tokens."
        }
      }
    },
    "errors": {
      "InvalidInitialization()": [
        {
          "details": "The contract is already initialized."
        }
      ],
      "NotInitializing()": [
        {
          "details": "The contract is not initializing."
        }
      ],
      "OwnableInvalidOwner(address)": [
        {
          "details": "The owner is not a valid owner account. (eg. `address(0)`)"
        }
      ],
      "OwnableUnauthorizedAccount(address)": [
        {
          "details": "The caller account is not authorized to perform an operation."
        }
      ],
      "SafeERC20FailedOperation(address)": [
        {
          "details": "An operation with an ERC-20 token failed."
        }
      ]
    },
    "title": "ATK Airdrop (Abstract)"
  },
<<<<<<< HEAD
  "id": 0
=======
  "id": 123
>>>>>>> b1bf2623
}<|MERGE_RESOLUTION|>--- conflicted
+++ resolved
@@ -1243,9 +1243,5 @@
     },
     "title": "ATK Airdrop (Abstract)"
   },
-<<<<<<< HEAD
-  "id": 0
-=======
   "id": 123
->>>>>>> b1bf2623
 }