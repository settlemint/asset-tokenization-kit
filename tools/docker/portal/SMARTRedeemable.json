--- conflicted
+++ resolved
@@ -2930,9 +2930,5 @@
     },
     "title": "Standard SMART Redeemable Extension (Non-Upgradeable)"
   },
-<<<<<<< HEAD
-  "id": 69
-=======
   "id": 75
->>>>>>> b1bf2623
 }