--- conflicted
+++ resolved
@@ -717,9 +717,5 @@
     },
     "title": "IATKIdentityFactory Interface"
   },
-<<<<<<< HEAD
-  "id": 116
-=======
   "id": 142
->>>>>>> b1bf2623
 }