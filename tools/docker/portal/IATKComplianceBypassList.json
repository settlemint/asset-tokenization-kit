{
  "abi": [
    {
      "type": "function",
      "name": "addMultipleToBypassList",
      "inputs": [
        {
          "name": "accounts",
          "type": "address[]",
          "internalType": "address[]"
        }
      ],
      "outputs": [],
      "stateMutability": "nonpayable"
    },
    {
      "type": "function",
      "name": "addToBypassList",
      "inputs": [
        {
          "name": "account",
          "type": "address",
          "internalType": "address"
        }
      ],
      "outputs": [],
      "stateMutability": "nonpayable"
    },
    {
      "type": "function",
      "name": "isBypassed",
      "inputs": [
        {
          "name": "account",
          "type": "address",
          "internalType": "address"
        }
      ],
      "outputs": [
        {
          "name": "",
          "type": "bool",
          "internalType": "bool"
        }
      ],
      "stateMutability": "view"
    },
    {
      "type": "function",
      "name": "removeFromBypassList",
      "inputs": [
        {
          "name": "account",
          "type": "address",
          "internalType": "address"
        }
      ],
      "outputs": [],
      "stateMutability": "nonpayable"
    },
    {
      "type": "function",
      "name": "removeMultipleFromBypassList",
      "inputs": [
        {
          "name": "accounts",
          "type": "address[]",
          "internalType": "address[]"
        }
      ],
      "outputs": [],
      "stateMutability": "nonpayable"
    },
    {
      "type": "event",
      "name": "AddressAddedToBypassList",
      "inputs": [
        {
          "name": "account",
          "type": "address",
          "indexed": true,
          "internalType": "address"
        },
        {
          "name": "manager",
          "type": "address",
          "indexed": true,
          "internalType": "address"
        }
      ],
      "anonymous": false
    },
    {
      "type": "event",
      "name": "AddressRemovedFromBypassList",
      "inputs": [
        {
          "name": "account",
          "type": "address",
          "indexed": true,
          "internalType": "address"
        },
        {
          "name": "manager",
          "type": "address",
          "indexed": true,
          "internalType": "address"
        }
      ],
      "anonymous": false
    },
    {
      "type": "error",
      "name": "AddressAlreadyOnBypassList",
      "inputs": [
        {
          "name": "account",
          "type": "address",
          "internalType": "address"
        }
      ]
    },
    {
      "type": "error",
      "name": "AddressNotOnBypassList",
      "inputs": [
        {
          "name": "account",
          "type": "address",
          "internalType": "address"
        }
      ]
    }
  ],
  "bytecode": {
    "object": "0x",
    "sourceMap": "",
    "linkReferences": {}
  },
  "deployedBytecode": {
    "object": "0x",
    "sourceMap": "",
    "linkReferences": {}
  },
  "methodIdentifiers": {
    "addMultipleToBypassList(address[])": "03792104",
    "addToBypassList(address)": "882f1ea8",
    "isBypassed(address)": "204b6001",
    "removeFromBypassList(address)": "8a668634",
    "removeMultipleFromBypassList(address[])": "ad02d621"
  },
  "rawMetadata": "{\"compiler\":{\"version\":\"0.8.28+commit.7893614a\"},\"language\":\"Solidity\",\"output\":{\"abi\":[{\"inputs\":[{\"internalType\":\"address\",\"name\":\"account\",\"type\":\"address\"}],\"name\":\"AddressAlreadyOnBypassList\",\"type\":\"error\"},{\"inputs\":[{\"internalType\":\"address\",\"name\":\"account\",\"type\":\"address\"}],\"name\":\"AddressNotOnBypassList\",\"type\":\"error\"},{\"anonymous\":false,\"inputs\":[{\"indexed\":true,\"internalType\":\"address\",\"name\":\"account\",\"type\":\"address\"},{\"indexed\":true,\"internalType\":\"address\",\"name\":\"manager\",\"type\":\"address\"}],\"name\":\"AddressAddedToBypassList\",\"type\":\"event\"},{\"anonymous\":false,\"inputs\":[{\"indexed\":true,\"internalType\":\"address\",\"name\":\"account\",\"type\":\"address\"},{\"indexed\":true,\"internalType\":\"address\",\"name\":\"manager\",\"type\":\"address\"}],\"name\":\"AddressRemovedFromBypassList\",\"type\":\"event\"},{\"inputs\":[{\"internalType\":\"address[]\",\"name\":\"accounts\",\"type\":\"address[]\"}],\"name\":\"addMultipleToBypassList\",\"outputs\":[],\"stateMutability\":\"nonpayable\",\"type\":\"function\"},{\"inputs\":[{\"internalType\":\"address\",\"name\":\"account\",\"type\":\"address\"}],\"name\":\"addToBypassList\",\"outputs\":[],\"stateMutability\":\"nonpayable\",\"type\":\"function\"},{\"inputs\":[{\"internalType\":\"address\",\"name\":\"account\",\"type\":\"address\"}],\"name\":\"isBypassed\",\"outputs\":[{\"internalType\":\"bool\",\"name\":\"\",\"type\":\"bool\"}],\"stateMutability\":\"view\",\"type\":\"function\"},{\"inputs\":[{\"internalType\":\"address\",\"name\":\"account\",\"type\":\"address\"}],\"name\":\"removeFromBypassList\",\"outputs\":[],\"stateMutability\":\"nonpayable\",\"type\":\"function\"},{\"inputs\":[{\"internalType\":\"address[]\",\"name\":\"accounts\",\"type\":\"address[]\"}],\"name\":\"removeMultipleFromBypassList\",\"outputs\":[],\"stateMutability\":\"nonpayable\",\"type\":\"function\"}],\"devdoc\":{\"author\":\"SettleMint Tokenization Services\",\"details\":\"This interface defines the standard functions for managing addresses that bypass compliance checks.\",\"events\":{\"AddressAddedToBypassList(address,address)\":{\"params\":{\"account\":\"The address that was added to the bypass list.\",\"manager\":\"The address that performed the addition.\"}},\"AddressRemovedFromBypassList(address,address)\":{\"params\":{\"account\":\"The address that was removed from the bypass list.\",\"manager\":\"The address that performed the removal.\"}}},\"kind\":\"dev\",\"methods\":{\"addMultipleToBypassList(address[])\":{\"details\":\"Only addresses with BYPASS_LIST_MANAGER_ROLE can call this function. This is a gas-efficient way to add multiple addresses to the bypass list at once.\",\"params\":{\"accounts\":\"Array of addresses to add to the bypass list.\"}},\"addToBypassList(address)\":{\"details\":\"Only addresses with BYPASS_LIST_MANAGER_ROLE can call this function. Addresses on the bypass list can bypass compliance checks in canTransfer function.\",\"params\":{\"account\":\"The address to add to the bypass list.\"}},\"isBypassed(address)\":{\"params\":{\"account\":\"The address to check.\"},\"returns\":{\"_0\":\"True if the address is on the bypass list, false otherwise.\"}},\"removeFromBypassList(address)\":{\"details\":\"Only addresses with BYPASS_LIST_MANAGER_ROLE can call this function.\",\"params\":{\"account\":\"The address to remove from the bypass list.\"}},\"removeMultipleFromBypassList(address[])\":{\"details\":\"Only addresses with BYPASS_LIST_MANAGER_ROLE can call this function.\",\"params\":{\"accounts\":\"Array of addresses to remove from the bypass list.\"}}},\"title\":\"ATK Compliance Bypass List Interface\",\"version\":1},\"userdoc\":{\"errors\":{\"AddressAlreadyOnBypassList(address)\":[{\"notice\":\"Error thrown when trying to add an address that is already on the bypass list.\"}],\"AddressNotOnBypassList(address)\":[{\"notice\":\"Error thrown when trying to remove an address that is not on the bypass list.\"}]},\"events\":{\"AddressAddedToBypassList(address,address)\":{\"notice\":\"Emitted when an address is added to the compliance bypass list.\"},\"AddressRemovedFromBypassList(address,address)\":{\"notice\":\"Emitted when an address is removed from the compliance bypass list.\"}},\"kind\":\"user\",\"methods\":{\"addMultipleToBypassList(address[])\":{\"notice\":\"Adds multiple addresses to the compliance bypass list in a single transaction.\"},\"addToBypassList(address)\":{\"notice\":\"Adds an address to the compliance bypass list.\"},\"isBypassed(address)\":{\"notice\":\"Checks if an address is on the bypass list.\"},\"removeFromBypassList(address)\":{\"notice\":\"Removes an address from the compliance bypass list.\"},\"removeMultipleFromBypassList(address[])\":{\"notice\":\"Removes multiple addresses from the compliance bypass list in a single transaction.\"}},\"notice\":\"Interface for managing the compliance bypass list functionality.\",\"version\":1}},\"settings\":{\"compilationTarget\":{\"contracts/system/compliance/IATKComplianceBypassList.sol\":\"IATKComplianceBypassList\"},\"evmVersion\":\"cancun\",\"libraries\":{},\"metadata\":{\"bytecodeHash\":\"none\"},\"optimizer\":{\"enabled\":true,\"runs\":200},\"remappings\":[\":@axelar-network/axelar-gmp-sdk-solidity/=dependencies/openzeppelin-community-contracts-0.0.1/node_modules/@axelar-network/axelar-gmp-sdk-solidity/\",\":@onchainid-v2.2.1/=dependencies/@onchainid-v2.2.1/contracts/\",\":@onchainid/contracts/=dependencies/@onchainid-v2.2.1/contracts/\",\":@openzeppelin-contracts-5.2.0/=dependencies/@openzeppelin-contracts-5.2.0/\",\":@openzeppelin-contracts-5.3.0/=dependencies/@openzeppelin-contracts-5.3.0/\",\":@openzeppelin-contracts-upgradeable-5.3.0/=dependencies/@openzeppelin-contracts-upgradeable-5.3.0/\",\":@openzeppelin/community-contracts/=dependencies/openzeppelin-community-contracts-0.0.1/contracts/\",\":@openzeppelin/contracts-upgradeable/=dependencies/@openzeppelin-contracts-upgradeable-5.3.0/\",\":@openzeppelin/contracts/=dependencies/@openzeppelin-contracts-5.3.0/\",\":eas-contracts-1.4.0/=dependencies/eas-contracts-1.4.0/contracts/\",\":forge-std-1.9.5/=dependencies/forge-std-1.9.5/src/\",\":forge-std-1.9.7/=dependencies/forge-std-1.9.7/src/\",\":forge-std/=dependencies/forge-std-1.9.7/src/\",\":openzeppelin-community-contracts-0.0.1/=dependencies/openzeppelin-community-contracts-0.0.1/contracts/\"],\"viaIR\":true},\"sources\":{\"contracts/system/compliance/IATKComplianceBypassList.sol\":{\"keccak256\":\"0x5b3d452616a287e6232fb66301b06c53663e0d19588b0cb9fa04a8be9001e4ee\",\"license\":\"FSL-1.1-MIT\",\"urls\":[\"bzz-raw://9103ec8fd0709a1696269ca441c0ec3f2b88141973d301c7656ae405d75c7b77\",\"dweb:/ipfs/QmbgrEKtfZ3HTBpGugibrMq2DmdoowK5rb2zV1WLLpcfFc\"]}},\"version\":1}",
  "metadata": {
    "compiler": {
      "version": "0.8.28+commit.7893614a"
    },
    "language": "Solidity",
    "output": {
      "abi": [
        {
          "inputs": [
            {
              "internalType": "address",
              "name": "account",
              "type": "address"
            }
          ],
          "type": "error",
          "name": "AddressAlreadyOnBypassList"
        },
        {
          "inputs": [
            {
              "internalType": "address",
              "name": "account",
              "type": "address"
            }
          ],
          "type": "error",
          "name": "AddressNotOnBypassList"
        },
        {
          "inputs": [
            {
              "internalType": "address",
              "name": "account",
              "type": "address",
              "indexed": true
            },
            {
              "internalType": "address",
              "name": "manager",
              "type": "address",
              "indexed": true
            }
          ],
          "type": "event",
          "name": "AddressAddedToBypassList",
          "anonymous": false
        },
        {
          "inputs": [
            {
              "internalType": "address",
              "name": "account",
              "type": "address",
              "indexed": true
            },
            {
              "internalType": "address",
              "name": "manager",
              "type": "address",
              "indexed": true
            }
          ],
          "type": "event",
          "name": "AddressRemovedFromBypassList",
          "anonymous": false
        },
        {
          "inputs": [
            {
              "internalType": "address[]",
              "name": "accounts",
              "type": "address[]"
            }
          ],
          "stateMutability": "nonpayable",
          "type": "function",
          "name": "addMultipleToBypassList"
        },
        {
          "inputs": [
            {
              "internalType": "address",
              "name": "account",
              "type": "address"
            }
          ],
          "stateMutability": "nonpayable",
          "type": "function",
          "name": "addToBypassList"
        },
        {
          "inputs": [
            {
              "internalType": "address",
              "name": "account",
              "type": "address"
            }
          ],
          "stateMutability": "view",
          "type": "function",
          "name": "isBypassed",
          "outputs": [
            {
              "internalType": "bool",
              "name": "",
              "type": "bool"
            }
          ]
        },
        {
          "inputs": [
            {
              "internalType": "address",
              "name": "account",
              "type": "address"
            }
          ],
          "stateMutability": "nonpayable",
          "type": "function",
          "name": "removeFromBypassList"
        },
        {
          "inputs": [
            {
              "internalType": "address[]",
              "name": "accounts",
              "type": "address[]"
            }
          ],
          "stateMutability": "nonpayable",
          "type": "function",
          "name": "removeMultipleFromBypassList"
        }
      ],
      "devdoc": {
        "kind": "dev",
        "methods": {
          "addMultipleToBypassList(address[])": {
            "details": "Only addresses with BYPASS_LIST_MANAGER_ROLE can call this function. This is a gas-efficient way to add multiple addresses to the bypass list at once.",
            "params": {
              "accounts": "Array of addresses to add to the bypass list."
            }
          },
          "addToBypassList(address)": {
            "details": "Only addresses with BYPASS_LIST_MANAGER_ROLE can call this function. Addresses on the bypass list can bypass compliance checks in canTransfer function.",
            "params": {
              "account": "The address to add to the bypass list."
            }
          },
          "isBypassed(address)": {
            "params": {
              "account": "The address to check."
            },
            "returns": {
              "_0": "True if the address is on the bypass list, false otherwise."
            }
          },
          "removeFromBypassList(address)": {
            "details": "Only addresses with BYPASS_LIST_MANAGER_ROLE can call this function.",
            "params": {
              "account": "The address to remove from the bypass list."
            }
          },
          "removeMultipleFromBypassList(address[])": {
            "details": "Only addresses with BYPASS_LIST_MANAGER_ROLE can call this function.",
            "params": {
              "accounts": "Array of addresses to remove from the bypass list."
            }
          }
        },
        "version": 1
      },
      "userdoc": {
        "kind": "user",
        "methods": {
          "addMultipleToBypassList(address[])": {
            "notice": "Adds multiple addresses to the compliance bypass list in a single transaction."
          },
          "addToBypassList(address)": {
            "notice": "Adds an address to the compliance bypass list."
          },
          "isBypassed(address)": {
            "notice": "Checks if an address is on the bypass list."
          },
          "removeFromBypassList(address)": {
            "notice": "Removes an address from the compliance bypass list."
          },
          "removeMultipleFromBypassList(address[])": {
            "notice": "Removes multiple addresses from the compliance bypass list in a single transaction."
          }
        },
        "version": 1
      }
    },
    "settings": {
      "remappings": [
        "@axelar-network/axelar-gmp-sdk-solidity/=dependencies/openzeppelin-community-contracts-0.0.1/node_modules/@axelar-network/axelar-gmp-sdk-solidity/",
        "@onchainid-v2.2.1/=dependencies/@onchainid-v2.2.1/contracts/",
        "@onchainid/contracts/=dependencies/@onchainid-v2.2.1/contracts/",
        "@openzeppelin-contracts-5.2.0/=dependencies/@openzeppelin-contracts-5.2.0/",
        "@openzeppelin-contracts-5.3.0/=dependencies/@openzeppelin-contracts-5.3.0/",
        "@openzeppelin-contracts-upgradeable-5.3.0/=dependencies/@openzeppelin-contracts-upgradeable-5.3.0/",
        "@openzeppelin/community-contracts/=dependencies/openzeppelin-community-contracts-0.0.1/contracts/",
        "@openzeppelin/contracts-upgradeable/=dependencies/@openzeppelin-contracts-upgradeable-5.3.0/",
        "@openzeppelin/contracts/=dependencies/@openzeppelin-contracts-5.3.0/",
        "eas-contracts-1.4.0/=dependencies/eas-contracts-1.4.0/contracts/",
        "forge-std-1.9.5/=dependencies/forge-std-1.9.5/src/",
        "forge-std-1.9.7/=dependencies/forge-std-1.9.7/src/",
        "forge-std/=dependencies/forge-std-1.9.7/src/",
        "openzeppelin-community-contracts-0.0.1/=dependencies/openzeppelin-community-contracts-0.0.1/contracts/"
      ],
      "optimizer": {
        "enabled": true,
        "runs": 200
      },
      "metadata": {
        "bytecodeHash": "none"
      },
      "compilationTarget": {
        "contracts/system/compliance/IATKComplianceBypassList.sol": "IATKComplianceBypassList"
      },
      "evmVersion": "cancun",
      "libraries": {},
      "viaIR": true
    },
    "sources": {
      "contracts/system/compliance/IATKComplianceBypassList.sol": {
        "keccak256": "0x5b3d452616a287e6232fb66301b06c53663e0d19588b0cb9fa04a8be9001e4ee",
        "urls": [
          "bzz-raw://9103ec8fd0709a1696269ca441c0ec3f2b88141973d301c7656ae405d75c7b77",
          "dweb:/ipfs/QmbgrEKtfZ3HTBpGugibrMq2DmdoowK5rb2zV1WLLpcfFc"
        ],
        "license": "FSL-1.1-MIT"
      }
    },
    "version": 1
  },
  "userdoc": {
    "version": 1,
    "kind": "user",
    "methods": {
      "addMultipleToBypassList(address[])": {
        "notice": "Adds multiple addresses to the compliance bypass list in a single transaction."
      },
      "addToBypassList(address)": {
        "notice": "Adds an address to the compliance bypass list."
      },
      "isBypassed(address)": {
        "notice": "Checks if an address is on the bypass list."
      },
      "removeFromBypassList(address)": {
        "notice": "Removes an address from the compliance bypass list."
      },
      "removeMultipleFromBypassList(address[])": {
        "notice": "Removes multiple addresses from the compliance bypass list in a single transaction."
      }
    },
    "events": {
      "AddressAddedToBypassList(address,address)": {
        "notice": "Emitted when an address is added to the compliance bypass list."
      },
      "AddressRemovedFromBypassList(address,address)": {
        "notice": "Emitted when an address is removed from the compliance bypass list."
      }
    },
    "errors": {
      "AddressAlreadyOnBypassList(address)": [
        {
          "notice": "Error thrown when trying to add an address that is already on the bypass list."
        }
      ],
      "AddressNotOnBypassList(address)": [
        {
          "notice": "Error thrown when trying to remove an address that is not on the bypass list."
        }
      ]
    },
    "notice": "Interface for managing the compliance bypass list functionality."
  },
  "devdoc": {
    "version": 1,
    "kind": "dev",
    "author": "SettleMint Tokenization Services",
    "details": "This interface defines the standard functions for managing addresses that bypass compliance checks.",
    "methods": {
      "addMultipleToBypassList(address[])": {
        "details": "Only addresses with BYPASS_LIST_MANAGER_ROLE can call this function. This is a gas-efficient way to add multiple addresses to the bypass list at once.",
        "params": {
          "accounts": "Array of addresses to add to the bypass list."
        }
      },
      "addToBypassList(address)": {
        "details": "Only addresses with BYPASS_LIST_MANAGER_ROLE can call this function. Addresses on the bypass list can bypass compliance checks in canTransfer function.",
        "params": {
          "account": "The address to add to the bypass list."
        }
      },
      "isBypassed(address)": {
        "params": {
          "account": "The address to check."
        },
        "returns": {
          "_0": "True if the address is on the bypass list, false otherwise."
        }
      },
      "removeFromBypassList(address)": {
        "details": "Only addresses with BYPASS_LIST_MANAGER_ROLE can call this function.",
        "params": {
          "account": "The address to remove from the bypass list."
        }
      },
      "removeMultipleFromBypassList(address[])": {
        "details": "Only addresses with BYPASS_LIST_MANAGER_ROLE can call this function.",
        "params": {
          "accounts": "Array of addresses to remove from the bypass list."
        }
      }
    },
    "events": {
      "AddressAddedToBypassList(address,address)": {
        "params": {
          "account": "The address that was added to the bypass list.",
          "manager": "The address that performed the addition."
        }
      },
      "AddressRemovedFromBypassList(address,address)": {
        "params": {
          "account": "The address that was removed from the bypass list.",
          "manager": "The address that performed the removal."
        }
      }
    },
    "title": "ATK Compliance Bypass List Interface"
  },
<<<<<<< HEAD
  "id": 112
=======
  "id": 138
>>>>>>> ffb73480
}<|MERGE_RESOLUTION|>--- conflicted
+++ resolved
@@ -485,9 +485,5 @@
     },
     "title": "ATK Compliance Bypass List Interface"
   },
-<<<<<<< HEAD
-  "id": 112
-=======
   "id": 138
->>>>>>> ffb73480
 }