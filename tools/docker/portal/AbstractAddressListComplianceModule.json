--- conflicted
+++ resolved
@@ -1298,9 +1298,5 @@
     },
     "title": "Abstract Base for Address-List-Based Compliance Modules"
   },
-<<<<<<< HEAD
-  "id": 89
-=======
   "id": 100
->>>>>>> b1bf2623
 }