{
  "abi": [
    {
      "type": "function",
      "name": "getClaimedAmount",
      "inputs": [
        {
          "name": "index",
          "type": "uint256",
          "internalType": "uint256"
        }
      ],
      "outputs": [
        {
          "name": "claimedAmount",
          "type": "uint256",
          "internalType": "uint256"
        }
      ],
      "stateMutability": "view"
    },
    {
      "type": "function",
      "name": "isClaimAmountValid",
      "inputs": [
        {
          "name": "index",
          "type": "uint256",
          "internalType": "uint256"
        },
        {
          "name": "claimedAmount",
          "type": "uint256",
          "internalType": "uint256"
        },
        {
          "name": "totalAmount",
          "type": "uint256",
          "internalType": "uint256"
        }
      ],
      "outputs": [
        {
          "name": "isValid",
          "type": "bool",
          "internalType": "bool"
        }
      ],
      "stateMutability": "view"
    },
    {
      "type": "function",
      "name": "isClaimed",
      "inputs": [
        {
          "name": "index",
          "type": "uint256",
          "internalType": "uint256"
        },
        {
          "name": "totalAmount",
          "type": "uint256",
          "internalType": "uint256"
        }
      ],
      "outputs": [
        {
          "name": "claimed",
          "type": "bool",
          "internalType": "bool"
        }
      ],
      "stateMutability": "view"
    },
    {
      "type": "function",
      "name": "recordClaim",
      "inputs": [
        {
          "name": "index",
          "type": "uint256",
          "internalType": "uint256"
        },
        {
          "name": "claimedAmount",
          "type": "uint256",
          "internalType": "uint256"
        },
        {
          "name": "totalAmount",
          "type": "uint256",
          "internalType": "uint256"
        }
      ],
      "outputs": [],
      "stateMutability": "nonpayable"
    },
    {
      "type": "event",
      "name": "ClaimRecorded",
      "inputs": [
        {
          "name": "index",
          "type": "uint256",
          "indexed": true,
          "internalType": "uint256"
        },
        {
          "name": "claimedAmount",
          "type": "uint256",
          "indexed": false,
          "internalType": "uint256"
        },
        {
          "name": "totalAmount",
          "type": "uint256",
          "indexed": false,
          "internalType": "uint256"
        }
      ],
      "anonymous": false
    }
  ],
  "bytecode": {
    "object": "0x",
    "sourceMap": "",
    "linkReferences": {}
  },
  "deployedBytecode": {
    "object": "0x",
    "sourceMap": "",
    "linkReferences": {}
  },
  "methodIdentifiers": {
    "getClaimedAmount(uint256)": "429c6e5b",
    "isClaimAmountValid(uint256,uint256,uint256)": "bd40bde6",
    "isClaimed(uint256,uint256)": "f364c90c",
    "recordClaim(uint256,uint256,uint256)": "ec5747fe"
  },
  "rawMetadata": "{\"compiler\":{\"version\":\"0.8.28+commit.7893614a\"},\"language\":\"Solidity\",\"output\":{\"abi\":[{\"anonymous\":false,\"inputs\":[{\"indexed\":true,\"internalType\":\"uint256\",\"name\":\"index\",\"type\":\"uint256\"},{\"indexed\":false,\"internalType\":\"uint256\",\"name\":\"claimedAmount\",\"type\":\"uint256\"},{\"indexed\":false,\"internalType\":\"uint256\",\"name\":\"totalAmount\",\"type\":\"uint256\"}],\"name\":\"ClaimRecorded\",\"type\":\"event\"},{\"inputs\":[{\"internalType\":\"uint256\",\"name\":\"index\",\"type\":\"uint256\"}],\"name\":\"getClaimedAmount\",\"outputs\":[{\"internalType\":\"uint256\",\"name\":\"claimedAmount\",\"type\":\"uint256\"}],\"stateMutability\":\"view\",\"type\":\"function\"},{\"inputs\":[{\"internalType\":\"uint256\",\"name\":\"index\",\"type\":\"uint256\"},{\"internalType\":\"uint256\",\"name\":\"claimedAmount\",\"type\":\"uint256\"},{\"internalType\":\"uint256\",\"name\":\"totalAmount\",\"type\":\"uint256\"}],\"name\":\"isClaimAmountValid\",\"outputs\":[{\"internalType\":\"bool\",\"name\":\"isValid\",\"type\":\"bool\"}],\"stateMutability\":\"view\",\"type\":\"function\"},{\"inputs\":[{\"internalType\":\"uint256\",\"name\":\"index\",\"type\":\"uint256\"},{\"internalType\":\"uint256\",\"name\":\"totalAmount\",\"type\":\"uint256\"}],\"name\":\"isClaimed\",\"outputs\":[{\"internalType\":\"bool\",\"name\":\"claimed\",\"type\":\"bool\"}],\"stateMutability\":\"view\",\"type\":\"function\"},{\"inputs\":[{\"internalType\":\"uint256\",\"name\":\"index\",\"type\":\"uint256\"},{\"internalType\":\"uint256\",\"name\":\"claimedAmount\",\"type\":\"uint256\"},{\"internalType\":\"uint256\",\"name\":\"totalAmount\",\"type\":\"uint256\"}],\"name\":\"recordClaim\",\"outputs\":[],\"stateMutability\":\"nonpayable\",\"type\":\"function\"}],\"devdoc\":{\"author\":\"SettleMint Tokenization Services\",\"details\":\"This interface allows for different claim tracking implementations (e.g., bitmap, storage-based).      Implementations should handle partial and full claims efficiently.\",\"events\":{\"ClaimRecorded(uint256,uint256,uint256)\":{\"params\":{\"claimedAmount\":\"The amount claimed.\",\"index\":\"The index of the claim in the Merkle tree.\",\"totalAmount\":\"The total amount allocated for this index.\"}}},\"kind\":\"dev\",\"methods\":{\"getClaimedAmount(uint256)\":{\"params\":{\"index\":\"The index to check.\"},\"returns\":{\"claimedAmount\":\"The amount already claimed for this index.\"}},\"isClaimAmountValid(uint256,uint256,uint256)\":{\"params\":{\"claimedAmount\":\"The amount being claimed.\",\"index\":\"The index to check.\",\"totalAmount\":\"The total amount allocated for this index.\"},\"returns\":{\"isValid\":\"True if the new claim amount is valid, false otherwise.\"}},\"isClaimed(uint256,uint256)\":{\"params\":{\"index\":\"The index to check in the Merkle tree.\",\"totalAmount\":\"The total amount allocated for this index.\"},\"returns\":{\"claimed\":\"True if the index has been fully claimed, false otherwise.\"}},\"recordClaim(uint256,uint256,uint256)\":{\"params\":{\"claimedAmount\":\"The amount being claimed.\",\"index\":\"The index of the claim in the Merkle tree.\",\"totalAmount\":\"The total amount allocated for this index.\"}}},\"title\":\"IATKClaimTracker\",\"version\":1},\"userdoc\":{\"events\":{\"ClaimRecorded(uint256,uint256,uint256)\":{\"notice\":\"Emitted when a claim is recorded for a specific index.\"}},\"kind\":\"user\",\"methods\":{\"getClaimedAmount(uint256)\":{\"notice\":\"Gets the amount already claimed for a specific index.\"},\"isClaimAmountValid(uint256,uint256,uint256)\":{\"notice\":\"Checks if a new claim amount is valid for a specific index.\"},\"isClaimed(uint256,uint256)\":{\"notice\":\"Checks if a claim has been fully claimed for a specific index.\"},\"recordClaim(uint256,uint256,uint256)\":{\"notice\":\"Records a claim for a specific index.\"}},\"notice\":\"Interface for claim tracking strategies in ATK airdrop contracts.\",\"version\":1}},\"settings\":{\"compilationTarget\":{\"contracts/system/airdrop/claim-tracker/IATKClaimTracker.sol\":\"IATKClaimTracker\"},\"evmVersion\":\"cancun\",\"libraries\":{},\"metadata\":{\"bytecodeHash\":\"none\"},\"optimizer\":{\"enabled\":true,\"runs\":200},\"remappings\":[\":@axelar-network/axelar-gmp-sdk-solidity/=dependencies/openzeppelin-community-contracts-0.0.1/node_modules/@axelar-network/axelar-gmp-sdk-solidity/\",\":@onchainid-v2.2.1/=dependencies/@onchainid-v2.2.1/contracts/\",\":@onchainid/contracts/=dependencies/@onchainid-v2.2.1/contracts/\",\":@openzeppelin-contracts-5.2.0/=dependencies/@openzeppelin-contracts-5.2.0/\",\":@openzeppelin-contracts-5.3.0/=dependencies/@openzeppelin-contracts-5.3.0/\",\":@openzeppelin-contracts-upgradeable-5.3.0/=dependencies/@openzeppelin-contracts-upgradeable-5.3.0/\",\":@openzeppelin/community-contracts/=dependencies/openzeppelin-community-contracts-0.0.1/contracts/\",\":@openzeppelin/contracts-upgradeable/=dependencies/@openzeppelin-contracts-upgradeable-5.3.0/\",\":@openzeppelin/contracts/=dependencies/@openzeppelin-contracts-5.3.0/\",\":eas-contracts-1.4.0/=dependencies/eas-contracts-1.4.0/contracts/\",\":forge-std-1.9.5/=dependencies/forge-std-1.9.5/src/\",\":forge-std-1.9.7/=dependencies/forge-std-1.9.7/src/\",\":forge-std/=dependencies/forge-std-1.9.7/src/\",\":openzeppelin-community-contracts-0.0.1/=dependencies/openzeppelin-community-contracts-0.0.1/contracts/\"],\"viaIR\":true},\"sources\":{\"contracts/system/airdrop/claim-tracker/IATKClaimTracker.sol\":{\"keccak256\":\"0x9e3a319030370650afc13f8c1fc8c3fb3570072849200787b68c19546b6c68be\",\"license\":\"FSL-1.1-MIT\",\"urls\":[\"bzz-raw://85ba8ece757f0f2bce8a517ac93e7a967cd5fc60eb5b4af65004396453fe792f\",\"dweb:/ipfs/QmQ9Wvi78aWmEvT3LmisnM1QGKRPBLJUhKeRKM6g8yUzne\"]}},\"version\":1}",
  "metadata": {
    "compiler": {
      "version": "0.8.28+commit.7893614a"
    },
    "language": "Solidity",
    "output": {
      "abi": [
        {
          "inputs": [
            {
              "internalType": "uint256",
              "name": "index",
              "type": "uint256",
              "indexed": true
            },
            {
              "internalType": "uint256",
              "name": "claimedAmount",
              "type": "uint256",
              "indexed": false
            },
            {
              "internalType": "uint256",
              "name": "totalAmount",
              "type": "uint256",
              "indexed": false
            }
          ],
          "type": "event",
          "name": "ClaimRecorded",
          "anonymous": false
        },
        {
          "inputs": [
            {
              "internalType": "uint256",
              "name": "index",
              "type": "uint256"
            }
          ],
          "stateMutability": "view",
          "type": "function",
          "name": "getClaimedAmount",
          "outputs": [
            {
              "internalType": "uint256",
              "name": "claimedAmount",
              "type": "uint256"
            }
          ]
        },
        {
          "inputs": [
            {
              "internalType": "uint256",
              "name": "index",
              "type": "uint256"
            },
            {
              "internalType": "uint256",
              "name": "claimedAmount",
              "type": "uint256"
            },
            {
              "internalType": "uint256",
              "name": "totalAmount",
              "type": "uint256"
            }
          ],
          "stateMutability": "view",
          "type": "function",
          "name": "isClaimAmountValid",
          "outputs": [
            {
              "internalType": "bool",
              "name": "isValid",
              "type": "bool"
            }
          ]
        },
        {
          "inputs": [
            {
              "internalType": "uint256",
              "name": "index",
              "type": "uint256"
            },
            {
              "internalType": "uint256",
              "name": "totalAmount",
              "type": "uint256"
            }
          ],
          "stateMutability": "view",
          "type": "function",
          "name": "isClaimed",
          "outputs": [
            {
              "internalType": "bool",
              "name": "claimed",
              "type": "bool"
            }
          ]
        },
        {
          "inputs": [
            {
              "internalType": "uint256",
              "name": "index",
              "type": "uint256"
            },
            {
              "internalType": "uint256",
              "name": "claimedAmount",
              "type": "uint256"
            },
            {
              "internalType": "uint256",
              "name": "totalAmount",
              "type": "uint256"
            }
          ],
          "stateMutability": "nonpayable",
          "type": "function",
          "name": "recordClaim"
        }
      ],
      "devdoc": {
        "kind": "dev",
        "methods": {
          "getClaimedAmount(uint256)": {
            "params": {
              "index": "The index to check."
            },
            "returns": {
              "claimedAmount": "The amount already claimed for this index."
            }
          },
          "isClaimAmountValid(uint256,uint256,uint256)": {
            "params": {
              "claimedAmount": "The amount being claimed.",
              "index": "The index to check.",
              "totalAmount": "The total amount allocated for this index."
            },
            "returns": {
              "isValid": "True if the new claim amount is valid, false otherwise."
            }
          },
          "isClaimed(uint256,uint256)": {
            "params": {
              "index": "The index to check in the Merkle tree.",
              "totalAmount": "The total amount allocated for this index."
            },
            "returns": {
              "claimed": "True if the index has been fully claimed, false otherwise."
            }
          },
          "recordClaim(uint256,uint256,uint256)": {
            "params": {
              "claimedAmount": "The amount being claimed.",
              "index": "The index of the claim in the Merkle tree.",
              "totalAmount": "The total amount allocated for this index."
            }
          }
        },
        "version": 1
      },
      "userdoc": {
        "kind": "user",
        "methods": {
          "getClaimedAmount(uint256)": {
            "notice": "Gets the amount already claimed for a specific index."
          },
          "isClaimAmountValid(uint256,uint256,uint256)": {
            "notice": "Checks if a new claim amount is valid for a specific index."
          },
          "isClaimed(uint256,uint256)": {
            "notice": "Checks if a claim has been fully claimed for a specific index."
          },
          "recordClaim(uint256,uint256,uint256)": {
            "notice": "Records a claim for a specific index."
          }
        },
        "version": 1
      }
    },
    "settings": {
      "remappings": [
        "@axelar-network/axelar-gmp-sdk-solidity/=dependencies/openzeppelin-community-contracts-0.0.1/node_modules/@axelar-network/axelar-gmp-sdk-solidity/",
        "@onchainid-v2.2.1/=dependencies/@onchainid-v2.2.1/contracts/",
        "@onchainid/contracts/=dependencies/@onchainid-v2.2.1/contracts/",
        "@openzeppelin-contracts-5.2.0/=dependencies/@openzeppelin-contracts-5.2.0/",
        "@openzeppelin-contracts-5.3.0/=dependencies/@openzeppelin-contracts-5.3.0/",
        "@openzeppelin-contracts-upgradeable-5.3.0/=dependencies/@openzeppelin-contracts-upgradeable-5.3.0/",
        "@openzeppelin/community-contracts/=dependencies/openzeppelin-community-contracts-0.0.1/contracts/",
        "@openzeppelin/contracts-upgradeable/=dependencies/@openzeppelin-contracts-upgradeable-5.3.0/",
        "@openzeppelin/contracts/=dependencies/@openzeppelin-contracts-5.3.0/",
        "eas-contracts-1.4.0/=dependencies/eas-contracts-1.4.0/contracts/",
        "forge-std-1.9.5/=dependencies/forge-std-1.9.5/src/",
        "forge-std-1.9.7/=dependencies/forge-std-1.9.7/src/",
        "forge-std/=dependencies/forge-std-1.9.7/src/",
        "openzeppelin-community-contracts-0.0.1/=dependencies/openzeppelin-community-contracts-0.0.1/contracts/"
      ],
      "optimizer": {
        "enabled": true,
        "runs": 200
      },
      "metadata": {
        "bytecodeHash": "none"
      },
      "compilationTarget": {
        "contracts/system/airdrop/claim-tracker/IATKClaimTracker.sol": "IATKClaimTracker"
      },
      "evmVersion": "cancun",
      "libraries": {},
      "viaIR": true
    },
    "sources": {
      "contracts/system/airdrop/claim-tracker/IATKClaimTracker.sol": {
        "keccak256": "0x9e3a319030370650afc13f8c1fc8c3fb3570072849200787b68c19546b6c68be",
        "urls": [
          "bzz-raw://85ba8ece757f0f2bce8a517ac93e7a967cd5fc60eb5b4af65004396453fe792f",
          "dweb:/ipfs/QmQ9Wvi78aWmEvT3LmisnM1QGKRPBLJUhKeRKM6g8yUzne"
        ],
        "license": "FSL-1.1-MIT"
      }
    },
    "version": 1
  },
  "userdoc": {
    "version": 1,
    "kind": "user",
    "methods": {
      "getClaimedAmount(uint256)": {
        "notice": "Gets the amount already claimed for a specific index."
      },
      "isClaimAmountValid(uint256,uint256,uint256)": {
        "notice": "Checks if a new claim amount is valid for a specific index."
      },
      "isClaimed(uint256,uint256)": {
        "notice": "Checks if a claim has been fully claimed for a specific index."
      },
      "recordClaim(uint256,uint256,uint256)": {
        "notice": "Records a claim for a specific index."
      }
    },
    "events": {
      "ClaimRecorded(uint256,uint256,uint256)": {
        "notice": "Emitted when a claim is recorded for a specific index."
      }
    },
    "notice": "Interface for claim tracking strategies in ATK airdrop contracts."
  },
  "devdoc": {
    "version": 1,
    "kind": "dev",
    "author": "SettleMint Tokenization Services",
    "details": "This interface allows for different claim tracking implementations (e.g., bitmap, storage-based).      Implementations should handle partial and full claims efficiently.",
    "methods": {
      "getClaimedAmount(uint256)": {
        "params": {
          "index": "The index to check."
        },
        "returns": {
          "claimedAmount": "The amount already claimed for this index."
        }
      },
      "isClaimAmountValid(uint256,uint256,uint256)": {
        "params": {
          "claimedAmount": "The amount being claimed.",
          "index": "The index to check.",
          "totalAmount": "The total amount allocated for this index."
        },
        "returns": {
          "isValid": "True if the new claim amount is valid, false otherwise."
        }
      },
      "isClaimed(uint256,uint256)": {
        "params": {
          "index": "The index to check in the Merkle tree.",
          "totalAmount": "The total amount allocated for this index."
        },
        "returns": {
          "claimed": "True if the index has been fully claimed, false otherwise."
        }
      },
      "recordClaim(uint256,uint256,uint256)": {
        "params": {
          "claimedAmount": "The amount being claimed.",
          "index": "The index of the claim in the Merkle tree.",
          "totalAmount": "The total amount allocated for this index."
        }
      }
    },
    "events": {
      "ClaimRecorded(uint256,uint256,uint256)": {
        "params": {
          "claimedAmount": "The amount claimed.",
          "index": "The index of the claim in the Merkle tree.",
          "totalAmount": "The total amount allocated for this index."
        }
      }
    },
    "title": "IATKClaimTracker"
  },
<<<<<<< HEAD
  "id": 117
=======
  "id": 127
>>>>>>> ffb73480
}<|MERGE_RESOLUTION|>--- conflicted
+++ resolved
@@ -443,9 +443,5 @@
     },
     "title": "IATKClaimTracker"
   },
-<<<<<<< HEAD
-  "id": 117
-=======
   "id": 127
->>>>>>> ffb73480
 }