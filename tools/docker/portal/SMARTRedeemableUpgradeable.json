--- conflicted
+++ resolved
@@ -2993,9 +2993,5 @@
     },
     "title": "Upgradeable SMART Redeemable Extension"
   },
-<<<<<<< HEAD
-  "id": 70
-=======
   "id": 76
->>>>>>> b1bf2623
 }