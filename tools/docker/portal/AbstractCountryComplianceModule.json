{
  "abi": [
    {
      "type": "function",
      "name": "DEFAULT_ADMIN_ROLE",
      "inputs": [],
      "outputs": [
        {
          "name": "",
          "type": "bytes32",
          "internalType": "bytes32"
        }
      ],
      "stateMutability": "view"
    },
    {
      "type": "function",
      "name": "GLOBAL_LIST_MANAGER_ROLE",
      "inputs": [],
      "outputs": [
        {
          "name": "",
          "type": "bytes32",
          "internalType": "bytes32"
        }
      ],
      "stateMutability": "view"
    },
    {
      "type": "function",
      "name": "canTransfer",
      "inputs": [
        {
          "name": "_token",
          "type": "address",
          "internalType": "address"
        },
        {
          "name": "_from",
          "type": "address",
          "internalType": "address"
        },
        {
          "name": "_to",
          "type": "address",
          "internalType": "address"
        },
        {
          "name": "_value",
          "type": "uint256",
          "internalType": "uint256"
        },
        {
          "name": "_params",
          "type": "bytes",
          "internalType": "bytes"
        }
      ],
      "outputs": [],
      "stateMutability": "view"
    },
    {
      "type": "function",
      "name": "created",
      "inputs": [
        {
          "name": "_token",
          "type": "address",
          "internalType": "address"
        },
        {
          "name": "_to",
          "type": "address",
          "internalType": "address"
        },
        {
          "name": "_value",
          "type": "uint256",
          "internalType": "uint256"
        },
        {
          "name": "_params",
          "type": "bytes",
          "internalType": "bytes"
        }
      ],
      "outputs": [],
      "stateMutability": "nonpayable"
    },
    {
      "type": "function",
      "name": "destroyed",
      "inputs": [
        {
          "name": "_token",
          "type": "address",
          "internalType": "address"
        },
        {
          "name": "_from",
          "type": "address",
          "internalType": "address"
        },
        {
          "name": "_value",
          "type": "uint256",
          "internalType": "uint256"
        },
        {
          "name": "_params",
          "type": "bytes",
          "internalType": "bytes"
        }
      ],
      "outputs": [],
      "stateMutability": "nonpayable"
    },
    {
      "type": "function",
      "name": "getRoleAdmin",
      "inputs": [
        {
          "name": "role",
          "type": "bytes32",
          "internalType": "bytes32"
        }
      ],
      "outputs": [
        {
          "name": "",
          "type": "bytes32",
          "internalType": "bytes32"
        }
      ],
      "stateMutability": "view"
    },
    {
      "type": "function",
      "name": "grantRole",
      "inputs": [
        {
          "name": "role",
          "type": "bytes32",
          "internalType": "bytes32"
        },
        {
          "name": "account",
          "type": "address",
          "internalType": "address"
        }
      ],
      "outputs": [],
      "stateMutability": "nonpayable"
    },
    {
      "type": "function",
      "name": "hasRole",
      "inputs": [
        {
          "name": "role",
          "type": "bytes32",
          "internalType": "bytes32"
        },
        {
          "name": "account",
          "type": "address",
          "internalType": "address"
        }
      ],
      "outputs": [
        {
          "name": "",
          "type": "bool",
          "internalType": "bool"
        }
      ],
      "stateMutability": "view"
    },
    {
      "type": "function",
      "name": "isTrustedForwarder",
      "inputs": [
        {
          "name": "forwarder",
          "type": "address",
          "internalType": "address"
        }
      ],
      "outputs": [
        {
          "name": "",
          "type": "bool",
          "internalType": "bool"
        }
      ],
      "stateMutability": "view"
    },
    {
      "type": "function",
      "name": "name",
      "inputs": [],
      "outputs": [
        {
          "name": "",
          "type": "string",
          "internalType": "string"
        }
      ],
      "stateMutability": "pure"
    },
    {
      "type": "function",
      "name": "renounceRole",
      "inputs": [
        {
          "name": "role",
          "type": "bytes32",
          "internalType": "bytes32"
        },
        {
          "name": "callerConfirmation",
          "type": "address",
          "internalType": "address"
        }
      ],
      "outputs": [],
      "stateMutability": "nonpayable"
    },
    {
      "type": "function",
      "name": "revokeRole",
      "inputs": [
        {
          "name": "role",
          "type": "bytes32",
          "internalType": "bytes32"
        },
        {
          "name": "account",
          "type": "address",
          "internalType": "address"
        }
      ],
      "outputs": [],
      "stateMutability": "nonpayable"
    },
    {
      "type": "function",
      "name": "supportsInterface",
      "inputs": [
        {
          "name": "interfaceId",
          "type": "bytes4",
          "internalType": "bytes4"
        }
      ],
      "outputs": [
        {
          "name": "",
          "type": "bool",
          "internalType": "bool"
        }
      ],
      "stateMutability": "view"
    },
    {
      "type": "function",
      "name": "transferred",
      "inputs": [
        {
          "name": "_token",
          "type": "address",
          "internalType": "address"
        },
        {
          "name": "_from",
          "type": "address",
          "internalType": "address"
        },
        {
          "name": "_to",
          "type": "address",
          "internalType": "address"
        },
        {
          "name": "_value",
          "type": "uint256",
          "internalType": "uint256"
        },
        {
          "name": "_params",
          "type": "bytes",
          "internalType": "bytes"
        }
      ],
      "outputs": [],
      "stateMutability": "nonpayable"
    },
    {
      "type": "function",
      "name": "trustedForwarder",
      "inputs": [],
      "outputs": [
        {
          "name": "",
          "type": "address",
          "internalType": "address"
        }
      ],
      "stateMutability": "view"
    },
    {
      "type": "function",
      "name": "validateParameters",
      "inputs": [
        {
          "name": "_params",
          "type": "bytes",
          "internalType": "bytes"
        }
      ],
      "outputs": [],
      "stateMutability": "view"
    },
    {
      "type": "event",
      "name": "RoleAdminChanged",
      "inputs": [
        {
          "name": "role",
          "type": "bytes32",
          "indexed": true,
          "internalType": "bytes32"
        },
        {
          "name": "previousAdminRole",
          "type": "bytes32",
          "indexed": true,
          "internalType": "bytes32"
        },
        {
          "name": "newAdminRole",
          "type": "bytes32",
          "indexed": true,
          "internalType": "bytes32"
        }
      ],
      "anonymous": false
    },
    {
      "type": "event",
      "name": "RoleGranted",
      "inputs": [
        {
          "name": "role",
          "type": "bytes32",
          "indexed": true,
          "internalType": "bytes32"
        },
        {
          "name": "account",
          "type": "address",
          "indexed": true,
          "internalType": "address"
        },
        {
          "name": "sender",
          "type": "address",
          "indexed": true,
          "internalType": "address"
        }
      ],
      "anonymous": false
    },
    {
      "type": "event",
      "name": "RoleRevoked",
      "inputs": [
        {
          "name": "role",
          "type": "bytes32",
          "indexed": true,
          "internalType": "bytes32"
        },
        {
          "name": "account",
          "type": "address",
          "indexed": true,
          "internalType": "address"
        },
        {
          "name": "sender",
          "type": "address",
          "indexed": true,
          "internalType": "address"
        }
      ],
      "anonymous": false
    },
    {
      "type": "error",
      "name": "AccessControlBadConfirmation",
      "inputs": []
    },
    {
      "type": "error",
      "name": "AccessControlUnauthorizedAccount",
      "inputs": [
        {
          "name": "account",
          "type": "address",
          "internalType": "address"
        },
        {
          "name": "neededRole",
          "type": "bytes32",
          "internalType": "bytes32"
        }
      ]
    },
    {
      "type": "error",
      "name": "ComplianceCheckFailed",
      "inputs": [
        {
          "name": "reason",
          "type": "string",
          "internalType": "string"
        }
      ]
    },
    {
      "type": "error",
      "name": "InvalidParameters",
      "inputs": [
        {
          "name": "reason",
          "type": "string",
          "internalType": "string"
        }
      ]
    }
  ],
  "bytecode": {
    "object": "0x",
    "sourceMap": "",
    "linkReferences": {}
  },
  "deployedBytecode": {
    "object": "0x",
    "sourceMap": "",
    "linkReferences": {}
  },
  "methodIdentifiers": {
    "DEFAULT_ADMIN_ROLE()": "a217fddf",
    "GLOBAL_LIST_MANAGER_ROLE()": "771d2f5e",
    "canTransfer(address,address,address,uint256,bytes)": "ddfcf377",
    "created(address,address,uint256,bytes)": "c4c104b9",
    "destroyed(address,address,uint256,bytes)": "10efe2a5",
    "getRoleAdmin(bytes32)": "248a9ca3",
    "grantRole(bytes32,address)": "2f2ff15d",
    "hasRole(bytes32,address)": "91d14854",
    "isTrustedForwarder(address)": "572b6c05",
    "name()": "06fdde03",
    "renounceRole(bytes32,address)": "36568abe",
    "revokeRole(bytes32,address)": "d547741f",
    "supportsInterface(bytes4)": "01ffc9a7",
    "transferred(address,address,address,uint256,bytes)": "ea6b97a5",
    "trustedForwarder()": "7da0a877",
    "validateParameters(bytes)": "6974f58e"
  },
  "rawMetadata": "{\"compiler\":{\"version\":\"0.8.28+commit.7893614a\"},\"language\":\"Solidity\",\"output\":{\"abi\":[{\"inputs\":[],\"name\":\"AccessControlBadConfirmation\",\"type\":\"error\"},{\"inputs\":[{\"internalType\":\"address\",\"name\":\"account\",\"type\":\"address\"},{\"internalType\":\"bytes32\",\"name\":\"neededRole\",\"type\":\"bytes32\"}],\"name\":\"AccessControlUnauthorizedAccount\",\"type\":\"error\"},{\"inputs\":[{\"internalType\":\"string\",\"name\":\"reason\",\"type\":\"string\"}],\"name\":\"ComplianceCheckFailed\",\"type\":\"error\"},{\"inputs\":[{\"internalType\":\"string\",\"name\":\"reason\",\"type\":\"string\"}],\"name\":\"InvalidParameters\",\"type\":\"error\"},{\"anonymous\":false,\"inputs\":[{\"indexed\":true,\"internalType\":\"bytes32\",\"name\":\"role\",\"type\":\"bytes32\"},{\"indexed\":true,\"internalType\":\"bytes32\",\"name\":\"previousAdminRole\",\"type\":\"bytes32\"},{\"indexed\":true,\"internalType\":\"bytes32\",\"name\":\"newAdminRole\",\"type\":\"bytes32\"}],\"name\":\"RoleAdminChanged\",\"type\":\"event\"},{\"anonymous\":false,\"inputs\":[{\"indexed\":true,\"internalType\":\"bytes32\",\"name\":\"role\",\"type\":\"bytes32\"},{\"indexed\":true,\"internalType\":\"address\",\"name\":\"account\",\"type\":\"address\"},{\"indexed\":true,\"internalType\":\"address\",\"name\":\"sender\",\"type\":\"address\"}],\"name\":\"RoleGranted\",\"type\":\"event\"},{\"anonymous\":false,\"inputs\":[{\"indexed\":true,\"internalType\":\"bytes32\",\"name\":\"role\",\"type\":\"bytes32\"},{\"indexed\":true,\"internalType\":\"address\",\"name\":\"account\",\"type\":\"address\"},{\"indexed\":true,\"internalType\":\"address\",\"name\":\"sender\",\"type\":\"address\"}],\"name\":\"RoleRevoked\",\"type\":\"event\"},{\"inputs\":[],\"name\":\"DEFAULT_ADMIN_ROLE\",\"outputs\":[{\"internalType\":\"bytes32\",\"name\":\"\",\"type\":\"bytes32\"}],\"stateMutability\":\"view\",\"type\":\"function\"},{\"inputs\":[],\"name\":\"GLOBAL_LIST_MANAGER_ROLE\",\"outputs\":[{\"internalType\":\"bytes32\",\"name\":\"\",\"type\":\"bytes32\"}],\"stateMutability\":\"view\",\"type\":\"function\"},{\"inputs\":[{\"internalType\":\"address\",\"name\":\"_token\",\"type\":\"address\"},{\"internalType\":\"address\",\"name\":\"_from\",\"type\":\"address\"},{\"internalType\":\"address\",\"name\":\"_to\",\"type\":\"address\"},{\"internalType\":\"uint256\",\"name\":\"_value\",\"type\":\"uint256\"},{\"internalType\":\"bytes\",\"name\":\"_params\",\"type\":\"bytes\"}],\"name\":\"canTransfer\",\"outputs\":[],\"stateMutability\":\"view\",\"type\":\"function\"},{\"inputs\":[{\"internalType\":\"address\",\"name\":\"_token\",\"type\":\"address\"},{\"internalType\":\"address\",\"name\":\"_to\",\"type\":\"address\"},{\"internalType\":\"uint256\",\"name\":\"_value\",\"type\":\"uint256\"},{\"internalType\":\"bytes\",\"name\":\"_params\",\"type\":\"bytes\"}],\"name\":\"created\",\"outputs\":[],\"stateMutability\":\"nonpayable\",\"type\":\"function\"},{\"inputs\":[{\"internalType\":\"address\",\"name\":\"_token\",\"type\":\"address\"},{\"internalType\":\"address\",\"name\":\"_from\",\"type\":\"address\"},{\"internalType\":\"uint256\",\"name\":\"_value\",\"type\":\"uint256\"},{\"internalType\":\"bytes\",\"name\":\"_params\",\"type\":\"bytes\"}],\"name\":\"destroyed\",\"outputs\":[],\"stateMutability\":\"nonpayable\",\"type\":\"function\"},{\"inputs\":[{\"internalType\":\"bytes32\",\"name\":\"role\",\"type\":\"bytes32\"}],\"name\":\"getRoleAdmin\",\"outputs\":[{\"internalType\":\"bytes32\",\"name\":\"\",\"type\":\"bytes32\"}],\"stateMutability\":\"view\",\"type\":\"function\"},{\"inputs\":[{\"internalType\":\"bytes32\",\"name\":\"role\",\"type\":\"bytes32\"},{\"internalType\":\"address\",\"name\":\"account\",\"type\":\"address\"}],\"name\":\"grantRole\",\"outputs\":[],\"stateMutability\":\"nonpayable\",\"type\":\"function\"},{\"inputs\":[{\"internalType\":\"bytes32\",\"name\":\"role\",\"type\":\"bytes32\"},{\"internalType\":\"address\",\"name\":\"account\",\"type\":\"address\"}],\"name\":\"hasRole\",\"outputs\":[{\"internalType\":\"bool\",\"name\":\"\",\"type\":\"bool\"}],\"stateMutability\":\"view\",\"type\":\"function\"},{\"inputs\":[{\"internalType\":\"address\",\"name\":\"forwarder\",\"type\":\"address\"}],\"name\":\"isTrustedForwarder\",\"outputs\":[{\"internalType\":\"bool\",\"name\":\"\",\"type\":\"bool\"}],\"stateMutability\":\"view\",\"type\":\"function\"},{\"inputs\":[],\"name\":\"name\",\"outputs\":[{\"internalType\":\"string\",\"name\":\"\",\"type\":\"string\"}],\"stateMutability\":\"pure\",\"type\":\"function\"},{\"inputs\":[{\"internalType\":\"bytes32\",\"name\":\"role\",\"type\":\"bytes32\"},{\"internalType\":\"address\",\"name\":\"callerConfirmation\",\"type\":\"address\"}],\"name\":\"renounceRole\",\"outputs\":[],\"stateMutability\":\"nonpayable\",\"type\":\"function\"},{\"inputs\":[{\"internalType\":\"bytes32\",\"name\":\"role\",\"type\":\"bytes32\"},{\"internalType\":\"address\",\"name\":\"account\",\"type\":\"address\"}],\"name\":\"revokeRole\",\"outputs\":[],\"stateMutability\":\"nonpayable\",\"type\":\"function\"},{\"inputs\":[{\"internalType\":\"bytes4\",\"name\":\"interfaceId\",\"type\":\"bytes4\"}],\"name\":\"supportsInterface\",\"outputs\":[{\"internalType\":\"bool\",\"name\":\"\",\"type\":\"bool\"}],\"stateMutability\":\"view\",\"type\":\"function\"},{\"inputs\":[{\"internalType\":\"address\",\"name\":\"_token\",\"type\":\"address\"},{\"internalType\":\"address\",\"name\":\"_from\",\"type\":\"address\"},{\"internalType\":\"address\",\"name\":\"_to\",\"type\":\"address\"},{\"internalType\":\"uint256\",\"name\":\"_value\",\"type\":\"uint256\"},{\"internalType\":\"bytes\",\"name\":\"_params\",\"type\":\"bytes\"}],\"name\":\"transferred\",\"outputs\":[],\"stateMutability\":\"nonpayable\",\"type\":\"function\"},{\"inputs\":[],\"name\":\"trustedForwarder\",\"outputs\":[{\"internalType\":\"address\",\"name\":\"\",\"type\":\"address\"}],\"stateMutability\":\"view\",\"type\":\"function\"},{\"inputs\":[{\"internalType\":\"bytes\",\"name\":\"_params\",\"type\":\"bytes\"}],\"name\":\"validateParameters\",\"outputs\":[],\"stateMutability\":\"view\",\"type\":\"function\"}],\"devdoc\":{\"author\":\"SettleMint Tokenization Services\",\"details\":\"Key features and conventions introduced by this module: - **Inheritance**: Builds upon `AbstractComplianceModule`, inheriting its `AccessControl` and basic structure. - **Country-Specific Logic**: Designed for child contracts that will implement rules like country allow-lists or block-lists within their `canTransfer` function. - **Standardized Parameters**: It defines a standard way for token contracts to pass country lists to these modules.   The `_params` data for `canTransfer` and `validateParameters` is expected to be `abi.encode(uint16[] memory countryCodes)`. - **Global List Management Role**: Introduces `GLOBAL_LIST_MANAGER_ROLE`. Concrete modules inheriting from this can use this role   to manage a shared, module-instance-specific list of countries (e.g., a global allow-list or block-list for that deployed module instance). - **Enumerable Country Lists**: Provides common infrastructure for managing enumerable country lists with O(1) additions and removals. - **Helper Functions**: Provides `_decodeParams` to easily decode the country list from `_params` and   `_getUserCountry` to fetch an investor's country from the `ISMARTIdentityRegistry` associated with a given `ISMART` token. Inheriting contracts still need to implement `canTransfer` (with country-specific logic), `name`, and may override other hooks from `AbstractComplianceModule`.\",\"errors\":{\"AccessControlBadConfirmation()\":[{\"details\":\"The caller of a function is not the expected one. NOTE: Don't confuse with {AccessControlUnauthorizedAccount}.\"}],\"AccessControlUnauthorizedAccount(address,bytes32)\":[{\"details\":\"The `account` is missing a role.\"}],\"ComplianceCheckFailed(string)\":[{\"details\":\"This error indicates that a proposed token transfer, mint, or burn operation violates      the rules enforced by this specific compliance module.\",\"params\":{\"reason\":\"A descriptive string explaining why the compliance check failed (e.g., \\\"Sender not allow listed\\\", \\\"Transfer exceeds daily limit\\\").\"}}],\"InvalidParameters(string)\":[{\"details\":\"This error signals that the data supplied to configure or update the module is malformed, out of expected range,      or otherwise unsuitable for the module's intended operation.\",\"params\":{\"reason\":\"A descriptive string explaining why the parameters are considered invalid (e.g., \\\"Invalid country code format\\\", \\\"Limit parameter cannot be zero\\\").\"}}]},\"events\":{\"RoleAdminChanged(bytes32,bytes32,bytes32)\":{\"details\":\"Emitted when `newAdminRole` is set as ``role``'s admin role, replacing `previousAdminRole` `DEFAULT_ADMIN_ROLE` is the starting admin for all roles, despite {RoleAdminChanged} not being emitted to signal this.\"},\"RoleGranted(bytes32,address,address)\":{\"details\":\"Emitted when `account` is granted `role`. `sender` is the account that originated the contract call. This account bears the admin role (for the granted role). Expected in cases where the role was granted using the internal {AccessControl-_grantRole}.\"},\"RoleRevoked(bytes32,address,address)\":{\"details\":\"Emitted when `account` is revoked `role`. `sender` is the account that originated the contract call:   - if using `revokeRole`, it is the admin role bearer   - if using `renounceRole`, it is the role bearer (i.e. `account`)\"}},\"kind\":\"dev\",\"methods\":{\"canTransfer(address,address,address,uint256,bytes)\":{\"details\":\"It is called by the `SMARTComplianceImplementation` contract *before* a token transfer is attempted. The inheriting module's implementation of this function should contain the core logic to decide if a transfer is allowed or not based on its specific rules. - If the transfer IS allowed according to the module's rules, this function should simply return (do nothing). - If the transfer IS NOT allowed, this function MUST `revert` (e.g., `revert ComplianceCheckFailed(\\\"Reason\\\");`). This function is a `view` function, meaning it should not modify state.\",\"params\":{\"_from\":\"The address from which tokens would be transferred.\",\"_params\":\"The ABI-encoded parameters that were configured for this specific module when it was added to the `_token`.                The module should decode and use these parameters as part of its compliance logic.\",\"_to\":\"The address to which tokens would be transferred.\",\"_token\":\"The address of the `ISMART` token contract related to the proposed transfer.\",\"_value\":\"The amount of tokens proposed to be transferred.\"}},\"constructor\":{\"details\":\"When a contract inheriting from `AbstractCountryComplianceModule` is deployed: 1. The `AbstractComplianceModule` constructor is called, granting the deployer the `DEFAULT_ADMIN_ROLE`. 2. This constructor additionally grants the deployer the `GLOBAL_LIST_MANAGER_ROLE` for this specific module instance. This allows the deployer to initially manage both general module settings (via `DEFAULT_ADMIN_ROLE`) and any global country lists the module might implement.\"},\"created(address,address,uint256,bytes)\":{\"details\":\"This is an empty `virtual` implementation. Inheriting contracts can `override` this function if they need to perform actions or update state based on successful token creation. If a module doesn't need to react to token creation, it doesn't need to override this.\",\"params\":{\"_params\":\"The parameters that were configured for this module when it was added to the `_token`.\",\"_to\":\"The address that received the newly created tokens.\",\"_token\":\"The address of the `ISMART` token contract where tokens were created.\",\"_value\":\"The amount of tokens created.\"}},\"destroyed(address,address,uint256,bytes)\":{\"details\":\"This is an empty `virtual` implementation. Inheriting contracts can `override` this function if they need to perform actions or update state based on successful token destruction. If a module doesn't need to react to token destruction, it doesn't need to override this.\",\"params\":{\"_from\":\"The address whose tokens were destroyed.\",\"_params\":\"The parameters that were configured for this module when it was added to the `_token`.\",\"_token\":\"The address of the `ISMART` token contract from which tokens were destroyed.\",\"_value\":\"The amount of tokens destroyed.\"}},\"getRoleAdmin(bytes32)\":{\"details\":\"Returns the admin role that controls `role`. See {grantRole} and {revokeRole}. To change a role's admin, use {_setRoleAdmin}.\"},\"grantRole(bytes32,address)\":{\"details\":\"Grants `role` to `account`. If `account` had not been already granted `role`, emits a {RoleGranted} event. Requirements: - the caller must have ``role``'s admin role. May emit a {RoleGranted} event.\"},\"hasRole(bytes32,address)\":{\"details\":\"Returns `true` if `account` has been granted `role`.\"},\"isTrustedForwarder(address)\":{\"details\":\"Indicates whether any particular address is the trusted forwarder.\"},\"name()\":{\"details\":\"This function is used to identify the type or purpose of the compliance module. For example, \\\"Country Allow List Module\\\". It should be a `pure` function as the name is typically hardcoded and doesn't depend on state.\",\"returns\":{\"_0\":\"A string representing the name of the compliance module.\"}},\"renounceRole(bytes32,address)\":{\"details\":\"Revokes `role` from the calling account. Roles are often managed via {grantRole} and {revokeRole}: this function's purpose is to provide a mechanism for accounts to lose their privileges if they are compromised (such as when a trusted device is misplaced). If the calling account had been revoked `role`, emits a {RoleRevoked} event. Requirements: - the caller must be `callerConfirmation`. May emit a {RoleRevoked} event.\"},\"revokeRole(bytes32,address)\":{\"details\":\"Revokes `role` from `account`. If `account` had been granted `role`, emits a {RoleRevoked} event. Requirements: - the caller must have ``role``'s admin role. May emit a {RoleRevoked} event.\"},\"supportsInterface(bytes4)\":{\"details\":\"This function is part of the ERC165 standard, allowing other contracts to discover what interfaces this contract implements. It explicitly states that this module (and any inheriting contract) supports the `ISMARTComplianceModule` interface. It also calls `super.supportsInterface(interfaceId)` to include support for interfaces from parent contracts (like `AccessControl` which also implements `IERC165`).\",\"params\":{\"interfaceId\":\"The interface identifier (bytes4) to check.\"},\"returns\":{\"_0\":\"`true` if the contract supports the `interfaceId`, `false` otherwise.\"}},\"transferred(address,address,address,uint256,bytes)\":{\"details\":\"This is an empty `virtual` implementation. Inheriting contracts can `override` this function if they need to perform actions or update state based on a successful transfer. For example, a module might log transfer details or update internal counters. If a module doesn't need to react to transfers, it doesn't need to override this.\",\"params\":{\"_from\":\"The address from which tokens were transferred.\",\"_params\":\"The parameters that were configured for this module when it was added to the `_token`.\",\"_to\":\"The address to which tokens were transferred.\",\"_token\":\"The address of the `ISMART` token contract that performed the transfer.\",\"_value\":\"The amount of tokens transferred.\"}},\"trustedForwarder()\":{\"details\":\"Returns the address of the trusted forwarder.\"},\"validateParameters(bytes)\":{\"details\":\"This function overrides `validateParameters` from `AbstractComplianceModule`. It specifically checks if `_params` can be successfully decoded as a dynamic array of `uint16` (country codes). If the decoding fails (i.e., `_params` are not in the format `abi.encode(uint16[])`), the function will revert. Note: This function *only* validates the format of `_params`. It does *not* validate the individual country codes within the array (e.g., checking if they are valid ISO 3166-1 numeric codes). Such specific validation might be done by the concrete module if needed.\",\"params\":{\"_params\":\"The ABI-encoded parameters to validate. Expected to be `abi.encode(uint16[] memory countryCodes)`.\"}}},\"stateVariables\":{\"GLOBAL_LIST_MANAGER_ROLE\":{\"details\":\"This role is intended for administrative control over a shared list (e.g., a global allowlist or blocklist) that is maintained by the concrete module instance itself, separate from token-specific parameter lists. For example, an admin with this role could add or remove countries from the module's general blocklist. The role is `keccak256(\\\"GLOBAL_LIST_MANAGER_ROLE\\\")`.\"},\"_globalCountries\":{\"details\":\"This mapping holds country codes (ISO 3166-1 numeric) as keys and a boolean status as the value. The boolean meaning depends on the concrete implementation (e.g., true = allowed in allow-list, true = blocked in block-list). This list is managed by users with the `GLOBAL_LIST_MANAGER_ROLE` via functions in concrete modules.\"},\"_globalCountriesIndex\":{\"details\":\"This mapping is a crucial optimization for removing a country from the `_globalCountriesList` array. Instead of iterating through the array to find the country to remove (which would be O(n) complexity), this mapping provides the index directly (O(1) lookup). We store `index + 1` because the default value for a mapping entry is 0. If we stored the actual 0-based index, we wouldn't be able to distinguish between a country at index 0 and a country that is not in the array. So, a value of `0` here means the country is not in `_globalCountriesList`. A value of `1` means it's at index `0`, etc.\"},\"_globalCountriesList\":{\"details\":\"This array allows for iterating over all countries in the global list, which is useful for administrative tasks, data export, or informational queries. It is managed in conjunction with `_globalCountriesIndex` to allow for efficient addition and removal (O(1) for removal using the swap-and-pop technique).\"}},\"title\":\"Abstract Base for Country-Specific Compliance Modules\",\"version\":1},\"userdoc\":{\"errors\":{\"ComplianceCheckFailed(string)\":[{\"notice\":\"Emitted when a compliance check performed by the `canTransfer` function fails.\"}],\"InvalidParameters(string)\":[{\"notice\":\"Emitted by the `validateParameters` function if the provided configuration parameters are invalid for this module.\"}]},\"kind\":\"user\",\"methods\":{\"GLOBAL_LIST_MANAGER_ROLE()\":{\"notice\":\"Role identifier for addresses authorized to manage a global list of countries within a specific instance of a derived country compliance module.\"},\"canTransfer(address,address,address,uint256,bytes)\":{\"notice\":\"This is the primary compliance check function that concrete modules MUST implement.\"},\"constructor\":{\"notice\":\"Constructor for the abstract country compliance module.\"},\"created(address,address,uint256,bytes)\":{\"notice\":\"This function is a hook called by the main `SMARTComplianceImplementation` contract *after* new tokens have been created (minted).\"},\"destroyed(address,address,uint256,bytes)\":{\"notice\":\"This function is a hook called by the main `SMARTComplianceImplementation` contract *after* tokens have been destroyed (burned).\"},\"name()\":{\"notice\":\"Concrete compliance modules MUST implement this function to return a human-readable name for the module.\"},\"supportsInterface(bytes4)\":{\"notice\":\"Checks if the contract supports a given interface ID.\"},\"transferred(address,address,address,uint256,bytes)\":{\"notice\":\"This function is a hook called by the main `ATKComplianceImplementation` contract *after* a token transfer has occurred.\"},\"validateParameters(bytes)\":{\"notice\":\"Validates that the provided parameters (`_params`) conform to the expected format for country-based modules.\"}},\"notice\":\"This abstract contract extends `AbstractComplianceModule` to provide common functionalities specifically for compliance modules that base their rules on investor country codes (ISO 3166-1 numeric).\",\"version\":1}},\"settings\":{\"compilationTarget\":{\"contracts/smart/modules/AbstractCountryComplianceModule.sol\":\"AbstractCountryComplianceModule\"},\"evmVersion\":\"cancun\",\"libraries\":{},\"metadata\":{\"bytecodeHash\":\"none\"},\"optimizer\":{\"enabled\":true,\"runs\":200},\"remappings\":[\":@axelar-network/axelar-gmp-sdk-solidity/=dependencies/openzeppelin-community-contracts-0.0.1/node_modules/@axelar-network/axelar-gmp-sdk-solidity/\",\":@onchainid-v2.2.1/=dependencies/@onchainid-v2.2.1/contracts/\",\":@onchainid/contracts/=dependencies/@onchainid-v2.2.1/contracts/\",\":@openzeppelin-contracts-5.2.0/=dependencies/@openzeppelin-contracts-5.2.0/\",\":@openzeppelin-contracts-5.3.0/=dependencies/@openzeppelin-contracts-5.3.0/\",\":@openzeppelin-contracts-upgradeable-5.3.0/=dependencies/@openzeppelin-contracts-upgradeable-5.3.0/\",\":@openzeppelin/community-contracts/=dependencies/openzeppelin-community-contracts-0.0.1/contracts/\",\":@openzeppelin/contracts-upgradeable/=dependencies/@openzeppelin-contracts-upgradeable-5.3.0/\",\":@openzeppelin/contracts/=dependencies/@openzeppelin-contracts-5.3.0/\",\":eas-contracts-1.4.0/=dependencies/eas-contracts-1.4.0/contracts/\",\":forge-std-1.9.5/=dependencies/forge-std-1.9.5/src/\",\":forge-std-1.9.7/=dependencies/forge-std-1.9.7/src/\",\":forge-std/=dependencies/forge-std-1.9.7/src/\",\":openzeppelin-community-contracts-0.0.1/=dependencies/openzeppelin-community-contracts-0.0.1/contracts/\"],\"viaIR\":true},\"sources\":{\"contracts/smart/interface/ERC-3643/IERC3643IdentityRegistryStorage.sol\":{\"keccak256\":\"0x3a8a72df8da5bf4d988bbfb00151b933ff17cdc8d4be47dc121cd9e2083ba86f\",\"license\":\"CC0-1.0\",\"urls\":[\"bzz-raw://369250658bf8d3ebb583946820afa494271ce6bfde607d15c7060cdf7a303cf3\",\"dweb:/ipfs/QmSJjaK6vyv8K9RX1k3rwxsoKfVNyMoHEszxyxdTQfDKQG\"]},\"contracts/smart/interface/ERC-3643/IERC3643TrustedIssuersRegistry.sol\":{\"keccak256\":\"0x15b72940814cd959b57bf75623f16c51fc6c50eab51fd2420a8b653519ebd76c\",\"license\":\"CC0-1.0\",\"urls\":[\"bzz-raw://479f5e24a1b608776d9d5d7da9c76dd3c9b1dd300d8b4eee7a15dcfba4817bee\",\"dweb:/ipfs/QmPhMBfQAqt5NeRcSu3jDTwhoQXnB7nXNEcmoJ7KoWVt7V\"]},\"contracts/smart/interface/ISMART.sol\":{\"keccak256\":\"0xfce323160dd5cd8c9db34de0ea872bec41fd2ea8d8496e1e3c17865d374994da\",\"license\":\"FSL-1.1-MIT\",\"urls\":[\"bzz-raw://1a1fafbdec0c59e078798438d2a3cd05bd70b864d7dfa67faf135d5634c5ae51\",\"dweb:/ipfs/QmehZwexgZN2BZKA6eFrG3DHUMRUZnzYTen6j5Ry5Znbf2\"]},\"contracts/smart/interface/ISMARTCompliance.sol\":{\"keccak256\":\"0x948341e4ad374e1dded6d1b30c395ad0f01e6ea2099fb6b96c5476e8b28c1d77\",\"license\":\"FSL-1.1-MIT\",\"urls\":[\"bzz-raw://d261e9a0c8682f11ac86048f13e367caee6d5f512d51b8752186b8c01b6ba618\",\"dweb:/ipfs/Qmdp14emh3NFSAphyuAgsTE7qZt1g1UYcNLS3tNNM8T6Hv\"]},\"contracts/smart/interface/ISMARTComplianceModule.sol\":{\"keccak256\":\"0x0506b3696a61f59ebb32ffb0fcb1c955c3c76e1ab9f85440cf5562a800490c6e\",\"license\":\"FSL-1.1-MIT\",\"urls\":[\"bzz-raw://2aef21997c167cf1dc9430b232e0dcddd6316f945f44e2ebe943241c2c257896\",\"dweb:/ipfs/Qmbp5MEoHkBMTTreXYoxjKohVVbEPBtcwX1QPfLHv71FxQ\"]},\"contracts/smart/interface/ISMARTIdentityRegistry.sol\":{\"keccak256\":\"0x62a95a9db2ac97ceaf59f7585d7bbaf3acb65ed9b5e57597b9d1fe1b4d7c4eda\",\"license\":\"FSL-1.1-MIT\",\"urls\":[\"bzz-raw://bd870710359396db48e70ef7e40449125ff744c6c8ce15ad7e1894df430c87ea\",\"dweb:/ipfs/QmZ6khf5Vm6hBkkUgYC1b161jSQaZeegJVRY6ndjRW1EcG\"]},\"contracts/smart/interface/ISMARTIdentityRegistryStorage.sol\":{\"keccak256\":\"0x219b3d03958859e2f082aac5cbf3b40acf243e326ee6e74e6bb03be7724c2985\",\"license\":\"FSL-1.1-MIT\",\"urls\":[\"bzz-raw://8cf8d30ec47cb2aed5b51d373837584fb6f08deab1d35142510271e733404f52\",\"dweb:/ipfs/Qmc9NnABx9ouhhCR8qgJC3RtU5oAyycSjZkY6nGtuWFwuz\"]},\"contracts/smart/interface/ISMARTTopicSchemeRegistry.sol\":{\"keccak256\":\"0xec5e42dcf7d929f8a0db42c9c8a0fa81d089a9f7177b7da10df029f94334ca8a\",\"license\":\"FSL-1.1-MIT\",\"urls\":[\"bzz-raw://e346e3241e3110b3f17d2b244a49d68a1d79c6928bef7d372ea3458c1029cea0\",\"dweb:/ipfs/QmeSyCYN9qYXRjn799fRFP7X9apf7bubVhnFEUGQatx3xd\"]},\"contracts/smart/interface/structs/SMARTComplianceModuleParamPair.sol\":{\"keccak256\":\"0x489a55538b554a0c935bee7efc28f7e821e161638c5726c9d367a644a0b7c62a\",\"license\":\"FSL-1.1-MIT\",\"urls\":[\"bzz-raw://04bb06aed3ee3c5c6f3df9a59721c08ddd57b5521da1c9c6fd96b7c8b57db813\",\"dweb:/ipfs/QmRuzqKDr2sBHNuQhCzWGa8euNiMyvP7LTjSFjvAj5uFqh\"]},\"contracts/smart/modules/AbstractComplianceModule.sol\":{\"keccak256\":\"0xee7491e92413a69bcdcae4917721421a12b4cb52d2b7af1d8ba95d88247d8469\",\"license\":\"FSL-1.1-MIT\",\"urls\":[\"bzz-raw://8b276067f4ddf3066a06b705834b7afc4f316d9f0b5a47b5148e54e6fbc03ec1\",\"dweb:/ipfs/QmYvj9WBMUDUkTdZ2Ltj7wHAG1MPTABvehBnZNpYdZCoHQ\"]},\"contracts/smart/modules/AbstractCountryComplianceModule.sol\":{\"keccak256\":\"0x2b61ff1406705861a70098f17ecb81d010b9de0bafbe3753c0564e44540a776d\",\"license\":\"FSL-1.1-MIT\",\"urls\":[\"bzz-raw://90ae610431a038244e35c9e769bd9e6a0d00677624d48c7b96fa9471880d7fa2\",\"dweb:/ipfs/QmNehDw2w1K8Y5DXANKyzkGDn1F59fGu4PbJ9bRFMoWVTU\"]},\"dependencies/@onchainid-v2.2.1/contracts/interface/IClaimIssuer.sol\":{\"keccak256\":\"0xae785f63b3cb3a94bcb454ef4ad6376aa4848fa29cff1cc8db3bef4a2994a779\",\"license\":\"GPL-3.0\",\"urls\":[\"bzz-raw://d8223d2710c51ee39cdfd2cb2f1858b3d64a3222c78ea8ed5eb3e11a93e1222e\",\"dweb:/ipfs/QmYRXPCww7BorScTC6QNMbrRm2zprUmSYFpWomwarJH7Df\"]},\"dependencies/@onchainid-v2.2.1/contracts/interface/IERC734.sol\":{\"keccak256\":\"0x35a14a0d1a3ed51689f1a2cb12e26d30601afbcc1cc9b9b288a03cd11e6d049e\",\"license\":\"GPL-3.0\",\"urls\":[\"bzz-raw://156aac402e73e6bd2fa8c0ccd85b2add8d1bb505d8a652218173dbc8e7b9a3cb\",\"dweb:/ipfs/QmPzPyc3kKxoNCGqKAooUju6YvMkDN4MCUH198TEXnA82o\"]},\"dependencies/@onchainid-v2.2.1/contracts/interface/IERC735.sol\":{\"keccak256\":\"0xeac82c37b16c1c1c83df3e88be987332b1230ed13e1d017f9d2929f978ac0122\",\"license\":\"GPL-3.0\",\"urls\":[\"bzz-raw://695a66b789ac417b7b2b78c578981779db374704382921ff499351cccab0323e\",\"dweb:/ipfs/QmeZoogvsEWf688Z849zZ2dLPDnor6YnnNQLMgedY9Tc9D\"]},\"dependencies/@onchainid-v2.2.1/contracts/interface/IIdentity.sol\":{\"keccak256\":\"0x5ed42ab81b9b734c79e61d1f7e0734baab5479a356ab6bb469414d3c66269862\",\"license\":\"GPL-3.0\",\"urls\":[\"bzz-raw://a0863999b1ed334179a43e699e6057815eea011a78ed51e61b6110fc392e26f8\",\"dweb:/ipfs/Qme6hdHZCAy1V4sLgAZ5NxdrEjEf5mYMabf5UDmUDjkuzW\"]},\"dependencies/@openzeppelin-contracts-5.3.0/access/AccessControl.sol\":{\"keccak256\":\"0xc1bebdee8943bd5e9ef1e0f2e63296aa1dd4171a66b9e74d0286220e891e1458\",\"license\":\"MIT\",\"urls\":[\"bzz-raw://928cf2f0042c606f3dcb21bd8a272573f462a215cd65285d2d6b407f31e9bd67\",\"dweb:/ipfs/QmWGxjckno6sfjHPX5naPnsfsyisgy4PJDf46eLw9umfpx\"]},\"dependencies/@openzeppelin-contracts-5.3.0/access/IAccessControl.sol\":{\"keccak256\":\"0x4d9a2b261b56a1e4a37bb038151dec98b952fed16de2bdfdda27e38e2b12b530\",\"license\":\"MIT\",\"urls\":[\"bzz-raw://f724110f7aeb6151af800ab8c12e6060b29bda9e013f0ccb331eb754d6a7cbf0\",\"dweb:/ipfs/QmUcjzCZpxtUPdEThtAzE1f9LvuJiUGZxTdH9N6bHrb5Cf\"]},\"dependencies/@openzeppelin-contracts-5.3.0/metatx/ERC2771Context.sol\":{\"keccak256\":\"0x0b030a33274bde015419d99e54c9164f876a7d10eb590317b79b1d5e4ab23d99\",\"license\":\"MIT\",\"urls\":[\"bzz-raw://68e5f96988198e8efd25ddef0d89750b4daebb7fd1204fa7f5eaccdfcb3398c8\",\"dweb:/ipfs/QmaM6nNkf9UmEtQraopuZamEWCdTWp7GvuN3pjMQrNCHxm\"]},\"dependencies/@openzeppelin-contracts-5.3.0/token/ERC20/IERC20.sol\":{\"keccak256\":\"0xe06a3f08a987af6ad2e1c1e774405d4fe08f1694b67517438b467cecf0da0ef7\",\"license\":\"MIT\",\"urls\":[\"bzz-raw://df6f0c459663c9858b6cba2cda1d14a7d05a985bed6d2de72bd8e78c25ee79db\",\"dweb:/ipfs/QmeTTxZ7qVk9rjEv2R4CpCwdf8UMCcRqDNMvzNxHc3Fnn9\"]},\"dependencies/@openzeppelin-contracts-5.3.0/token/ERC20/extensions/IERC20Metadata.sol\":{\"keccak256\":\"0x70f2f713b13b7ce4610bcd0ac9fec0f3cc43693b043abcb8dc40a42a726eb330\",\"license\":\"MIT\",\"urls\":[\"bzz-raw://c13d13304ac79a83ab1c30168967d19e2203342ebbd6a9bbce4db7550522dcbf\",\"dweb:/ipfs/QmeN5jKMN2vw5bhacr6tkg78afbTTZUeaacNHqjWt4Ew1r\"]},\"dependencies/@openzeppelin-contracts-5.3.0/utils/Context.sol\":{\"keccak256\":\"0x493033a8d1b176a037b2cc6a04dad01a5c157722049bbecf632ca876224dd4b2\",\"license\":\"MIT\",\"urls\":[\"bzz-raw://6a708e8a5bdb1011c2c381c9a5cfd8a9a956d7d0a9dc1bd8bcdaf52f76ef2f12\",\"dweb:/ipfs/Qmax9WHBnVsZP46ZxEMNRQpLQnrdE4dK8LehML1Py8FowF\"]},\"dependencies/@openzeppelin-contracts-5.3.0/utils/introspection/ERC165.sol\":{\"keccak256\":\"0xddce8e17e3d3f9ed818b4f4c4478a8262aab8b11ed322f1bf5ed705bb4bd97fa\",\"license\":\"MIT\",\"urls\":[\"bzz-raw://8084aa71a4cc7d2980972412a88fe4f114869faea3fefa5436431644eb5c0287\",\"dweb:/ipfs/Qmbqfs5dRdPvHVKY8kTaeyc65NdqXRQwRK7h9s5UJEhD1p\"]},\"dependencies/@openzeppelin-contracts-5.3.0/utils/introspection/IERC165.sol\":{\"keccak256\":\"0x79796192ec90263f21b464d5bc90b777a525971d3de8232be80d9c4f9fb353b8\",\"license\":\"MIT\",\"urls\":[\"bzz-raw://f6fda447a62815e8064f47eff0dd1cf58d9207ad69b5d32280f8d7ed1d1e4621\",\"dweb:/ipfs/QmfDRc7pxfaXB2Dh9np5Uf29Na3pQ7tafRS684wd3GLjVL\"]}},\"version\":1}",
  "metadata": {
    "compiler": {
      "version": "0.8.28+commit.7893614a"
    },
    "language": "Solidity",
    "output": {
      "abi": [
        {
          "inputs": [],
          "type": "error",
          "name": "AccessControlBadConfirmation"
        },
        {
          "inputs": [
            {
              "internalType": "address",
              "name": "account",
              "type": "address"
            },
            {
              "internalType": "bytes32",
              "name": "neededRole",
              "type": "bytes32"
            }
          ],
          "type": "error",
          "name": "AccessControlUnauthorizedAccount"
        },
        {
          "inputs": [
            {
              "internalType": "string",
              "name": "reason",
              "type": "string"
            }
          ],
          "type": "error",
          "name": "ComplianceCheckFailed"
        },
        {
          "inputs": [
            {
              "internalType": "string",
              "name": "reason",
              "type": "string"
            }
          ],
          "type": "error",
          "name": "InvalidParameters"
        },
        {
          "inputs": [
            {
              "internalType": "bytes32",
              "name": "role",
              "type": "bytes32",
              "indexed": true
            },
            {
              "internalType": "bytes32",
              "name": "previousAdminRole",
              "type": "bytes32",
              "indexed": true
            },
            {
              "internalType": "bytes32",
              "name": "newAdminRole",
              "type": "bytes32",
              "indexed": true
            }
          ],
          "type": "event",
          "name": "RoleAdminChanged",
          "anonymous": false
        },
        {
          "inputs": [
            {
              "internalType": "bytes32",
              "name": "role",
              "type": "bytes32",
              "indexed": true
            },
            {
              "internalType": "address",
              "name": "account",
              "type": "address",
              "indexed": true
            },
            {
              "internalType": "address",
              "name": "sender",
              "type": "address",
              "indexed": true
            }
          ],
          "type": "event",
          "name": "RoleGranted",
          "anonymous": false
        },
        {
          "inputs": [
            {
              "internalType": "bytes32",
              "name": "role",
              "type": "bytes32",
              "indexed": true
            },
            {
              "internalType": "address",
              "name": "account",
              "type": "address",
              "indexed": true
            },
            {
              "internalType": "address",
              "name": "sender",
              "type": "address",
              "indexed": true
            }
          ],
          "type": "event",
          "name": "RoleRevoked",
          "anonymous": false
        },
        {
          "inputs": [],
          "stateMutability": "view",
          "type": "function",
          "name": "DEFAULT_ADMIN_ROLE",
          "outputs": [
            {
              "internalType": "bytes32",
              "name": "",
              "type": "bytes32"
            }
          ]
        },
        {
          "inputs": [],
          "stateMutability": "view",
          "type": "function",
          "name": "GLOBAL_LIST_MANAGER_ROLE",
          "outputs": [
            {
              "internalType": "bytes32",
              "name": "",
              "type": "bytes32"
            }
          ]
        },
        {
          "inputs": [
            {
              "internalType": "address",
              "name": "_token",
              "type": "address"
            },
            {
              "internalType": "address",
              "name": "_from",
              "type": "address"
            },
            {
              "internalType": "address",
              "name": "_to",
              "type": "address"
            },
            {
              "internalType": "uint256",
              "name": "_value",
              "type": "uint256"
            },
            {
              "internalType": "bytes",
              "name": "_params",
              "type": "bytes"
            }
          ],
          "stateMutability": "view",
          "type": "function",
          "name": "canTransfer"
        },
        {
          "inputs": [
            {
              "internalType": "address",
              "name": "_token",
              "type": "address"
            },
            {
              "internalType": "address",
              "name": "_to",
              "type": "address"
            },
            {
              "internalType": "uint256",
              "name": "_value",
              "type": "uint256"
            },
            {
              "internalType": "bytes",
              "name": "_params",
              "type": "bytes"
            }
          ],
          "stateMutability": "nonpayable",
          "type": "function",
          "name": "created"
        },
        {
          "inputs": [
            {
              "internalType": "address",
              "name": "_token",
              "type": "address"
            },
            {
              "internalType": "address",
              "name": "_from",
              "type": "address"
            },
            {
              "internalType": "uint256",
              "name": "_value",
              "type": "uint256"
            },
            {
              "internalType": "bytes",
              "name": "_params",
              "type": "bytes"
            }
          ],
          "stateMutability": "nonpayable",
          "type": "function",
          "name": "destroyed"
        },
        {
          "inputs": [
            {
              "internalType": "bytes32",
              "name": "role",
              "type": "bytes32"
            }
          ],
          "stateMutability": "view",
          "type": "function",
          "name": "getRoleAdmin",
          "outputs": [
            {
              "internalType": "bytes32",
              "name": "",
              "type": "bytes32"
            }
          ]
        },
        {
          "inputs": [
            {
              "internalType": "bytes32",
              "name": "role",
              "type": "bytes32"
            },
            {
              "internalType": "address",
              "name": "account",
              "type": "address"
            }
          ],
          "stateMutability": "nonpayable",
          "type": "function",
          "name": "grantRole"
        },
        {
          "inputs": [
            {
              "internalType": "bytes32",
              "name": "role",
              "type": "bytes32"
            },
            {
              "internalType": "address",
              "name": "account",
              "type": "address"
            }
          ],
          "stateMutability": "view",
          "type": "function",
          "name": "hasRole",
          "outputs": [
            {
              "internalType": "bool",
              "name": "",
              "type": "bool"
            }
          ]
        },
        {
          "inputs": [
            {
              "internalType": "address",
              "name": "forwarder",
              "type": "address"
            }
          ],
          "stateMutability": "view",
          "type": "function",
          "name": "isTrustedForwarder",
          "outputs": [
            {
              "internalType": "bool",
              "name": "",
              "type": "bool"
            }
          ]
        },
        {
          "inputs": [],
          "stateMutability": "pure",
          "type": "function",
          "name": "name",
          "outputs": [
            {
              "internalType": "string",
              "name": "",
              "type": "string"
            }
          ]
        },
        {
          "inputs": [
            {
              "internalType": "bytes32",
              "name": "role",
              "type": "bytes32"
            },
            {
              "internalType": "address",
              "name": "callerConfirmation",
              "type": "address"
            }
          ],
          "stateMutability": "nonpayable",
          "type": "function",
          "name": "renounceRole"
        },
        {
          "inputs": [
            {
              "internalType": "bytes32",
              "name": "role",
              "type": "bytes32"
            },
            {
              "internalType": "address",
              "name": "account",
              "type": "address"
            }
          ],
          "stateMutability": "nonpayable",
          "type": "function",
          "name": "revokeRole"
        },
        {
          "inputs": [
            {
              "internalType": "bytes4",
              "name": "interfaceId",
              "type": "bytes4"
            }
          ],
          "stateMutability": "view",
          "type": "function",
          "name": "supportsInterface",
          "outputs": [
            {
              "internalType": "bool",
              "name": "",
              "type": "bool"
            }
          ]
        },
        {
          "inputs": [
            {
              "internalType": "address",
              "name": "_token",
              "type": "address"
            },
            {
              "internalType": "address",
              "name": "_from",
              "type": "address"
            },
            {
              "internalType": "address",
              "name": "_to",
              "type": "address"
            },
            {
              "internalType": "uint256",
              "name": "_value",
              "type": "uint256"
            },
            {
              "internalType": "bytes",
              "name": "_params",
              "type": "bytes"
            }
          ],
          "stateMutability": "nonpayable",
          "type": "function",
          "name": "transferred"
        },
        {
          "inputs": [],
          "stateMutability": "view",
          "type": "function",
          "name": "trustedForwarder",
          "outputs": [
            {
              "internalType": "address",
              "name": "",
              "type": "address"
            }
          ]
        },
        {
          "inputs": [
            {
              "internalType": "bytes",
              "name": "_params",
              "type": "bytes"
            }
          ],
          "stateMutability": "view",
          "type": "function",
          "name": "validateParameters"
        }
      ],
      "devdoc": {
        "kind": "dev",
        "methods": {
          "canTransfer(address,address,address,uint256,bytes)": {
            "details": "It is called by the `SMARTComplianceImplementation` contract *before* a token transfer is attempted. The inheriting module's implementation of this function should contain the core logic to decide if a transfer is allowed or not based on its specific rules. - If the transfer IS allowed according to the module's rules, this function should simply return (do nothing). - If the transfer IS NOT allowed, this function MUST `revert` (e.g., `revert ComplianceCheckFailed(\"Reason\");`). This function is a `view` function, meaning it should not modify state.",
            "params": {
              "_from": "The address from which tokens would be transferred.",
              "_params": "The ABI-encoded parameters that were configured for this specific module when it was added to the `_token`.                The module should decode and use these parameters as part of its compliance logic.",
              "_to": "The address to which tokens would be transferred.",
              "_token": "The address of the `ISMART` token contract related to the proposed transfer.",
              "_value": "The amount of tokens proposed to be transferred."
            }
          },
          "constructor": {
            "details": "When a contract inheriting from `AbstractCountryComplianceModule` is deployed: 1. The `AbstractComplianceModule` constructor is called, granting the deployer the `DEFAULT_ADMIN_ROLE`. 2. This constructor additionally grants the deployer the `GLOBAL_LIST_MANAGER_ROLE` for this specific module instance. This allows the deployer to initially manage both general module settings (via `DEFAULT_ADMIN_ROLE`) and any global country lists the module might implement."
          },
          "created(address,address,uint256,bytes)": {
            "details": "This is an empty `virtual` implementation. Inheriting contracts can `override` this function if they need to perform actions or update state based on successful token creation. If a module doesn't need to react to token creation, it doesn't need to override this.",
            "params": {
              "_params": "The parameters that were configured for this module when it was added to the `_token`.",
              "_to": "The address that received the newly created tokens.",
              "_token": "The address of the `ISMART` token contract where tokens were created.",
              "_value": "The amount of tokens created."
            }
          },
          "destroyed(address,address,uint256,bytes)": {
            "details": "This is an empty `virtual` implementation. Inheriting contracts can `override` this function if they need to perform actions or update state based on successful token destruction. If a module doesn't need to react to token destruction, it doesn't need to override this.",
            "params": {
              "_from": "The address whose tokens were destroyed.",
              "_params": "The parameters that were configured for this module when it was added to the `_token`.",
              "_token": "The address of the `ISMART` token contract from which tokens were destroyed.",
              "_value": "The amount of tokens destroyed."
            }
          },
          "getRoleAdmin(bytes32)": {
            "details": "Returns the admin role that controls `role`. See {grantRole} and {revokeRole}. To change a role's admin, use {_setRoleAdmin}."
          },
          "grantRole(bytes32,address)": {
            "details": "Grants `role` to `account`. If `account` had not been already granted `role`, emits a {RoleGranted} event. Requirements: - the caller must have ``role``'s admin role. May emit a {RoleGranted} event."
          },
          "hasRole(bytes32,address)": {
            "details": "Returns `true` if `account` has been granted `role`."
          },
          "isTrustedForwarder(address)": {
            "details": "Indicates whether any particular address is the trusted forwarder."
          },
          "name()": {
            "details": "This function is used to identify the type or purpose of the compliance module. For example, \"Country Allow List Module\". It should be a `pure` function as the name is typically hardcoded and doesn't depend on state.",
            "returns": {
              "_0": "A string representing the name of the compliance module."
            }
          },
          "renounceRole(bytes32,address)": {
            "details": "Revokes `role` from the calling account. Roles are often managed via {grantRole} and {revokeRole}: this function's purpose is to provide a mechanism for accounts to lose their privileges if they are compromised (such as when a trusted device is misplaced). If the calling account had been revoked `role`, emits a {RoleRevoked} event. Requirements: - the caller must be `callerConfirmation`. May emit a {RoleRevoked} event."
          },
          "revokeRole(bytes32,address)": {
            "details": "Revokes `role` from `account`. If `account` had been granted `role`, emits a {RoleRevoked} event. Requirements: - the caller must have ``role``'s admin role. May emit a {RoleRevoked} event."
          },
          "supportsInterface(bytes4)": {
            "details": "This function is part of the ERC165 standard, allowing other contracts to discover what interfaces this contract implements. It explicitly states that this module (and any inheriting contract) supports the `ISMARTComplianceModule` interface. It also calls `super.supportsInterface(interfaceId)` to include support for interfaces from parent contracts (like `AccessControl` which also implements `IERC165`).",
            "params": {
              "interfaceId": "The interface identifier (bytes4) to check."
            },
            "returns": {
              "_0": "`true` if the contract supports the `interfaceId`, `false` otherwise."
            }
          },
          "transferred(address,address,address,uint256,bytes)": {
            "details": "This is an empty `virtual` implementation. Inheriting contracts can `override` this function if they need to perform actions or update state based on a successful transfer. For example, a module might log transfer details or update internal counters. If a module doesn't need to react to transfers, it doesn't need to override this.",
            "params": {
              "_from": "The address from which tokens were transferred.",
              "_params": "The parameters that were configured for this module when it was added to the `_token`.",
              "_to": "The address to which tokens were transferred.",
              "_token": "The address of the `ISMART` token contract that performed the transfer.",
              "_value": "The amount of tokens transferred."
            }
          },
          "trustedForwarder()": {
            "details": "Returns the address of the trusted forwarder."
          },
          "validateParameters(bytes)": {
            "details": "This function overrides `validateParameters` from `AbstractComplianceModule`. It specifically checks if `_params` can be successfully decoded as a dynamic array of `uint16` (country codes). If the decoding fails (i.e., `_params` are not in the format `abi.encode(uint16[])`), the function will revert. Note: This function *only* validates the format of `_params`. It does *not* validate the individual country codes within the array (e.g., checking if they are valid ISO 3166-1 numeric codes). Such specific validation might be done by the concrete module if needed.",
            "params": {
              "_params": "The ABI-encoded parameters to validate. Expected to be `abi.encode(uint16[] memory countryCodes)`."
            }
          }
        },
        "version": 1
      },
      "userdoc": {
        "kind": "user",
        "methods": {
          "GLOBAL_LIST_MANAGER_ROLE()": {
            "notice": "Role identifier for addresses authorized to manage a global list of countries within a specific instance of a derived country compliance module."
          },
          "canTransfer(address,address,address,uint256,bytes)": {
            "notice": "This is the primary compliance check function that concrete modules MUST implement."
          },
          "constructor": {
            "notice": "Constructor for the abstract country compliance module."
          },
          "created(address,address,uint256,bytes)": {
            "notice": "This function is a hook called by the main `SMARTComplianceImplementation` contract *after* new tokens have been created (minted)."
          },
          "destroyed(address,address,uint256,bytes)": {
            "notice": "This function is a hook called by the main `SMARTComplianceImplementation` contract *after* tokens have been destroyed (burned)."
          },
          "name()": {
            "notice": "Concrete compliance modules MUST implement this function to return a human-readable name for the module."
          },
          "supportsInterface(bytes4)": {
            "notice": "Checks if the contract supports a given interface ID."
          },
          "transferred(address,address,address,uint256,bytes)": {
            "notice": "This function is a hook called by the main `ATKComplianceImplementation` contract *after* a token transfer has occurred."
          },
          "validateParameters(bytes)": {
            "notice": "Validates that the provided parameters (`_params`) conform to the expected format for country-based modules."
          }
        },
        "version": 1
      }
    },
    "settings": {
      "remappings": [
        "@axelar-network/axelar-gmp-sdk-solidity/=dependencies/openzeppelin-community-contracts-0.0.1/node_modules/@axelar-network/axelar-gmp-sdk-solidity/",
        "@onchainid-v2.2.1/=dependencies/@onchainid-v2.2.1/contracts/",
        "@onchainid/contracts/=dependencies/@onchainid-v2.2.1/contracts/",
        "@openzeppelin-contracts-5.2.0/=dependencies/@openzeppelin-contracts-5.2.0/",
        "@openzeppelin-contracts-5.3.0/=dependencies/@openzeppelin-contracts-5.3.0/",
        "@openzeppelin-contracts-upgradeable-5.3.0/=dependencies/@openzeppelin-contracts-upgradeable-5.3.0/",
        "@openzeppelin/community-contracts/=dependencies/openzeppelin-community-contracts-0.0.1/contracts/",
        "@openzeppelin/contracts-upgradeable/=dependencies/@openzeppelin-contracts-upgradeable-5.3.0/",
        "@openzeppelin/contracts/=dependencies/@openzeppelin-contracts-5.3.0/",
        "eas-contracts-1.4.0/=dependencies/eas-contracts-1.4.0/contracts/",
        "forge-std-1.9.5/=dependencies/forge-std-1.9.5/src/",
        "forge-std-1.9.7/=dependencies/forge-std-1.9.7/src/",
        "forge-std/=dependencies/forge-std-1.9.7/src/",
        "openzeppelin-community-contracts-0.0.1/=dependencies/openzeppelin-community-contracts-0.0.1/contracts/"
      ],
      "optimizer": {
        "enabled": true,
        "runs": 200
      },
      "metadata": {
        "bytecodeHash": "none"
      },
      "compilationTarget": {
        "contracts/smart/modules/AbstractCountryComplianceModule.sol": "AbstractCountryComplianceModule"
      },
      "evmVersion": "cancun",
      "libraries": {},
      "viaIR": true
    },
    "sources": {
      "contracts/smart/interface/ERC-3643/IERC3643IdentityRegistryStorage.sol": {
        "keccak256": "0x3a8a72df8da5bf4d988bbfb00151b933ff17cdc8d4be47dc121cd9e2083ba86f",
        "urls": [
          "bzz-raw://369250658bf8d3ebb583946820afa494271ce6bfde607d15c7060cdf7a303cf3",
          "dweb:/ipfs/QmSJjaK6vyv8K9RX1k3rwxsoKfVNyMoHEszxyxdTQfDKQG"
        ],
        "license": "CC0-1.0"
      },
      "contracts/smart/interface/ERC-3643/IERC3643TrustedIssuersRegistry.sol": {
        "keccak256": "0x15b72940814cd959b57bf75623f16c51fc6c50eab51fd2420a8b653519ebd76c",
        "urls": [
          "bzz-raw://479f5e24a1b608776d9d5d7da9c76dd3c9b1dd300d8b4eee7a15dcfba4817bee",
          "dweb:/ipfs/QmPhMBfQAqt5NeRcSu3jDTwhoQXnB7nXNEcmoJ7KoWVt7V"
        ],
        "license": "CC0-1.0"
      },
      "contracts/smart/interface/ISMART.sol": {
        "keccak256": "0xfce323160dd5cd8c9db34de0ea872bec41fd2ea8d8496e1e3c17865d374994da",
        "urls": [
          "bzz-raw://1a1fafbdec0c59e078798438d2a3cd05bd70b864d7dfa67faf135d5634c5ae51",
          "dweb:/ipfs/QmehZwexgZN2BZKA6eFrG3DHUMRUZnzYTen6j5Ry5Znbf2"
        ],
        "license": "FSL-1.1-MIT"
      },
      "contracts/smart/interface/ISMARTCompliance.sol": {
        "keccak256": "0x948341e4ad374e1dded6d1b30c395ad0f01e6ea2099fb6b96c5476e8b28c1d77",
        "urls": [
          "bzz-raw://d261e9a0c8682f11ac86048f13e367caee6d5f512d51b8752186b8c01b6ba618",
          "dweb:/ipfs/Qmdp14emh3NFSAphyuAgsTE7qZt1g1UYcNLS3tNNM8T6Hv"
        ],
        "license": "FSL-1.1-MIT"
      },
      "contracts/smart/interface/ISMARTComplianceModule.sol": {
        "keccak256": "0x0506b3696a61f59ebb32ffb0fcb1c955c3c76e1ab9f85440cf5562a800490c6e",
        "urls": [
          "bzz-raw://2aef21997c167cf1dc9430b232e0dcddd6316f945f44e2ebe943241c2c257896",
          "dweb:/ipfs/Qmbp5MEoHkBMTTreXYoxjKohVVbEPBtcwX1QPfLHv71FxQ"
        ],
        "license": "FSL-1.1-MIT"
      },
      "contracts/smart/interface/ISMARTIdentityRegistry.sol": {
        "keccak256": "0x62a95a9db2ac97ceaf59f7585d7bbaf3acb65ed9b5e57597b9d1fe1b4d7c4eda",
        "urls": [
          "bzz-raw://bd870710359396db48e70ef7e40449125ff744c6c8ce15ad7e1894df430c87ea",
          "dweb:/ipfs/QmZ6khf5Vm6hBkkUgYC1b161jSQaZeegJVRY6ndjRW1EcG"
        ],
        "license": "FSL-1.1-MIT"
      },
      "contracts/smart/interface/ISMARTIdentityRegistryStorage.sol": {
        "keccak256": "0x219b3d03958859e2f082aac5cbf3b40acf243e326ee6e74e6bb03be7724c2985",
        "urls": [
          "bzz-raw://8cf8d30ec47cb2aed5b51d373837584fb6f08deab1d35142510271e733404f52",
          "dweb:/ipfs/Qmc9NnABx9ouhhCR8qgJC3RtU5oAyycSjZkY6nGtuWFwuz"
        ],
        "license": "FSL-1.1-MIT"
      },
      "contracts/smart/interface/ISMARTTopicSchemeRegistry.sol": {
        "keccak256": "0xec5e42dcf7d929f8a0db42c9c8a0fa81d089a9f7177b7da10df029f94334ca8a",
        "urls": [
          "bzz-raw://e346e3241e3110b3f17d2b244a49d68a1d79c6928bef7d372ea3458c1029cea0",
          "dweb:/ipfs/QmeSyCYN9qYXRjn799fRFP7X9apf7bubVhnFEUGQatx3xd"
        ],
        "license": "FSL-1.1-MIT"
      },
      "contracts/smart/interface/structs/SMARTComplianceModuleParamPair.sol": {
        "keccak256": "0x489a55538b554a0c935bee7efc28f7e821e161638c5726c9d367a644a0b7c62a",
        "urls": [
          "bzz-raw://04bb06aed3ee3c5c6f3df9a59721c08ddd57b5521da1c9c6fd96b7c8b57db813",
          "dweb:/ipfs/QmRuzqKDr2sBHNuQhCzWGa8euNiMyvP7LTjSFjvAj5uFqh"
        ],
        "license": "FSL-1.1-MIT"
      },
      "contracts/smart/modules/AbstractComplianceModule.sol": {
        "keccak256": "0xee7491e92413a69bcdcae4917721421a12b4cb52d2b7af1d8ba95d88247d8469",
        "urls": [
          "bzz-raw://8b276067f4ddf3066a06b705834b7afc4f316d9f0b5a47b5148e54e6fbc03ec1",
          "dweb:/ipfs/QmYvj9WBMUDUkTdZ2Ltj7wHAG1MPTABvehBnZNpYdZCoHQ"
        ],
        "license": "FSL-1.1-MIT"
      },
      "contracts/smart/modules/AbstractCountryComplianceModule.sol": {
        "keccak256": "0x2b61ff1406705861a70098f17ecb81d010b9de0bafbe3753c0564e44540a776d",
        "urls": [
          "bzz-raw://90ae610431a038244e35c9e769bd9e6a0d00677624d48c7b96fa9471880d7fa2",
          "dweb:/ipfs/QmNehDw2w1K8Y5DXANKyzkGDn1F59fGu4PbJ9bRFMoWVTU"
        ],
        "license": "FSL-1.1-MIT"
      },
      "dependencies/@onchainid-v2.2.1/contracts/interface/IClaimIssuer.sol": {
        "keccak256": "0xae785f63b3cb3a94bcb454ef4ad6376aa4848fa29cff1cc8db3bef4a2994a779",
        "urls": [
          "bzz-raw://d8223d2710c51ee39cdfd2cb2f1858b3d64a3222c78ea8ed5eb3e11a93e1222e",
          "dweb:/ipfs/QmYRXPCww7BorScTC6QNMbrRm2zprUmSYFpWomwarJH7Df"
        ],
        "license": "GPL-3.0"
      },
      "dependencies/@onchainid-v2.2.1/contracts/interface/IERC734.sol": {
        "keccak256": "0x35a14a0d1a3ed51689f1a2cb12e26d30601afbcc1cc9b9b288a03cd11e6d049e",
        "urls": [
          "bzz-raw://156aac402e73e6bd2fa8c0ccd85b2add8d1bb505d8a652218173dbc8e7b9a3cb",
          "dweb:/ipfs/QmPzPyc3kKxoNCGqKAooUju6YvMkDN4MCUH198TEXnA82o"
        ],
        "license": "GPL-3.0"
      },
      "dependencies/@onchainid-v2.2.1/contracts/interface/IERC735.sol": {
        "keccak256": "0xeac82c37b16c1c1c83df3e88be987332b1230ed13e1d017f9d2929f978ac0122",
        "urls": [
          "bzz-raw://695a66b789ac417b7b2b78c578981779db374704382921ff499351cccab0323e",
          "dweb:/ipfs/QmeZoogvsEWf688Z849zZ2dLPDnor6YnnNQLMgedY9Tc9D"
        ],
        "license": "GPL-3.0"
      },
      "dependencies/@onchainid-v2.2.1/contracts/interface/IIdentity.sol": {
        "keccak256": "0x5ed42ab81b9b734c79e61d1f7e0734baab5479a356ab6bb469414d3c66269862",
        "urls": [
          "bzz-raw://a0863999b1ed334179a43e699e6057815eea011a78ed51e61b6110fc392e26f8",
          "dweb:/ipfs/Qme6hdHZCAy1V4sLgAZ5NxdrEjEf5mYMabf5UDmUDjkuzW"
        ],
        "license": "GPL-3.0"
      },
      "dependencies/@openzeppelin-contracts-5.3.0/access/AccessControl.sol": {
        "keccak256": "0xc1bebdee8943bd5e9ef1e0f2e63296aa1dd4171a66b9e74d0286220e891e1458",
        "urls": [
          "bzz-raw://928cf2f0042c606f3dcb21bd8a272573f462a215cd65285d2d6b407f31e9bd67",
          "dweb:/ipfs/QmWGxjckno6sfjHPX5naPnsfsyisgy4PJDf46eLw9umfpx"
        ],
        "license": "MIT"
      },
      "dependencies/@openzeppelin-contracts-5.3.0/access/IAccessControl.sol": {
        "keccak256": "0x4d9a2b261b56a1e4a37bb038151dec98b952fed16de2bdfdda27e38e2b12b530",
        "urls": [
          "bzz-raw://f724110f7aeb6151af800ab8c12e6060b29bda9e013f0ccb331eb754d6a7cbf0",
          "dweb:/ipfs/QmUcjzCZpxtUPdEThtAzE1f9LvuJiUGZxTdH9N6bHrb5Cf"
        ],
        "license": "MIT"
      },
      "dependencies/@openzeppelin-contracts-5.3.0/metatx/ERC2771Context.sol": {
        "keccak256": "0x0b030a33274bde015419d99e54c9164f876a7d10eb590317b79b1d5e4ab23d99",
        "urls": [
          "bzz-raw://68e5f96988198e8efd25ddef0d89750b4daebb7fd1204fa7f5eaccdfcb3398c8",
          "dweb:/ipfs/QmaM6nNkf9UmEtQraopuZamEWCdTWp7GvuN3pjMQrNCHxm"
        ],
        "license": "MIT"
      },
      "dependencies/@openzeppelin-contracts-5.3.0/token/ERC20/IERC20.sol": {
        "keccak256": "0xe06a3f08a987af6ad2e1c1e774405d4fe08f1694b67517438b467cecf0da0ef7",
        "urls": [
          "bzz-raw://df6f0c459663c9858b6cba2cda1d14a7d05a985bed6d2de72bd8e78c25ee79db",
          "dweb:/ipfs/QmeTTxZ7qVk9rjEv2R4CpCwdf8UMCcRqDNMvzNxHc3Fnn9"
        ],
        "license": "MIT"
      },
      "dependencies/@openzeppelin-contracts-5.3.0/token/ERC20/extensions/IERC20Metadata.sol": {
        "keccak256": "0x70f2f713b13b7ce4610bcd0ac9fec0f3cc43693b043abcb8dc40a42a726eb330",
        "urls": [
          "bzz-raw://c13d13304ac79a83ab1c30168967d19e2203342ebbd6a9bbce4db7550522dcbf",
          "dweb:/ipfs/QmeN5jKMN2vw5bhacr6tkg78afbTTZUeaacNHqjWt4Ew1r"
        ],
        "license": "MIT"
      },
      "dependencies/@openzeppelin-contracts-5.3.0/utils/Context.sol": {
        "keccak256": "0x493033a8d1b176a037b2cc6a04dad01a5c157722049bbecf632ca876224dd4b2",
        "urls": [
          "bzz-raw://6a708e8a5bdb1011c2c381c9a5cfd8a9a956d7d0a9dc1bd8bcdaf52f76ef2f12",
          "dweb:/ipfs/Qmax9WHBnVsZP46ZxEMNRQpLQnrdE4dK8LehML1Py8FowF"
        ],
        "license": "MIT"
      },
      "dependencies/@openzeppelin-contracts-5.3.0/utils/introspection/ERC165.sol": {
        "keccak256": "0xddce8e17e3d3f9ed818b4f4c4478a8262aab8b11ed322f1bf5ed705bb4bd97fa",
        "urls": [
          "bzz-raw://8084aa71a4cc7d2980972412a88fe4f114869faea3fefa5436431644eb5c0287",
          "dweb:/ipfs/Qmbqfs5dRdPvHVKY8kTaeyc65NdqXRQwRK7h9s5UJEhD1p"
        ],
        "license": "MIT"
      },
      "dependencies/@openzeppelin-contracts-5.3.0/utils/introspection/IERC165.sol": {
        "keccak256": "0x79796192ec90263f21b464d5bc90b777a525971d3de8232be80d9c4f9fb353b8",
        "urls": [
          "bzz-raw://f6fda447a62815e8064f47eff0dd1cf58d9207ad69b5d32280f8d7ed1d1e4621",
          "dweb:/ipfs/QmfDRc7pxfaXB2Dh9np5Uf29Na3pQ7tafRS684wd3GLjVL"
        ],
        "license": "MIT"
      }
    },
    "version": 1
  },
  "userdoc": {
    "version": 1,
    "kind": "user",
    "methods": {
      "GLOBAL_LIST_MANAGER_ROLE()": {
        "notice": "Role identifier for addresses authorized to manage a global list of countries within a specific instance of a derived country compliance module."
      },
      "canTransfer(address,address,address,uint256,bytes)": {
        "notice": "This is the primary compliance check function that concrete modules MUST implement."
      },
      "constructor": {
        "notice": "Constructor for the abstract country compliance module."
      },
      "created(address,address,uint256,bytes)": {
        "notice": "This function is a hook called by the main `SMARTComplianceImplementation` contract *after* new tokens have been created (minted)."
      },
      "destroyed(address,address,uint256,bytes)": {
        "notice": "This function is a hook called by the main `SMARTComplianceImplementation` contract *after* tokens have been destroyed (burned)."
      },
      "name()": {
        "notice": "Concrete compliance modules MUST implement this function to return a human-readable name for the module."
      },
      "supportsInterface(bytes4)": {
        "notice": "Checks if the contract supports a given interface ID."
      },
      "transferred(address,address,address,uint256,bytes)": {
        "notice": "This function is a hook called by the main `ATKComplianceImplementation` contract *after* a token transfer has occurred."
      },
      "validateParameters(bytes)": {
        "notice": "Validates that the provided parameters (`_params`) conform to the expected format for country-based modules."
      }
    },
    "errors": {
      "ComplianceCheckFailed(string)": [
        {
          "notice": "Emitted when a compliance check performed by the `canTransfer` function fails."
        }
      ],
      "InvalidParameters(string)": [
        {
          "notice": "Emitted by the `validateParameters` function if the provided configuration parameters are invalid for this module."
        }
      ]
    },
    "notice": "This abstract contract extends `AbstractComplianceModule` to provide common functionalities specifically for compliance modules that base their rules on investor country codes (ISO 3166-1 numeric)."
  },
  "devdoc": {
    "version": 1,
    "kind": "dev",
    "author": "SettleMint Tokenization Services",
    "details": "Key features and conventions introduced by this module: - **Inheritance**: Builds upon `AbstractComplianceModule`, inheriting its `AccessControl` and basic structure. - **Country-Specific Logic**: Designed for child contracts that will implement rules like country allow-lists or block-lists within their `canTransfer` function. - **Standardized Parameters**: It defines a standard way for token contracts to pass country lists to these modules.   The `_params` data for `canTransfer` and `validateParameters` is expected to be `abi.encode(uint16[] memory countryCodes)`. - **Global List Management Role**: Introduces `GLOBAL_LIST_MANAGER_ROLE`. Concrete modules inheriting from this can use this role   to manage a shared, module-instance-specific list of countries (e.g., a global allow-list or block-list for that deployed module instance). - **Enumerable Country Lists**: Provides common infrastructure for managing enumerable country lists with O(1) additions and removals. - **Helper Functions**: Provides `_decodeParams` to easily decode the country list from `_params` and   `_getUserCountry` to fetch an investor's country from the `ISMARTIdentityRegistry` associated with a given `ISMART` token. Inheriting contracts still need to implement `canTransfer` (with country-specific logic), `name`, and may override other hooks from `AbstractComplianceModule`.",
    "methods": {
      "canTransfer(address,address,address,uint256,bytes)": {
        "details": "It is called by the `SMARTComplianceImplementation` contract *before* a token transfer is attempted. The inheriting module's implementation of this function should contain the core logic to decide if a transfer is allowed or not based on its specific rules. - If the transfer IS allowed according to the module's rules, this function should simply return (do nothing). - If the transfer IS NOT allowed, this function MUST `revert` (e.g., `revert ComplianceCheckFailed(\"Reason\");`). This function is a `view` function, meaning it should not modify state.",
        "params": {
          "_from": "The address from which tokens would be transferred.",
          "_params": "The ABI-encoded parameters that were configured for this specific module when it was added to the `_token`.                The module should decode and use these parameters as part of its compliance logic.",
          "_to": "The address to which tokens would be transferred.",
          "_token": "The address of the `ISMART` token contract related to the proposed transfer.",
          "_value": "The amount of tokens proposed to be transferred."
        }
      },
      "constructor": {
        "details": "When a contract inheriting from `AbstractCountryComplianceModule` is deployed: 1. The `AbstractComplianceModule` constructor is called, granting the deployer the `DEFAULT_ADMIN_ROLE`. 2. This constructor additionally grants the deployer the `GLOBAL_LIST_MANAGER_ROLE` for this specific module instance. This allows the deployer to initially manage both general module settings (via `DEFAULT_ADMIN_ROLE`) and any global country lists the module might implement."
      },
      "created(address,address,uint256,bytes)": {
        "details": "This is an empty `virtual` implementation. Inheriting contracts can `override` this function if they need to perform actions or update state based on successful token creation. If a module doesn't need to react to token creation, it doesn't need to override this.",
        "params": {
          "_params": "The parameters that were configured for this module when it was added to the `_token`.",
          "_to": "The address that received the newly created tokens.",
          "_token": "The address of the `ISMART` token contract where tokens were created.",
          "_value": "The amount of tokens created."
        }
      },
      "destroyed(address,address,uint256,bytes)": {
        "details": "This is an empty `virtual` implementation. Inheriting contracts can `override` this function if they need to perform actions or update state based on successful token destruction. If a module doesn't need to react to token destruction, it doesn't need to override this.",
        "params": {
          "_from": "The address whose tokens were destroyed.",
          "_params": "The parameters that were configured for this module when it was added to the `_token`.",
          "_token": "The address of the `ISMART` token contract from which tokens were destroyed.",
          "_value": "The amount of tokens destroyed."
        }
      },
      "getRoleAdmin(bytes32)": {
        "details": "Returns the admin role that controls `role`. See {grantRole} and {revokeRole}. To change a role's admin, use {_setRoleAdmin}."
      },
      "grantRole(bytes32,address)": {
        "details": "Grants `role` to `account`. If `account` had not been already granted `role`, emits a {RoleGranted} event. Requirements: - the caller must have ``role``'s admin role. May emit a {RoleGranted} event."
      },
      "hasRole(bytes32,address)": {
        "details": "Returns `true` if `account` has been granted `role`."
      },
      "isTrustedForwarder(address)": {
        "details": "Indicates whether any particular address is the trusted forwarder."
      },
      "name()": {
        "details": "This function is used to identify the type or purpose of the compliance module. For example, \"Country Allow List Module\". It should be a `pure` function as the name is typically hardcoded and doesn't depend on state.",
        "returns": {
          "_0": "A string representing the name of the compliance module."
        }
      },
      "renounceRole(bytes32,address)": {
        "details": "Revokes `role` from the calling account. Roles are often managed via {grantRole} and {revokeRole}: this function's purpose is to provide a mechanism for accounts to lose their privileges if they are compromised (such as when a trusted device is misplaced). If the calling account had been revoked `role`, emits a {RoleRevoked} event. Requirements: - the caller must be `callerConfirmation`. May emit a {RoleRevoked} event."
      },
      "revokeRole(bytes32,address)": {
        "details": "Revokes `role` from `account`. If `account` had been granted `role`, emits a {RoleRevoked} event. Requirements: - the caller must have ``role``'s admin role. May emit a {RoleRevoked} event."
      },
      "supportsInterface(bytes4)": {
        "details": "This function is part of the ERC165 standard, allowing other contracts to discover what interfaces this contract implements. It explicitly states that this module (and any inheriting contract) supports the `ISMARTComplianceModule` interface. It also calls `super.supportsInterface(interfaceId)` to include support for interfaces from parent contracts (like `AccessControl` which also implements `IERC165`).",
        "params": {
          "interfaceId": "The interface identifier (bytes4) to check."
        },
        "returns": {
          "_0": "`true` if the contract supports the `interfaceId`, `false` otherwise."
        }
      },
      "transferred(address,address,address,uint256,bytes)": {
        "details": "This is an empty `virtual` implementation. Inheriting contracts can `override` this function if they need to perform actions or update state based on a successful transfer. For example, a module might log transfer details or update internal counters. If a module doesn't need to react to transfers, it doesn't need to override this.",
        "params": {
          "_from": "The address from which tokens were transferred.",
          "_params": "The parameters that were configured for this module when it was added to the `_token`.",
          "_to": "The address to which tokens were transferred.",
          "_token": "The address of the `ISMART` token contract that performed the transfer.",
          "_value": "The amount of tokens transferred."
        }
      },
      "trustedForwarder()": {
        "details": "Returns the address of the trusted forwarder."
      },
      "validateParameters(bytes)": {
        "details": "This function overrides `validateParameters` from `AbstractComplianceModule`. It specifically checks if `_params` can be successfully decoded as a dynamic array of `uint16` (country codes). If the decoding fails (i.e., `_params` are not in the format `abi.encode(uint16[])`), the function will revert. Note: This function *only* validates the format of `_params`. It does *not* validate the individual country codes within the array (e.g., checking if they are valid ISO 3166-1 numeric codes). Such specific validation might be done by the concrete module if needed.",
        "params": {
          "_params": "The ABI-encoded parameters to validate. Expected to be `abi.encode(uint16[] memory countryCodes)`."
        }
      }
    },
    "events": {
      "RoleAdminChanged(bytes32,bytes32,bytes32)": {
        "details": "Emitted when `newAdminRole` is set as ``role``'s admin role, replacing `previousAdminRole` `DEFAULT_ADMIN_ROLE` is the starting admin for all roles, despite {RoleAdminChanged} not being emitted to signal this."
      },
      "RoleGranted(bytes32,address,address)": {
        "details": "Emitted when `account` is granted `role`. `sender` is the account that originated the contract call. This account bears the admin role (for the granted role). Expected in cases where the role was granted using the internal {AccessControl-_grantRole}."
      },
      "RoleRevoked(bytes32,address,address)": {
        "details": "Emitted when `account` is revoked `role`. `sender` is the account that originated the contract call:   - if using `revokeRole`, it is the admin role bearer   - if using `renounceRole`, it is the role bearer (i.e. `account`)"
      }
    },
    "errors": {
      "AccessControlBadConfirmation()": [
        {
          "details": "The caller of a function is not the expected one. NOTE: Don't confuse with {AccessControlUnauthorizedAccount}."
        }
      ],
      "AccessControlUnauthorizedAccount(address,bytes32)": [
        {
          "details": "The `account` is missing a role."
        }
      ],
      "ComplianceCheckFailed(string)": [
        {
          "details": "This error indicates that a proposed token transfer, mint, or burn operation violates      the rules enforced by this specific compliance module.",
          "params": {
            "reason": "A descriptive string explaining why the compliance check failed (e.g., \"Sender not allow listed\", \"Transfer exceeds daily limit\")."
          }
        }
      ],
      "InvalidParameters(string)": [
        {
          "details": "This error signals that the data supplied to configure or update the module is malformed, out of expected range,      or otherwise unsuitable for the module's intended operation.",
          "params": {
            "reason": "A descriptive string explaining why the parameters are considered invalid (e.g., \"Invalid country code format\", \"Limit parameter cannot be zero\")."
          }
        }
      ]
    },
    "title": "Abstract Base for Country-Specific Compliance Modules"
  },
<<<<<<< HEAD
  "id": 92
=======
  "id": 102
>>>>>>> ffb73480
}<|MERGE_RESOLUTION|>--- conflicted
+++ resolved
@@ -1429,9 +1429,5 @@
     },
     "title": "Abstract Base for Country-Specific Compliance Modules"
   },
-<<<<<<< HEAD
-  "id": 92
-=======
   "id": 102
->>>>>>> ffb73480
 }